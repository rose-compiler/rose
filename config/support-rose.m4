--- conflicted
+++ resolved
@@ -140,534 +140,8 @@
    AC_DEFINE([USE_GFORTRAN_IN_ROSE], [1], [Mark that GFORTRAN is available])
 fi
 
-<<<<<<< HEAD
-# ***************************************************************
-# Options to enable selection of only a single language
-# Handle these options before the --enable-languages=LIST option.
-# ***************************************************************
-
-# DQ (4/16/2010): Added to support to only handle Fortran (support for Rice and LANL users)
-# AC_ARG_ENABLE([only-fortran],AS_HELP_STRING([--enable-only-fortran],[Only support Fortran using ROSE (turns off all other support)],[26],[120]),[enableval=yes],[enableval=no])
-AC_ARG_ENABLE([only-fortran],AS_HELP_STRING([--enable-only-fortran],[Only support Fortran using ROSE (turns off all other support)]),[enableval=yes],[enableval=no])
-support_language_only=no
-support_fortran_only=no
-echo "BEFORE Setting: enableval = $enableval support_fortran_only = $support_fortran_only"
-if test "x$enableval" = "xyes"; then
-   if test "x$USE_JAVA" = x1; then
-    # Scott appears to require CPPFLAGS to be set...
-      echo "Before setting CPPFLAGS: CPPFLAGS = $CPPFLAGS"
-      CPPFLAGS="$CPPFLAGS $JAVA_JVM_INCLUDE"
-      echo "Set CPPFLAGS  to include JAVA_JVM_INCLUDE = $JAVA_JVM_INCLUDE"
-      echo "Setting: support_fortran_only = $support_fortran_only"
-      if test "x$GFORTRAN_PATH" != "x"; then
-         echo "Build only: Found a valid gfortran, java is available, OK to support Fortran"
-       # support_fortran_language=yes
-         support_fortran_only=yes
-         support_language_only=yes
-      else
-         echo "Error: Build only: gfortran not found and required for syntax checking and semantic analysis, fortran only case is not possible"
-         exit 1
-      fi
-    # AC_DEFINE([ROSE_BUILD_FORTRAN_ONLY_LANGUAGE_SUPPORT], [], [Build ROSE to support the C langauge])
-    # AM_CONDITIONAL(ROSE_BUILD_FORTRAN_ONLY_LANGUAGE_SUPPORT, [test "x$support_c_language" = xyes])
-   else
-      echo "Error: Internal java support unavailable, can't configure Fortran langauge support in ROSE (requires JVM for Open Fortran Parser (OFP))."
-      exit 1
-   fi
-fi
-
-AC_ARG_ENABLE([only-c],AS_HELP_STRING([--enable-only-c],[Only support C using ROSE (turns off all other support)]),[enableval=yes],[enableval=no])
-support_c_only=no
-echo "BEFORE Setting: enableval = $enableval support_c_only = $support_c_only"
-if test "x$enableval" = "xyes"; then
-   support_c_only=yes
-   support_language_only=yes
-   echo "Setting: support_c_only = $support_c_only"
-fi
-echo "AFTER Setting: support_c_only = $support_c_only"
-
-AC_ARG_ENABLE([only-cxx],AS_HELP_STRING([--enable-only-cxx],[Only support C++ using ROSE (turns off all other support)]),[enableval=yes],[enableval=no])
-support_cxx_only=no
-echo "BEFORE Setting: enableval = $enableval support_cxx_only = $support_cxx_only"
-if test "x$enableval" = "xyes"; then
-   support_cxx_only=yes
-   support_language_only=yes
-   echo "Setting: support_cxx_only = $support_cxx_only"
-fi
-
-AC_ARG_ENABLE([only-php],AS_HELP_STRING([--enable-only-php],[Only support PHP using ROSE (turns off all other support)]),[enableval=yes],[enableval=no])
-support_php_only=no
-echo "BEFORE Setting: enableval = $enableval support_php_only = $support_php_only"
-if test "x$enableval" = "xyes"; then
-   support_php_only=yes
-   support_language_only=yes
-   echo "Setting: support_php_only = $support_php_only"
-fi
-
-AC_ARG_ENABLE([only-java],AS_HELP_STRING([--enable-only-java],[Only support Java using ROSE (turns off all other support)]),[enableval=yes],[enableval=no])
-support_java_only=no
-echo "BEFORE Setting: enableval = $enableval support_java_only = $support_java_only"
-if test "x$enableval" = "xyes"; then
-   if test "x$USE_JAVA" = x1; then
-      support_java_only=yes
-      support_language_only=yes
-      echo "Setting: support_java_only = $support_java_only"
-   else
-      echo "Error: Internal java support unavailable, can't configure Java langauge support in ROSE (requires JVM for Eclipse Compiler for Java -- parser support in ROSE leverages (ECJ))."
-      exit 1
-   fi
-fi
-
-AC_ARG_ENABLE([only-binary-analysis],AS_HELP_STRING([--enable-only-binary-analysis],[Only support Binary Analysis using ROSE (turns off all other support)]),[enableval=yes],[enableval=no])
-support_binary_analysis_only=no
-echo "BEFORE Setting: enableval = $enableval support_binary_analysis_only = $support_binary_analysis_only"
-if test "x$enableval" = "xyes"; then
-   support_binary_analysis_only=yes
-   support_language_only=yes
-   echo "Setting: support_binary_analysis_only = $support_binary_analysis_only"
-fi
-
-echo "Debugging for --enable-only=<LANGUAGE> options: "
-echo "   support_language_only        = $support_language_only"
-echo "   support_c_only               = $support_c_only"
-echo "   support_cxx_only             = $support_cxx_only"
-echo "   support_fortran_only         = $support_fortran_only"
-echo "   support_php_only             = $support_php_only"
-echo "   support_java_only            = $support_java_only"
-echo "   support_binary_analysis_only = $support_binary_analysis_only"
-
-AC_MSG_CHECKING([error checking language only selections])
-if test "x$support_c_only" = "xyes" -o "x$support_cxx_only" = "xyes"; then
-   support_c_only=yes
-   support_cxx_only=yes
-   AC_MSG_WARN([Specification of either --enable-only-c or --enable-only-cxx turns on both C and C++ support (at least for now)])
-   if test "x$support_fortran_only" = "xyes"; then
-      AC_MSG_ERROR([Specification of --enable-only-c or --enable-only-cxx is inconsistant with use of --enable-only-fortran])
-   fi
-   if test "x$support_php_only" = "xyes"; then
-      AC_MSG_ERROR([Specification of --enable-only-c or --enable-only-cxx is inconsistant with use of --enable-only-php])
-   fi
-   if test "x$support_java_only" = "xyes"; then
-      AC_MSG_ERROR([Specification of --enable-only-c or --enable-only-cxx is inconsistant with use of --enable-only-java])
-   fi
-   if test "x$support_binary_analysis_only" = "xyes"; then
-      AC_MSG_ERROR([Specification of --enable-only-c or --enable-only-cxx is inconsistant with use of --enable-only-binary-analysis])
-   fi
-   disable_languages=yes
-fi
-
-if test "x$support_fortran_only" = "xyes"; then
-   if test "x$support_c_only" = "xyes" -o "x$support_cxx_only" = "xyes"; then
-      AC_MSG_ERROR([Specification of --enable-only-fortran is inconsistant with use of either --enable-only-c or --enable-only-cxx])
-   fi
-   if test "x$support_php_only" = "xyes"; then
-      AC_MSG_ERROR([Specification of --enable-only-fortran is inconsistant with use of --enable-only-php])
-   fi
-   if test "x$support_java_only" = "xyes"; then
-      AC_MSG_ERROR([Specification of --enable-only-fortran is inconsistant with use of --enable-only-java])
-   fi
-   if test "x$support_binary_analysis_only" = "xyes"; then
-      AC_MSG_ERROR([Specification of --enable-only-fortran is inconsistant with use of --enable-only-binary-analysis])
-   fi
-   disable_languages=yes
-fi
-
-if test "x$support_php_only" = "xyes"; then
-   if test "x$support_c_only" = "xyes" -o "x$support_cxx_only" = "xyes"; then
-      AC_MSG_ERROR([Specification of --enable-only-php is inconsistant with use of either C or C++ support])
-   fi
-   if test "x$support_fortran_only" = "xyes"; then
-      AC_MSG_ERROR([Specification of --enable-only-php is inconsistant with use of --enable-only-fortran])
-   fi
-   if test "x$support_java_only" = "xyes"; then
-      AC_MSG_ERROR([Specification of --enable-only-php is inconsistant with use of --enable-only-java])
-   fi
-   if test "x$support_binary_analysis_only" = "xyes"; then
-      AC_MSG_ERROR([Specification of --enable-only-php is inconsistant with use of --enable-only-binary-analysis])
-   fi
-   disable_languages=yes
-fi
-
-if test "x$support_java_only" = "xyes"; then
-   if test "x$support_c_only" = "xyes" -o "x$support_cxx_only" = "xyes"; then
-      AC_MSG_ERROR([Specification of --enable-only-java is inconsistant with use of either C or C++ support])
-   fi
-   if test "x$support_fortran_only" = "xyes"; then
-      AC_MSG_ERROR([Specification of --enable-only-java is inconsistant with use of --enable-only-fortran])
-   fi
-   if test "x$support_php_only" = "xyes"; then
-      AC_MSG_ERROR([Specification of --enable-only-java is inconsistant with use of --enable-only-php])
-   fi
-   if test "x$support_binary_analysis_only" = "xyes"; then
-      AC_MSG_ERROR([Specification of --enable-only-java is inconsistant with use of --enable-only-binary-analysis])
-   fi
-   disable_languages=yes
-fi
-
-if test "x$support_binary_analysis_only" = "xyes"; then
-   if test "x$support_c_only" = "xyes" -o "x$support_cxx_only" = "xyes"; then
-      AC_MSG_ERROR([Specification of --enable-only-binary-analysis is inconsistant with use of either C or C++ support])
-   fi
-   if test "x$support_fortran_only" = "xyes"; then
-      AC_MSG_ERROR([Specification of --enable-only-binary-analysis is inconsistant with use of --enable-only-fortran])
-   fi
-   if test "x$support_php_only" = "xyes"; then
-      AC_MSG_ERROR([Specification of --enable-only-binary-analysis is inconsistant with use of --enable-only-php])
-   fi
-   if test "x$support_java_only" = "xyes"; then
-      AC_MSG_ERROR([Specification of --enable-only-binary-analysis is inconsistant with use of --enable-only-java])
-   fi
-   disable_languages=yes
-fi
-AC_MSG_RESULT(ok)
-
-
-# ************************************************
-# Option to enable selection of multiple languages
-# ************************************************
-
-# DQ (4/15/2010): Added support to specify selected languages to support in ROSE.
-AC_MSG_CHECKING([selecting languages to support])
-AC_ARG_ENABLE([languages],AS_HELP_STRING([--enable-languages=LIST],[Build specific languages: all,none,c,c++,fortran,java,php,binaries (default=all)]),,enableval=all)
-
-LANGUAGES_TO_BUILD=""
-case "$enableval" in
-# yes ) LANGUAGES_TO_BUILD="all" ;;
-  all | yes ) LANGUAGES_TO_BUILD="all" 
-      support_c_language=yes
-      support_cxx_language=yes
-      if test "x$USE_JAVA" = x1; then
-         support_java_language=yes
-         if test "x$GFORTRAN_PATH" != "x"; then
-            echo "Build all: Found a valid gfortran, java is available, OK to support Fortran"
-            support_fortran_language=yes
-         else
-            echo "Build all: gfortran not found and required for syntax checking and semantic analysis, fortran disabled"
-         fi
-      else
-       # echo "Specified to build all, but internal java support is unavalable so we can't support Fortran or Java languages in ROSE."
-         AC_MSG_RESULT(Specified to build all, but internal java support is unavalable so we can't support Fortran or Java languages in ROSE.)
-         disable_languages=yes
-         support_fortran_language=no
-         support_java_language=no
-      fi
-      support_php_language=yes
-      support_binaries=yes
-      support_cuda_language=yes
-      support_opencl_language=yes
-      AC_MSG_RESULT(all)
-     ;;
-  none | no) LANGUAGES_TO_BUILD="none"
-      support_c_language=no
-      support_cxx_language=no
-      support_fortran_language=no
-      support_java_language=no
-      support_php_language=no
-      support_binaries=no
-      support_cuda_language=no
-      support_opencl_language=no
-      AC_MSG_RESULT(none)
-     ;;
-  *)for a_language in `echo $enableval|sed -e 's/,/ /g' ` ; do
-      case "$a_language" in
-        c) LANGUAGES_TO_BUILD="$LANGUAGES_TO_BUILD c"
-           support_c_language=yes
-           ;;
-        c++) LANGUAGES_TO_BUILD="$LANGUAGES_TO_BUILD c++" 
-           support_cxx_language=yes
-           ;;
-        fortran) LANGUAGES_TO_BUILD="$LANGUAGES_TO_BUILD fortran"
-           if test "x$USE_JAVA" = x1; then
-              if test "x$GFORTRAN_PATH" != "x"; then
-                 echo "Build separate: found a valid gfortran, java is available, OK to support Fortran"
-                 support_fortran_language=yes
-              else
-                 echo "Build separate: gfortran not found and required for syntax checking and semantic analysis, fortran disabled"
-              fi
-           else
-            # echo "Specified to build all, but internal java support is unavalable so we can't support Fortran or Java languages in ROSE."
-              AC_MSG_RESULT(Specified to build fortran, but internal java support is unavalable so we can't support Fortran or Java languages in ROSE.)
-              disable_languages=yes
-              support_fortran_language=no
-           fi
-           ;;
-        java) LANGUAGES_TO_BUILD="$LANGUAGES_TO_BUILD java"
-           if test "x$USE_JAVA" = x1; then
-              support_java_language=yes
-           else
-              AC_MSG_RESULT(Specified to build java, but internal java support is unavalable so we can't support Fortran or Java languages in ROSE.)
-              disable_languages=yes
-              support_java_language=no
-           fi
-           ;;
-        php) LANGUAGES_TO_BUILD="$LANGUAGES_TO_BUILD php"
-           support_php_language=yes
-           ;;
-        binaries) LANGUAGES_TO_BUILD="$LANGUAGES_TO_BUILD binaries"
-           support_binaries=yes
-           ;;
-        cuda) LANGUAGES_TO_BUILD="$LANGUAGES_TO_BUILD cuda"
-           support_cuda_language=yes
-           ;;
-        opencl) LANGUAGES_TO_BUILD="$LANGUAGES_TO_BUILD opencl"
-           support_opencl_language=yes
-           ;;
-        *) AC_MSG_ERROR([Unrecognized language $a_language]) ;;
-      esac
-  done
-  AC_MSG_RESULT($enableval)
-  ;;
-esac
-
-# *******************************************************************************
-# Specify configure options for a minimal configuration that is language specific
-# *******************************************************************************
-
-echo "support_c_language       = $support_c_language"
-echo "support_cxx_language     = $support_cxx_language"
-echo "support_fortran_language = $support_fortran_language"
-echo "support_java_language    = $support_java_language"
-echo "support_php_language     = $support_php_language"
-echo "support_binaries         = $support_binaries"
-echo "support_cuda_language    = $support_cuda_language"
-echo "support_opencl_language  = $support_opencl_language"
-
-AC_MSG_CHECKING([for language specific options to generate a minimal ROSE configuration])
-# Specify how to set the ROSE configure options when a minimal configuration of ROSE for only C language support is required
-if test "x$support_c_only" = "xyes"; then
-
- # DQ: I think that we have to express this option in terms of the "with_" 
- # version of the macro instead of the "without_" version of the macro.
- # without_haskell=yes
-   with_haskell=no
-
-   enable_binary_analysis_tests=no
-
-   enable_projects_directory=no
-   enable_tutorial_directory=no
-
-   support_fortran_language=no
-   support_java_language=no
-   support_php_language=no
-   support_binaries=no
-   support_cuda_language=no
-   support_opencl_language=no
-
-   AC_MSG_RESULT(haskell:off fortran:off java:off php:off)
-fi
-
-if test "x$support_java_only" = "xyes"; then
-
- # DQ: I think that we have to express this option in terms of the "with_" 
- # version of the macro instead of the "without_" version of the macro.
- # without_haskell=yes
-   with_haskell=no
-
- # When using fortran only assume that we are not interested in java language support in ROSE.
- # However, currently the --with-java option controls the use of java support for both Fortran 
- # and Java language support. Now that we have added Java language support to ROSE this is 
- # unintentionally confusing. So we can't turn this off since the Fortran support requires 
- # internal java (JVM) support.
- # with_java=no
-
- # So these should be expressed in terms of the "with" and "enable" versions of each option's macro.
- # without_php=yes
-   with_php=no
-
- # disable_binary_analysis_tests=yes
-   enable_binary_analysis_tests=no
-
- # Allow tests directory to be run so that we can run the Fortran tests.
- # enable_tests_directory=no
-
-   enable_projects_directory=no
-   enable_tutorial_directory=no
-
- # Turn off all the other language support.
-   support_c_language=no
-   support_cxx_language=no
-   support_fortran_language=no
-   support_php_language=no
-   support_binaries=no
-   support_cuda_language=no
-   support_opencl_language=no
-
-   AC_MSG_RESULT(haskell:off php:off binary-analysis-tests:off)
-fi
-
-# Specify how to set the ROSE configure options when a minimal configuration of ROSE for only Fortran language support is required (support requested by Rice and LANL)
-if test "x$support_fortran_only" = "xyes"; then
-
- # DQ: I think that we have to express this option in terms of the "with_" 
- # version of the macro instead of the "without_" version of the macro.
- # without_haskell=yes
-   with_haskell=no
-
- # When using fortran only assume that we are not interested in java language support in ROSE.
- # However, currently the --with-java option controls the use of java support for both Fortran 
- # and Java language support. Now that we have added Java language support to ROSE this is 
- # unintentionally confusing. So we can't turn this off since the Fortran support requires 
- # internal java (JVM) support.
- # with_java=no
-
- # So these should be expressed in terms of the "with" and "enable" versions of each option's macro.
- # without_php=yes
-   with_php=no
-
- # disable_binary_analysis_tests=yes
-   enable_binary_analysis_tests=no
-
- # Allow tests directory to be run so that we can run the Fortran tests.
- # enable_tests_directory=no
-
-   enable_projects_directory=no
-   enable_tutorial_directory=no
-
- # Test disabling a configure test that is on by default
- # I can't verify that the disable version of the variable effects the option.
- # Where as the enable version of the macro WILL control the setting of the option.
- # disable_language_only_restriction_test=yes
- # disable_language_only_restriction_test=no
- # enable_language_only_restriction_test=yes
- # enable_language_only_restriction_test=no
-
- # Turn off all the other language support.
-   support_c_language=no
-   support_cxx_language=no
-   support_java_language=no
-   support_php_language=no
-   support_binaries=no
-   support_cuda_language=no
-   support_opencl_language=no
-
-   AC_MSG_RESULT(haskell:off php:off binary-analysis-tests:off)
-
- # This allows testing this mechanism to set configure options from within the configure script...
- # enable_edg_version=4.5
-
-   echo "Detected specification of Fortran ONLY request for minimal configuration of ROSE..."
-fi
-
-if test "x$support_php_only" = "xyes"; then
-
- # DQ: I think that we have to express this option in terms of the "with_" 
- # version of the macro instead of the "without_" version of the macro.
- # without_haskell=yes
-   with_haskell=no
-
-   enable_binary_analysis_tests=no
-
-   enable_projects_directory=no
-   enable_tutorial_directory=no
-
-   support_c_language=no
-   support_cxx_language=no
-   support_fortran_language=no
-   support_java_language=no
-   support_binaries=no
-   support_cuda_language=no
-   support_opencl_language=no
-
-   AC_MSG_RESULT(haskell:off fortran:off java:off php:off)
-fi
-
-if test "x$support_binary_analysis_only" = "xyes"; then
-
- # DQ: I think that we have to express this option in terms of the "with_" 
- # version of the macro instead of the "without_" version of the macro.
- # without_haskell=yes
-   with_haskell=no
-
- # enable_binary_analysis_tests=no
-
-   enable_projects_directory=no
-   enable_tutorial_directory=no
-
-   support_c_language=no
-   support_cxx_language=no
-   support_fortran_language=no
-   support_java_language=no
-   support_php_language=no
- # support_binaries=no
-   support_cuda_language=no
-   support_opencl_language=no
-
-   AC_MSG_RESULT(haskell:off fortran:off java:off php:off)
-fi
-
-
-echo "BEFORE Setting: enableval = $enableval enable_language_only_restriction_test = $enable_language_only_restriction_test"
-# AC_ARG_ENABLE([language-only-restriction-test],AS_HELP_STRING([--enable-language-only-restriction-test],[Support language only restriction test]),[enableval=yes],[enableval=no])
-AC_ARG_ENABLE([language-only-restriction-test],AS_HELP_STRING([--enable-language-only-restriction-test],[Support language only restriction test]),[],[])
-echo "AFTER Setting: enableval = $enableval enable_language_only_restriction_test = $enable_language_only_restriction_test"
-if test "x$enableval" = "xyes"; then
-   echo "Setting: language-only-restriction-test option IS yes"
-else
-   echo "Setting: language-only-restriction-test option is NOT yes"
-fi
-if test "x$enable_language_only_restriction_test" = "xyes"; then
-   echo "Value of: language-only-restriction-test option macro IS yes"
-else
-   echo "Value of: language-only-restriction-test option macro is NOT yes"
-fi
-
-echo "enable_languages = $enable_languages"
-echo "LANGUAGES_TO_BUILD = $LANGUAGES_TO_BUILD"
-
-echo "support_c_language       = $support_c_language"
-echo "support_cxx_language     = $support_cxx_language"
-echo "support_fortran_language = $support_fortran_language"
-echo "support_java_language    = $support_java_language"
-echo "support_php_language     = $support_php_language"
-echo "support_binaries         = $support_binaries"
-echo "support_cuda_language    = $support_cuda_language"
-echo "support_opencl_language  = $support_opencl_language"
-
-# Set the macros that will appears in the rose_config.h header file.
-if test "x$support_c_language" = "xyes"; then
-   AC_DEFINE([ROSE_BUILD_C_LANGUAGE_SUPPORT], [], [Build ROSE to support the C langauge])
-else
-   echo "Support for C language support is disabled..."
-fi
-
-if test "x$support_cxx_language" = "xyes"; then
-   AC_DEFINE([ROSE_BUILD_CXX_LANGUAGE_SUPPORT], [], [Build ROSE to support the C++ langauge])
-else
-   echo "Support for C++ language support is disabled..."
-fi
-
-if test "x$support_fortran_language" = "xyes"; then
-   AC_DEFINE([ROSE_BUILD_FORTRAN_LANGUAGE_SUPPORT], [], [Build ROSE to support the Fortran langauge])
-else
-   echo "Support for Fortran language support is disabled..."
-fi
-
-if test "x$support_java_language" = "xyes"; then
-   AC_DEFINE([ROSE_BUILD_JAVA_LANGUAGE_SUPPORT], [], [Build ROSE to support the Java langauge])
-else
-   echo "Support for Java language support is disabled..."
-fi
-
-if test "x$support_php_language" = "xyes"; then
-   AC_DEFINE([ROSE_BUILD_PHP_LANGUAGE_SUPPORT], [], [Build ROSE to support the PHP langauge])
-else
-   echo "Support for PHP language support is disabled..."
-fi
-
-if test "x$support_binaries" = "xyes"; then
-   AC_DEFINE([ROSE_BUILD_BINARY_ANALYSIS_SUPPORT], [], [Build ROSE to support the Binary Analysis])
-else
-   echo "Support for binary analysis support is disabled..."
-fi
-if test "x$support_cuda_language" = "xyes"; then
-   AC_DEFINE([ROSE_BUILD_CUDA_LANGUAGE_SUPPORT], [], [Build ROSE to support the CUDA langauge])
-else
-   echo "Support for CUDA language support is disabled..."
-fi
-=======
 #########################################################################################
 ##
->>>>>>> c157d5d5
 
   ROSE_SUPPORT_LANGUAGE_CONFIG_OPTIONS
 
