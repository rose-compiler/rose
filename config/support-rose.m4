--- conflicted
+++ resolved
@@ -965,18 +965,12 @@
 # DQ (1/22/2016): Added support for stratego (need to know the path to sglri executable for Experimental Fortran support).
 ROSE_SUPPORT_STRATEGO
 
-<<<<<<< HEAD
-# Rasmussen (2/22/2017): Added support for OFP Stratego tools binary installation (Experimental Fortran support).
-# This assumes that OFP is installed from an OFP release and not imported and buiit with ROSE directly.
-ROSE_SUPPORT_OFP_STRATEGO
-=======
 # RASMUSSEN (11/16/2017): Removed check for OFP Stratego tools binary installation (Experimental Fortran support).
 # Now assumes that the OFP Fortran parse table (Fortran.tbl) is stored in the source directory.
 # RASMUSSEN (2/22/2017): Added support for OFP Stratego tools binary installation (Experimental Fortran support).
 # This assumes that OFP is installed from an OFP release and not imported and built with ROSE directly.
 
 #ROSE_SUPPORT_OFP_STRATEGO
->>>>>>> fb7c71c5
 
 if test "x$enable_experimental_fortran_frontend" = "xyes"; then
    if test "x$ATERM_LIBRARY_PATH" = "x"; then
