dnl **************************************************************************************************************************
dnl * This m4 file encapsulates the prerequisites and optional libraries needed for binary analysis. Additional dependencies
dnl * that are required also for other parts of ROSE are not present in this file.
dnl *
dnl * We assume that $support_binaries_frontend is set to "yes" if binary analysis support is enabled in ROSE.  See
dnl * $ROSE/config/support-languages.m4 for details.
dnl **************************************************************************************************************************


dnl Support function for printing messages
dnl   usage: binary_support_requires WHAT_IS_REQUIRED, ERROR_MSG, HOW_TO_INSTALL
dnl   example: binary_suport_requries([encryption],[libgcrypt not found],[See http://nowhere for instructions.])
m4_define([binary_support_requires],[
    AC_MSG_NOTICE([error: $2

*** Binary analysis support in ROSE requires $1.
*** You can either install the prerequisite, or disable binary analysis
*** support in ROSE.  Binary analysis is one of ROSE's frontend languages.
*** If you commonly only work with source languages (C, C++, etc.) then
*** you can safely disable binary analysis support.
***
*** Option 1: $3
***
*** Option 2: To configure ROSE without binary analysis support, rerun the
***           configuration command you just used, but this time add
***           the "--enable-binary-analysis=no" switch.
    ])
    AC_MSG_ERROR([$2])
])


AC_DEFUN([ROSE_SUPPORT_BINARY],[
ROSE_CONFIGURE_SECTION([Binary analysis support])

dnl  ==================================================================================
dnl   The following tests check prerequisites for binary analysis in librose.
dnl  ==================================================================================

# Boost iostreams library is required
AX_BOOST_IOSTREAMS
if test "$support_binaries_frontend" == "yes" -a "$link_iostreams" != "yes"; then
    binary_support_requires(
        [the Boost iostreams library],
        [could not link against libboost_iostreams],
        [To install Boost's iostreams library, follow the directions at
***           http://www.boost.org. It is fairly common to need the
***           "-sNO_COMPRESSION=1" switch when configuring boost.])
fi


dnl  ==================================================================================
dnl   Check for optional packages that binary analysis in librose can use if available
dnl  ==================================================================================

dnl The libmagic library allows us to check for magic numbers in memory without having to copy the memory
dnl out to a temporary file and run the Unix file(1) command on it, which is way, way slower when we have
dnl to test for lots of magic numbers.  Used by src/midend/binaryAnalyses/BinaryMagic.h. [2015-01]
ROSE_SUPPORT_LIBMAGIC




dnl  Some of the following need to be reevaluated to see whether they're actually used. [Matzke 2015-01-21]


# Call supporting macro to Yices Satisfiability Modulo Theories (SMT) Solver
ROSE_SUPPORT_YICES

# Is the C++ libyaml available? [https://code.google.com/p/yaml-cpp]
ROSE_SUPPORT_YAML

# Is the GNU readline library available?  This is used by some projects to allow users to edit inputs. E.g., simulator2
# has an interactive debugger that uses readline to read debugger commands.
ROSE_SUPPORT_LIBREADLINE

# Call supporting macro to check for "--enable-i386" switch
ROSE_SUPPORT_I386

# Call supporting macro to internal Satisfiability (SAT) Solver
ROSE_SUPPORT_SAT

# Setup Automake conditional in --- (not yet ready for use)
echo "with_sat = $with_sat"
AM_CONDITIONAL(ROSE_USE_SAT,test ! "$with_sat" = no)

# Call supporting macro to Intel Pin Dynamic Instrumentation
ROSE_SUPPORT_INTEL_PIN

# Setup Automake conditional in --- (not yet distributed)
AM_CONDITIONAL(ROSE_USE_INTEL_PIN,test ! "$with_IntelPin" = no)

# Call supporting macro to DWARF (libdwarf)
ROSE_SUPPORT_DWARF

# Setup Automake conditional in --- (not yet distributed)
AM_CONDITIONAL(ROSE_USE_DWARF,test ! "$with_dwarf" = no)

# Xen and Ether [RPM 2009-10-28]
AC_ARG_WITH(ether,
        [  --with-ether=PATH   prefix of Xen/Ether installation
                      Xen is a hypervisor for running virtual machines (http://www.xen.org)
                      Ether is a layer on top of Xen for accessing Windows XP OS-level data
                      structures (http://ether.gtisc.gatech.edu)],
        [AC_DEFINE(ROSE_USE_ETHER, 1, [Defined if Ether from Georgia Tech is available.])
         if test "$with_ether" = "yes"; then ETHER_PREFIX=/usr; else ETHER_PREFIX="$with_ether"; fi],
        [with_ether=no])
AC_SUBST(ETHER_PREFIX)
AM_CONDITIONAL(ROSE_USE_ETHER,test "$with_ether" != "no")

# libgcrypt is used for computing SHA1 hashes of binary basic block semantics, among other things. [RPM 2010-05-12]
AC_CHECK_HEADERS(gcrypt.h,[HAVE_GCRYPT=yes],[HAVE_GCRYPT=nothing])
AC_CHECK_LIB(gpg-error,gpg_strerror) dnl needed by statically linked libgcrypt
AC_CHECK_LIB(gcrypt,gcry_check_version)
AM_CONDITIONAL([HAS_LIBRARY_GCRYPT], [test "x$HAVE_GCRYPT" = "xyes"])

# Check for POSIX threads.  Just because we have POSIX threads does not necessarily mean that the user wants ROSE
# to be compiled with multi-thread support.  See also "--with-boost-thread" configure switch.
AC_CHECK_HEADERS(pthread.h)

# Check for the __thread keyword.  This type qualifier creates objects that are thread local.
AC_MSG_CHECKING([for thread local storage type qualifier])

<<<<<<< HEAD
# DQ (10/4/2015): We need the older version of this for rzzeus machine (not sure why but it results in an error using the newer version).
# DQ (9/26/2015): Making this code more portable with out warnings.
# AC_COMPILE_IFELSE([struct S {int a, b;}; static __thread struct S x;],
#        [AC_DEFINE(ROSE_THREAD_LOCAL_STORAGE, __thread, [Define to __thread keyword for thread local storage.])
#         AC_MSG_RESULT([__thread])],
#        [AC_MSG_RESULT([not supported])])
# DQ (9/26/2015): Newer version to fix warning in automake 1.14
# AC_COMPILE_IFELSE([AC_LANG_PROGRAM([struct S {int a, b;}; static __thread struct S x;],
#        [AC_DEFINE(ROSE_THREAD_LOCAL_STORAGE, __thread, [Define to __thread keyword for thread local storage.])
#         AC_MSG_RESULT([__thread])],
#        [AC_MSG_RESULT([not supported])])])
# DQ (10/4/2015): This older version is required for rzzeus using automake 1.11
AC_COMPILE_IFELSE([struct S {int a, b;}; static __thread struct S x;],
        [AC_DEFINE(ROSE_THREAD_LOCAL_STORAGE, __thread, [Define to __thread keyword for thread local storage.])
         AC_MSG_RESULT([__thread])],
        [AC_MSG_RESULT([not supported])])

=======
>>>>>>> ba90007c
# These headers and types are needed by projects/simulator2
AC_CHECK_HEADERS([asm/ldt.h elf.h linux/types.h linux/dirent.h linux/unistd.h])
AC_CHECK_HEADERS([sys/types.h sys/mman.h sys/stat.h sys/uio.h sys/wait.h sys/utsname.h sys/ioctl.h sys/sysinfo.h sys/socket.h])
AC_CHECK_HEADERS([termios.h grp.h syscall.h])
AC_CHECK_FUNCS(pipe2)
AC_CHECK_TYPE(user_desc,
              AC_DEFINE(HAVE_USER_DESC, [], [Defined if the user_desc type is declared in <asm/ldt.h>]),
              [],
              [#include <asm/ldt.h>])

# Check whether PostgreSQL is supported
AC_CHECK_HEADERS([pqxx/version.hxx])
AC_CHECK_LIB(pqxx, PQconnectdb)

TEST_SMT_SOLVER=""
AC_ARG_WITH(smt-solver,
[  --with-smt-solver=PATH       Specify the path to an SMT-LIB compatible SMT solver.  Used only for testing.],
if test "x$with_smt_solver" = "xcheck" -o "x$with_smt_solver" = "xyes"; then
  AC_ERROR([--with-smt-solver cannot be auto-detected])
fi
if test "x$with_smt_solver" != "xno"; then
  TEST_SMT_SOLVER="$with_smt_solver"
fi,
)

AM_CONDITIONAL(ROSE_USE_TEST_SMT_SOLVER,test ! "$TEST_SMT_SOLVER" = "")
AC_SUBST(TEST_SMT_SOLVER)

dnl A blank line to separate binary analysis from some miscellaneous tests in support-rose.m4 that don't have a heading.
AC_MSG_NOTICE([All seems good for binary analysis if it's enabled.])
echo
])<|MERGE_RESOLUTION|>--- conflicted
+++ resolved
@@ -120,26 +120,6 @@
 # Check for the __thread keyword.  This type qualifier creates objects that are thread local.
 AC_MSG_CHECKING([for thread local storage type qualifier])
 
-<<<<<<< HEAD
-# DQ (10/4/2015): We need the older version of this for rzzeus machine (not sure why but it results in an error using the newer version).
-# DQ (9/26/2015): Making this code more portable with out warnings.
-# AC_COMPILE_IFELSE([struct S {int a, b;}; static __thread struct S x;],
-#        [AC_DEFINE(ROSE_THREAD_LOCAL_STORAGE, __thread, [Define to __thread keyword for thread local storage.])
-#         AC_MSG_RESULT([__thread])],
-#        [AC_MSG_RESULT([not supported])])
-# DQ (9/26/2015): Newer version to fix warning in automake 1.14
-# AC_COMPILE_IFELSE([AC_LANG_PROGRAM([struct S {int a, b;}; static __thread struct S x;],
-#        [AC_DEFINE(ROSE_THREAD_LOCAL_STORAGE, __thread, [Define to __thread keyword for thread local storage.])
-#         AC_MSG_RESULT([__thread])],
-#        [AC_MSG_RESULT([not supported])])])
-# DQ (10/4/2015): This older version is required for rzzeus using automake 1.11
-AC_COMPILE_IFELSE([struct S {int a, b;}; static __thread struct S x;],
-        [AC_DEFINE(ROSE_THREAD_LOCAL_STORAGE, __thread, [Define to __thread keyword for thread local storage.])
-         AC_MSG_RESULT([__thread])],
-        [AC_MSG_RESULT([not supported])])
-
-=======
->>>>>>> ba90007c
 # These headers and types are needed by projects/simulator2
 AC_CHECK_HEADERS([asm/ldt.h elf.h linux/types.h linux/dirent.h linux/unistd.h])
 AC_CHECK_HEADERS([sys/types.h sys/mman.h sys/stat.h sys/uio.h sys/wait.h sys/utsname.h sys/ioctl.h sys/sysinfo.h sys/socket.h])
