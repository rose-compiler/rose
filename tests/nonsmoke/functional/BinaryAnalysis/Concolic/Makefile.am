--- conflicted
+++ resolved
@@ -64,37 +64,21 @@
 # a.6) reads perf-report output and computes unique instruction count
 #~ AM_YFLAGS = -d -t
 
-<<<<<<< HEAD
 #~ noinst_PROGRAMS += rose-perf-analyzer
 #~ rose_perf_analyzer_SOURCES = PerfOutputAnalyzer/parser.ypp PerfOutputAnalyzer/lexer.lpp \
 #~                              PerfOutputAnalyzer/analyzer.cpp 
 #~ rose_perf_analyzer_CPPFLAGS = $(ROSE_INCLUDES)
 #~ rose_perf_analyzer_LDFLAGS = $(ROSE_RPATHS)
 #~ rose_perf_analyzer_LDADD = $(ROSE_LIBS)
-=======
-noinst_PROGRAMS += rose-perf-analyzer
-rose_perf_analyzer_SOURCES = PerfOutputAnalyzer/parser.ypp PerfOutputAnalyzer/lexer.lpp \
-                             PerfOutputAnalyzer/analyzer.cpp
-rose_perf_analyzer_CPPFLAGS = $(ROSE_INCLUDES)
-rose_perf_analyzer_LDFLAGS = $(ROSE_RPATHS)
-rose_perf_analyzer_LDADD = $(ROSE_LIBS)
->>>>>>> 29603f29
 
 # a.7) the script that organizes perf's execution
 
 #~ noinst_SCRIPTS = rose-execmon-linux-perf-intel-x86-64.sh
 
-<<<<<<< HEAD
 #~ rose-execmon-linux-perf-intel-x86-64.sh: $(srcdir)/rose-execution-monitor-linux-perf-intel-x86_64.sh rose-perf-analyzer
 #~ 	cp $< $@
 #~ 	chmod u+x $@
 	
-=======
-rose-execmon-linux-perf-intel-x86-64.sh: $(srcdir)/rose-execution-monitor-linux-perf-intel-x86_64.sh rose-perf-analyzer
-	cp $< $@
-	chmod u+x $@
-
->>>>>>> 29603f29
 #	
 # targets	
 
@@ -212,22 +196,13 @@
 
 #~ TEST_TARGETS += testPerfExecutionMonitor.passed
 
-<<<<<<< HEAD
 #~ testPerfExecutionMonitor.passed: $(srcdir)/defaultcrsh.conf crsh/crsh rose-execmon-linux-perf-intel-x86-64.sh sampleExecutable test-execution-monitor
 #~ 	@$(RTH_RUN) \
 #~ 		TITLE="concolic database testPerfExecutionMonitor [$@]" \
 #~ 		CMD="./crsh/crsh $(srcdir)/testPerfExecutionMonitor.crsh" \
 #~ 		ANS="no" \
+#~		DISABLED="$(DISABLED)" \
 #~ 		$< $@
-=======
-testPerfExecutionMonitor.passed: $(srcdir)/defaultcrsh.conf crsh/crsh rose-execmon-linux-perf-intel-x86-64.sh sampleExecutable test-execution-monitor
-	@$(RTH_RUN) \
-		TITLE="concolic database testPerfExecutionMonitor [$@]" \
-		CMD="./crsh/crsh $(srcdir)/testPerfExecutionMonitor.crsh" \
-		ANS="no" \
-		DISABLED="$(DISABLED)" \
-		$< $@
->>>>>>> 29603f29
 
 TEST_TARGETS += testConnectNonExisting.passed
 
