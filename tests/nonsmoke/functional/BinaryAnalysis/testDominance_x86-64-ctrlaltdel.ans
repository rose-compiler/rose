--- conflicted
+++ resolved
@@ -1,15 +1,8 @@
 CFG dominators for function 0x004005d8:
-<<<<<<< HEAD
-  function 0x004005d8 dominator of 0x004005d8<0> is none
-  function 0x004005d8 dominator of 0x004005e1<1> is 0x004005d8<0>
-  function 0x004005d8 dominator of 0x004005eb<2> is 0x004005e6<3>
-  function 0x004005d8 dominator of 0x004005e6<3> is 0x004005e1<1>
-=======
   function 0x004005d8 dominator of 0x004005e1<0> is 0x004005d8<1>
   function 0x004005d8 dominator of 0x004005d8<1> is none
   function 0x004005d8 dominator of 0x004005eb<2> is 0x004005e6<3>
   function 0x004005d8 dominator of 0x004005e6<3> is 0x004005e1<0>
->>>>>>> 67c03f0b
 CFG dominators for function 0x004005f0:
   function 0x004005f0 dominator of 0x004005f0<0> is none
 CFG dominators for function 0x00400600:
@@ -40,17 +33,6 @@
   function 0x004006cc dominator of 0x004006dc<1> is 0x004006cc<0>
   function 0x004006cc dominator of 0x004006de<2> is 0x004006cc<0>
 CFG dominators for function 0x004006f0:
-<<<<<<< HEAD
-  function 0x004006f0 dominator of 0x004006f0<0> is none
-CFG dominators for function 0x004006f7:
-  function 0x004006f7 dominator of 0x00400700<0> is 0x0040070d<2>
-  function 0x004006f7 dominator of 0x004006ff<1> is none
-  function 0x004006f7 dominator of 0x0040070d<2> is 0x004006f7<4>
-  function 0x004006f7 dominator of 0x004006fd<3> is 0x004006f7<4>
-  function 0x004006f7 dominator of 0x004006f7<4> is none
-  function 0x004006f7 dominator of 0x00400723<5> is 0x004006f7<4>
-  function 0x004006f7 dominator of 0x0040071c<6> is 0x0040070d<2>
-=======
   function 0x004006f0 dominator of 0x00400723<0> is 0x004006f0<2>
   function 0x004006f0 dominator of 0x004006ff<1> is none
   function 0x004006f0 dominator of 0x004006f0<2> is none
@@ -58,7 +40,6 @@
   function 0x004006f0 dominator of 0x0040070d<4> is 0x004006f0<2>
   function 0x004006f0 dominator of 0x00400700<5> is 0x0040070d<4>
   function 0x004006f0 dominator of 0x0040071c<6> is 0x0040070d<4>
->>>>>>> 67c03f0b
 CFG dominators for function 0x00400730:
   function 0x00400730 dominator of 0x00400754<0> is 0x00400730<2>
   function 0x00400730 dominator of 0x0040073e<1> is 0x00400730<2>
@@ -88,21 +69,6 @@
 CFG dominators for function 0x00400830:
   function 0x00400830 dominator of 0x00400830<0> is none
 CFG dominators for function 0x00400840:
-<<<<<<< HEAD
-  function 0x00400840 dominator of 0x00400883<0> is 0x00400861<4>
-  function 0x00400840 dominator of 0x00400874<1> is 0x00400861<4>
-  function 0x00400840 dominator of 0x0040087b<2> is 0x00400877<5>
-  function 0x00400840 dominator of 0x00400840<3> is none
-  function 0x00400840 dominator of 0x00400861<4> is 0x00400840<3>
-  function 0x00400840 dominator of 0x00400877<5> is 0x00400874<1>
-CFG dominators for function 0x004008e0:
-  function 0x004008e0 dominator of 0x004008f9<0> is none
-  function 0x004008e0 dominator of 0x004008e0<1> is none
-  function 0x004008e0 dominator of 0x00400909<2> is 0x004008e0<1>
-  function 0x004008e0 dominator of 0x00400906<3> is 0x00400900<5>
-  function 0x004008e0 dominator of 0x0040090f<4> is 0x00400909<2>
-  function 0x004008e0 dominator of 0x00400900<5> is 0x00400909<2>
-=======
   function 0x00400840 dominator of 0x00400883<0> is 0x00400861<3>
   function 0x00400840 dominator of 0x0040087b<1> is 0x00400877<4>
   function 0x00400840 dominator of 0x00400874<2> is 0x00400861<3>
@@ -123,6 +89,5 @@
   function 0x004008e0 dominator of 0x004008e0<3> is none
   function 0x004008e0 dominator of 0x0040090f<4> is 0x00400909<5>
   function 0x004008e0 dominator of 0x00400909<5> is 0x004008e0<3>
->>>>>>> 67c03f0b
 CFG dominators for function 0x00400df4:
   function 0x00400df4 dominator of 0x00400df4<0> is none