--- conflicted
+++ resolved
@@ -339,11 +339,8 @@
      test2019_accessibility_attribute.f90 \
      test2019_accessibility_attribute2.f90 \
      test2020_use_iso_c_binding.f90 \
-<<<<<<< HEAD
+     test2020_use_iso_c_binding_2.f90 \
      test2020_select_case.f90 \
-=======
-     test2020_use_iso_c_binding_2.f90 \
->>>>>>> 7c81118a
      rose-issue-par-39.f90 \
      canonicalExample.f90 \
      fCaller.f90 \
