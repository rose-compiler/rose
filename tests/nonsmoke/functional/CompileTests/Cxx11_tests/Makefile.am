include $(top_srcdir)/config/Makefile.for.ROSE.includes.and.libs

# noinst_PROGRAMS = globalVariablesInLambdas

# globalVariablesInLambdas_SOURCES = globalVariablesInLambdas.C

AM_CPPFLAGS = $(ROSE_INCLUDES)
AM_LDFLAGS = $(ROSE_RPATHS)
LDADD    = $(ROSE_LIBS)



# globalVariablesInLambdas_TESTS = test_1.C


EXAMPLE_TESTCODES_REQUIRED_TO_PASS = \
test2012_01.C \
test2012_02.C \
test2012_05.C \
test2014_02.C \
test2014_04.C \
test2014_05.C \
test2014_06.C \
test2014_07.C \
test2014_08.C \
test2014_09.C \
test2014_11.C \
test2014_12.C \
test2014_13.C \
test2014_14.C \
test2014_15.C \
test2014_16.C \
test2014_17.C \
test2014_18.C \
test2014_19.C \
test2014_20.C \
test2014_21.C \
test2014_22.C \
test2014_23.C \
test2014_27.C \
test2014_29.C \
test2014_30.C \
test2014_32.C \
test2014_33.C \
test2014_34.C \
test2014_36.C \
test2014_37.C \
test2014_38.C \
test2014_39.C \
test2014_40.C \
test2014_41.C \
test2014_42.C \
test2014_43.C \
test2014_44.C \
test2014_45.C \
test2014_47.C \
test2014_48.C \
test2014_49.C \
test2014_50.C \
test2014_51.C \
test2014_52.C \
test2014_54.C \
test2014_55.C \
test2014_56.C \
test2014_57.C \
test2014_58.C \
test2014_70.C \
test2014_71.C \
test2014_72.C \
test2014_73.C \
test2014_74.C \
test2014_75.C \
test2014_76.C \
test2014_77.C \
test2014_78.C \
test2014_79.C \
test2014_80.C \
test2014_81.C \
test2014_83.C \
test2014_84.C \
test2014_86.C \
test2014_87.C \
test2014_89.C \
test2014_90.C \
test2015_01.C \
test2015_02.C \
test2015_03.C \
test2015_04.C \
test2015_05.C \
test2015_06.C \
test2015_07.C \
test2015_08.C \
test2015_09.C \
test2015_10.C \
test2015_12.C \
test2015_13.C \
test2015_14.C \
test2016_01.C \
test2016_03.C \
test2016_04.C \
test2016_06.C \
test2016_07.C \
test2016_10.C \
test2016_11.C \
test2016_13.C \
test2016_14.C \
test2016_15.C \
test2016_16.C \
test2016_17.C \
test2016_18.C \
test2016_19.C \
test2016_21.C \
test2016_22.C \
test2016_25.C \
test2016_29.C \
test2016_30.C \
test2016_37.C \
test2016_42.C \
test2016_91.C \
test2016_92.C \
test2016_93.C \
test2017_03.C \
test2017_04.C \
test2017_07.C \
test2017_08.C \
test2017_09.C \
test2017_11.C \
test2017_12.C \
test2017_13.C \
test2017_14.C \
test2017_15.C \
test2017_16.C \
test2017_19.C \
test2017_20.C \
test2017_21.C \
test2017_22.C \
test2017_23.C \
test2018_04.C \
test2018_05.C \
test2018_06.C \
test2018_07.C \
test2018_08.C \
test2018_09.C \
test2018_10.C \
test2018_11.C \
test2018_12.C \
test2018_13.C \
test2018_14.C \
test2018_15.C \
test2018_16.C \
test2018_17.C \
test2018_18.C \
test2018_19.C \
test2018_20.C \
test2018_21.C \
test2018_23.C \
test2018_24.C \
test2018_26.C \
test2018_27.C \
test2018_28.C \
test2018_29.C \
test2018_30.C \
test2018_31.C \
test2018_34.C \
test2018_35.C \
test2018_37.C \
test2018_38.C \
test2018_39.C \
test2018_40.C \
test2018_41.C \
test2018_42.C \
test2018_43.C \
test2018_44.C \
test2018_45.C \
test2018_46.C \
test2018_47.C \
test2018_48.C \
test2018_51.C \
test2018_52.C \
test2018_53.C \
test2018_54.C \
test2018_55.C \
test2018_56.C \
test2018_57.C \
test2018_58.C \
test2018_59.C \
test2018_60.C \
test2018_61.C \
test2018_62.C \
test2018_65.C \
test2018_67.C \
test2018_68.C \
test2018_69.C \
test2018_70.C \
test2018_71.C \
test2018_72.C \
test2018_73.C \
test2018_74.C \
test2018_75.C \
test2018_76.C \
test2018_77.C \
test2018_78.C \
test2018_79.C \
test2018_80.C \
test2018_81.C \
test2018_82.C \
test2018_83.C \
test2018_84.C \
test2018_85.C \
test2018_86.C \
test2018_88.C \
test2018_89.C \
test2018_90.C \
test2018_91.C \
test2018_92.C \
test2018_93.C \
test2018_95.C \
test2018_96.C \
test2018_97.C \
test2018_98.C \
test2018_99.C \
<<<<<<< HEAD
test2018_105.C \
test2018_107.C \
test2018_108.C \
test2018_109.C \
test2018_110.C \
test2018_111.C \
test2018_112.C \
test2018_113.C \
test2018_114.C \
test2018_115.C \
test2018_116.C \
test2018_117.C \
test2018_118.C \
=======
ctor-list-init.C \
>>>>>>> 7821f7f3
$(PREVIOUSLY_FAILING_TESTS) \
test2016_40.C \
last.C


# DQ (7/1/2018): Failing test which can't find boost files explicitly referenced (likely this is not a portable test code).
# test2018_100.C

# DQ (7/26/2017): Failing test after newest fix for classes built from template parameters (might not be related).
FAILING_TEST = \
test2016_39.C 

# DQ (5/12/2017): Note that tests test2017_21.C and test2017_22.C will fail using the 
# testTemplates translator, but test2017_23.C will pass. This is part of on-going work 
# to support the output of template instantiations.

# DQ (5/12/2017: Failing tests:
# test2017_10.C 
# test2017_17.C 
# test2017_18.C 

if ROSE_USING_GCC_VERSION_LATER_4_9
EXAMPLE_TESTCODES_REQUIRED_TO_PASS += \
test2018_63.C \
test2018_64.C \
test2018_66.C
endif

# DQ (2/21/2017): This fails due to missing builtin functions (still to be addressed).
if !USING_CLANG_COMPILER
# EXAMPLE_TESTCODES_REQUIRED_TO_PASS += 
# test2015_08.C 
endif

# DQ (11/19/2016): This test is failing in the unparsed code (a RAJA example) at least for the GNU 6.1 compiler and using EDG 4.11).
# test2016_40.C 
if ROSE_USE_EDG_VERSION_4_9
EXAMPLE_TESTCODES_REQUIRED_TO_PASS += \
   test2014_25.C \
   test2014_28.C \
   test2015_11.C 

# test2016_40.C

# DQ (7/31/2017): Failing test after newest fix for classes built from template parameters (might not be related).
# FAILING_TEST += 
# test2016_40.C 

endif

# DQ (4/7/2018): This is a failing test (only one we have presently for C++11).
FAILING_TEST += \
test2014_85.C \
last.C


if !OS_MACOSX
EXAMPLE_TESTCODES_REQUIRED_TO_PASS += \
   test2016_12.C \
   test2016_20.C \
   test2016_23.C \
   test2016_24.C \
   test2016_33.C \
   test2016_34.C \
   test2016_35.C \
   test2016_36.C \
   test2016_90.C 
endif

# DQ (7/9/2016): This test is inconsistatn with what I understand to be the most recent fixes.
# test2016_41.C (expression templates example)

# DQ (5/8/2016): Demonstration of bug in GNU 4.9.2 header files (test2016_31.C)
# test2016_26.C
# test2016_27.C
# test2016_28.C
# test2016_31.C

# New test codes not yet tested in regression tests.
# test2015_15.C 
# test2015_16.C 

# Failing tests:
# test2014_10.C
# test2014_24.C
# test2014_26.C
# test2014_31.C 
# test2014_35.C 
# test2014_46.C 
# test2014_53.C 

# These are incomplete non-compilable code fragments
# TESTCODE_CURRENTLY_FAILING = 
PREVIOUSLY_FAILING_TESTS = \
test2012_03.C \
test2012_04.C \
test2012_06.C \
test2012_21.C \
test2012_22.C \
test2012_25.C \
test2012_26.C \
test2012_28.C \
test2012_31.C \
test2014_03.C \
test2014_82.C \
test2014_88.C \
test2017_10.C \
last.C

# DQ (4/7/2018): These test appear to not be valid C++11 code.
TESTCODE_CURRENTLY_FAILING = \
test2012_07.C \
test2012_08.C \
test2012_09.C \
test2012_10.C \
test2012_11.C \
test2012_12.C \
test2012_13.C \
test2012_14.C \
test2012_15.C \
test2012_16.C \
test2012_17.C \
test2012_18.C \
test2012_19.C \
test2012_20.C \
test2012_23.C \
test2012_24.C \
test2012_27.C \
test2012_29.C \
test2012_30.C \
test2012_32.C \
test2012_33.C \
test2012_34.C \
last.C

# Note: last.C just simplifies the Makefile.am it
# avoids common makefle errors in adding new files.

# This is the long test of ROSE (takes a while!)
TESTCODES_REQUIRED_TO_PASS = $(EXAMPLE_TESTCODES_REQUIRED_TO_PASS)

# Automake's testing mechanism (which defines the "make check" rule) requires passing tests.
TESTCODES = \
$(TESTCODES_REQUIRED_TO_PASS) 

# QMTest allows both passing and failing tests.
ALL_TESTCODES = \
$(TESTCODES_REQUIRED_TO_PASS) \
$(TESTCODE_CURRENTLY_FAILING)

SKIP_UNPARSE_C_ASM_STATEMENTS = -rose:skip_unparse_asm_commands

# Use options to turn on C++11 and process using just the frontend for now.
# CXX11_OPTIONS = -rose:Cxx11 -rose:skip_translation_from_edg_ast_to_rose_ast
CXX11_OPTIONS = -rose:Cxx11 

# DQ (5/8/2011): Adding -rose:skipfinalCompileStep so that we can test the new name qualification support that is not yet hooked up to the unparser.
# ROSE_FLAGS = $(CXX11_OPTIONS) --edg:no_warnings -w -rose:verbose 0 $(SKIP_UNPARSE_C_ASM_STATEMENTS)
ROSE_FLAGS = $(CXX11_OPTIONS) -rose:verbose 0 $(SKIP_UNPARSE_C_ASM_STATEMENTS)
# ROSE_FLAGS = --edg:no_warnings -w -rose:verbose 0 -rose:skipfinalCompileStep $(SKIP_UNPARSE_C_ASM_STATEMENTS)

TESTCODE_INCLUDES =

PASSING_TEST_Objects = ${TESTCODES:.C=.o}
TEST_Objects = ${ALL_TESTCODES:.C=.o}

# DQ (9/18/2011): Added testing for new option to use folded constants or the original express trees.
TEST_Objects_FoldedConstants = ${EXAMPLE_TESTCODES_REQUIRED_TO_PASS_FOLDED_CONSTANTS:.C=.foldedConstants-o}
TEST_Objects_UnfoldedConstants = ${ALL_TESTCODES:.C=.unfoldedConstants-o}

# VALGRIND_OPTIONS = -v --num-callers=12 --leak-check=yes --error-limit=no --show-reachable=yes
VALGRIND_OPTIONS = --tool=memcheck -v --num-callers=30 --leak-check=no --error-limit=no --show-reachable=yes --trace-children=yes --suppressions=$(top_srcdir)/scripts/rose-suppressions-for-valgrind
# VALGRIND = valgrind $(VALGRIND_OPTIONS)
# VALGRIND =

# DQ (11/5/2016): Adding support for address sanitizer (borrowing the VALGRIND variable to support 
# this, this implementation needs review).  It might be better to prepend the information to the 
# CC and CXX variables. I think that the purify support uses this approach.
if ROSE_USE_SANITIZER
VALGRIND = $(NON_RTH_ADDRESS_SANITIZER_OPTIONS)
else
VALGRIND =
endif

# A number of tests require the path to the A++ include directory 
# and a number of other tests require a path to the source directory.
# Add the dependence upon the source file to trigger recompilation each time the makefile is run!
# $(TEST_Objects): ../../testTranslator $(srcdir)/$(@:.o=.C)
$(TEST_Objects): ../../testTranslator
if !ROSE_USE_INSURE
	$(VALGRIND) ../../testTranslator $(ROSE_FLAGS) $(TESTCODE_INCLUDES) -I$(srcdir) -c $(srcdir)/$(@:.o=.C)
#	$(VALGRIND) ../../testParser $(ROSE_FLAGS) $(TESTCODE_INCLUDES) -I$(srcdir) -c $(srcdir)/$(@:.o=.C)
#	$(VALGRIND) ../../testFrontEnd $(ROSE_FLAGS) $(TESTCODE_INCLUDES) -I$(srcdir) -c $(srcdir)/$(@:.o=.C)
else
#	DQ (4/22/2011): For Insure++ we want to get the filename into the names used for the report files.
#	@if test ! -f "../../.libs/lt-testTranslator"; then echo "Can NOT find ../../.libs/lt-testTranslator"; ../../testTranslator --help > /dev/null; echo "Fixed"; fi
#	cp ../../.libs/lt-testTranslator testTranslator_$(@:.o=)
#	./testTranslator_$(@:.o=) $(ROSE_FLAGS) $(TESTCODE_INCLUDES) -I$(srcdir) -c $(srcdir)/$(@:.o=.C)
#	echo "Removing the just built copy of lt-testTranslator to save space..."
#	rm -f testTranslator_$(@:.o=)
	$(VALGRIND) ../../testTranslator $(ROSE_FLAGS) $(TESTCODE_INCLUDES) -I$(srcdir) -c $(srcdir)/$(@:.o=.C)
endif

# DQ (9/18/2011): This is testing the option to process the AST to use the constant folded values (contained in the AST).
$(TEST_Objects_FoldedConstants): ../../testTranslatorFoldedConstants
	$(VALGRIND) ../../testTranslatorFoldedConstants $(ROSE_FLAGS) $(TESTCODE_INCLUDES) -I$(srcdir) -c $(srcdir)/$(@:.foldedConstants-o=.C) && touch $@
#	$(VALGRIND) ../../testFrontEnd $(ROSE_FLAGS) $(TESTCODE_INCLUDES) -I$(srcdir) -c $(srcdir)/$(@:.o=.C)

# DQ (9/18/2011): This is the equivalent to the default using testTranslator (so not critical to run this).
$(TEST_Objects_UnfoldedConstants): ../../testTranslatorUnfoldedConstants
	$(VALGRIND) ../../testTranslatorUnfoldedConstants $(ROSE_FLAGS) $(TESTCODE_INCLUDES) -I$(srcdir) -c $(srcdir)/$(@:.unfoldedConstants-o=.C) && touch $@

# DQ (4/6/2010): Added test for parsing only (tested here for C++ code)
testParser:../../testParser
	$(VALGRIND) ../../testParser $(ROSE_FLAGS) $(TESTCODE_INCLUDES) -I$(srcdir) -c $(srcdir)/test2001_01.C

../../testTranslator:
	cd ../..; $(MAKE) testTranslator

../../testTranslatorFoldedConstants:
	cd ../..; $(MAKE) testTranslatorFoldedConstants

../../testTranslatorUnfoldedConstants:
	cd ../..; $(MAKE) testTranslatorUnfoldedConstants


CURRENT_DIRECTORY = `pwd`
QMTEST_Objects = ${ALL_TESTCODES:.C=.qmt}

$(QMTEST_Objects): ../../testTranslator
	qm.sh f rose.RoseTest $(CURRENT_DIRECTORY)/../../testTranslator NULL $(ROSE_FLAGS) $(TESTCODE_INCLUDES) -I$(srcdir) -c $(srcdir)/$(@:.qmt=.C)

# Include makefile rules specific to QMTest
include $(top_srcdir)/config/QMTest_makefile.inc

# Make sure that all the test codes end up in the distribution
EXTRA_DIST = $(EXAMPLE_TESTCODES_REQUIRED_TO_PASS) $(TESTCODE_CURRENTLY_FAILING)

print_testcodes:
	echo $(TESTCODES)

globalVariablesInLambdas_test: globalVariablesInLambdas
	./globalVariablesInLambdas -std=c++11 --edg:no_warnings -c $(srcdir)/globalVariablesInLambdas_test_01.C

# DQ (12/13/2017): Need to add support for multiple versions of Raja.
# Use --with-research-raja=... and --with-ares-raja=... , and for other specific applications dependent on Raja.
RajaInclude = /home/quinlan1/ROSE/RAJA/install/include

rajaTest:../../testTranslator
	$(VALGRIND) ../../testTranslator $(ROSE_FLAGS) $(TESTCODE_INCLUDES) -I$(RajaInclude) -I$(srcdir) -c $(srcdir)/test2017_33.C


check-local:
# DQ (2/19/2017): NEW VERSION OF LOGIC
# DQ (2/18/2017): More specific logic required for portability.
# When using EDG 4.9 these files don't compile on later versions of GNU, CLANG, and Intel compilers 
# but we still want them tests as we transition to EDG 4.12 (where they all work fine independent of 
# the compiler vendor and GNU compiler version).
if ROSE_USE_EDG_VERSION_4_9
	@echo "ROSE_USE_EDG_VERSION_4_9 == true"
if USING_GNU_COMPILER
	@echo "USING_GCC_COMPILER == true"
if ROSE_USING_GCC_VERSION_LATER_4_8
	@echo "ROSE_USING_GCC_VERSION_LATER_4_8 == true"
#	@echo "C++11 tests using EDG 4.9 and GNU version 4.9 backend compiler are disabled."
if ROSE_USING_GCC_VERSION_LATER_4_9
	@echo "C++11 tests using EDG 4.9: GNU 4.9 backend compiler NOT allowed with the EDG 4.9 frontend (reconfigure with EDG 4.12)."
else  # NOT ROSE_USING_GCC_VERSION_LATER_4_9
	@echo "C++11 tests using EDG 4.9 and GNU version 4.8 backend compiler are allowed."
	@$(MAKE) $(PASSING_TEST_Objects)
endif # ROSE_USING_GCC_VERSION_LATER_4_9
# Exclude these tests on GNU 4.9 and later compilers).
else  # NOT ROSE_USING_GCC_VERSION_LATER_4_8
# If this is not the CLANG or Intel compilers and an earlier version of GNU than GNU 4.9 compiler, so include these files.
	@echo "ROSE_USING_GCC_VERSION_LATER_4_8 == false"
endif # ROSE_USING_GCC_VERSION_LATER_4_8
else  # NOT USING_GNU_COMPILER
	@echo "USING_GCC_COMPILER == false"
if USING_CLANG_COMPILER
# Exclude this list of files in the case of CLANG compiler.
#	@echo "USING_CLANG_COMPILER == true"
	@echo "C++11 tests using EDG 4.9: Clang backend compiler are NOT allowed with the EDG 4.9 frontend."
else # NOT USING_CLANG_COMPILER
#	@echo "USING_CLANG_COMPILER == false"
if USING_INTEL_COMPILER
# Exclude this list of files in the case of Intel compiler.
#	@echo "USING_INTEL_COMPILER == true"
	@echo "C++11 tests using EDG 4.9 Intel backend compiler are NOT allowed."
#	@$(MAKE) $(PASSING_TEST_Objects)
else # NOT USING_INTEL_COMPILER
# This is an unknown compiler.
#	@echo "USING_INTEL_COMPILER == false"
endif # USING_INTEL_COMPILER
endif # USING_CLANG_COMPILER
endif # USING_GNU_COMPILER
else  # NOT ROSE_USE_EDG_VERSION_4_9
# Using EDG 4.12 or later (run all tests independent of the compiler).
#	@echo "ROSE_USE_EDG_VERSION_4_9 == false"
if USING_GNU_COMPILER
if ROSE_USING_GCC_VERSION_LATER_4_8
	@echo "C++11 tests require configuration with either EDG version 4.9 and GNU version 4.8 or backend compiler or EDG 4.12 and 4.8 or any later GNU compiler."
	@echo "C++11 tests using EDG 4.12 and any supported backend compiler are allowed."
	@$(MAKE) $(PASSING_TEST_Objects)
endif # ROSE_USING_GCC_VERSION_LATER_4_8
else
	@echo "ROSE_USE_EDG_VERSION_4_9 == false"
if USING_CLANG_COMPILER
# Exclude this list of files in the case of CLANG compiler.
	@echo "USING_CLANG_COMPILER == true"
	@echo "C++11 tests using EDG 4.9: Clang backend compiler using EDG 4.12 frontend."
# DQ (2/21/2017): Too many failing files due to builtin functions that are missing.
#	@$(MAKE) $(PASSING_TEST_Objects)
else # NOT USING_CLANG_COMPILER
	@echo "USING_CLANG_COMPILER == false"
if USING_INTEL_COMPILER
# Exclude this list of files in the case of Intel compiler.
	@echo "USING_INTEL_COMPILER == true"
	@echo "C++11 tests using EDG 4.12 Intel backend compiler are allowed."
	@$(MAKE) $(PASSING_TEST_Objects)
else # NOT USING_INTEL_COMPILER
# This is an unknown compiler.
	@echo "USING_INTEL_COMPILER == false"
endif # USING_INTEL_COMPILER
endif # USING_CLANG_COMPILER
endif # USING_GNU_COMPILER
endif # ROSE_USE_EDG_VERSION_4_9
	@echo "*********************************************************************************************************************"
	@echo "****** ROSE/tests/nonsmoke/functional/CompileTests/Cxx11_tests: make check rule complete (terminated normally) ******"
	@echo "*********************************************************************************************************************"


clean-local:
	rm -f a.out *.o rose_*.[cC] roseTestProgram.C *.dot
	rm -f *.foldedConstants-o
	rm -f *.unfoldedConstants-o
	rm -rf QMTest
	rm -f *.int.c<|MERGE_RESOLUTION|>--- conflicted
+++ resolved
@@ -219,7 +219,6 @@
 test2018_97.C \
 test2018_98.C \
 test2018_99.C \
-<<<<<<< HEAD
 test2018_105.C \
 test2018_107.C \
 test2018_108.C \
@@ -233,9 +232,7 @@
 test2018_116.C \
 test2018_117.C \
 test2018_118.C \
-=======
 ctor-list-init.C \
->>>>>>> 7821f7f3
 $(PREVIOUSLY_FAILING_TESTS) \
 test2016_40.C \
 last.C
