include $(top_srcdir)/config/Makefile.for.ROSE.includes.and.libs

ROSE_FLAGS = -rose:verbose 0 -I$(srcdir)

AM_CPPFLAGS = $(ROSE_INCLUDES) 
AM_LDFLAGS = $(ROSE_RPATHS)
LDADD    = $(ROSE_LIBS)

JOVIAL_TESTCODES = \
 tiny.jov                               \
 bit_conversion.jov                     \
 int_conversion.jov                     \
 item_desc_conversion.jov               \
 parens.jov                             \
 typename_conv.jov                      \
 1_2_2_non-nested-subroutine_a.jov      \
 1_2_2_non-nested-subroutine_b.jov      \
 1_2_2_procedure-module_a.jov           \
 1_2_2_procedure-module_b.jov           \
 1_2_2_procedure-module_e.jov           \
 1_2_2_procedure-module_f.jov           \
 1_2_3_main-program-module_a.jov        \
 1_2_3_main-program-module_b.jov        \
 1_2_3_main-program-module_c.jov        \
 1_2_3_main-program-module_d.jov        \
 2_1_1_4_bit_type.jov                   \
 2_1_1_7_pointer_type.jov               \
 2_1_2_simple_table_var.jov             \
 2_1_2_compound_table_var.jov           \
 2_1_2_1_table_dimension_list_a.jov     \
 2_1_2_1_table_dimension_list_b.jov     \
 2_1_2_2_structure_spec.jov             \
 2_1_2_3_packing_spec.jov               \
 2_1_3_constant_table_var.jov           \
 2_1_6_block_preset_list.jov            \
 2_4_define_j.jov                       \
 3_2_function_result.jov                \
 4_2_loop_stmt_b.jov                    \
 4_2_loop_stmt_b1.jov                   \
 4_2_loop_stmt_d.jov                    \
 4_2_loop_stmt_d1.jov                   \
 4_2_loop_stmt_while_a.jov              \
 4_2_loop_stmt_while_b.jov              \
 4_3_if_stmt_a.jov                      \
 4_3_if_stmt_b.jov                      \
 4_3_if_stmt_c.jov                      \
 4_3_if_stmt_d.jov                      \
 4_3_if_stmt_e.jov                      \
 4_4_case_stmt_a.jov                    \
 4_5_proc_call_stmt.jov                 \
 4_8_exit_stmt_a.jov                    \
 4_9_stop_stmt_a.jov                    \
 4_9_stop_stmt_b.jov                    \
 4_9_stop_stmt_c.jov                    \
 4_10_abort_stmt_a.jov                  \
 4_10_abort_stmt_b.jov                  \
 5_2_logical_continuation_a.jov         \
 5_2_logical_continuation_b.jov         \
 5_2_logical_continuation_amb.jov       \
 6_1_byte_function_variable.jov         \
 6_1_ptr_dereference.jov                \
 6_1_table_dereference.jov              \
 6_3_user_def_function_call.jov         \
 6_3_4_byte_function.jov                \
 6_3_5_shift_function.jov               \
 6_3_6_abs_function.jov                 \
 6_3_10_nwdsen_function.jov             \
 9_0_directives.jov                     \
 rose-issue-1507.jov                    \
 rose-issue-1516.jov                    \
 rose-issue-2100.jov                    \
 rose-issue-2143_j.jov                  \
 rose-issue-2775.jov                    \
 rose-issue-2776.jov                    \
 rose-issue-rc-2.jov                    \
 rose-issue-rc-19.jov                   \
 rose-issue-rc-41a.jov                  \
 rose-issue-rc-41b.jov                  \
 rose-issue-rc-42a.jov                  \
 rose-issue-rc-42b.jov                  \
 rose-issue-rc-42c.jov                  \
 rose-issue-rc-69.jov                   \
 rose-issue-rc-84.jov                   \
 rose-issue-rc-85.jov                   \
 rose-issue-rc-86.jov                   \
 rose-issue-rc-88.jov                   \
 rose-issue-rc-91.jov                   \
 rose-issue-rc-94.jov                   \
 rose-issue-rc-96.jov                   \
 rose-issue-rc-122-lcopy.jov            \
 rose-issue-rc-133.jov                  \
 rose-issue-rc-134.jov                  \
 rose-issue-rc-135.jov                  \
 rose-issue-rc-136.jov                  \
 rose-issue-rc-136a.jov                 \
 rose-issue-rc-137.jov                  \
 rose-issue-rc-138.jov                  \
 rose-issue-rc-139.jov                  \
 rose-issue-rc-144a.jov                 \
 rose-issue-rc-144b.jov                 \
 rose-issue-rc-155.jov                  \
 rose-issue-rc-156.jov                  \
 rose-issue-rc-157.jov                  \
 rose-issue-rc-158.jov                  \
 rose-issue-rc-159.jov                  \
 rose-issue-rc-160.jov                  \
 rc161.pre.jov                          \
 rose-issue-rc-179.jov                  \
 rose-issue-rc-186.jov                  \
 rose-issue-rc-190.jov                  \
 rose-issue-rc-191.jov                  \
 rose-issue-rc-193.jov                  \
<<<<<<< HEAD
 rose-issue-rc-203.jov                  \
 rose-issue-rc-204.jov
=======
 rose-issue-rc-201.jov                  \
 rose-issue-rc-203.jov                  \
 rose-issue-rc-204.jov                  \
 rose-issue-rc-240.jov
>>>>>>> c4dfebef

# status_enumval.jov                     \
# 1_2_3_program-body_a.jov               \
# 1_2_3_program-body_b.jov               \
# 1_2_3_program-body_c.jov

JOVIAL_PARSER_TESTCODES = \
 fixed_cast.jov                         \
 tables_and_pointers.jov                \
 2_1_1_5_char_item_desc.jov             \
 4_3_if_else_stmt.jov                   \
 4_6_return_stmt_a.jov                  \
 4_7_goto_stmt_a.jov                    \
 5_1_1_integer-precedence.jov           \
 5_1_1_integer-primary.jov              \
 5_1_1_integer-term.jov                 \
 5_2_1_relational_expressions_a.jov     \
 6_3_2_next_function_pointer.jov        \
 6_3_2_next_function_status.jov

## List of compool modules that need to be compiled first:
#     rc161b.pre.cpl before rc161a.pre.cpl before rc161.jov
#
COMPOOL_TESTCODES = \
 define_dollar.cpl                      \
 simple_compool.cpl                     \
 status_type.cpl                        \
 2_4_define.cpl                         \
 3_0_rent_and_rec.cpl                   \
 rc161b.pre.cpl                         \
 rose-issue-2143.cpl                    \
 rose-issue-2267.cpl                    \
 rose-issue-2654.cpl                    \
 rose-issue-2658.cpl                    \
 rose-issue-2683.cpl                    \
 rose-issue-2687.cpl                    \
 rose-issue-2690.cpl                    \
 rose-issue-2691.cpl                    \
 rose-issue-2698.cpl                    \
 rose-issue-2701.cpl                    \
 rose-issue-2702.cpl                    \
 rose-issue-2766.cpl                    \
 rose-issue-2777.cpl                    \
 rose-issue-rc-6.cpl                    \
 rose-issue-rc-7.cpl                    \
 rose-issue-rc-9.cpl                    \
 rose-issue-rc-11.cpl                   \
 rose-issue-rc-12.cpl                   \
 rose-issue-rc-14.cpl                   \
 rose-issue-rc-15.cpl                   \
 rose-issue-rc-16.cpl                   \
 rose-issue-rc-49.cpl                   \
 rose-issue-rc-50.cpl                   \
 rose-issue-rc-51.cpl                   \
 rose-issue-rc-52.cpl                   \
 rose-issue-rc-53.cpl                   \
 rose-issue-rc-55.cpl                   \
 rose-issue-rc-55a.cpl                  \
 rose-issue-rc-56.cpl                   \
 rose-issue-rc-79a.cpl                  \
 rose-issue-rc-87.cpl                   \
 rose-issue-rc-92a.cpl                  \
 rose-issue-rc-93.cpl                   \
 rose-issue-rc-95.cpl                   \
 rose-issue-rc-118.cpl                  \
 rose-issue-rc-119a.cpl                 \
 rose-issue-rc-120.cpl                  \
 rose-issue-rc-121.cpl                  \
 rose-issue-rc-128.cpl                  \
 rose-issue-rc-129.cpl                  \
 rose-issue-rc-160a.cpl                 \
 rc161a.pre.cpl


COMPOOL_DIRECTIVE_TESTCODES = \
 9_1_compool_directive.cpl              \
 rose-issue-rc-79b.cpl                  \
 rose-issue-rc-92b.cpl                  \
 rose-issue-rc-119b.cpl

# proc_refs.cpl                          


COMPOOL_PARSER_TESTCODES = \
 constant_item_presets.cpl              \
 item_and_status_type_J.cpl             \
 simple_def_ambiguity_J.cpl             \
 size_function_J.cpl                    \
 spec_table_decl_ambiguity_J.cpl        \
 spec_table_options_null_J.cpl          \
 table_and_status_type_J.cpl            \
 table_preset_J.cpl                     \
 table_ref_formula_ambiguity_J.jov      \
 2_2_compound_block_type.cpl            \
 2_2_compound_table_type.cpl            \
 2_2_simple_block_type.cpl              \
 2_2_simple_table_type.cpl              \
 2_5_def_ref_item.cpl                   \
 5_1_fixed_or_float.cpl                 \
 rose-issue-1518.cpl                    \
 rose-issue-1520.cpl                    \
 rose-issue-2286.cpl

# should finish formulas next
#
JOVIAL_TESTCODES_PASS_TRAVERSE = \
 4_0_compound_stmt_a.jov                \
 4_0_compound_stmt_b.jov                \
 4_0_null_block_stmt.jov                \
 4_3_if_stmt_d.jov                      \
 4_3_if_stmt_e.jov                      \
 4_7_goto_stmt_b.jov                    \
 5_3_character_formula_a.jov            \
 5_3_character_formula_b.jov            \
 5_3_character_formula_c.jov            \
 5_3_character_formula_d.jov            \
 5_4_status_formula_a.jov               \
 5_4_status_formula_b.jov               \
 5_4_status_formula_c.jov               \
 5_4_status_formula_d.jov               \
 5_5_pointer_formula_a.jov              \
 5_5_pointer_formula_b.jov              \
 5_5_pointer_formula_c.jov              \
 5_5_pointer_formula_d.jov              \
 table_type.cpl                         \
 rose-issue-2144.cpl

JOVIAL_TESTCODES_WORKING_ON = \
 rose-issue-2101.jov                    \
 rose-issue-2102.jov                    \
 rose-issue-2104.jov                    \
 rose-issue-2105.jov                    \
 rose-issue-2106.jov                    \
 rose-issue-2107.jov                    \
 rose-issue-2145.jov                    \
 rose-issue-2146.jov                    \
 rose-issue-2147.jov                    \
 rose-issue-2148.jov                    \
 rose-issue-2149.jov                    \
 rose-issue-2150.jov                    \
 1_2_2_procedure_module_c.jov           \
 1_2_2_procedure_module_d.jov           \
 1_2_2_procedure_module_g.jov           \
 1_2_3_program-body_d.jov               \
 1_2_3_program-body_e.jov               \
 1_2_3_program-body_f.jov               \
 1_2_3_program-body_g.jov               \
 1_2_3_program-body_h.jov               \
 4_1_assignment_stmt_a.jov              \
 4_1_assignment_stmt_b.jov              \
 4_2_loop_stmt_c.jov                    \
 4_6_return_stmt_b.jov                  \
 4_10_abort_stmt_c.jov                  \
 5_1_1_integer-factor.jov               \
 5_1_1_integer-formula.jov

## TODO: Don't seem to be able to run just parser tests
#  - but don't really need to anymore as we've moved beyond just parsing
#
TEST_JOVIAL_PARSER_Objects  = ${JOVIAL_PARSER_TESTCODES:.jov=.aterm}
TEST_JOVIAL_PARSER_Sources  = ${JOVIAL_PARSER_TESTCODES:.jov=.jov.passed}

TEST_COMPOOL_PARSER_Objects = ${COMPOOL_PARSER_TESTCODES:.cpl=.aterm}
TEST_COMPOOL_PARSER_Sources = ${COMPOOL_PARSER_TESTCODES:.cpl=.cpl.passed}

TEST_JOVIAL_Objects  = ${JOVIAL_TESTCODES:.jov=.aterm}
TEST_JOVIAL_Sources  = ${JOVIAL_TESTCODES:.jov=.jov.passed}

TEST_COMPOOL_Objects = ${COMPOOL_TESTCODES:.cpl=.aterm}
TEST_COMPOOL_Sources = ${COMPOOL_TESTCODES:.cpl=.cpl.passed}

TEST_DIRECTIVE_Objects = ${COMPOOL_DIRECTIVE_TESTCODES:.cpl=.aterm}
TEST_COMPOOL_Sources = ${COMPOOL_DIRECTIVE_TESTCODES:.cpl=.cpl.passed}

PASSING_TEST_Objects = $(TEST_COMPOOL_Objects) $(TEST_JOVIAL_Objects) $(TEST_DIRECTIVE_Objects)
PASSING_COMPOOL_TEST_Objects = $(TEST_COMPOOL_Objects)

# Go back and build the translators we are using to test Jovial (in case make check
# is run directly in this directory before make has been run from the root of the 
# ROSE directory structure).
#../../testParser:
#	cd ../..; $(MAKE) testParser
../../testTranslator:
	cd ../..; $(MAKE) testTranslator

$(TEST_JOVIAL_PARSER_Objects): ../../testParser
	../../testParser $(ROSE_FLAGS) -rose:jovial $(srcdir)/$(@:.aterm=.jov)

$(TEST_COMPOOL_PARSER_Objects): ../../testParser
	../../testParser $(ROSE_FLAGS) -rose:jovial $(srcdir)/$(@:.aterm=.cpl)

$(TEST_JOVIAL_Objects): ../../testTranslator
	../../testTranslator -rose:jovial $(srcdir)/$(@:.aterm=.jov)

$(TEST_COMPOOL_Objects): ../../testTranslator
	../../testTranslator -rose:jovial $(srcdir)/$(@:.aterm=.cpl)

$(TEST_DIRECTIVE_Objects): ../../testTranslator
	../../testTranslator -rose:jovial $(srcdir)/$(@:.aterm=.cpl)

check-compool:
	@echo $(TEST_COMPOOL_Objects)
	@echo $(PASSING_TEST_COMPOOL_Objects)
check-jovial:
	@echo "TEST_JOVIAL_Objects:"
	@echo $(TEST_JOVIAL_Objects)
	@echo "PASSING_TEST_Objects:"
	@echo $(PASSING_TEST_Objects)

clean-local:
	rm -f rose_*.* *.aterm *.rcmp *.dot

check-local:
	@echo "Tests for experimental Jovial frontend."
	@$(MAKE) $(PASSING_TEST_Objects)
	@echo "***********************************************************************************************************************"
	@echo "****** ROSE/tests/nonsmoke/functional/CompileTests/experimental_jovial_tests: make check terminated successfully ******"
	@echo "***********************************************************************************************************************"<|MERGE_RESOLUTION|>--- conflicted
+++ resolved
@@ -110,15 +110,10 @@
  rose-issue-rc-190.jov                  \
  rose-issue-rc-191.jov                  \
  rose-issue-rc-193.jov                  \
-<<<<<<< HEAD
- rose-issue-rc-203.jov                  \
- rose-issue-rc-204.jov
-=======
  rose-issue-rc-201.jov                  \
  rose-issue-rc-203.jov                  \
  rose-issue-rc-204.jov                  \
  rose-issue-rc-240.jov
->>>>>>> c4dfebef
 
 # status_enumval.jov                     \
 # 1_2_3_program-body_a.jov               \
