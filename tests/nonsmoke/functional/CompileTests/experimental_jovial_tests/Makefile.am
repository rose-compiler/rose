--- conflicted
+++ resolved
@@ -31,16 +31,6 @@
  5_1_1_integer-primary.jov              \
  5_1_1_integer-term.jov                 \
  5_2_1_relational_expressions_a.jov     \
-<<<<<<< HEAD
- rose-issue-1507.jov                    \
- rose-issue-1516.jov
-
-COMPOOL_TESTCODES = \
- 1_2_1_compool_a.cpl                    \
- rose-issue-1518.cpl                    \
- rose-issue-1520.cpl
-
-=======
  9_0_directives.jov                     \
  rose-issue-1507.jov                    \
  rose-issue-1516.jov                    \
@@ -55,7 +45,6 @@
  rose-issue-1520.cpl                    \
  rose-issue-2143.cpl                    \
  rose-issue-2144.cpl
->>>>>>> fc7c067a
 
 # should finish formulas next
 #
@@ -155,15 +144,6 @@
 	@echo "PASSING_TEST_Objects:"
 	@echo $(PASSING_TEST_Objects)
 
-check-compool:
-	@echo $(TEST_COMPOOL_Objects)
-	@echo $(PASSING_TEST_COMPOOL_Objects)
-check-jovial:
-	@echo "TEST_JOVIAL_Objects:"
-	@echo $(TEST_JOVIAL_Objects)
-	@echo "PASSING_TEST_Objects:"
-	@echo $(PASSING_TEST_Objects)
-
 clean-local:
 	rm -f rose_*.* *.aterm *.dot
 
