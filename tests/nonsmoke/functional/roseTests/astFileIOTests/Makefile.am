include $(top_srcdir)/config/Makefile.for.ROSE.includes.and.libs
TEST_TARGETS =
EXTRA_TEST_TARGETS =
MOSTLYCLEANFILES =

TEST_EXIT_STATUS = $(top_srcdir)/scripts/test_exit_status
EXTRA_DIST = README.txt

AM_CPPFLAGS = $(ROSE_INCLUDES)
AM_LDFLAGS = $(ROSE_RPATHS)

#------------------------------------------------------------------------------------------------------------------------
# It makes no sense to install these since some (at least parallelMerge) have hard-coded paths to other executables.
noinst_PROGRAMS  = astFileIO astFileRead astCompressionTest parallelMerge

astFileIO_SOURCES = astFileIO.C 
astFileIO_LDADD = $(ROSE_SEPARATE_LIBS)

astCompressionTest_SOURCES = astCompressionTest.C 
astCompressionTest_LDADD = $(ROSE_SEPARATE_LIBS)

astFileRead_SOURCES = astFileRead.C
astFileRead_LDADD = $(ROSE_SEPARATE_LIBS)

parallelMerge_SOURCES = parallelMerge.C
parallelMerge_CPPFLAGS = -DTEST_AST_FILE_READ='"$(abspath $(top_builddir)/tests/nonsmoke/functional/testAstFileRead)"' $(ROSE_INCLUDES)
parallelMerge_LDADD = $(ROSE_SEPARATE_LIBS)

#------------------------------------------------------------------------------------------------------------------------
# This makefile uses ../../testAstFileIO and ../../testAstFileRead, and must therefore make sure they're built.

../../testAstFileIO:
	$(MAKE) -C ../.. testAstFileIO

../../testAstFileRead:
	$(MAKE) -C ../.. testAstFileRead

#------------------------------------------------------------------------------------------------------------------------
# Creates *.binary files which are used as inputs for other tests.  The creation of the *.binary file is itself a test.

EXTRA_DIST += testAstFileIO.conf

include $(srcdir)/Makefile-pass-IO.inc
Cxx_specimens = $(EXAMPLE_TESTCODES_REQUIRED_TO_PASS)
Cxx_directory = $(abspath $(top_srcdir)/tests/nonsmoke/functional/CompileTests/Cxx_tests)
Cxx_binaries = $(addsuffix .binary, $(Cxx_specimens))
$(Cxx_binaries): %.binary: $(Cxx_directory)/% ../../testAstFileIO
	@$(RTH_RUN) \
		TITLE="../../testAstFileIO $(notdir $<) [$@]" \
		FLAGS="$(ROSE_FLAGS) -I$(Cxx_directory)" \
		INPUT=$(abspath $<) \
		OUTPUT=$@ \
		$(srcdir)/testAstFileIO.conf $@.passed
EXTRA_TEST_TARGETS += $(addsuffix .passed, $(Cxx_binaries))

local_specimens = input_tiny_01a.C input_tiny_01b.C input_tiny_02a.C input_tiny_02b.C input_tiny_03a.C input_tiny_03b.C
local_binaries = $(addsuffix .binary, $(local_specimens))
EXTRA_DIST += $(local_specimens)
$(local_binaries): %.binary: % ../../testAstFileIO
	@$(RTH_RUN) \
		TITLE="../../testAstFileIO $(notdir $<) [$@]" \
		FLAGS="$(ROSE_FLAGS) -I." \
		INPUT=$(abspath $<) \
		OUTPUT=$@ \
		$(srcdir)/testAstFileIO.conf $@.passed
EXTRA_TEST_TARGETS += $(addsuffix .passed, $(local_binaries))

# use this target if you just want to check creating all the binaries
check_testAstFileIO: $(Cxx_binaries) $(local_binaries)

#------------------------------------------------------------------------------------------------------------------------
# Test ../../testAstFileRead on a coupld of specific inputs.  The testAstFileRead has the annoying feature that when
# you tell it to read "foo" it actually tries to read "foo.binary", so we have to jump through some hoops in order to
# pass the correct file names.  We also run the test in a temporary subdirectory since it drops other files that are
# hard to accurately clean up in the makefile (we want to avoid wildcards since that wipes out important files that the
# developer might have sitting around).
TEST_TARGETS += test_read.passed
test_read_specimens = test2001_01.C test2001_02.C
test_read_directory = $(Cxx_directory)
test_read_binaries = $(addsuffix .binary, $(test_read_specimens))
test_read.passed: ../../testAstFileRead $(test_read_binaries)
	@$(RTH_RUN) \
		USE_SUBDIR=yes \
		CMD="$$(pwd)/../../testAstFileRead $(addprefix $$(pwd)/, $(test_read_specimens)) output.C" \
		$(TEST_EXIT_STATUS) $@

#------------------------------------------------------------------------------------------------------------------------
# Some tests of ../../testAstFileIO on particular *.binary files generated from files in this source directory
# Same difficulties as for the test_read.passed target.

TEST_TARGETS += test_read_tiny_01.passed
test_read_tiny_01_specimens = input_tiny_01a.C input_tiny_01b.C
test_read_tiny_01_binaries = $(addsuffix .binary, $(test_read_tiny_01_specimens))
EXTRA_DIST += $(test_read_tiny_01_specimens)
test_read_tiny_01.passed: ../../testAstFileRead $(test_read_tiny_01_binaries)
	@$(RTH_RUN) \
		USE_SUBDIR=yes \
		CMD="$$(pwd)/../../testAstFileRead $(addprefix $$(pwd)/, $(test_read_tiny_01_specimens)) output.C" \
		$(TEST_EXIT_STATUS) $@

TEST_TARGETS += test_read_tiny_02.passed
test_read_tiny_02_specimens = input_tiny_02a.C input_tiny_02b.C
test_read_tiny_02_binaries = $(addsuffix .binary, $(test_read_tiny_02_specimens))
EXTRA_DIST += $(test_read_tiny_02_specimens)
test_read_tiny_02.passed: ../../testAstFileRead $(test_read_tiny_02_binaries)
	@$(RTH_RUN) \
		USE_SUBDIR=yes \
		CMD="$$(pwd)/../../testAstFileRead $(addprefix $$(pwd)/, $(test_read_tiny_02_specimens)) output.C " \
		$(TEST_EXIT_STATUS) $@

TEST_TARGETS += test_read_tiny_03.passed
test_read_tiny_03_specimens = input_tiny_03a.C input_tiny_03b.C
test_read_tiny_03_binaries = $(addsuffix .binary, $(test_read_tiny_03_specimens))
EXTRA_DIST += $(test_read_tiny_03_specimens)
test_read_tiny_03.passed: ../../testAstFileRead $(test_read_tiny_03_binaries)
	@$(RTH_RUN) \
		USE_SUBDIR=yes \
		CMD="$$(pwd)/../../testAstFileRead $(addprefix $$(pwd)/, $(test_read_tiny_03_specimens)) output.C" \
		$(TEST_EXIT_STATUS) $@

#------------------------------------------------------------------------------------------------------------------------
# Tests ../../testAstFileRead on a short list of inputs. Same difficulties as for test_read.passed

TEST_TARGETS += test_read_short.passed
test_read_short_directory = $(Cxx_directory)
test_read_short_specimens = test2003_01.C test2003_03.C test2003_05.C test2003_08.C test2003_10.C test2003_12.C test2003_14.C
test_read_short_binaries = $(addsuffix .binary, $(test_read_short_specimens))

test_read_short.passed: ../../testAstFileRead $(test_read_short_binaries)
	@$(RTH_RUN) \
		USE_SUBDIR=yes \
		CMD="$$(pwd)/../../testAstFileRead $(addprefix $$(pwd)/, $(test_read_short_specimens)) output.C" \
		$(TEST_EXIT_STATUS) $@

#------------------------------------------------------------------------------------------------------------------------
# Tests parallelMerge on a short list of inputs from the Cxx_tests directory.
# The parallelMerge executable takes "foo" as an argument, but actually reads "foo.binary"; hence we need to jump through
# some hoops: parallelMerge_short_arguments are the absolute names of the foo.binary files, but without the ".binary" part.

parallelMerge_short_specimens = test2003_01.C test2003_03.C test2003_05.C test2003_10.C test2003_12.C test2003_14.C
parallelMerge_short_directory = $(Cxx_directory)
parallelMerge_short_binaries = $(addsuffix .binary, $(parallelMerge_short_specimens))
parallelMerge_short_arguments = $(addprefix $$(pwd)/, $(parallelMerge_short_specimens))

# Liao 2/9/2011. boost thread_group may have bug on Mac OS X 10.6
if !OS_MACOSX	
TEST_TARGETS += parallelMerge_short.passed
endif

parallelMerge_short.passed: ../../testAstFileRead parallelMerge $(parallelMerge_short_binaries)
	@$(RTH_RUN) \
		USE_SUBDIR=yes \
		CMD="mkdir data temp; $$(pwd)/parallelMerge $(parallelMerge_short_arguments) output.C" \
		$(TEST_EXIT_STATUS) $@

#------------------------------------------------------------------------------------------------------------------------
# Similar to parallelMerge_short but with a longer list of specimens.
# Must run in a subdir to avoid conflicts with other parallelMerge tests running concurrently.

parallelMerge_medium_specimens =											\
	test2003_01.C test2003_03.C test2003_05.C test2003_10.C test2003_12.C test2003_14.C test2003_18.C test2003_20.C	\
	test2003_23.C test2003_25.C test2003_27.C test2003_35.C test2003_02.C test2003_06.C test2003_09.C test2003_11.C	\
	test2003_15.C test2003_17.C test2003_21.C test2003_24.C test2003_26.C test2003_28.C test2003_30.C test2003_32.C	\
	test2003_36.C 
parallelMerge_medium_directory = $(Cxx_directory)
parallelMerge_medium_binaries = $(addsuffix .binary, $(parallelMerge_medium_specimens))
parallelMerge_medium_arguments = $(addprefix $$(pwd)/, $(parallelMerge_medium_specimens))

# Liao 2/9/2011. boost thread_group may have bug on Mac OS X 10.6
if !OS_MACOSX	
TEST_TARGETS += parallelMerge_medium.passed
endif

parallelMerge_medium.passed: ../../testAstFileRead parallelMerge $(parallelMerge_medium_binaries)
	@$(RTH_RUN) \
		USE_SUBDIR=yes \
		CMD="mkdir data temp; $$(pwd)/parallelMerge $(parallelMerge_short_arguments) output.C" \
		$(TEST_EXIT_STATUS) $@

#------------------------------------------------------------------------------------------------------------------------
# This is a test of the same files used with parallelMerge_medium.passed but run in serial. This is different and usually
# faster for small problems than the singled threaded parallel merge.  Same difficulties apply as for test_read_short.passed.

test_read_medium_specimens = $(parallelMerge_medium_specimens)
test_read_medium_directory = $(parallelMerge_medium_directory)
test_read_medium_binaries = $(addsuffix .binary, $(test_read_medium_specimens))
test_read_medium_arguments = $(addprefix $$(pwd)/, $(test_read_medium_specimens))

# The output from the following tests build on each other, each reading the output from the previous test to produce
# a new output.  Therefore, we make the tests depend on the output file rather than the usual .passed file (although
# the .passed and .failed files will still be created.
#
# Beware of the strange arguments for testAstFileRead: it takes "foo" as an argument, but actually reads "foo.binary".
# Same thing applies to the output file name (the last argument).
MOSTLYCLEANFILES += medium_output.C.binary $(addprefix medium_output, .passed .failed)
medium_output.C.binary: ../../testAstFileRead $(test_read_medium_binaries)
	@$(RTH_RUN) \
		USE_SUBDIR=yes \
		CMD="$$(pwd)/../../testAstFileRead $(test_read_medium_arguments) $$(pwd)/$(@:.binary=)" \
		$(TEST_EXIT_STATUS) medium_output.passed

MOSTLYCLEANFILES += large_output.C.binary $(addprefix large_output, .passed .failed)
large_output.C.binary: medium_output.C.binary
	@$(RTH_RUN) \
		USE_SUBDIR=yes \
		CMD="$$(pwd)/../../testAstFileRead $(foreach I, 1 2 3 4, $$(pwd)/$(<:.binary=)) $$(pwd)/$(@:.binary=)" \
		$(TEST_EXIT_STATUS) large_output.passed

MOSTLYCLEANFILES += huge_output.C.binary $(addprefix huge_output, .passed .failed)
huge_output.C.binary: large_output.C.binary
	@$(RTH_RUN) \
		DISABLED="too large for most systems" \
		USE_SUBDIR=yes \
		CMD="$$(pwd)/../../testAstFileRead $(foreach I, 1 2 3 4, $$(pwd)/$(<:.binary=)) $$(pwd)/$(@:.binary=)" \
		$(TEST_EXIT_STATUS) huge_output.passed

MOSTLYCLEANFILES += reallyhuge_output.C.binary $(addprefix reallyhuge_output, .passed .failed)
reallyhuge_output.C.binary: huge_output.C.binary
	@$(RTH_RUN) \
		DISABLED="too large for most systems" \
		USE_SUBDIR=yes \
		CMD="$$(pwd)/../../testAstFileRead $(foreach I, 1 2 3 4, $$(pwd)/$(<:.binary=)) $$(pwd)/$(@:.binary=)" \
		$(TEST_EXIT_STATUS) reallyhuge_output.passed

# Liao 2/9/2011. boost thread_group may have bug on Mac OS X 10.6
if !OS_MACOSX	
TEST_TARGETS += medium_output.C.binary
if ROSE_USE_LONG_MAKE_CHECK_RULE
# TEST_TARGETS += large_output.C.binary huge_output.C.binary reallyhuge_output.C.binary
# DQ (1/19/2017): The large test in a problem for the GNU 6.1 compiler (and maybe later versions).
<<<<<<< HEAD
if !ROSE_USING_GCC_VERSION_LATER_6_1
#TEST_TARGETS += large_output.C.binary huge_output.C.binary reallyhuge_output.C.binary
endif
=======
#if !ROSE_USING_GCC_VERSION_LATER_6_1
TEST_TARGETS += large_output.C.binary huge_output.C.binary reallyhuge_output.C.binary
#else
# TEST_TARGETS += large_output.C.binary huge_output.C.binary reallyhuge_output.C.binary
#endif
>>>>>>> ed2975fe
endif
endif

#------------------------------------------------------------------------------------------------------------------------
# This section of the original makefile is a true mess and has been entirely commented out.  All of these targets are
# either handled above, or were not executed by any of the standard automake stuff like "make", "make check", "make
# install", etc.

##  TEST_TINY_LIST = input_tiny_01.C input_tiny_02.C
##  TEST_SHORT_LIST_BINARIES = $(TEST_SHORT_LIST:.C=.o)
##  
##  ORIGINAL_TEST_MEDIUM_LIST = test2003_01.C test2003_03.C test2003_05.C test2003_08.C test2003_10.C test2003_12.C test2003_14.C \
##     test2003_16.C test2003_18.C test2003_20.C test2003_23.C test2003_25.C test2003_27.C test2003_29.C test2003_31.C \
##     test2003_35.C test2003_37.C test2003_02.C test2003_04.C test2003_06.C test2003_09.C test2003_11.C test2003_13.C \
##     test2003_15.C test2003_17.C test2003_19.C test2003_21.C test2003_24.C test2003_26.C test2003_28.C test2003_30.C \
##     test2003_32.C test2003_36.C test2003_38.C
##  
##  # DQ (6/23/2010): Debug using a smaller set of files.
##  # TEST_MEDIUM_LIST = test2003_01.C test2003_03.C test2003_05.C test2003_08.C test2003_10.C test2003_12.C test2003_14.C test2003_35.C test2003_37.C 
##  # TEST_MEDIUM_LIST = test2003_01.C test2003_37.C 
##  # TEST_MEDIUM_LIST = test2003_15.C test2003_17.C test2003_19.C test2003_21.C
##  # TEST_MEDIUM_LIST = test2003_19.C test2003_21.C
##  # TEST_MEDIUM_LIST = test2003_19.C test2003_21.C
##  # TEST_MEDIUM_LIST = test2003_21.C
##  # TEST_MEDIUM_LIST = test2003_01.C test2003_03.C test2003_05.C test2003_08.C test2003_10.C test2003_12.C test2003_14.C test2003_35.C test2003_37.C 
##  # TEST_MEDIUM_LIST = $(ORIGINAL_TEST_MEDIUM_LIST)
##  # TEST_MEDIUM_LIST = test2003_02.C test2004_52.C
##  
##  # 72 files appear to merge and write out an AST, but 73 files always fail!
##  # TV (06/19/2013): removed file which does not pass the regression...
##  # TEST_MEDIUM_LIST_EXTRA = \
##  # test2004_01.C   test2004_106.C  test2004_11.C   test2004_134.C  test2004_148.C  test2004_30.C  test2004_47.C test2004_63.C  test2004_79.C  test2004_95.C \
##  # test2004_02.C   test2004_107.C  test2004_120.C  test2004_162.C  test2004_31.C  test2004_48.C  test2004_64.C  test2004_80.C  test2004_96.C \
##  # test2004_03.C   test2004_108.C  test2004_121.C  test2004_14.C   test2004_163.C  test2004_32.C  test2004_49.C  test2004_65.C  test2004_81.C \
##  # test2004_04.C   test2004_109.C  test2004_122.C  test2004_137.C  test2004_150.C  test2004_33.C  test2004_67.C  test2004_82.C  test2004_98.C test2004_164.C
##  TEST_MEDIUM_LIST_EXTRA = \
##  test2004_01.C   test2004_106.C  test2004_11.C   test2004_134.C  test2004_148.C  test2004_30.C  test2004_47.C test2004_63.C  test2004_79.C  test2004_95.C \
##  test2004_02.C   test2004_107.C                  test2004_162.C  test2004_31.C  test2004_48.C  test2004_64.C  test2004_80.C  test2004_96.C \
##  test2004_03.C   test2004_108.C  test2004_121.C  test2004_14.C   test2004_163.C  test2004_32.C  test2004_49.C  test2004_65.C  test2004_81.C \
##  test2004_04.C   test2004_109.C  test2004_122.C  test2004_137.C  test2004_150.C  test2004_33.C  test2004_67.C                 test2004_98.C test2004_164.C
##  
##  # Problem files:
##  # test2004_161.C 
##  # test2004_136.C
##  
##  # DQ (9/24/2011): These files are a problem for the new original expression tree support (replacing constant values with the original expression trees).
##  # test2004_97.C
##  
##  TEST_MEDIUM_PROBLEM_FILE_LIST = test2004_136.C test2004_161.C
##  
##  # /home/dquinlan/ROSE/git-dq-main-rc/src/ROSETTA/Grammar/grammarAST_FileIoSource.code:363: static long unsigned int AST_FILE_IO::getGlobalIndexFromSgClassPointer(SgNode*): Assertion `globalIndex < AST_FILE_IO::getAccumulatedPoolSizeOfNewAst(pointer->variantT()+1)' failed.
##  # test2004_50.C 
##  
##  # One of these (large) files is a problem
##  # test2004_135.C  test2004_149.C  
##  
##  # ALT2_TEST_MEDIUM_LIST_EXTRA = test2004_06.C   test2004_110.C  test2004_124.C  test2004_139.C  test2004_152.C  test2004_17.C   test2004_35.C  test2004_52.C \
##  # test2004_04.C   test2004_109.C  test2004_122.C  test2004_137.C  test2004_150.C  test2004_164.C  test2004_33.C  test2004_50.C  test2004_67.C  test2004_82.C  test2004_98.C \
##  # test2004_69.C   test2004_84.C test2004_07.C   test2004_111.C  test2004_125.C  test2004_13.C test2004_153.C  test2004_18.C   test2004_36.C  test2004_53.C  test2004_70.C  \
##  # test2004_05.C   test2004_10.C   test2004_123.C  test2004_138.C  test2004_151.C  test2004_16.C   test2004_34.C  test2004_51.C  test2004_68.C  test2004_83.C  test2004_99.C \
##  # test2004_08.C   test2004_112.C  test2004_140.C  test2004_154.C test2004_19.C   test2004_37.C  test2004_54.C  test2004_71.C  test2004_86.C \
##  # test2004_09.C   test2004_113.C  test2004_128.C  test2004_141.C  test2004_155.C  test2004_23.C   test2004_38.C  test2004_55.C  test2004_72.C  test2004_87.C 
##  ALT2_TEST_MEDIUM_LIST_EXTRA = test2004_06.C   test2004_110.C  test2004_124.C  test2004_139.C  test2004_152.C  test2004_17.C   test2004_35.C  test2004_52.C \
##  test2004_04.C   test2004_109.C  test2004_122.C  test2004_137.C  test2004_150.C  test2004_164.C  test2004_33.C  test2004_50.C  test2004_67.C                 test2004_98.C \
##  test2004_69.C   test2004_84.C test2004_07.C   test2004_111.C  test2004_125.C  test2004_13.C test2004_153.C  test2004_18.C   test2004_36.C  test2004_53.C  test2004_70.C  \
##  test2004_05.C   test2004_10.C   test2004_123.C  test2004_138.C  test2004_151.C  test2004_16.C   test2004_34.C  test2004_51.C  test2004_68.C  test2004_83.C  test2004_99.C \
##  test2004_08.C   test2004_112.C  test2004_140.C  test2004_154.C test2004_19.C   test2004_37.C  test2004_54.C  test2004_71.C  test2004_86.C \
##  test2004_09.C   test2004_113.C  test2004_128.C  test2004_141.C  test2004_155.C  test2004_23.C   test2004_38.C  test2004_55.C  test2004_72.C  test2004_87.C
##  
##  # These files are a problem for the "medium" size test.
##  # test2004_85.C 
##  # test2004_127.C  
##  # TV (06/19/2013) : Problem EDG 4.7
##  # TEST_MEDIUM_PROBLEM_FILE_LIST += test2004_85.C test2004_127.C
##  
##  # TV (06/19/2013) : Problem EDG 4.7
##  # ALT3_TEST_MEDIUM_LIST_EXTRA = \
##  # test2004_100.C  test2004_114.C  test2004_129.C  test2004_142.C  test2004_156.C  test2004_24.C   test2004_39.C  test2004_56.C  test2004_73.C  test2004_88.C \
##  # test2004_40.C  test2004_58.C  test2004_74.C  test2004_89.C \
##  # test2004_102.C  test2004_116.C  test2004_144.C  test2004_158.C  test2004_26.C   test2004_42.C  test2004_59.C  test2004_90.C 
##  ALT3_TEST_MEDIUM_LIST_EXTRA = \
##  test2004_100.C  test2004_114.C                  test2004_142.C  test2004_156.C  test2004_24.C   test2004_39.C  test2004_56.C  test2004_73.C  test2004_88.C \
##  test2004_40.C  test2004_58.C  test2004_74.C  test2004_89.C \
##  test2004_102.C  test2004_116.C  test2004_144.C  test2004_158.C  test2004_26.C   test2004_42.C  test2004_59.C  test2004_90.C
##  
##  # Problem files:
##  # test2004_101.C  
##  # test2004_115.C  
##  # test2004_12.C   
##  # test2004_143.C 
##  # test2004_157.C
##  # test2004_130.C  
##  # test2004_75.C 
##  # test2004_103.C  
##  # test2004_117.C  
##  # test2004_145.C 
##  # test2004_159.C 
##  # test2004_27.C  
##  # test2004_43.C  
##  # test2004_60.C 
##  
##  # TV (06/19/2013) : Problem EDG 4.7
##  # TEST_MEDIUM_PROBLEM_FILE_LIST += test2004_101.C test2004_115.C test2004_12.C test2004_143.C test2004_157.C test2004_130.C test2004_75.C test2004_103.C test2004_117.C test2004_145.C test2004_159.C test2004_27.C test2004_43.C test2004_60.C  
##  TEST_MEDIUM_PROBLEM_FILE_LIST += test2004_101.C test2004_115.C test2004_12.C test2004_143.C test2004_157.C                test2004_75.C test2004_103.C test2004_117.C test2004_145.C test2004_159.C test2004_27.C test2004_43.C test2004_60.C  
##  
##  ALT4_TEST_MEDIUM_LIST_EXTRA = \
##  test2004_131.C  test2004_76.C test2004_91.C \
##  test2004_104.C  test2004_118.C  test2004_132.C  test2004_146.C  test2004_15.C  test2004_28.C   test2004_44.C  test2004_61.C  test2004_77.C
##  
##  # Problem files:
##  # test2004_93.C 
##  # test2004_119.C 
##  # test2004_133.C  
##  # test2004_147.C 
##  # test2004_160.C 
##  # test2004_29.C 
##  # test2004_45.C 
##  # test2004_62.C 
##  # test2004_78.C
##  # test2004_94.C
##  
##  # src/frontend/SageIII/sageInterface/generateUniqueName.C:494: std::string SageInterface::generateUniqueName(SgNode*, bool): Assertion `key.empty() == false' failed.
##  # test2004_105.C 
##  
##  TEST_MEDIUM_PROBLEM_FILE_LIST += test2004_93.C test2004_119.C test2004_133.C test2004_147.C test2004_160.C test2004_29.C test2004_45.C test2004_62.C test2004_78.C test2004_94.C
##  
##  # DQ (7/10/2010): Deal with this later!
##  # test2004_105.C
##  
##  
##  # TV (06/19/2013): removed file which does not pass the regression...
##  # ALT_TEST_MEDIUM_LIST_EXTRA = \
##  # test2004_01.C   test2004_106.C  test2004_11.C   test2004_134.C  test2004_148.C  test2004_161.C  test2004_30.C  test2004_47.C  test2004_63.C  test2004_79.C  test2004_95.C \
##  # test2004_02.C   test2004_107.C  test2004_120.C  test2004_135.C  test2004_149.C  test2004_162.C  test2004_31.C  test2004_48.C  test2004_64.C  test2004_80.C  test2004_96.C \
##  # test2004_03.C   test2004_108.C  test2004_121.C  test2004_136.C  test2004_14.C   test2004_163.C  test2004_32.C  test2004_49.C  test2004_65.C  test2004_81.C   \
##  # test2004_04.C   test2004_109.C  test2004_122.C  test2004_137.C  test2004_150.C  test2004_164.C  test2004_33.C  test2004_50.C  test2004_67.C  test2004_82.C  test2004_98.C \
##  # test2004_05.C   test2004_10.C   test2004_123.C  test2004_138.C  test2004_151.C  test2004_16.C   test2004_34.C  test2004_51.C  test2004_68.C  test2004_83.C  test2004_99.C \
##  # test2004_06.C   test2004_110.C  test2004_124.C  test2004_139.C  test2004_152.C  test2004_17.C   test2004_35.C  test2004_52.C  test2004_69.C  test2004_84.C \
##  # test2004_07.C   test2004_111.C  test2004_125.C  test2004_13.C   test2004_153.C  test2004_18.C   test2004_36.C  test2004_53.C  test2004_70.C  test2004_85.C \
##  # test2004_08.C   test2004_112.C  test2004_127.C  test2004_140.C  test2004_154.C  test2004_19.C   test2004_37.C  test2004_54.C  test2004_71.C  test2004_86.C \
##  # test2004_09.C   test2004_113.C  test2004_128.C  test2004_141.C  test2004_155.C  test2004_23.C   test2004_38.C  test2004_55.C  test2004_72.C  test2004_87.C \
##  # test2004_100.C  test2004_114.C  test2004_129.C  test2004_142.C  test2004_156.C  test2004_24.C   test2004_39.C  test2004_56.C  test2004_73.C  test2004_88.C \
##  # test2004_101.C  test2004_115.C  test2004_12.C   test2004_143.C  test2004_157.C  test2004_40.C  test2004_58.C  test2004_74.C  test2004_89.C \
##  # test2004_102.C  test2004_116.C  test2004_130.C  test2004_144.C  test2004_158.C  test2004_26.C   test2004_42.C  test2004_59.C  test2004_75.C  test2004_90.C \
##  # test2004_103.C  test2004_117.C  test2004_131.C  test2004_145.C  test2004_159.C  test2004_27.C   test2004_43.C  test2004_60.C  test2004_76.C  test2004_91.C \
##  # test2004_104.C  test2004_118.C  test2004_132.C  test2004_146.C  test2004_15.C   test2004_28.C   test2004_44.C  test2004_61.C  test2004_77.C  test2004_93.C \
##  # test2004_105.C  test2004_119.C  test2004_133.C  test2004_147.C  test2004_160.C  test2004_29.C   test2004_45.C  test2004_62.C  test2004_78.C  test2004_94.C
##  ALT_TEST_MEDIUM_LIST_EXTRA = \
##  test2004_01.C   test2004_106.C  test2004_11.C   test2004_134.C  test2004_148.C  test2004_161.C  test2004_30.C  test2004_47.C  test2004_63.C  test2004_79.C  test2004_95.C \
##  test2004_02.C   test2004_107.C                  test2004_135.C  test2004_149.C  test2004_162.C  test2004_31.C  test2004_48.C  test2004_64.C  test2004_80.C  test2004_96.C \
##  test2004_03.C   test2004_108.C  test2004_121.C  test2004_136.C  test2004_14.C   test2004_163.C  test2004_32.C  test2004_49.C  test2004_65.C  test2004_81.C   \
##  test2004_04.C   test2004_109.C  test2004_122.C  test2004_137.C  test2004_150.C  test2004_164.C  test2004_33.C  test2004_50.C  test2004_67.C                 test2004_98.C \
##  test2004_05.C   test2004_10.C   test2004_123.C  test2004_138.C  test2004_151.C  test2004_16.C   test2004_34.C  test2004_51.C  test2004_68.C  test2004_83.C  test2004_99.C \
##  test2004_06.C   test2004_110.C  test2004_124.C  test2004_139.C  test2004_152.C  test2004_17.C   test2004_35.C  test2004_52.C  test2004_69.C  test2004_84.C \
##  test2004_07.C   test2004_111.C  test2004_125.C  test2004_13.C   test2004_153.C  test2004_18.C   test2004_36.C  test2004_53.C  test2004_70.C                \
##  test2004_08.C   test2004_112.C                  test2004_140.C  test2004_154.C  test2004_19.C   test2004_37.C  test2004_54.C  test2004_71.C  test2004_86.C \
##  test2004_09.C   test2004_113.C  test2004_128.C  test2004_141.C  test2004_155.C  test2004_23.C   test2004_38.C  test2004_55.C  test2004_72.C  test2004_87.C \
##  test2004_100.C  test2004_114.C                  test2004_142.C  test2004_156.C  test2004_24.C   test2004_39.C  test2004_56.C  test2004_73.C  test2004_88.C \
##  test2004_101.C  test2004_115.C  test2004_12.C   test2004_143.C  test2004_157.C  test2004_40.C  test2004_58.C  test2004_74.C  test2004_89.C \
##  test2004_102.C  test2004_116.C                  test2004_144.C  test2004_158.C  test2004_26.C   test2004_42.C  test2004_59.C  test2004_75.C  test2004_90.C \
##  test2004_103.C  test2004_117.C  test2004_131.C  test2004_145.C  test2004_159.C  test2004_27.C   test2004_43.C  test2004_60.C  test2004_76.C  test2004_91.C \
##  test2004_104.C  test2004_118.C  test2004_132.C  test2004_146.C  test2004_15.C   test2004_28.C   test2004_44.C  test2004_61.C  test2004_77.C  test2004_93.C \
##  test2004_105.C  test2004_119.C  test2004_133.C  test2004_147.C  test2004_160.C  test2004_29.C   test2004_45.C  test2004_62.C  test2004_78.C  test2004_94.C
##  
##  # DQ (9/24/2011): These files are a problem for the new original expression tree support (replacing constant values with the original expression trees).
##  # test2004_97.C
##  
##  
##  # This make this a much larger test.
##  # TEST_MEDIUM_LIST += $(TEST_MEDIUM_LIST_EXTRA) $(ALT2_TEST_MEDIUM_LIST_EXTRA)
##  # TEST_MEDIUM_LIST += $(TEST_MEDIUM_LIST_EXTRA)
##  # TEST_MEDIUM_LIST += $(TEST_MEDIUM_LIST_EXTRA) $(ALT2_TEST_MEDIUM_LIST_EXTRA)
##  # TEST_MEDIUM_LIST = $(ALT3_TEST_MEDIUM_LIST_EXTRA)
##  # TEST_MEDIUM_LIST = $(ALT4_TEST_MEDIUM_LIST_EXTRA)
##  # TEST_MEDIUM_LIST += $(ALT4_TEST_MEDIUM_LIST_EXTRA)
##  # TEST_MEDIUM_LIST += $(TEST_MEDIUM_LIST_EXTRA) $(ALT2_TEST_MEDIUM_LIST_EXTRA)
##  TEST_MEDIUM_LIST = $(ALT_TEST_MEDIUM_LIST_EXTRA)
##  
##  # Error (only works as seperate sets)
##  # TEST_MEDIUM_LIST += $(TEST_MEDIUM_LIST_EXTRA) $(ALT2_TEST_MEDIUM_LIST_EXTRA) $(ALT4_TEST_MEDIUM_LIST_EXTRA)
##  
##  # Error these will not merge (though they merge separately).
##  # TEST_MEDIUM_LIST += $(ALT3_TEST_MEDIUM_LIST_EXTRA)
##  
##  # Error these will not merge (though they merge separately).
##  # TEST_MEDIUM_LIST = $(ALT3_TEST_MEDIUM_LIST_EXTRA) $(ALT4_TEST_MEDIUM_LIST_EXTRA)
##  
##  # Error these will not merge (though they merge separately).
##  # TEST_MEDIUM_LIST = $(ALT3_TEST_MEDIUM_LIST_EXTRA) test2004_12.C
##  
##  # Changing hte order causes an error 12,75,27 works but 12,27,75 fails
##  # TEST_MEDIUM_LIST = test2004_12.C test2004_75.C test2004_27.C 
##  # TEST_MEDIUM_LIST = test2004_12.C test2004_27.C test2004_75.C 
##  
##  
##  
##  
##  TEST_MEDIUM_LIST_BINARIES = $(TEST_MEDIUM_LIST:.C=.o)
##  
##  # FAILING_TEST_MEDIUM_LIST = $(TEST_MEDIUM_LIST) $(TEST_MEDIUM_PROBLEM_FILE_LIST)
##  # FAILING_TEST_MEDIUM_LIST = $(TEST_MEDIUM_PROBLEM_FILE_LIST)
##  FAILING_TEST_MEDIUM_LIST = test2004_105.C
##  FAILING_TEST_MEDIUM_LIST_BINARIES = $(FAILING_TEST_MEDIUM_LIST:.C=.o)
##  
##  failing-test-read-medium: $(FAILING_TEST_MEDIUM_LIST_BINARIES) ../../testAstFileRead
##  	$(READ_TRANSLATOR) $(FAILING_TEST_MEDIUM_LIST) temp_output_medium.C
##  
##  
##  TEST_LARGE_LIST_BINARIES = $(TESTCODES:.C=.o)
##  TEST_Binaries = $(TESTCODES:.C=.C.binary)
##  # test-read-large: test2001_01.C.binary test2001_02.C.binary test2001_03.C.binary
##  
##  
##  FailingTests = test2004_106.C test2004_01.C test2003_38.C test2003_36.C test2003_32.C test2003_28.C test2003_24.C test2003_21.C test2003_19.C test2003_17.C test2003_13.C
##  FailingTests_Binaries = $(FailingTests:.C=.o)
##  failingTest: $(FailingTests_Binaries)
##  #	../../../tests/nonsmoke/functional/testAstFileRead test2004_106.C test2004_01.C test2003_38.C test2003_36.C test2003_32.C test2003_28.C test2003_24.C test2003_21.C test2003_19.C test2003_17.C test2003_13.C temp_output.C
##  	../../../tests/nonsmoke/functional/testAstFileRead test2004_106.C test2004_01.C test2003_38.C test2003_36.C test2003_32.C test2003_28.C test2003_24.C
##  
##  # test2003_21.C 
##  # test2003_19.C 
##  # test2003_17.C test2003_13.C temp_output.C
##  
##  
##  # TEST_PARALLEL_MEDIUM_LIST = $(ORIGINAL_TEST_MEDIUM_LIST)
##  # TEST_PARALLEL_MEDIUM_LIST = test2003_01.C test2003_03.C test2003_05.C test2003_08.C test2003_10.C test2003_12.C test2003_14.C 
##  
##  # This longer list fails when run in parallel, need to debug this.
##  # TEST_PARALLEL_MEDIUM_LIST = $(TEST_MEDIUM_LIST)
##  
##  # Problem test for parallel tests:
##  # test2003_08.C 
##  # test2003_16.C 
##  # test2003_29.C
##  # test2003_31.C 
##  # test2003_37.C 
##  # test2003_04.C
##  # test2003_13.C 
##  # test2003_19.C 
##  # test2003_38.C
##  
##  
##  TEST_PARALLEL_LARGE_LIST = $(TESTCODES)
##  TEST_PARALLEL_LARGE_LIST_BINARIES = $(TEST_PARALLEL_LARGE_LIST:.C=.o)
##  testParallelMerge-large: parallelMerge $(TEST_PARALLEL_LARGE_LIST_BINARIES)
##  	rm -rf data temp
##  	mkdir data
##  	mkdir temp
##  	./parallelMerge $(TEST_PARALLEL_LARGE_LIST) temp_output_parallel_large.C
##  
##  # DQ (3/1/2010): This is the sart of a general command to process all the
##  # binaries in a directory structure.
##  ls_generatedBinaries:
##  #	ls -l `find $(top_builddir)/src -name "*.C.binary" -print`
##  #	cd $(top_builddir)/src; ls -l `find . -name "*.C.binary" -print`
##  #	cd $(top_builddir); du -a * | grep "C.binary"
##  	find $(top_builddir) -name "*.C.binary" -print
##  
##  ls_binaries:
##  	ls $(TEST_Binaries)
##  
##  # TEST_Binaries_short = test2003_*.binary
##  ls_binaries_short:
##  	ls -l $(TEST_Binaries_shortTrunk)
##  #	ls -l $(TEST_Binaries_short:.binary=)
##  
##  
##  # This tests the compression of the AST internally, a step that makes it contiguious in 
##  # memory by copying it to intermediate storage and then rebuilding it from scratch.
##  # Putting the AST into blocks of contiguious storage is what makes the binary file I/O mechanism fast.
##  # This is a great test of all but the the binary file I/O part (which is the simpler part).
##  testCompression: astCompressionTest
##  	./astCompressionTest -c $(srcdir)/test2001_01.C
##  
##  largeFileTest: astFileIO
##  	./astFileIO -rose:verbose 0 -c $(srcdir)/test2005_36.C -o test2005_36
##  
##  largestFileTest: astFileIO
##  	./astFileIO -rose:verbose 0 -I$(top_builddir) $(ROSE_INCLUDES) -c $(top_builddir)/src/frontend/SageIII/Cxx_Grammar.C -o Cxx_Grammar
##  
##  largestRoseFileTest: astFileIO ../../testAstFileIO
##  #	./astFileIO -rose:verbose 0 -I$(top_builddir) $(ROSE_INCLUDES) -c $(top_builddir)/src/frontend/SageIII/Cxx_Grammar.C -o Cxx_Grammar
##  	$(TEST_TRANSLATOR) -I$(top_builddir) $(ROSE_INCLUDES) -c $(srcdir)/testRose_testFile.C
##  
##  locForRoseFile:
##  	g++ -E -I$(top_builddir) $(ROSE_INCLUDES) -c $(top_builddir)/src/frontend/SageIII/Cxx_Grammar.C | wc -l
##  
##  
##  testFileGeneration:
##  	$(MAKE) $(TEST_Objects)
##  test1: test1A.C test1B.C
##  	@echo "Compiling test code using $(TEST_TRANSLATOR) ..."
##  #	DQ(7/13/2004): This is an error since it specifies the output file twice in the vendor compile line
##  #	$(TEST_TRANSLATOR) -rose:verbose 0 -o test1A.o -c $(srcdir)/test1A.C 
##  	$(TEST_TRANSLATOR) -rose:verbose 0 -c $(srcdir)/test1A.C 
##  	$(TEST_TRANSLATOR) -rose:verbose 0 -c $(srcdir)/test1B.C
##  	g++ -o test1 rose_test1A.o rose_test1B.o
##  	@echo "Running resulting executable ..."
##  	./test1
##  
##  # DQ (2/5/2009): This is a demonstration that the AST generated 
##  # from a binary executable fails when being written to disk.
##  # Ideas about how to simplify this problem:
##  #  1) Skip the dwarf information to make the problem smaller
##  #
##  # Example from Thomas.
##  test-binary: astFileIO
##  	./astFileIO -rose:verbose 0 $(srcdir)/buffer2.bin



#------------------------------------------------------------------------------------------------------------------------
# automake boilerplate

check-local: $(Cxx_binaries) $(local_binaries) $(TEST_TARGETS)
	@echo "*********************************************************************************************************************"
	@echo "****** ROSE/tests/nonsmoke/functional/roseTests/astFileIOTests: make check rule complete (terminated normally) ******"
	@echo "*********************************************************************************************************************"

clean-local:
	rm -f $(TEST_TARGETS)
	rm -f $(TEST_TARGETS:.passed=.failed)
	rm -f $(EXTRA_TEST_TARGETS)
	rm -f $(EXTRA_TEST_TARGETS:.passed=.failed)
	rm -f $(EXTRA_TEST_TARGETS:.passed=)
<|MERGE_RESOLUTION|>--- conflicted
+++ resolved
@@ -226,329 +226,9 @@
 if !OS_MACOSX	
 TEST_TARGETS += medium_output.C.binary
 if ROSE_USE_LONG_MAKE_CHECK_RULE
-# TEST_TARGETS += large_output.C.binary huge_output.C.binary reallyhuge_output.C.binary
-# DQ (1/19/2017): The large test in a problem for the GNU 6.1 compiler (and maybe later versions).
-<<<<<<< HEAD
-if !ROSE_USING_GCC_VERSION_LATER_6_1
-#TEST_TARGETS += large_output.C.binary huge_output.C.binary reallyhuge_output.C.binary
-endif
-=======
-#if !ROSE_USING_GCC_VERSION_LATER_6_1
 TEST_TARGETS += large_output.C.binary huge_output.C.binary reallyhuge_output.C.binary
-#else
-# TEST_TARGETS += large_output.C.binary huge_output.C.binary reallyhuge_output.C.binary
-#endif
->>>>>>> ed2975fe
-endif
-endif
-
-#------------------------------------------------------------------------------------------------------------------------
-# This section of the original makefile is a true mess and has been entirely commented out.  All of these targets are
-# either handled above, or were not executed by any of the standard automake stuff like "make", "make check", "make
-# install", etc.
-
-##  TEST_TINY_LIST = input_tiny_01.C input_tiny_02.C
-##  TEST_SHORT_LIST_BINARIES = $(TEST_SHORT_LIST:.C=.o)
-##  
-##  ORIGINAL_TEST_MEDIUM_LIST = test2003_01.C test2003_03.C test2003_05.C test2003_08.C test2003_10.C test2003_12.C test2003_14.C \
-##     test2003_16.C test2003_18.C test2003_20.C test2003_23.C test2003_25.C test2003_27.C test2003_29.C test2003_31.C \
-##     test2003_35.C test2003_37.C test2003_02.C test2003_04.C test2003_06.C test2003_09.C test2003_11.C test2003_13.C \
-##     test2003_15.C test2003_17.C test2003_19.C test2003_21.C test2003_24.C test2003_26.C test2003_28.C test2003_30.C \
-##     test2003_32.C test2003_36.C test2003_38.C
-##  
-##  # DQ (6/23/2010): Debug using a smaller set of files.
-##  # TEST_MEDIUM_LIST = test2003_01.C test2003_03.C test2003_05.C test2003_08.C test2003_10.C test2003_12.C test2003_14.C test2003_35.C test2003_37.C 
-##  # TEST_MEDIUM_LIST = test2003_01.C test2003_37.C 
-##  # TEST_MEDIUM_LIST = test2003_15.C test2003_17.C test2003_19.C test2003_21.C
-##  # TEST_MEDIUM_LIST = test2003_19.C test2003_21.C
-##  # TEST_MEDIUM_LIST = test2003_19.C test2003_21.C
-##  # TEST_MEDIUM_LIST = test2003_21.C
-##  # TEST_MEDIUM_LIST = test2003_01.C test2003_03.C test2003_05.C test2003_08.C test2003_10.C test2003_12.C test2003_14.C test2003_35.C test2003_37.C 
-##  # TEST_MEDIUM_LIST = $(ORIGINAL_TEST_MEDIUM_LIST)
-##  # TEST_MEDIUM_LIST = test2003_02.C test2004_52.C
-##  
-##  # 72 files appear to merge and write out an AST, but 73 files always fail!
-##  # TV (06/19/2013): removed file which does not pass the regression...
-##  # TEST_MEDIUM_LIST_EXTRA = \
-##  # test2004_01.C   test2004_106.C  test2004_11.C   test2004_134.C  test2004_148.C  test2004_30.C  test2004_47.C test2004_63.C  test2004_79.C  test2004_95.C \
-##  # test2004_02.C   test2004_107.C  test2004_120.C  test2004_162.C  test2004_31.C  test2004_48.C  test2004_64.C  test2004_80.C  test2004_96.C \
-##  # test2004_03.C   test2004_108.C  test2004_121.C  test2004_14.C   test2004_163.C  test2004_32.C  test2004_49.C  test2004_65.C  test2004_81.C \
-##  # test2004_04.C   test2004_109.C  test2004_122.C  test2004_137.C  test2004_150.C  test2004_33.C  test2004_67.C  test2004_82.C  test2004_98.C test2004_164.C
-##  TEST_MEDIUM_LIST_EXTRA = \
-##  test2004_01.C   test2004_106.C  test2004_11.C   test2004_134.C  test2004_148.C  test2004_30.C  test2004_47.C test2004_63.C  test2004_79.C  test2004_95.C \
-##  test2004_02.C   test2004_107.C                  test2004_162.C  test2004_31.C  test2004_48.C  test2004_64.C  test2004_80.C  test2004_96.C \
-##  test2004_03.C   test2004_108.C  test2004_121.C  test2004_14.C   test2004_163.C  test2004_32.C  test2004_49.C  test2004_65.C  test2004_81.C \
-##  test2004_04.C   test2004_109.C  test2004_122.C  test2004_137.C  test2004_150.C  test2004_33.C  test2004_67.C                 test2004_98.C test2004_164.C
-##  
-##  # Problem files:
-##  # test2004_161.C 
-##  # test2004_136.C
-##  
-##  # DQ (9/24/2011): These files are a problem for the new original expression tree support (replacing constant values with the original expression trees).
-##  # test2004_97.C
-##  
-##  TEST_MEDIUM_PROBLEM_FILE_LIST = test2004_136.C test2004_161.C
-##  
-##  # /home/dquinlan/ROSE/git-dq-main-rc/src/ROSETTA/Grammar/grammarAST_FileIoSource.code:363: static long unsigned int AST_FILE_IO::getGlobalIndexFromSgClassPointer(SgNode*): Assertion `globalIndex < AST_FILE_IO::getAccumulatedPoolSizeOfNewAst(pointer->variantT()+1)' failed.
-##  # test2004_50.C 
-##  
-##  # One of these (large) files is a problem
-##  # test2004_135.C  test2004_149.C  
-##  
-##  # ALT2_TEST_MEDIUM_LIST_EXTRA = test2004_06.C   test2004_110.C  test2004_124.C  test2004_139.C  test2004_152.C  test2004_17.C   test2004_35.C  test2004_52.C \
-##  # test2004_04.C   test2004_109.C  test2004_122.C  test2004_137.C  test2004_150.C  test2004_164.C  test2004_33.C  test2004_50.C  test2004_67.C  test2004_82.C  test2004_98.C \
-##  # test2004_69.C   test2004_84.C test2004_07.C   test2004_111.C  test2004_125.C  test2004_13.C test2004_153.C  test2004_18.C   test2004_36.C  test2004_53.C  test2004_70.C  \
-##  # test2004_05.C   test2004_10.C   test2004_123.C  test2004_138.C  test2004_151.C  test2004_16.C   test2004_34.C  test2004_51.C  test2004_68.C  test2004_83.C  test2004_99.C \
-##  # test2004_08.C   test2004_112.C  test2004_140.C  test2004_154.C test2004_19.C   test2004_37.C  test2004_54.C  test2004_71.C  test2004_86.C \
-##  # test2004_09.C   test2004_113.C  test2004_128.C  test2004_141.C  test2004_155.C  test2004_23.C   test2004_38.C  test2004_55.C  test2004_72.C  test2004_87.C 
-##  ALT2_TEST_MEDIUM_LIST_EXTRA = test2004_06.C   test2004_110.C  test2004_124.C  test2004_139.C  test2004_152.C  test2004_17.C   test2004_35.C  test2004_52.C \
-##  test2004_04.C   test2004_109.C  test2004_122.C  test2004_137.C  test2004_150.C  test2004_164.C  test2004_33.C  test2004_50.C  test2004_67.C                 test2004_98.C \
-##  test2004_69.C   test2004_84.C test2004_07.C   test2004_111.C  test2004_125.C  test2004_13.C test2004_153.C  test2004_18.C   test2004_36.C  test2004_53.C  test2004_70.C  \
-##  test2004_05.C   test2004_10.C   test2004_123.C  test2004_138.C  test2004_151.C  test2004_16.C   test2004_34.C  test2004_51.C  test2004_68.C  test2004_83.C  test2004_99.C \
-##  test2004_08.C   test2004_112.C  test2004_140.C  test2004_154.C test2004_19.C   test2004_37.C  test2004_54.C  test2004_71.C  test2004_86.C \
-##  test2004_09.C   test2004_113.C  test2004_128.C  test2004_141.C  test2004_155.C  test2004_23.C   test2004_38.C  test2004_55.C  test2004_72.C  test2004_87.C
-##  
-##  # These files are a problem for the "medium" size test.
-##  # test2004_85.C 
-##  # test2004_127.C  
-##  # TV (06/19/2013) : Problem EDG 4.7
-##  # TEST_MEDIUM_PROBLEM_FILE_LIST += test2004_85.C test2004_127.C
-##  
-##  # TV (06/19/2013) : Problem EDG 4.7
-##  # ALT3_TEST_MEDIUM_LIST_EXTRA = \
-##  # test2004_100.C  test2004_114.C  test2004_129.C  test2004_142.C  test2004_156.C  test2004_24.C   test2004_39.C  test2004_56.C  test2004_73.C  test2004_88.C \
-##  # test2004_40.C  test2004_58.C  test2004_74.C  test2004_89.C \
-##  # test2004_102.C  test2004_116.C  test2004_144.C  test2004_158.C  test2004_26.C   test2004_42.C  test2004_59.C  test2004_90.C 
-##  ALT3_TEST_MEDIUM_LIST_EXTRA = \
-##  test2004_100.C  test2004_114.C                  test2004_142.C  test2004_156.C  test2004_24.C   test2004_39.C  test2004_56.C  test2004_73.C  test2004_88.C \
-##  test2004_40.C  test2004_58.C  test2004_74.C  test2004_89.C \
-##  test2004_102.C  test2004_116.C  test2004_144.C  test2004_158.C  test2004_26.C   test2004_42.C  test2004_59.C  test2004_90.C
-##  
-##  # Problem files:
-##  # test2004_101.C  
-##  # test2004_115.C  
-##  # test2004_12.C   
-##  # test2004_143.C 
-##  # test2004_157.C
-##  # test2004_130.C  
-##  # test2004_75.C 
-##  # test2004_103.C  
-##  # test2004_117.C  
-##  # test2004_145.C 
-##  # test2004_159.C 
-##  # test2004_27.C  
-##  # test2004_43.C  
-##  # test2004_60.C 
-##  
-##  # TV (06/19/2013) : Problem EDG 4.7
-##  # TEST_MEDIUM_PROBLEM_FILE_LIST += test2004_101.C test2004_115.C test2004_12.C test2004_143.C test2004_157.C test2004_130.C test2004_75.C test2004_103.C test2004_117.C test2004_145.C test2004_159.C test2004_27.C test2004_43.C test2004_60.C  
-##  TEST_MEDIUM_PROBLEM_FILE_LIST += test2004_101.C test2004_115.C test2004_12.C test2004_143.C test2004_157.C                test2004_75.C test2004_103.C test2004_117.C test2004_145.C test2004_159.C test2004_27.C test2004_43.C test2004_60.C  
-##  
-##  ALT4_TEST_MEDIUM_LIST_EXTRA = \
-##  test2004_131.C  test2004_76.C test2004_91.C \
-##  test2004_104.C  test2004_118.C  test2004_132.C  test2004_146.C  test2004_15.C  test2004_28.C   test2004_44.C  test2004_61.C  test2004_77.C
-##  
-##  # Problem files:
-##  # test2004_93.C 
-##  # test2004_119.C 
-##  # test2004_133.C  
-##  # test2004_147.C 
-##  # test2004_160.C 
-##  # test2004_29.C 
-##  # test2004_45.C 
-##  # test2004_62.C 
-##  # test2004_78.C
-##  # test2004_94.C
-##  
-##  # src/frontend/SageIII/sageInterface/generateUniqueName.C:494: std::string SageInterface::generateUniqueName(SgNode*, bool): Assertion `key.empty() == false' failed.
-##  # test2004_105.C 
-##  
-##  TEST_MEDIUM_PROBLEM_FILE_LIST += test2004_93.C test2004_119.C test2004_133.C test2004_147.C test2004_160.C test2004_29.C test2004_45.C test2004_62.C test2004_78.C test2004_94.C
-##  
-##  # DQ (7/10/2010): Deal with this later!
-##  # test2004_105.C
-##  
-##  
-##  # TV (06/19/2013): removed file which does not pass the regression...
-##  # ALT_TEST_MEDIUM_LIST_EXTRA = \
-##  # test2004_01.C   test2004_106.C  test2004_11.C   test2004_134.C  test2004_148.C  test2004_161.C  test2004_30.C  test2004_47.C  test2004_63.C  test2004_79.C  test2004_95.C \
-##  # test2004_02.C   test2004_107.C  test2004_120.C  test2004_135.C  test2004_149.C  test2004_162.C  test2004_31.C  test2004_48.C  test2004_64.C  test2004_80.C  test2004_96.C \
-##  # test2004_03.C   test2004_108.C  test2004_121.C  test2004_136.C  test2004_14.C   test2004_163.C  test2004_32.C  test2004_49.C  test2004_65.C  test2004_81.C   \
-##  # test2004_04.C   test2004_109.C  test2004_122.C  test2004_137.C  test2004_150.C  test2004_164.C  test2004_33.C  test2004_50.C  test2004_67.C  test2004_82.C  test2004_98.C \
-##  # test2004_05.C   test2004_10.C   test2004_123.C  test2004_138.C  test2004_151.C  test2004_16.C   test2004_34.C  test2004_51.C  test2004_68.C  test2004_83.C  test2004_99.C \
-##  # test2004_06.C   test2004_110.C  test2004_124.C  test2004_139.C  test2004_152.C  test2004_17.C   test2004_35.C  test2004_52.C  test2004_69.C  test2004_84.C \
-##  # test2004_07.C   test2004_111.C  test2004_125.C  test2004_13.C   test2004_153.C  test2004_18.C   test2004_36.C  test2004_53.C  test2004_70.C  test2004_85.C \
-##  # test2004_08.C   test2004_112.C  test2004_127.C  test2004_140.C  test2004_154.C  test2004_19.C   test2004_37.C  test2004_54.C  test2004_71.C  test2004_86.C \
-##  # test2004_09.C   test2004_113.C  test2004_128.C  test2004_141.C  test2004_155.C  test2004_23.C   test2004_38.C  test2004_55.C  test2004_72.C  test2004_87.C \
-##  # test2004_100.C  test2004_114.C  test2004_129.C  test2004_142.C  test2004_156.C  test2004_24.C   test2004_39.C  test2004_56.C  test2004_73.C  test2004_88.C \
-##  # test2004_101.C  test2004_115.C  test2004_12.C   test2004_143.C  test2004_157.C  test2004_40.C  test2004_58.C  test2004_74.C  test2004_89.C \
-##  # test2004_102.C  test2004_116.C  test2004_130.C  test2004_144.C  test2004_158.C  test2004_26.C   test2004_42.C  test2004_59.C  test2004_75.C  test2004_90.C \
-##  # test2004_103.C  test2004_117.C  test2004_131.C  test2004_145.C  test2004_159.C  test2004_27.C   test2004_43.C  test2004_60.C  test2004_76.C  test2004_91.C \
-##  # test2004_104.C  test2004_118.C  test2004_132.C  test2004_146.C  test2004_15.C   test2004_28.C   test2004_44.C  test2004_61.C  test2004_77.C  test2004_93.C \
-##  # test2004_105.C  test2004_119.C  test2004_133.C  test2004_147.C  test2004_160.C  test2004_29.C   test2004_45.C  test2004_62.C  test2004_78.C  test2004_94.C
-##  ALT_TEST_MEDIUM_LIST_EXTRA = \
-##  test2004_01.C   test2004_106.C  test2004_11.C   test2004_134.C  test2004_148.C  test2004_161.C  test2004_30.C  test2004_47.C  test2004_63.C  test2004_79.C  test2004_95.C \
-##  test2004_02.C   test2004_107.C                  test2004_135.C  test2004_149.C  test2004_162.C  test2004_31.C  test2004_48.C  test2004_64.C  test2004_80.C  test2004_96.C \
-##  test2004_03.C   test2004_108.C  test2004_121.C  test2004_136.C  test2004_14.C   test2004_163.C  test2004_32.C  test2004_49.C  test2004_65.C  test2004_81.C   \
-##  test2004_04.C   test2004_109.C  test2004_122.C  test2004_137.C  test2004_150.C  test2004_164.C  test2004_33.C  test2004_50.C  test2004_67.C                 test2004_98.C \
-##  test2004_05.C   test2004_10.C   test2004_123.C  test2004_138.C  test2004_151.C  test2004_16.C   test2004_34.C  test2004_51.C  test2004_68.C  test2004_83.C  test2004_99.C \
-##  test2004_06.C   test2004_110.C  test2004_124.C  test2004_139.C  test2004_152.C  test2004_17.C   test2004_35.C  test2004_52.C  test2004_69.C  test2004_84.C \
-##  test2004_07.C   test2004_111.C  test2004_125.C  test2004_13.C   test2004_153.C  test2004_18.C   test2004_36.C  test2004_53.C  test2004_70.C                \
-##  test2004_08.C   test2004_112.C                  test2004_140.C  test2004_154.C  test2004_19.C   test2004_37.C  test2004_54.C  test2004_71.C  test2004_86.C \
-##  test2004_09.C   test2004_113.C  test2004_128.C  test2004_141.C  test2004_155.C  test2004_23.C   test2004_38.C  test2004_55.C  test2004_72.C  test2004_87.C \
-##  test2004_100.C  test2004_114.C                  test2004_142.C  test2004_156.C  test2004_24.C   test2004_39.C  test2004_56.C  test2004_73.C  test2004_88.C \
-##  test2004_101.C  test2004_115.C  test2004_12.C   test2004_143.C  test2004_157.C  test2004_40.C  test2004_58.C  test2004_74.C  test2004_89.C \
-##  test2004_102.C  test2004_116.C                  test2004_144.C  test2004_158.C  test2004_26.C   test2004_42.C  test2004_59.C  test2004_75.C  test2004_90.C \
-##  test2004_103.C  test2004_117.C  test2004_131.C  test2004_145.C  test2004_159.C  test2004_27.C   test2004_43.C  test2004_60.C  test2004_76.C  test2004_91.C \
-##  test2004_104.C  test2004_118.C  test2004_132.C  test2004_146.C  test2004_15.C   test2004_28.C   test2004_44.C  test2004_61.C  test2004_77.C  test2004_93.C \
-##  test2004_105.C  test2004_119.C  test2004_133.C  test2004_147.C  test2004_160.C  test2004_29.C   test2004_45.C  test2004_62.C  test2004_78.C  test2004_94.C
-##  
-##  # DQ (9/24/2011): These files are a problem for the new original expression tree support (replacing constant values with the original expression trees).
-##  # test2004_97.C
-##  
-##  
-##  # This make this a much larger test.
-##  # TEST_MEDIUM_LIST += $(TEST_MEDIUM_LIST_EXTRA) $(ALT2_TEST_MEDIUM_LIST_EXTRA)
-##  # TEST_MEDIUM_LIST += $(TEST_MEDIUM_LIST_EXTRA)
-##  # TEST_MEDIUM_LIST += $(TEST_MEDIUM_LIST_EXTRA) $(ALT2_TEST_MEDIUM_LIST_EXTRA)
-##  # TEST_MEDIUM_LIST = $(ALT3_TEST_MEDIUM_LIST_EXTRA)
-##  # TEST_MEDIUM_LIST = $(ALT4_TEST_MEDIUM_LIST_EXTRA)
-##  # TEST_MEDIUM_LIST += $(ALT4_TEST_MEDIUM_LIST_EXTRA)
-##  # TEST_MEDIUM_LIST += $(TEST_MEDIUM_LIST_EXTRA) $(ALT2_TEST_MEDIUM_LIST_EXTRA)
-##  TEST_MEDIUM_LIST = $(ALT_TEST_MEDIUM_LIST_EXTRA)
-##  
-##  # Error (only works as seperate sets)
-##  # TEST_MEDIUM_LIST += $(TEST_MEDIUM_LIST_EXTRA) $(ALT2_TEST_MEDIUM_LIST_EXTRA) $(ALT4_TEST_MEDIUM_LIST_EXTRA)
-##  
-##  # Error these will not merge (though they merge separately).
-##  # TEST_MEDIUM_LIST += $(ALT3_TEST_MEDIUM_LIST_EXTRA)
-##  
-##  # Error these will not merge (though they merge separately).
-##  # TEST_MEDIUM_LIST = $(ALT3_TEST_MEDIUM_LIST_EXTRA) $(ALT4_TEST_MEDIUM_LIST_EXTRA)
-##  
-##  # Error these will not merge (though they merge separately).
-##  # TEST_MEDIUM_LIST = $(ALT3_TEST_MEDIUM_LIST_EXTRA) test2004_12.C
-##  
-##  # Changing hte order causes an error 12,75,27 works but 12,27,75 fails
-##  # TEST_MEDIUM_LIST = test2004_12.C test2004_75.C test2004_27.C 
-##  # TEST_MEDIUM_LIST = test2004_12.C test2004_27.C test2004_75.C 
-##  
-##  
-##  
-##  
-##  TEST_MEDIUM_LIST_BINARIES = $(TEST_MEDIUM_LIST:.C=.o)
-##  
-##  # FAILING_TEST_MEDIUM_LIST = $(TEST_MEDIUM_LIST) $(TEST_MEDIUM_PROBLEM_FILE_LIST)
-##  # FAILING_TEST_MEDIUM_LIST = $(TEST_MEDIUM_PROBLEM_FILE_LIST)
-##  FAILING_TEST_MEDIUM_LIST = test2004_105.C
-##  FAILING_TEST_MEDIUM_LIST_BINARIES = $(FAILING_TEST_MEDIUM_LIST:.C=.o)
-##  
-##  failing-test-read-medium: $(FAILING_TEST_MEDIUM_LIST_BINARIES) ../../testAstFileRead
-##  	$(READ_TRANSLATOR) $(FAILING_TEST_MEDIUM_LIST) temp_output_medium.C
-##  
-##  
-##  TEST_LARGE_LIST_BINARIES = $(TESTCODES:.C=.o)
-##  TEST_Binaries = $(TESTCODES:.C=.C.binary)
-##  # test-read-large: test2001_01.C.binary test2001_02.C.binary test2001_03.C.binary
-##  
-##  
-##  FailingTests = test2004_106.C test2004_01.C test2003_38.C test2003_36.C test2003_32.C test2003_28.C test2003_24.C test2003_21.C test2003_19.C test2003_17.C test2003_13.C
-##  FailingTests_Binaries = $(FailingTests:.C=.o)
-##  failingTest: $(FailingTests_Binaries)
-##  #	../../../tests/nonsmoke/functional/testAstFileRead test2004_106.C test2004_01.C test2003_38.C test2003_36.C test2003_32.C test2003_28.C test2003_24.C test2003_21.C test2003_19.C test2003_17.C test2003_13.C temp_output.C
-##  	../../../tests/nonsmoke/functional/testAstFileRead test2004_106.C test2004_01.C test2003_38.C test2003_36.C test2003_32.C test2003_28.C test2003_24.C
-##  
-##  # test2003_21.C 
-##  # test2003_19.C 
-##  # test2003_17.C test2003_13.C temp_output.C
-##  
-##  
-##  # TEST_PARALLEL_MEDIUM_LIST = $(ORIGINAL_TEST_MEDIUM_LIST)
-##  # TEST_PARALLEL_MEDIUM_LIST = test2003_01.C test2003_03.C test2003_05.C test2003_08.C test2003_10.C test2003_12.C test2003_14.C 
-##  
-##  # This longer list fails when run in parallel, need to debug this.
-##  # TEST_PARALLEL_MEDIUM_LIST = $(TEST_MEDIUM_LIST)
-##  
-##  # Problem test for parallel tests:
-##  # test2003_08.C 
-##  # test2003_16.C 
-##  # test2003_29.C
-##  # test2003_31.C 
-##  # test2003_37.C 
-##  # test2003_04.C
-##  # test2003_13.C 
-##  # test2003_19.C 
-##  # test2003_38.C
-##  
-##  
-##  TEST_PARALLEL_LARGE_LIST = $(TESTCODES)
-##  TEST_PARALLEL_LARGE_LIST_BINARIES = $(TEST_PARALLEL_LARGE_LIST:.C=.o)
-##  testParallelMerge-large: parallelMerge $(TEST_PARALLEL_LARGE_LIST_BINARIES)
-##  	rm -rf data temp
-##  	mkdir data
-##  	mkdir temp
-##  	./parallelMerge $(TEST_PARALLEL_LARGE_LIST) temp_output_parallel_large.C
-##  
-##  # DQ (3/1/2010): This is the sart of a general command to process all the
-##  # binaries in a directory structure.
-##  ls_generatedBinaries:
-##  #	ls -l `find $(top_builddir)/src -name "*.C.binary" -print`
-##  #	cd $(top_builddir)/src; ls -l `find . -name "*.C.binary" -print`
-##  #	cd $(top_builddir); du -a * | grep "C.binary"
-##  	find $(top_builddir) -name "*.C.binary" -print
-##  
-##  ls_binaries:
-##  	ls $(TEST_Binaries)
-##  
-##  # TEST_Binaries_short = test2003_*.binary
-##  ls_binaries_short:
-##  	ls -l $(TEST_Binaries_shortTrunk)
-##  #	ls -l $(TEST_Binaries_short:.binary=)
-##  
-##  
-##  # This tests the compression of the AST internally, a step that makes it contiguious in 
-##  # memory by copying it to intermediate storage and then rebuilding it from scratch.
-##  # Putting the AST into blocks of contiguious storage is what makes the binary file I/O mechanism fast.
-##  # This is a great test of all but the the binary file I/O part (which is the simpler part).
-##  testCompression: astCompressionTest
-##  	./astCompressionTest -c $(srcdir)/test2001_01.C
-##  
-##  largeFileTest: astFileIO
-##  	./astFileIO -rose:verbose 0 -c $(srcdir)/test2005_36.C -o test2005_36
-##  
-##  largestFileTest: astFileIO
-##  	./astFileIO -rose:verbose 0 -I$(top_builddir) $(ROSE_INCLUDES) -c $(top_builddir)/src/frontend/SageIII/Cxx_Grammar.C -o Cxx_Grammar
-##  
-##  largestRoseFileTest: astFileIO ../../testAstFileIO
-##  #	./astFileIO -rose:verbose 0 -I$(top_builddir) $(ROSE_INCLUDES) -c $(top_builddir)/src/frontend/SageIII/Cxx_Grammar.C -o Cxx_Grammar
-##  	$(TEST_TRANSLATOR) -I$(top_builddir) $(ROSE_INCLUDES) -c $(srcdir)/testRose_testFile.C
-##  
-##  locForRoseFile:
-##  	g++ -E -I$(top_builddir) $(ROSE_INCLUDES) -c $(top_builddir)/src/frontend/SageIII/Cxx_Grammar.C | wc -l
-##  
-##  
-##  testFileGeneration:
-##  	$(MAKE) $(TEST_Objects)
-##  test1: test1A.C test1B.C
-##  	@echo "Compiling test code using $(TEST_TRANSLATOR) ..."
-##  #	DQ(7/13/2004): This is an error since it specifies the output file twice in the vendor compile line
-##  #	$(TEST_TRANSLATOR) -rose:verbose 0 -o test1A.o -c $(srcdir)/test1A.C 
-##  	$(TEST_TRANSLATOR) -rose:verbose 0 -c $(srcdir)/test1A.C 
-##  	$(TEST_TRANSLATOR) -rose:verbose 0 -c $(srcdir)/test1B.C
-##  	g++ -o test1 rose_test1A.o rose_test1B.o
-##  	@echo "Running resulting executable ..."
-##  	./test1
-##  
-##  # DQ (2/5/2009): This is a demonstration that the AST generated 
-##  # from a binary executable fails when being written to disk.
-##  # Ideas about how to simplify this problem:
-##  #  1) Skip the dwarf information to make the problem smaller
-##  #
-##  # Example from Thomas.
-##  test-binary: astFileIO
-##  	./astFileIO -rose:verbose 0 $(srcdir)/buffer2.bin
-
-
+endif
+endif
 
 #------------------------------------------------------------------------------------------------------------------------
 # automake boilerplate
