--- conflicted
+++ resolved
@@ -499,11 +499,7 @@
 buildJavaPackage.passed: inputbuildJavaPackage.C buildJavaPackage
 	@$(RTH_RUN) \
 		USE_SUBDIR=yes \
-<<<<<<< HEAD
 		CMD="$$(pwd)/buildJavaPackage$(EXEEXT) $(TEST_CXXFLAGS) -I$(abs_srcdir) -c $(abspath $<)" \
-=======
-		CMD="$$(pwd)/buildJavaPackage$(EXEEXT) $(TEST_CXXFLAGS) -I$(abs_srcdir) -c $(abspath $<)"  \
->>>>>>> a605534f
 		$(TEST_EXIT_STATUS) $@
 
 # MUST keep this up-to-date!!
