include $(top_srcdir)/config/Makefile.for.ROSE.includes.and.libs
TEST_EXIT_STATUS = $(top_srcdir)/scripts/test_exit_status
AM_CPPFLAGS = $(ROSE_INCLUDES)

bindir = ${exec_prefix}/bin/testsuite
bin_PROGRAMS  = typeTraitExerciseWithRetCode typeTraitExerciseWithoutRetCode

typeTraitExerciseWithRetCode_SOURCES = typeTraitExerciseWithRetCode.C
typeTraitExerciseWithRetCode_LDADD = $(LIBS_WITH_RPATH) $(ROSE_SEPARATE_LIBS)

typeTraitExerciseWithoutRetCode_SOURCES = typeTraitExerciseWithoutRetCode.C
typeTraitExerciseWithoutRetCode_LDADD = $(LIBS_WITH_RPATH) $(ROSE_SEPARATE_LIBS)

SPECIMEN_NUMBERS = $(shell seq 1 16)
SPECIMEN_NAMES = $(addprefix test, $(addsuffix .C, $(SPECIMEN_NUMBERS)))
TESTDIR = $(srcdir)/tests/

TEST_TARGETS = $(addprefix nt_, $(addsuffix .passed, $(SPECIMEN_NAMES)))

SWITCHES = \
        --edg:no_warnings -w 

# The original comment was:
#     type traits is a not fully supported in older gcc versions. We enable tests only when rose is compiled with gcc 4.2 or
#     higher and the backend compiler used is also gcc 4.2 or higher.
#
# But the logic to implement that was really messed up:
#     (1) It didn't check that we're using GCC instead of some other compiler to compile ROSE
#     (2) It didn't check that we're using GCC instead of some other compiler for the backend
#     (3) It tested minor version "4" instead of "2" for the compiler used to compile ROSE
#     (4) It tested minor version "4" instead of "2" for the backend compiler
#     (5) It assumed versions "5.0", "5.1", "5.2" and "5.3" are older than "4.4" (same for major > 5)
#
# I'm keeping the original logic about gcc vs. other compilers since that's what is being actually tested in Jenkins and
# passing, but I'm implementing a black-list with proper version number comparisons instead of using the original messed
# up white-list. [Matzke, 2016-03-29]
#
# The main purpose for doing things this way instead of using recursive make is that we want parallelism to work
# properly. The recursive method adds "-j1" on some systems.  We should try to avoid rules like this:
#     |some-rule:
#     |    test some-condition && $(MAKE) test_targets
# in favor of
#     |some-rule: $(conditional_test_targets)
# because the latter works correctly in parallel

# Black-listed compilers. ROSE doesn't support gcc <4.0, therefore no need to list them here.
type_traits_test_disabled_gcc_4_0 = not supported for gcc version 4.0
type_traits_test_disabled_gcc_4_1 = not supported for gcc version 4.1
type_traits_test_disabled_gcc_4_2 = not supported for gcc version 4.2
type_traits_test_disabled_gcc_4_3 = not supported for gcc version 4.3

type_traits_test_disabled = \
    $(strip $(or \
	 $(type_traits_test_disabled_gcc_$(GCC_VERSION)_$(GCC_MINOR_VERSION)), \
         $(type_traits_test_disabled_gcc_$(BACKEND_COMPILER_VERSION_MAJOR_NUMBER)_$(BACKEND_COMPILER_VERSION_MINOR_NUMBER))))

# Run all tests, but conditionally disable some
$(TEST_TARGETS): nt_%.passed: $(TESTDIR)/% typeTraitExerciseWithRetCode $(TEST_EXIT_STATUS)
	@$(RTH_RUN) \
		TITLE="type trait exercise with ret code [$@]" \
		USE_SUBDIR=yes \
		CMD="$$(pwd)/typeTraitExerciseWithRetCode $(SWITCHES) -c $<" \
		DISABLED="$(type_traits_test_disabled)" \
		$(TEST_EXIT_STATUS)  $@

<<<<<<< HEAD
# Run one test conditionally
.PHONY: ROSE_HRD_TEST
ROSE_HRD_TEST: typeTraitExerciseWithoutRetCode $(srcdir)/tests/roseHeader.C
	@if [ "$(type_traits_test_disabled)" = "" ]; then					\
		echo "  TEST   hard test [$@]";							\
		(set -x;									\
			./typeTraitExerciseWithoutRetCode					\
				-c $(ROSE_FLAGS) -rose:verbose 2 -I$(top_builddir)		\
				$(ROSE_INCLUDES) -c $(srcdir)/tests/roseHeader.C		\
		);										\
	else											\
		echo "  TEST   hard test [$@] (disabled: $(type_traits_test_disabled))";	\
=======
# DQ (3/26/2016): WARNING: This typeTrait testing represents a quadratic test on the size of the AST
# and as such is inapropriate for testing using large files.  This test takes 90 minutes on our fastest
# desktop machines and thus contributes an unacceptabily large burden to our ROSE testing infrastructure.
# As a result it is being disabled as a test.  All other tests are run as usual.
# A solution to improve the performance would be to have the GetAllMemberFunctionsInClassHierarchy() 
# function save computed results, since it appears to be an expensive operation that is repreated many 
# times for the same classes.
# Note that if we wanted to we could still make this a release level test, but it should not be a 
# development level test.
ROSE_HRD_TEST: typeTraitExerciseWithoutRetCode $(srcdir)/tests/roseHeader.C
	@echo "Skipping large file quadratic test of type traits on ROSE headers (too expensive for testing)."
#	./typeTraitExerciseWithoutRetCode $(SWITCHES) -c $(ROSE_FLAGS) -rose:verbose 0 -I$(top_builddir) $(ROSE_INCLUDES) -c $(srcdir)/tests/roseHeader.C

check-local:
# type traits is a not fully supported in older gcc versions. We enable tests only when rose is compiled with gcc 4.2 or higher and the backend compiler used is also gcc 4.2 or higher.
	if  test "$(GCC_VERSION)" -ge "4" && test "$(GCC_MINOR_VERSION)" -ge "4" && \
            test "$(BACKEND_COMPILER_VERSION_MAJOR_NUMBER)" -ge "4" && test "$(BACKEND_COMPILER_VERSION_MINOR_NUMBER)" -ge "4"; then \
		$(MAKE) $(TEST_TARGETS) ROSE_HRD_TEST || exit 1 ; \
		echo "**********************************************************************************************************************"; \
		echo "****** ROSE/tests/roseTests/programAnalysisTests/typeTraitTests: make check rule complete (terminated normally) ******"; \
		echo "**********************************************************************************************************************"; \
	else \
		echo "***********************************************************************************************"; \
		echo "****** ROSE/tests/roseTests/programAnalysisTests/typeTraitTests: make check skipping tests ****"; \
		echo "****** Minimum GNU version needed for type traits is 4.2.x or higher **************************"; \
		echo "***********************************************************************************************"; \
>>>>>>> 3138c0d6
	fi

check-local: $(TEST_TARGETS) ROSE_HRD_TEST

clean-local:
	rm -rf $(MOSTLYCLEANFILES)
	rm -rf dfa.dot cfg.dot
	rm -rf $(TEST_TARGETS) $(TEST_TARGETS:.passed=.failed)<|MERGE_RESOLUTION|>--- conflicted
+++ resolved
@@ -63,20 +63,6 @@
 		DISABLED="$(type_traits_test_disabled)" \
 		$(TEST_EXIT_STATUS)  $@
 
-<<<<<<< HEAD
-# Run one test conditionally
-.PHONY: ROSE_HRD_TEST
-ROSE_HRD_TEST: typeTraitExerciseWithoutRetCode $(srcdir)/tests/roseHeader.C
-	@if [ "$(type_traits_test_disabled)" = "" ]; then					\
-		echo "  TEST   hard test [$@]";							\
-		(set -x;									\
-			./typeTraitExerciseWithoutRetCode					\
-				-c $(ROSE_FLAGS) -rose:verbose 2 -I$(top_builddir)		\
-				$(ROSE_INCLUDES) -c $(srcdir)/tests/roseHeader.C		\
-		);										\
-	else											\
-		echo "  TEST   hard test [$@] (disabled: $(type_traits_test_disabled))";	\
-=======
 # DQ (3/26/2016): WARNING: This typeTrait testing represents a quadratic test on the size of the AST
 # and as such is inapropriate for testing using large files.  This test takes 90 minutes on our fastest
 # desktop machines and thus contributes an unacceptabily large burden to our ROSE testing infrastructure.
@@ -87,23 +73,15 @@
 # Note that if we wanted to we could still make this a release level test, but it should not be a 
 # development level test.
 ROSE_HRD_TEST: typeTraitExerciseWithoutRetCode $(srcdir)/tests/roseHeader.C
-	@echo "Skipping large file quadratic test of type traits on ROSE headers (too expensive for testing)."
-#	./typeTraitExerciseWithoutRetCode $(SWITCHES) -c $(ROSE_FLAGS) -rose:verbose 0 -I$(top_builddir) $(ROSE_INCLUDES) -c $(srcdir)/tests/roseHeader.C
-
-check-local:
-# type traits is a not fully supported in older gcc versions. We enable tests only when rose is compiled with gcc 4.2 or higher and the backend compiler used is also gcc 4.2 or higher.
-	if  test "$(GCC_VERSION)" -ge "4" && test "$(GCC_MINOR_VERSION)" -ge "4" && \
-            test "$(BACKEND_COMPILER_VERSION_MAJOR_NUMBER)" -ge "4" && test "$(BACKEND_COMPILER_VERSION_MINOR_NUMBER)" -ge "4"; then \
-		$(MAKE) $(TEST_TARGETS) ROSE_HRD_TEST || exit 1 ; \
-		echo "**********************************************************************************************************************"; \
-		echo "****** ROSE/tests/roseTests/programAnalysisTests/typeTraitTests: make check rule complete (terminated normally) ******"; \
-		echo "**********************************************************************************************************************"; \
-	else \
-		echo "***********************************************************************************************"; \
-		echo "****** ROSE/tests/roseTests/programAnalysisTests/typeTraitTests: make check skipping tests ****"; \
-		echo "****** Minimum GNU version needed for type traits is 4.2.x or higher **************************"; \
-		echo "***********************************************************************************************"; \
->>>>>>> 3138c0d6
+	@if [ "$(type_traits_test_disabled)" = "" ]; then					\
+		echo "  TEST   hard test [$@] (disabled: quadratic algorithm is too expensive)";\
+		#(set -x;									\
+		#       ./typeTraitExerciseWithoutRetCode					\
+		#		-c $(ROSE_FLAGS) -rose:verbose 2 -I$(top_builddir)		\
+		#		$(ROSE_INCLUDES) -c $(srcdir)/tests/roseHeader.C		\
+		#);										\
+	else											\
+		echo "  TEST   hard test [$@] (disabled: $(type_traits_test_disabled))";	\
 	fi
 
 check-local: $(TEST_TARGETS) ROSE_HRD_TEST
