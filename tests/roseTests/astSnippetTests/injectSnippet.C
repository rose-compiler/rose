#include "snippetTests.h"
#include "stringify.h"

using namespace rose;

static void
usage(const std::string &arg0)
{
    std::cerr <<"usage: " <<arg0 <<" --test:snippet=[FILE_NAME.]SNIPPET_NAME --test:ipoint-function=NAME [TEST_SWITCHES] [ROSE_SWITCHES] SPECIMEN\n"
              <<"  These two switches are required since they describe what to inject and\n"
              <<"  where to inject it:\n"
              <<"    --test:snippet=[FILE_NAME,]SNIPPET_NAME\n"
              <<"        The name of the snippet, a function name.  The snippet name can\n"
              <<"        optionally be prefixed by the name of the source file which\n"
              <<"        contains the snippet and the test will search various places for that\n"
              <<"        file.  For example, \"--test:snippet=file1.c,snippet1\" will find a file named\n"
              <<"        \"file1.c\" which contains a function named \"snippet1\".\n"
              <<"    --test:ipoint-function=FQNAME\n"
              <<"        The fully qualified name of the specimen function where the snippet is to be\n"
              <<"        inserted. This switch is required.  The snippet is inserted before the first\n"
              <<"        statement in the ipoint-function that references a variable named\n"
              <<"        \"INSERT_HERE\" (normally one would find an insertion point by\n"
              <<"        matching some pattern in the specimen, but this is only a test).\n"
              <<"  The following switches are optional:\n"
              <<"    --test:insert-mechanism=(body|stmts)\n"
              <<"        Indicates how the snippet is inserted into the SPECIMEN.  If the value\n"
              <<"        is \"body\" then the entire snippet body is inserted, scope and all.\n"
              <<"        If the value is \"stmts\" then each snippet statement is copied into\n"
              <<"        the insertion site's scope, placing variable declarations near the\n"
              <<"        top of the scope and other statements at the insertion point. The\n"
              <<"        default is \"stmts\".\n"
              <<"    --test:locdecls-position=(beginning|end)\n"
              <<"        When the insert-mechanism is \"stmts\", this switch controls whether\n"
              <<"        declaration statements in the snippet are copied to the very beginning\n"
              <<"        of the insertion point's scope, or appended to the end of declarations\n"
              <<"        that are already present in the insertion point's scope.  The default\n"
              <<"        is \"end\".\n"
              <<"    --test:recursive=(yes|no)\n"
              <<"        Determines whether snippets are recursively inserted when a snippet\n"
              <<"        calls other snippets that are defined in the same snippet file.  The\n"
              <<"        default is \"yes\".\n"
              <<"    --test:copy-definitions=(yes|no)\n"
              <<"        Determines whether all snippet definitions are copied into the specimen\n"
              <<"        file.  The default is to not copy any definitions since the are normally\n"
              <<"        inserted recursively at insertion sites in the specimen.\n"
              <<"    --test:copy-related-things=(yes|no)\n"
              <<"        If yes, then copy certain other things from the snippet file to the target\n"
              <<"        file.  These include defining function declarations, non-extern variable\n"
              <<"        declarations, non-forward C struct declarations, C preprocessor #include\n"
              <<"        directives (conditionally if followed by a comment), and Java import\n"
              <<"        statements.  See the \"Global Declarations\" section of the Snippet class\n"
              <<"        documentation for details.\n";
    exit(1);
}

// Holds information about where to insert something
struct InsertionPoint {
    SgFunctionDefinition *function;
    SgStatement *last_stmt, *insert_here;
    std::vector<SgInitializedName*> localvars;

    InsertionPoint(SgProject *project, const std::string &function_name)
        : function(NULL), last_stmt(NULL), insert_here(NULL) {
        if ((function = SnippetTests::findFunctionDefinition(project, function_name))) {
            last_stmt = SnippetTests::findLastStatement(function);
            localvars = SnippetTests::findFunctionVariables(function);
            insert_here = SnippetTests::findInsertHere(function);
        }
    }

    bool isValid(size_t nvars=0) const {
        return function!=NULL && last_stmt!=NULL && localvars.size() > nvars;
    }
};

static void
list_function_definitions(SgProject *project)
{
    std::set<std::string> names;
    std::vector<SgFunctionDefinition*> fdefs = SageInterface::querySubTree<SgFunctionDefinition>(project);
    for (size_t i=0; i<fdefs.size(); ++i)
        names.insert(fdefs[i]->get_declaration()->get_qualified_name().getString());
    for (std::set<std::string>::iterator ni=names.begin(); ni!=names.end(); ++ni)
        std::cerr <<"  " <<*ni <<"\n";
}

int
main(int argc, char *argv[])
{
    std::ios::sync_with_stdio();
    std::string argv0 = argv[0];
    {
        size_t slash = argv0.rfind('/');
        argv0 = slash==std::string::npos ? argv0 : argv0.substr(slash+1);
        if (0==argv0.substr(0, 3).compare("lt-"))
            argv0 = argv0.substr(3);
    }

    // Parse our own command-line switches
    std::string snippet_file_name="snippets", snippet_name, ipoint_function_name;
    Snippet::InsertMechanism insert_mechanism = Snippet::INSERT_STMTS;
    Snippet::LocalDeclarationPosition locdecls_position = Snippet::LOCDECLS_AT_END;
    bool insert_recursively = true, copy_definitions = false, copy_related_things = true;
    std::vector<std::string> frontend_args;
    frontend_args.push_back(argv[0]);
    int argno = 1;
    for (/*void*/; argno<argc; ++argno) {
        if (!strcmp(argv[argno], "-h") || !strcmp(argv[argno], "--help")) {
            usage(argv0);
        } else if (!strncmp(argv[argno], "--test:snippet=", 15)) {
            std::string s = argv[argno]+15;
            size_t dot = s.find_first_of(',');
            if (dot==std::string::npos) {
                snippet_name = s;
            } else {
                snippet_file_name = s.substr(0, dot);
                snippet_name = s.substr(dot+1);
            }
        } else if (!strcmp(argv[argno], "--test:insert-mechanism=body")) {
            insert_mechanism = Snippet::INSERT_BODY;
        } else if (!strcmp(argv[argno], "--test:insert-mechanism=stmts")) {
            insert_mechanism = Snippet::INSERT_STMTS;
        } else if (!strcmp(argv[argno], "--test:recursive=yes")) {
            insert_recursively = true;
        } else if (!strcmp(argv[argno], "--test:recursive=no")) {
            insert_recursively = false;
        } else if (!strcmp(argv[argno], "--test:locdecls-position=beginning")) {
            locdecls_position = Snippet::LOCDECLS_AT_BEGINNING;
        } else if (!strcmp(argv[argno], "--test:locdecls-position=end")) {
            locdecls_position = Snippet::LOCDECLS_AT_END;
        } else if (!strcmp(argv[argno], "--test:copy-definitions=yes")) {
            copy_definitions = true;
        } else if (!strcmp(argv[argno], "--test:copy-definitions=no")) {
            copy_definitions = false;
        } else if (!strcmp(argv[argno], "--test:copy-related-things=yes")) {
            copy_related_things = true;
        } else if (!strcmp(argv[argno], "--test:copy-related-things=no")) {
            copy_related_things = false;
        } else if (!strncmp(argv[argno], "--test:ipoint-function=", 23)) {
            ipoint_function_name = argv[argno] + 23;
        } else if (!strncmp(argv[argno], "--test:", 7)) {
            std::cerr <<"unknown switch: " <<argv[argno] <<"\n"
                      <<"run \"" <<argv[0] <<" --help\" to see usage information.\n";
        } else {
            frontend_args.push_back(argv[argno]);
        }
    }
    if (snippet_name.empty())
        usage(argv0);
    std::cout <<"Configuration:\n"
              <<"    snippet file base name:   " <<snippet_file_name <<"\n"
              <<"    snippet name:             " <<snippet_name <<"\n"
              <<"    insertion point function: " <<ipoint_function_name <<"\n"
              <<"    insert mechanism:         " <<stringifySnippetInsertMechanism(insert_mechanism) <<"\n"
              <<"    local decls position:     " <<stringifySnippetLocalDeclarationPosition(locdecls_position) <<"\n"
              <<"    insert recursively:       " <<(insert_recursively ? "yes" : "no") <<"\n"
              <<"    copy all definitions:     " <<(copy_definitions ? "yes" : "no") <<"\n"
              <<"    copy related things:      " <<(copy_related_things ? "yes" : "no") <<"\n";

#if 0
    // DQ (2/28/2014): This code is causing memory problems.
    // Load replacement variable names (optional). If this isn't present then variables will have random names.
    SnippetFile::loadVariableNames("/usr/share/dict/words");
#endif

    // Parse the source code into which the snippet will be inserted and find a place to insert.
    SgProject *project = frontend(frontend_args);

    assert(project!=NULL);
    if (ipoint_function_name.empty()) {
        std::cerr <<"use --test:ipoint-function=NAME to specify a fully qualified insertion point function\n"
                  <<"the following insertion point functions are available:\n";
        list_function_definitions(project);
        exit(1);
    }
    InsertionPoint insertionPoint(project, ipoint_function_name);
    if (!insertionPoint.isValid()) {
        std::cerr <<"could not find insertion point\n";
        return 1;
    }

    SnippetPtr snippet;
    bool haveBug = false;
#if 0 /* [Robb P. Matzke 2014-03-03] No longer needed--bug has been fixed; do not include snipet file on command-line */
    haveBug = SageInterface::is_Java_language();
#endif
    if (haveBug) {
        // ROSE's java support doesn't currently let us parse another java file after we've called frontend().  Therefore, the
        // snippet file must have been passed as one of ROSE's command-line arguments so that it's been processed by frontend()
        // already. We just have to find it and create a Snippet object that points to that part of the AST.
        snippet = SnippetTests::findSnippetInAst(project, snippet_file_name, snippet_name);
    } else {
        // Load the snippet from its file.  This actually loads all the snippets in the file.
        snippet = Snippet::instanceFromFile(snippet_name, SnippetTests::findSnippetFile(snippet_file_name));
    }
    assert(snippet!=NULL);
    SnippetFilePtr snippetFile = snippet->getFile();
    snippetFile->setCopyAllSnippetDefinitions(copy_definitions);
    snippetFile->setCopyRelatedThings(copy_related_things);

    SgFile* tmp_snippetSourceFile = snippet->getFile()->getAst();

#if 1
    ROSE_ASSERT(project->get_fileList_ptr() != NULL);
    SgFilePtrList & vectorFile = project->get_fileList_ptr()->get_listOfFiles();
    printf ("project files (size = %zu): \n",vectorFile.size());
    for (size_t i = 0; i < vectorFile.size(); i++)
       {
         printf ("--- filename = %s \n",vectorFile[i]->getFileName().c_str());
       }
#endif

#if 0
    printf ("Test the use of the SageInterface::deleteAST() function (appears to fail for snippet file that include stdio.h) \n");
    SageInterface::deleteAST(tmp_snippetSourceFile);
    printf ("Exiting after test of deleteAST on new file \n");
    ROSE_ASSERT(false);
#endif

    printf ("After reading snippet file: project->get_fileList().size() = %zu snippetSourceFile = %p = %s = %s \n",
         project->get_fileList().size(),tmp_snippetSourceFile,tmp_snippetSourceFile->class_name().c_str(),tmp_snippetSourceFile->getFileName().c_str());

    // Insert the snippet. This test just passes the first N local variables as snippet arguments
    size_t nargs = snippet->numberOfArguments();
    std::vector<SgNode*> args(insertionPoint.localvars.begin(), insertionPoint.localvars.begin()+nargs);
    SgStatement *ipoint = insertionPoint.insert_here ? insertionPoint.insert_here : insertionPoint.last_stmt;

    snippet->setInsertMechanism(insert_mechanism);
    snippet->setLocalDeclarationPosition(locdecls_position);
    snippet->setInsertRecursively(insert_recursively);

#if 1
    printf ("Test 1: project->get_fileList().size() = %zu snippetSourceFile = %p = %s = %s \n",
         project->get_fileList().size(),tmp_snippetSourceFile,tmp_snippetSourceFile->class_name().c_str(),tmp_snippetSourceFile->getFileName().c_str());
#endif

 // DQ (3/1/2014): This function causes the name of the snippet file to change to that of the specimen file (which is not a problem, but is interesting).
    snippet->insert(ipoint, args);

#if 1
    printf ("Test 2: project->get_fileList().size() = %zu snippetSourceFile = %p = %s = %s \n",
         project->get_fileList().size(),tmp_snippetSourceFile,tmp_snippetSourceFile->class_name().c_str(),tmp_snippetSourceFile->getFileName().c_str());
#endif

#if 1
 // DQ (2/1/2014): delete the snippet AST as a test of the fixup of the target AST.
 // SgSourceFile* snippetSourceFile = (*snippet).getAst();
    ROSE_ASSERT(snippet->getFile() != NULL);
    SgFile* snippetSourceFile = snippet->getFile()->getAst();
    ROSE_ASSERT(snippetSourceFile != NULL);
    printf ("Calling SageInterface::deleteAST(): project->get_fileList().size() = %zu snippetSourceFile = %p = %s = %s \n",
         project->get_fileList().size(),snippetSourceFile,snippetSourceFile->class_name().c_str(),snippetSourceFile->getFileName().c_str());

#if 0
 // DQ (4/4/2014): This fails for some header files (e.g. stdio.h).
 // So we can't use it in general (this will be scheduled to be worked on later).
 // We can use it for specific testing when the snippet file is not too complex.
    SageInterface::deleteAST(snippetSourceFile);
#endif

 // Disconnect the snippetSourceFile from the SgProject.
    std::vector<SgFilePtrList::iterator> eraseTheseFiles;
    SgFilePtrList::iterator i = project->get_fileList().begin();
    while (i != project->get_fileList().end())
       {
      // Find the snippet file.
         if (*i == snippetSourceFile)
            {
              printf ("Removing snippetSourceFile = %p from project \n",snippetSourceFile);
              eraseTheseFiles.push_back(i);
           // *i = NULL;
            }

         i++;
       }

    snippetSourceFile = NULL;
    for (size_t j = 0; j < eraseTheseFiles.size(); j++)
       {
         project->get_fileList().erase(eraseTheseFiles[j]);
       }

    printf ("DONE: Calling SageInterface::deleteAST(): project->get_fileList().size() = %zu snippetSourceFile = %p \n",project->get_fileList().size(),snippetSourceFile);

    for (size_t i = 0; i < project->get_fileList().size(); i++)
       {
         SgFile* file = project->get_fileList()[i];
         printf ("Remaining file = %p = %s = %s \n",file,file->class_name().c_str(),file->getFileName().c_str());
       }
#endif

    // Unparse the modified source code
#if 0 /* [Robb P. Matzke 2014-03-03]: does not yet work for Java -- fails an assertion deep in rose  */
    generateDOT(*project);
#endif
<<<<<<< HEAD
#if 1
  // Output an optional graph of the AST (the whole graph, of bounded complexity, when active)
     printf ("Generate the Whole AST graph! \n");
     const int MAX_NUMBER_OF_IR_NODES_TO_GRAPH_FOR_WHOLE_GRAPH = 10000;
     generateAstGraph(project,MAX_NUMBER_OF_IR_NODES_TO_GRAPH_FOR_WHOLE_GRAPH,"");
     printf ("DONE: Generate the Whole AST graph! \n");
#endif

    backend(project);

    return 0;
=======
    return backend(project);
>>>>>>> 65d5ab5d
}<|MERGE_RESOLUTION|>--- conflicted
+++ resolved
@@ -293,7 +293,6 @@
 #if 0 /* [Robb P. Matzke 2014-03-03]: does not yet work for Java -- fails an assertion deep in rose  */
     generateDOT(*project);
 #endif
-<<<<<<< HEAD
 #if 1
   // Output an optional graph of the AST (the whole graph, of bounded complexity, when active)
      printf ("Generate the Whole AST graph! \n");
@@ -302,10 +301,5 @@
      printf ("DONE: Generate the Whole AST graph! \n");
 #endif
 
-    backend(project);
-
-    return 0;
-=======
     return backend(project);
->>>>>>> 65d5ab5d
 }