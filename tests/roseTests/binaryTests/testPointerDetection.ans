
Pointer detection analysis for function 0x0804839e "simple01"
  Instructions:
    0x0804839e: push   ebp
    0x0804839f: mov    ebp, esp
    0x080483a1: mov    eax, dword ss:[ebp + 0x08]
    0x080483a4: pop    ebp
    0x080483a5: ret    
  Code pointers:
    32-bit pointer at esp_0[32]
  Data pointers:

Pointer detection analysis for function 0x080483a6 "simple02"
  Instructions:
    0x080483a6: push   ebp
    0x080483a7: mov    ebp, esp
    0x080483a9: mov    eax, dword ss:[ebp + 0x08]
    0x080483ac: mov    eax, dword ds:[eax]
    0x080483ae: pop    ebp
    0x080483af: ret    
  Code pointers:
    32-bit pointer at esp_0[32]
  Data pointers:
    32-bit pointer at (add[32] esp_0[32] 0x00000004[32])

Pointer detection analysis for function 0x080483b0 "simple03"
  Instructions:
    0x080483b0: push   ebp
    0x080483b1: mov    ebp, esp
    0x080483b3: mov    eax, dword ss:[ebp + 0x08]
    0x080483b6: mov    eax, dword ds:[eax]
    0x080483b8: mov    eax, dword ds:[eax]
    0x080483ba: pop    ebp
    0x080483bb: ret    
  Code pointers:
    32-bit pointer at esp_0[32]
  Data pointers:
    32-bit pointer at v20761[32]
    32-bit pointer at (add[32] esp_0[32] 0x00000004[32])

Pointer detection analysis for function 0x080483bc "simple04"
  Instructions:
    0x080483bc: push   ebp
    0x080483bd: mov    ebp, esp
    0x080483bf: mov    eax, dword ds:[0x080497e8<(data)g1>]
    0x080483c4: pop    ebp
    0x080483c5: ret    
  Code pointers:
    32-bit pointer at esp_0[32]
  Data pointers:

Pointer detection analysis for function 0x080483c6 "simple05"
  Instructions:
    0x080483c6: push   ebp
    0x080483c7: mov    ebp, esp
    0x080483c9: mov    eax, dword ds:[0x080497ec<(data)g2>]
    0x080483ce: mov    eax, dword ds:[eax]
    0x080483d0: pop    ebp
    0x080483d1: ret    
  Code pointers:
    32-bit pointer at esp_0[32]
  Data pointers:
    32-bit pointer at 0x080497ec<134518764>[32]

Pointer detection analysis for function 0x080483d2 "simple06"
  Instructions:
    0x080483d2: push   ebp
    0x080483d3: mov    ebp, esp
    0x080483d5: mov    eax, dword ds:[0x080497f0<(data)g3>]
    0x080483da: mov    eax, dword ds:[eax]
    0x080483dc: mov    eax, dword ds:[eax]
    0x080483de: pop    ebp
    0x080483df: ret    
  Code pointers:
    32-bit pointer at esp_0[32]
  Data pointers:
<<<<<<< HEAD
    32-bit pointer at 0x080497f0<134518768>[32]
    32-bit pointer at v21220[32]
=======
    32-bit pointer at v21219[32]
    32-bit pointer at 0x080497f0<134518768>[32]
>>>>>>> 457bb432

Pointer detection analysis for function 0x080483e0 "simple07"
  Instructions:
    0x080483e0: push   ebp
    0x080483e1: mov    ebp, esp
    0x080483e3: mov    eax, 0x080497e8<(data)g1>
    0x080483e8: pop    ebp
    0x080483e9: ret    
  Code pointers:
    32-bit pointer at esp_0[32]
  Data pointers:

Pointer detection analysis for function 0x080483ea "simple08"
  Instructions:
    0x080483ea: push   ebp
    0x080483eb: mov    ebp, esp
    0x080483ed: mov    eax, dword ds:[0x080497f0<(data)g3>]
    0x080483f2: mov    eax, dword ds:[eax]
    0x080483f4: pop    ebp
    0x080483f5: ret    
  Code pointers:
    32-bit pointer at esp_0[32]
  Data pointers:
    32-bit pointer at 0x080497f0<134518768>[32]

Pointer detection analysis for function 0x080483f6 "simple09"
  Instructions:
    0x080483f6: push   ebp
    0x080483f7: mov    ebp, esp
    0x080483f9: sub    esp, 0x10
    0x080483fc: mov    eax, dword ds:[0x080497ec<(data)g2>]
    0x08048401: mov    dword ss:[ebp + 0xfc<-4>], eax
    0x08048404: mov    eax, dword ss:[ebp + 0xfc<-4>]
    0x08048407: mov    eax, dword ds:[eax]
    0x08048409: leave  
    0x0804840a: ret    
  Code pointers:
    32-bit pointer at esp_0[32]
  Data pointers:
    32-bit pointer at 0x080497ec<134518764>[32]
    32-bit pointer at (add[32] esp_0[32] 0xfffffff8<4294967288,-8>[32])

Pointer detection analysis for function 0x0804840b "simple10"
  Instructions:
    0x0804840b: push   ebp
    0x0804840c: mov    ebp, esp
    0x0804840e: mov    eax, dword ds:[0x08049808<(data)g4>]
    0x08048413: pop    ebp
    0x08048414: ret    
  Code pointers:
    32-bit pointer at esp_0[32]
  Data pointers:

Pointer detection analysis for function 0x08048415 "simple11"
  Instructions:
    0x08048415: push   ebp
    0x08048416: mov    ebp, esp
    0x08048418: mov    eax, dword ds:[0x08049810]
    0x0804841d: pop    ebp
    0x0804841e: ret    
  Code pointers:
    32-bit pointer at esp_0[32]
  Data pointers:

Pointer detection analysis for function 0x0804841f "simple12"
  Instructions:
    0x0804841f: push   ebp
    0x08048420: mov    ebp, esp
    0x08048422: mov    eax, dword ss:[ebp + 0x08]
    0x08048425: mov    eax, dword ds:[0x08049808<(data)g4> + eax*0x04]
    0x0804842c: pop    ebp
    0x0804842d: ret    
  Code pointers:
    32-bit pointer at esp_0[32]
  Data pointers:
    32-bit pointer at (add[32] esp_0[32] 0x00000004[32])

Pointer detection analysis for function 0x0804842e "simple13"
  Instructions:
    0x0804842e: push   ebp
    0x0804842f: mov    ebp, esp
    0x08048431: mov    eax, dword ds:[0x080497f4<(data)e1>]
    0x08048436: pop    ebp
    0x08048437: ret    
  Code pointers:
    32-bit pointer at esp_0[32]
  Data pointers:

Pointer detection analysis for function 0x08048438 "simple14"
  Instructions:
    0x08048438: push   ebp
    0x08048439: mov    ebp, esp
    0x0804843b: mov    eax, dword ds:[0x080497f8<(data)e2>]
    0x08048440: mov    eax, dword ds:[eax]
    0x08048442: pop    ebp
    0x08048443: ret    
  Code pointers:
    32-bit pointer at esp_0[32]
  Data pointers:
    32-bit pointer at 0x080497f8<134518776>[32]

Pointer detection analysis for function 0x08048444 "simple15"
  Instructions:
    0x08048444: push   ebp
    0x08048445: mov    ebp, esp
    0x08048447: mov    eax, dword ds:[0x080497fc<(data)e3>]
    0x0804844c: mov    eax, dword ds:[eax]
    0x0804844e: mov    eax, dword ds:[eax]
    0x08048450: pop    ebp
    0x08048451: ret    
  Code pointers:
    32-bit pointer at esp_0[32]
  Data pointers:
    32-bit pointer at v22625[32]
    32-bit pointer at 0x080497fc<134518780>[32]

Pointer detection analysis for function 0x08048452 "simple16"
  Instructions:
    0x08048452: push   ebp
    0x08048453: mov    ebp, esp
    0x08048455: mov    eax, 0x080497f4<(data)e1>
    0x0804845a: pop    ebp
    0x0804845b: ret    
  Code pointers:
    32-bit pointer at esp_0[32]
  Data pointers:

Pointer detection analysis for function 0x0804845c "simple17"
  Instructions:
    0x0804845c: push   ebp
    0x0804845d: mov    ebp, esp
    0x0804845f: mov    eax, dword ds:[0x080497fc<(data)e3>]
    0x08048464: mov    eax, dword ds:[eax]
    0x08048466: pop    ebp
    0x08048467: ret    
  Code pointers:
    32-bit pointer at esp_0[32]
  Data pointers:
    32-bit pointer at 0x080497fc<134518780>[32]

Pointer detection analysis for function 0x08048468 "simple18"
  Instructions:
    0x08048468: push   ebp
    0x08048469: mov    ebp, esp
    0x0804846b: sub    esp, 0x10
    0x0804846e: mov    eax, dword ds:[0x080497f8<(data)e2>]
    0x08048473: mov    dword ss:[ebp + 0xfc<-4>], eax
    0x08048476: mov    eax, dword ss:[ebp + 0xfc<-4>]
    0x08048479: mov    eax, dword ds:[eax]
    0x0804847b: leave  
    0x0804847c: ret    
  Code pointers:
    32-bit pointer at esp_0[32]
  Data pointers:
    32-bit pointer at (add[32] esp_0[32] 0xfffffff8<4294967288,-8>[32])
    32-bit pointer at 0x080497f8<134518776>[32]

Pointer detection analysis for function 0x0804847d "simple19"
  Instructions:
    0x0804847d: push   ebp
    0x0804847e: mov    ebp, esp
    0x08048480: mov    eax, dword ds:[0x0804981c<(data)e4>]
    0x08048485: pop    ebp
    0x08048486: ret    
  Code pointers:
    32-bit pointer at esp_0[32]
  Data pointers:

Pointer detection analysis for function 0x08048487 "simple20"
  Instructions:
    0x08048487: push   ebp
    0x08048488: mov    ebp, esp
    0x0804848a: mov    eax, dword ds:[0x08049824]
    0x0804848f: pop    ebp
    0x08048490: ret    
  Code pointers:
    32-bit pointer at esp_0[32]
  Data pointers:

Pointer detection analysis for function 0x08048491 "simple21"
  Instructions:
    0x08048491: push   ebp
    0x08048492: mov    ebp, esp
    0x08048494: mov    eax, dword ss:[ebp + 0x08]
    0x08048497: mov    eax, dword ds:[0x0804981c<(data)e4> + eax*0x04]
    0x0804849e: pop    ebp
    0x0804849f: ret    
  Code pointers:
    32-bit pointer at esp_0[32]
  Data pointers:
    32-bit pointer at (add[32] esp_0[32] 0x00000004[32])

Pointer detection analysis for function 0x080484a0 "simple22"
  Instructions:
    0x080484a0: push   ebp
    0x080484a1: mov    ebp, esp
    0x080484a3: sub    esp, 0x08
    0x080484a6: mov    eax, dword ss:[ebp + 0x08]
    0x080484a9: call   eax
    0x080484ab: leave  
    0x080484ac: ret    
  Code pointers:
    32-bit pointer at (add[32] esp_0[32] 0x00000004[32])
    32-bit pointer at esp_0[32]
  Data pointers:

Pointer detection analysis for function 0x080484ad "simple23"
  Instructions:
    0x080484ad: push   ebp
    0x080484ae: mov    ebp, esp
    0x080484b0: sub    esp, 0x28
    0x080484b3: mov    dword ss:[ebp + 0xf4<-12>], 0x00000064
    0x080484ba: lea    eax, [ebp + 0xf4<-12>]
    0x080484bd: mov    dword ss:[esp], eax
    0x080484c0: mov    eax, dword ss:[ebp + 0x08]
    0x080484c3: call   eax
    0x080484c5: leave  
    0x080484c6: ret    
  Code pointers:
    32-bit pointer at (add[32] esp_0[32] 0x00000004[32])
    32-bit pointer at esp_0[32]
  Data pointers:

Pointer detection analysis for function 0x080484c7 "simple24"
  Instructions:
    0x080484c7: push   ebp
    0x080484c8: mov    ebp, esp
    0x080484ca: sub    esp, 0x18
    0x080484cd: mov    eax, dword ss:[ebp + 0x0c]
    0x080484d0: mov    dword ss:[esp], eax
    0x080484d3: mov    eax, dword ss:[ebp + 0x08]
    0x080484d6: call   eax
    0x080484d8: leave  
    0x080484d9: ret    
  Code pointers:
    32-bit pointer at (add[32] esp_0[32] 0x00000004[32])
    32-bit pointer at esp_0[32]
  Data pointers:

Pointer detection analysis for function 0x080484da "simple25"
  Instructions:
    0x080484da: push   ebp
    0x080484db: mov    ebp, esp
    0x080484dd: sub    esp, 0x18
    0x080484e0: mov    eax, dword ss:[ebp + 0x0c]
    0x080484e3: mov    eax, dword ds:[eax]
    0x080484e5: mov    dword ss:[esp], eax
    0x080484e8: mov    eax, dword ss:[ebp + 0x08]
    0x080484eb: call   eax
    0x080484ed: leave  
    0x080484ee: ret    
  Code pointers:
    32-bit pointer at esp_0[32]
    32-bit pointer at (add[32] esp_0[32] 0x00000004[32])
  Data pointers:
    32-bit pointer at (add[32] esp_0[32] 0x00000008[32])

Pointer detection analysis for function 0x080484ef "flow01"
  Instructions:
    0x080484ef: push   ebp
    0x080484f0: mov    ebp, esp
    0x080484f2: cmp    dword ss:[ebp + 0x08], 0x00
    0x080484f6: je     0x080484ff
    0x080484f8: mov    eax, dword ss:[ebp + 0x0c]
    0x080484fb: mov    eax, dword ds:[eax]
    0x080484fd: jmp    0x08048504
    0x080484ff: mov    eax, dword ss:[ebp + 0x10]
    0x08048502: mov    eax, dword ds:[eax]
    0x08048504: pop    ebp
    0x08048505: ret    
  Code pointers:
    32-bit pointer at esp_0[32]
  Data pointers:
    32-bit pointer at (add[32] esp_0[32] 0x0000000c[32])
    32-bit pointer at (add[32] esp_0[32] 0x00000008[32])

Pointer detection analysis for function 0x08048506 "flow02"
  Instructions:
    0x08048506: push   ebp
    0x08048507: mov    ebp, esp
    0x08048509: cmp    dword ss:[ebp + 0x08], 0x00
    0x0804850d: je     0x08048516
    0x0804850f: mov    eax, dword ss:[ebp + 0x0c]
    0x08048512: mov    eax, dword ds:[eax]
    0x08048514: jmp    0x0804851b
    0x08048516: mov    eax, dword ss:[ebp + 0x10]
    0x08048519: mov    eax, dword ds:[eax]
    0x0804851b: pop    ebp
    0x0804851c: ret    
  Code pointers:
    32-bit pointer at esp_0[32]
  Data pointers:
    32-bit pointer at (add[32] esp_0[32] 0x00000008[32])
    32-bit pointer at (add[32] esp_0[32] 0x0000000c[32])

Pointer detection analysis for function 0x0804851d "flow03"
  Instructions:
    0x0804851d: push   ebp
    0x0804851e: mov    ebp, esp
    0x08048520: sub    esp, 0x10
    0x08048523: cmp    dword ss:[ebp + 0x08], 0x00
    0x08048527: je     0x0804852e
    0x08048529: mov    eax, dword ss:[ebp + 0x0c]
    0x0804852c: jmp    0x08048531
    0x0804852e: mov    eax, dword ss:[ebp + 0x10]
    0x08048531: mov    dword ss:[ebp + 0xfc<-4>], eax
    0x08048534: mov    eax, dword ss:[ebp + 0xfc<-4>]
    0x08048537: mov    eax, dword ds:[eax]
    0x08048539: leave  
    0x0804853a: ret    
  Code pointers:
    32-bit pointer at esp_0[32]
  Data pointers:
    32-bit pointer at (add[32] esp_0[32] 0xfffffff8<4294967288,-8>[32])

Pointer detection analysis for function 0x0804853b "flow04"
  Instructions:
    0x0804853b: push   ebp
    0x0804853c: mov    ebp, esp
    0x0804853e: sub    esp, 0x10
    0x08048541: mov    dword ss:[ebp + 0xfc<-4>], 0x00000000
    0x08048548: mov    dword ss:[ebp + 0xf8<-8>], 0x00000000
    0x0804854f: jmp    0x0804855d
    0x08048551: mov    eax, dword ss:[ebp + 0x0c]
    0x08048554: mov    eax, dword ds:[eax]
    0x08048556: add    dword ss:[ebp + 0xfc<-4>], eax
    0x08048559: add    dword ss:[ebp + 0xf8<-8>], 0x01
    0x0804855d: mov    eax, dword ss:[ebp + 0xf8<-8>]
    0x08048560: cmp    eax, dword ss:[ebp + 0x08]
    0x08048563: jl     0x08048551
    0x08048565: mov    eax, dword ss:[ebp + 0xfc<-4>]
    0x08048568: leave  
    0x08048569: ret    
  WARNING: Analysis did not converge; following info may be incomplete
  Code pointers:
    32-bit pointer at esp_0[32]
  Data pointers:
    32-bit pointer at (add[32] esp_0[32] 0x00000008[32])

Pointer detection analysis for function 0x0804856a "flow05"
  Instructions:
    0x0804856a: push   ebp
    0x0804856b: mov    ebp, esp
    0x0804856d: sub    esp, 0x10
    0x08048570: mov    dword ss:[ebp + 0xfc<-4>], 0x00000000
    0x08048577: mov    dword ss:[ebp + 0xf8<-8>], 0x00000000
    0x0804857e: jmp    0x0804859d
    0x08048580: mov    eax, dword ss:[ebp + 0xf8<-8>]
    0x08048583: and    eax, 0x01
    0x08048586: test   al, al
    0x08048588: je     0x08048591
    0x0804858a: mov    eax, dword ss:[ebp + 0x0c]
    0x0804858d: mov    eax, dword ds:[eax]
    0x0804858f: jmp    0x08048596
    0x08048591: mov    eax, dword ss:[ebp + 0x10]
    0x08048594: mov    eax, dword ds:[eax]
    0x08048596: add    dword ss:[ebp + 0xfc<-4>], eax
    0x08048599: add    dword ss:[ebp + 0xf8<-8>], 0x01
    0x0804859d: mov    eax, dword ss:[ebp + 0xf8<-8>]
    0x080485a0: cmp    eax, dword ss:[ebp + 0x08]
    0x080485a3: jl     0x08048580
    0x080485a5: mov    eax, dword ss:[ebp + 0xfc<-4>]
    0x080485a8: leave  
    0x080485a9: ret    
  WARNING: Analysis did not converge; following info may be incomplete
  Code pointers:
    32-bit pointer at esp_0[32]
  Data pointers:
    32-bit pointer at (add[32] esp_0[32] 0x00000008[32])
    32-bit pointer at (add[32] esp_0[32] 0x0000000c[32])

Pointer detection analysis for function 0x080485aa "flow06"
  Instructions:
    0x080485aa: push   ebp
    0x080485ab: mov    ebp, esp
    0x080485ad: sub    esp, 0x10
    0x080485b0: mov    dword ss:[ebp + 0xfc<-4>], 0x00000000
    0x080485b7: mov    dword ss:[ebp + 0xf8<-8>], 0x00000000
    0x080485be: jmp    0x080485e0
    0x080485c0: mov    eax, dword ss:[ebp + 0xf8<-8>]
    0x080485c3: and    eax, 0x01
    0x080485c6: test   al, al
    0x080485c8: je     0x080485d4
    0x080485ca: mov    eax, dword ss:[ebp + 0x0c]
    0x080485cd: mov    eax, dword ds:[eax]
    0x080485cf: add    dword ss:[ebp + 0xfc<-4>], eax
    0x080485d2: jmp    0x080485dc
    0x080485d4: mov    eax, dword ss:[ebp + 0x10]
    0x080485d7: mov    eax, dword ds:[eax]
    0x080485d9: add    dword ss:[ebp + 0xfc<-4>], eax
    0x080485dc: add    dword ss:[ebp + 0xf8<-8>], 0x01
    0x080485e0: mov    eax, dword ss:[ebp + 0xf8<-8>]
    0x080485e3: cmp    eax, dword ss:[ebp + 0x08]
    0x080485e6: jl     0x080485c0
    0x080485e8: mov    eax, dword ss:[ebp + 0xfc<-4>]
    0x080485eb: leave  
    0x080485ec: ret    
  WARNING: Analysis did not converge; following info may be incomplete
  Code pointers:
    32-bit pointer at esp_0[32]
  Data pointers:
    32-bit pointer at (add[32] esp_0[32] 0x0000000c[32])
    32-bit pointer at (add[32] esp_0[32] 0x00000008[32])<|MERGE_RESOLUTION|>--- conflicted
+++ resolved
@@ -35,8 +35,8 @@
   Code pointers:
     32-bit pointer at esp_0[32]
   Data pointers:
-    32-bit pointer at v20761[32]
-    32-bit pointer at (add[32] esp_0[32] 0x00000004[32])
+    32-bit pointer at (add[32] esp_0[32] 0x00000004[32])
+    32-bit pointer at v20760[32]
 
 Pointer detection analysis for function 0x080483bc "simple04"
   Instructions:
@@ -74,13 +74,8 @@
   Code pointers:
     32-bit pointer at esp_0[32]
   Data pointers:
-<<<<<<< HEAD
-    32-bit pointer at 0x080497f0<134518768>[32]
-    32-bit pointer at v21220[32]
-=======
     32-bit pointer at v21219[32]
     32-bit pointer at 0x080497f0<134518768>[32]
->>>>>>> 457bb432
 
 Pointer detection analysis for function 0x080483e0 "simple07"
   Instructions:
@@ -194,7 +189,7 @@
   Code pointers:
     32-bit pointer at esp_0[32]
   Data pointers:
-    32-bit pointer at v22625[32]
+    32-bit pointer at v22624[32]
     32-bit pointer at 0x080497fc<134518780>[32]
 
 Pointer detection analysis for function 0x08048452 "simple16"
@@ -316,8 +311,8 @@
     0x080484d8: leave  
     0x080484d9: ret    
   Code pointers:
-    32-bit pointer at (add[32] esp_0[32] 0x00000004[32])
-    32-bit pointer at esp_0[32]
+    32-bit pointer at esp_0[32]
+    32-bit pointer at (add[32] esp_0[32] 0x00000004[32])
   Data pointers:
 
 Pointer detection analysis for function 0x080484da "simple25"
@@ -333,8 +328,8 @@
     0x080484ed: leave  
     0x080484ee: ret    
   Code pointers:
-    32-bit pointer at esp_0[32]
-    32-bit pointer at (add[32] esp_0[32] 0x00000004[32])
+    32-bit pointer at (add[32] esp_0[32] 0x00000004[32])
+    32-bit pointer at esp_0[32]
   Data pointers:
     32-bit pointer at (add[32] esp_0[32] 0x00000008[32])
 
@@ -373,8 +368,8 @@
   Code pointers:
     32-bit pointer at esp_0[32]
   Data pointers:
-    32-bit pointer at (add[32] esp_0[32] 0x00000008[32])
     32-bit pointer at (add[32] esp_0[32] 0x0000000c[32])
+    32-bit pointer at (add[32] esp_0[32] 0x00000008[32])
 
 Pointer detection analysis for function 0x0804851d "flow03"
   Instructions:
@@ -482,5 +477,5 @@
   Code pointers:
     32-bit pointer at esp_0[32]
   Data pointers:
-    32-bit pointer at (add[32] esp_0[32] 0x0000000c[32])
-    32-bit pointer at (add[32] esp_0[32] 0x00000008[32])+    32-bit pointer at (add[32] esp_0[32] 0x00000008[32])
+    32-bit pointer at (add[32] esp_0[32] 0x0000000c[32])