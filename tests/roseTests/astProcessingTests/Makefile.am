include $(top_srcdir)/config/Makefile.for.ROSE.includes.and.libs

EXTRA_DIST = yicesParserLib.C tf1.C tf2.C tf3.C tfif1.C tfif2.C tfif3.C tfif4.C mf1.C mf3.C mf4.C mf5.C mf8.C mf9.C mf10.C mf11.C mf12.C mf13.C eif.C eif2.C eif3.C eif4.C efor2.C efor3.C input1.C test11.C test12.C test13.C test14.C createTest.C t1 t2 t3 t4 mfEx.C mfEx2.C mfEx3.C mfEx4.C mfEx5.C mfEx6.C mfEx7.C mfEx8.C mfEx9.C mfEx12.C mfEx13.C mfEx14.C mfEx15.C whiletest.C whiletest2.C whiletest3.C

# To keep compile commands tidy, please ONLY put required include flags here.
INCLUDES = $(ROSE_INCLUDES)

## Don't use the repository in ../src
CXX_TEMPLATE_REPOSITORY_PATH = .


# This test program does not require the rest of ROSE so it can be handled locally

# DQ (7/2/2011): Fixed this to only handle binary work when binary support is available.
# bin_PROGRAMS  = astTraversalTest processnew3Down4SgIncGraph processnew3Down4 binaryPaths
bin_PROGRAMS  = proFunSIG interproceduralCFG e0 e1 ff1 ff2 ff3 f1 f2 f3 f4 createTest astTraversalTest processnew3Down4SgIncGraph2 processnew3Down4SgIncGraph3 strictGraphTest strictGraphTest2 strictGraphTest3 smtlibParser sourcePTP
if ROSE_BUILD_BINARY_ANALYSIS_SUPPORT
bin_PROGRAMS += binaryPaths bPTP
endif
<<<<<<< HEAD
##if HAVE_YICES
bin_PROGRAMS += yicesParser
=======
#if HAVE_YICES
#bin_PROGRAMS += yicesParser
>>>>>>> 8b93769e
#endif
# Allow development using -lrose -ledg (simpler) or using 
# long list of separate libraries (for faster development)
ROSE_DEVELOPMENT_LIBS = $(ROSE_SEPARATE_LIBS)




#icesLib.h: yicesParserLib.C
#yicesLib.la: yicesLib.h


libyicesLibSources = yicesParserLib.C

noinst_LTLIBRARIES = libyicesParserLib.la
libyicesParserLib_la_SOURCES = $(libyicesLibSources)
libyicesParserLib_la_LIBADD = $(CXX_TEMPLATE_OBJECTS)
libyicesParserLib_la_DEPENDENCIES = $(libyicesLib_a_SOURCES)



#include_HEADERS = yicesLib.h

e0_SOURCES = efor2.C.maintest.C
e0_LDADD = $(LIBS_WITH_RPATH) $(ROSE_DEVELOPMENT_LIBS)
#e0_LDFLAGS = -fopenmp -O3 

e1_SOURCES = efor3.C.maintest.C
e1_LDADD = $(LIBS_WITH_RPATH) $(ROSE_DEVELOPMENT_LIBS)
#e1_LDFLAGS = -fopenmp -O3 

f1_SOURCES = tfif1.C.maintest.C
f1_LDADD = $(LIBS_WITH_RPATH) $(ROSE_DEVELOPMENT_LIBS)
#f1_LDFLAGS = -fopenmp -O3 

f2_SOURCES = tfif2.C.maintest.C
f2_LDADD = $(LIBS_WITH_RPATH) $(ROSE_DEVELOPMENT_LIBS)
#f2_LDFLAGS = -fopenmp -O3 

f3_SOURCES = tfif3.C.maintest.C
f3_LDADD = $(LIBS_WITH_RPATH) $(ROSE_DEVELOPMENT_LIBS)
#f3_LDFLAGS = -fopenmp -O3 

f4_SOURCES = tfif4.C.maintest.C
f4_LDADD = $(LIBS_WITH_RPATH) $(ROSE_DEVELOPMENT_LIBS)
#f4_LDFLAGS = -fopenmp -O3 

ff1_SOURCES = tf1.C.maintest.C
ff1_LDADD = $(LIBS_WITH_RPATH) $(ROSE_DEVELOPMENT_LIBS)
#ff1_LDFLAGS = -fopenmp -O3 

ff2_SOURCES = tf2.C.maintest.C
ff2_LDADD = $(LIBS_WITH_RPATH) $(ROSE_DEVELOPMENT_LIBS)
#ff2_LDFLAGS = -fopenmp -O3 

ff3_SOURCES = tf3.C.maintest.C
ff3_LDADD = $(LIBS_WITH_RPATH) $(ROSE_DEVELOPMENT_LIBS)
#ff3_LDFLAGS = -fopenmp -O3 

interproceduralCFG_SOURCES = interproceduralCFG.C
interproceduralCFG_LDADD = $(LIBS_WITH_RPATH) $(ROSE_DEVELOPMENT_LIBS)
#interproceduralCFG_LDFLAGS = -fopenmp -O3 

astTraversalTest_SOURCES      = astTraversalTest.C
astTraversalTest_LDADD        = $(LIBS_WITH_RPATH) $(ROSE_DEVELOPMENT_LIBS)
#astTraversalTest_LDFLAGS = -fopenmp -O3 


proFunSIG_SOURCES = proFunSIG.C
proFunSIG_LDADD = $(LIBS_WITH_RPATH) $(ROSE_DEVELOPMENT_LIBS)
#proFunSIG_LDFLAGS = -fopenmp -O3 
#t14tt_SOURCES = test14.C.maintest.C
#t14tt_LDADD = $(LIBS_WITH_RPATH) $(ROSE_DEVELOPMENT_LIBS)
 

#t13tt_SOURCES = test13.C.maintest.C
#t13tt_LDADD = $(LIBS_WITH_RPATH) $(ROSE_DEVELOPMENT_LIBS)
 

#t12tt_SOURCES = test12.C.maintest.C
#t12tt_LDADD = $(LIBS_WITH_RPATH) $(ROSE_DEVELOPMENT_LIBS)
 

#t11tt_SOURCES = test11.C.maintest.C
#t11tt_LDADD = $(LIBS_WITH_RPATH) $(ROSE_DEVELOPMENT_LIBS)
 

createTest_SOURCES = createTest.C
createTest_LDADD = $(LIBS_WITH_RPATH) $(ROSE_DEVELOPMENT_LIBS)
#createTest_LDFLAGS = -fopenmp -O3 

bPTP_SOURCES = bPTP.C
bPTP_LDADD = $(LIBS_WITH_RPATH) $(ROSE_DEVELOPMENT_LIBS)
#bPTP_LDFLAGS = -fopenmp -O3 

processnew3Down4SgIncGraph2_SOURCES      = processnew3Down4SgIncGraph2.C
processnew3Down4SgIncGraph2_LDADD        = $(LIBS_WITH_RPATH) $(ROSE_DEVELOPMENT_LIBS)
#processnew3Down4SgIncGraph2_LDFLAGS = -fopenmp -O3 

processnew3Down4SgIncGraph3_SOURCES      = processnew3Down4SgIncGraph3.C
processnew3Down4SgIncGraph3_LDADD        = $(LIBS_WITH_RPATH) $(ROSE_DEVELOPMENT_LIBS)
#processnew3Down4SgIncGraph3_LDFLAGS = -fopenmp -O3 
 #


binaryPaths_SOURCES = binaryPaths.C
binaryPaths_LDADD        = $(LIBS_WITH_RPATH) $(ROSE_DEVELOPMENT_LIBS)
#binaryPaths_LDFLAGS =  -fopenmp -O3 

strictGraphTest_SOURCES = strictGraphTest.C
strictGraphTest_LDADD = $(LIBS_WITH_RPATH) $(ROSE_DEVELOPMENT_LIBS)
#strictGraphTest_LDFLAGS =  -fopenmp -O3

strictGraphTest2_SOURCES = strictGraphTest2.C
strictGraphTest2_LDADD = $(LIBS_WITH_RPATH) $(ROSE_DEVELOPMENT_LIBS)
#strictGraphTest2_LDFLAGS =  -fopenmp -O3

smtlibParser_SOURCES = smtlibParser.C
smtlibParser_LDADD = $(LIBS_WITH_RPATH) $(ROSE_DEVELOPMENT_LIBS)
#smtlibParser_LDFLAGS =  -fopenmp -O3

sourcePTP_SOURCES = sourcePTP.C
sourcePTP_LDADD = $(LIBS_WITH_RPATH) $(ROSE_DEVELOPMENT_LIBS)
#sourcePTP_LDFLAGS = -fopenmp -O3 


#if HAVE_YICES
<<<<<<< HEAD
yicesParser_SOURCES = yicesParser.C
yicesParser_LDADD = $(LIBS_WITH_RPATH) $(ROSE_DEVELOPMENT_LIBS)
yicesParser_LDFLAGS  =  -fopenmp -O3 -L/home/hoffman34/yices/yices-1.0.292/lib -lyices
#endif
#
=======
#yicesParser_SOURCES = yicesParser.C
#yicesParser_LDADD = $(LIBS_WITH_RPATH) $(ROSE_DEVELOPMENT_LIBS)
# = -fopenmp -O3 # -I/home/hoffman34/yices/yices-1.0.292/include -L/home/hoffman34/yices/yices-1.0.292/lib -lyices
#endif

>>>>>>> 8b93769e
#yicesMultiParser_SOURCES = yicesMultiParser.C
#yicesMultiParser_LDADD = $(LIBS_WITH_RPATH) $(ROSE_DEVELOPMENT_LIBS)
#= -O0 -I/home/hoffman34/yices/yices-1.0.292/include -L/home/hoffman34/yices/yices-1.0.292/lib -lyices


strictGraphTest3_SOURCES = strictGraphTest3.C
strictGraphTest3_LDADD = $(LIBS_WITH_RPATH) $(ROSE_DEVELOPMENT_LIBS)
strictGraphTest3_LDFLAGS = -fopenmp -O3 
# source files don't contain anything that would be merged
# TESTCODES = $(srcdir)/performanceTest.C

#strongCheckThree: t12tt
#	./t12tt $(srcdir)/test12.C
#strongCheckFour: t11tt
#	./t11tt $(srcdir)/test11.C
strongCheckFive: e0
	./e0 $(srcdir)/efor2.C
strongCheckSix: e1
	./e1 $(srcdir)/efor3.C
f1Check: f1
	./f1 $(srcdir)/tfif1.C
f2Check: f2
	./f2 $(srcdir)/tfif2.C
f3Check: f3
	./f3 $(srcdir)/tfif3.C
f4Check: f4
	./f4 $(srcdir)/tfif4.C
ff1Check: ff1
	./ff1 $(srcdir)/tf1.C
ff2Check: ff2
	./ff2 $(srcdir)/tf2.C
ff3Check: ff3
	./ff3 $(srcdir)/tf3.C


testTraversals: astTraversalTest
	./astTraversalTest -edg:w -c $(srcdir)/input1.C

testRunExamples2: processnew3Down4SgIncGraph2
	./processnew3Down4SgIncGraph2 $(srcdir)/test11.C
	./processnew3Down4SgIncGraph2 $(srcdir)/test12.C
	./processnew3Down4SgIncGraph2 $(srcdir)/test13.C
	./processnew3Down4SgIncGraph2 $(srcdir)/test14.C
	rm *.dot
testInter: interproceduralCFG
	./interproceduralCFG $(srcdir)/test11.C
	./interproceduralCFG $(srcdir)/test12.C
	./interproceduralCFG $(srcdir)/test13.C
	./interproceduralCFG $(srcdir)/test14.C
	rm *.dot

testRunExamples3: processnew3Down4SgIncGraph3
	./processnew3Down4SgIncGraph3 $(srcdir)/eif.C
	./processnew3Down4SgIncGraph3 $(srcdir)/eif2.C
	./processnew3Down4SgIncGraph3 $(srcdir)/eif3.C
	./processnew3Down4SgIncGraph3 $(srcdir)/eif4.C
testRunExamplesBin: binaryPaths
	./binaryPaths $(srcdir)/t1
	./binaryPaths $(srcdir)/t2
	./binaryPaths $(srcdir)/t3
	./binaryPaths $(srcdir)/t4
	rm *.dot

testRunExamplesbPTP: bPTP
	./bPTP $(srcdir)/t1
	./bPTP $(srcdir)/t2
	./bPTP $(srcdir)/t3
	./bPTP $(srcdir)/t4

testProFunSIG: proFunSIG
	./proFunSIG $(srcdir)/mf1.C
	./proFunSIG $(srcdir)/mf3.C
	./proFunSIG $(srcdir)/mf4.C
	./proFunSIG $(srcdir)/mf5.C

strictGraph: strictGraphTest
	./strictGraphTest

strictGraph2: strictGraphTest2
	./strictGraphTest2

strictGraph3: strictGraphTest3
	./strictGraphTest3

smtParse: smtlibParser
	./smtlibParser $(srcdir)/test11.C

sourcePTPTest: sourcePTP
	./sourcePTP $(srcdir)/test14.C
#if HAVE_YICES
<<<<<<< HEAD
yicesParserTest: yicesParser
	./yicesParser $(srcdir)/mfEx.C
	./yicesParser $(srcdir)/mfEx2.C
	./yicesParser $(srcdir)/mfEx3.C
	./yicesParser $(srcdir)/mfEx4.C
	./yicesParser $(srcdir)/mfEx6.C
	./yicesParser $(srcdir)/mfEx7.C
	./yicesParser $(srcdir)/mfEx8.C
	./yicesParser $(srcdir)/mfEx82.C
	./yicesParser $(srcdir)/eif.C
	./yicesParser $(srcdir)/eif2.C
	./yicesParser $(srcdir)/eif3.C
	./yicesParser $(srcdir)/efor1.C
	./yicesParser $(srcdir)/efor2.C
	./yicesParser $(srcdir)/efor3.C
	./yicesParser $(srcdir)/mf1.C
	./yicesParser $(srcdir)/mf2.C
	./yicesParser $(srcdir)/mf3.C
	./yicesParser $(srcdir)/mf5.C
	./yicesParser $(srcdir)/mf7.C
	./yicesParser $(srcdir)/mf8.C
	./yicesParser $(srcdir)/mf9.C
	./yicesParser $(srcdir)/mf10.C
	./yicesParser $(srcdir)/mf11.C
	./yicesParser $(srcdir)/mf12.C
	./yicesParser $(srcdir)/tf1.C
	./yicesParser $(srcdir)/tf2.C
	./yicesParser $(srcdir)/tf3.C
	./yicesParser $(srcdir)/mf13.C
	./yicesParser $(srcdir)/whiletest.C
	./yicesParser $(srcdir)/whiletest2.C
	./yicesParser $(srcdir)/whiletest3.C
	./yicesParser $(srcdir)/tfif1.C
	./yicesParser $(srcdir)/tfif2.C
	./yicesParser $(srcdir)/tfif3.C
	./yicesParser $(srcdir)/tfif4.C
	
=======
#yicesParserTest: yicesParser
#	./yicesParser $(srcdir)/test14.C 
>>>>>>> 8b93769e
#endif
check-local:
	@$(MAKE) testTraversals
	@$(MAKE) testRunExamples2
	@$(MAKE) testRunExamples3
	@$(MAKE) testInter
	@$(MAKE) strictGraph
	@$(MAKE) strictGraph2
	@$(MAKE) strictGraph3
	@$(MAKE) smtParse
	@$(MAKE) testProFunSIG
	@$(MAKE) sourcePTPTest
	@$(MAKE) ff1Check
	@$(MAKE) ff2Check
	@$(MAKE) ff3Check
	@$(MAKE) f1Check
	@$(MAKE) f2Check
	@$(MAKE) f3Check
	@$(MAKE) f4Check
#if HAVE_YICES
<<<<<<< HEAD
	@$(MAKE) yicesParserTest
=======
#	@$(MAKE) yicesParserTest
>>>>>>> 8b93769e
#endif
if ROSE_BUILD_BINARY_ANALYSIS_SUPPORT
	@$(MAKE) testRunExamplesbPTP
	@$(MAKE) testRunExamplesBin
endif

	@echo "***********************************************************************************************"
	@echo "*** ROSE/tests/roseTests/astProcessingTests: make check rule complete (terminated normally) ***"
	@echo "***********************************************************************************************"

clean-local:
	rm -rf $(CXX_TEMPLATE_OBJECTS) Templates.DB ii_files ti_files rose_*.C

distclean-local:
	rm -rf Templates.DB 

<|MERGE_RESOLUTION|>--- conflicted
+++ resolved
@@ -17,13 +17,11 @@
 if ROSE_BUILD_BINARY_ANALYSIS_SUPPORT
 bin_PROGRAMS += binaryPaths bPTP
 endif
-<<<<<<< HEAD
-##if HAVE_YICES
+if HAVE_YICES
 bin_PROGRAMS += yicesParser
-=======
+endif
 #if HAVE_YICES
 #bin_PROGRAMS += yicesParser
->>>>>>> 8b93769e
 #endif
 # Allow development using -lrose -ledg (simpler) or using 
 # long list of separate libraries (for faster development)
@@ -150,23 +148,10 @@
 #sourcePTP_LDFLAGS = -fopenmp -O3 
 
 
-#if HAVE_YICES
-<<<<<<< HEAD
+if HAVE_YICES
 yicesParser_SOURCES = yicesParser.C
 yicesParser_LDADD = $(LIBS_WITH_RPATH) $(ROSE_DEVELOPMENT_LIBS)
-yicesParser_LDFLAGS  =  -fopenmp -O3 -L/home/hoffman34/yices/yices-1.0.292/lib -lyices
-#endif
-#
-=======
-#yicesParser_SOURCES = yicesParser.C
-#yicesParser_LDADD = $(LIBS_WITH_RPATH) $(ROSE_DEVELOPMENT_LIBS)
-# = -fopenmp -O3 # -I/home/hoffman34/yices/yices-1.0.292/include -L/home/hoffman34/yices/yices-1.0.292/lib -lyices
-#endif
-
->>>>>>> 8b93769e
-#yicesMultiParser_SOURCES = yicesMultiParser.C
-#yicesMultiParser_LDADD = $(LIBS_WITH_RPATH) $(ROSE_DEVELOPMENT_LIBS)
-#= -O0 -I/home/hoffman34/yices/yices-1.0.292/include -L/home/hoffman34/yices/yices-1.0.292/lib -lyices
+endif
 
 
 strictGraphTest3_SOURCES = strictGraphTest3.C
@@ -253,8 +238,7 @@
 
 sourcePTPTest: sourcePTP
 	./sourcePTP $(srcdir)/test14.C
-#if HAVE_YICES
-<<<<<<< HEAD
+if HAVE_YICES
 yicesParserTest: yicesParser
 	./yicesParser $(srcdir)/mfEx.C
 	./yicesParser $(srcdir)/mfEx2.C
@@ -292,11 +276,7 @@
 	./yicesParser $(srcdir)/tfif3.C
 	./yicesParser $(srcdir)/tfif4.C
 	
-=======
-#yicesParserTest: yicesParser
-#	./yicesParser $(srcdir)/test14.C 
->>>>>>> 8b93769e
-#endif
+endif
 check-local:
 	@$(MAKE) testTraversals
 	@$(MAKE) testRunExamples2
@@ -315,12 +295,9 @@
 	@$(MAKE) f2Check
 	@$(MAKE) f3Check
 	@$(MAKE) f4Check
-#if HAVE_YICES
-<<<<<<< HEAD
+if HAVE_YICES
 	@$(MAKE) yicesParserTest
-=======
-#	@$(MAKE) yicesParserTest
->>>>>>> 8b93769e
+endif
 #endif
 if ROSE_BUILD_BINARY_ANALYSIS_SUPPORT
 	@$(MAKE) testRunExamplesbPTP
