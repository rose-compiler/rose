--- conflicted
+++ resolved
@@ -47,19 +47,11 @@
 
 #        axpy_ompacc2.c 
 OMP_ACC_TESTCODES_REQUIRED_TO_PASS = \
-<<<<<<< HEAD
-	axpy_ompacc.c \
-	axpy_ompacc2.c \
-	matrixmultiply-ompacc.c \
-	jacobi-ompacc.c \
-	jacobi-ompacc-opt1.c
-=======
         collapse_2.c\
         axpy_ompacc.c \
         matrixmultiply-ompacc.c \
         jacobi-ompacc.c \
         jacobi-ompacc-opt1.c
->>>>>>> be083ec4
 
 
 # Put test codes which can run (with main() ) here
