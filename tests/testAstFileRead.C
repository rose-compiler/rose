#include "rose.h"

// Note that this is required to define the Sg_File_Info_getPointerFromGlobalIndex( unsigned long ) function.
// This function is used to reset the Sg_File_Info object in the statically defined filename/integer maps.
#include "Cxx_GrammarMemoryPoolSupport.h"

using namespace std;

void testAST( SgProject* project )
   {
     class Traversal : public SgSimpleProcessing
        {
          public:
               Traversal() {}
               void visit ( SgNode* n )
                  {
                    SgLocatedNode* locatedNode = isSgLocatedNode(n); 
                    if (locatedNode != NULL)
                       {
                         AttachedPreprocessingInfoType* comments = locatedNode->getAttachedPreprocessingInfo();

                         if (comments != NULL)
                            {
                              printf ("Found attached comments (at %p of type: %s): \n",locatedNode,locatedNode->sage_class_name());
                              AttachedPreprocessingInfoType::iterator i;
                              for (i = comments->begin(); i != comments->end(); i++)
                                 {
                                   ROSE_ASSERT ( (*i) != NULL );
                                   printf ("          Attached Comment (relativePosition=%s): %s\n",
                                        ((*i)->getRelativePosition() == PreprocessingInfo::before) ? "before" : "after",
                                        (*i)->getString().c_str());
#if 1
                                // This does not appear to be a valid object when read in from an AST file.
                                   printf ("Comment/Directive getNumberOfLines = %d getColumnNumberOfEndOfString = %d \n",(*i)->getNumberOfLines(),(*i)->getColumnNumberOfEndOfString());
#endif
#if 1
                                // This does not appear to be a valid object when read in from an AST file.
                                   (*i)->get_file_info()->display("comment/directive location");
#endif
                                 }
                            }
                       }
                  }
        };

     Traversal counter;
     counter.traverse(project,preorder);
   }




class AstFileSpecificInfo
   {
     public:
       // This is the pointer to the global function type table for each AST file
          SgFunctionTypeTable* functionTable;

       // These are the base and bound in the Sg_File_Info object memory pool for each AST file.
       // Sg_File_Info objects in this range must have their file name ID's be changed to a global mapping.
          int baseOfASTFileInfo;
          int boundOfASTFileInfo;

       // These are the static maps defined to hold file number codes to file name string mappings for each AST file.
          map<int, std::string> fileidtoname_map;
          map<std::string, int> nametofileid_map;

     public:
         AstFileSpecificInfo( int base, int bound );

         void fixupAstFileSpecificInfo(SgFunctionTypeTable* input_functionTable, const map<int, std::string> & input_fileidtoname_map, const map<std::string, int> & input_nametofileid_map);

         void display( const string & label);
   };

AstFileSpecificInfo::AstFileSpecificInfo(int base, int bound)
   {
  // This is the only data set by the construction (because this data must be generated 
  // as each AST file is read from disk, so that e get the base and bound for each AST 
  // file's set of Sg_File_Info in the memory pool).
     baseOfASTFileInfo  = base;
     boundOfASTFileInfo = bound;

  // This data needs to be reset after we have called AST_FILE_IO::setStaticDataOfAst() for each AST.
     functionTable      = NULL;

  // display("Inside of AstFileSpecificInfo constructor");
   }

void
AstFileSpecificInfo::fixupAstFileSpecificInfo(SgFunctionTypeTable* input_functionTable, const map<int, std::string> & input_fileidtoname_map, const map<std::string, int> & input_nametofileid_map)
   {
     functionTable      = input_functionTable;
     fileidtoname_map   = input_fileidtoname_map;
     nametofileid_map   = input_nametofileid_map;

  // display("Inside of AstFileSpecificInfo::fixupAstFileSpecificInfo()");
   }

void
AstFileSpecificInfo::display( const string & label)
   {
     printf ("Inside of AstFileSpecificInfo::display(%s) \n",label.c_str());
     printf ("     functionTable          = %p \n",functionTable);
     printf ("     base bound of fileInfo = (%d,%d) \n",baseOfASTFileInfo,boundOfASTFileInfo);
     printf ("     fileidtoname_map size  = %zu \n",fileidtoname_map.size());
     printf ("     nametofileid_map size  = %zu \n",nametofileid_map.size());
  // printf ("\n");
   }

SgFunctionTypeTable* mergeFunctionTypeSymbolTables ( vector<SgFunctionTypeTable*> functionTableArray );
void mergeStaticASTFileInformation(vector<AstFileSpecificInfo*> & AstFileInfoArray);


int
main ( int argc, char * argv[] )
   {
  // DQ (2/26/2010): Use the last name as the output file name for the generated AST (written back out).
     ROSE_ASSERT(argc > 1);
     if (argc <= 1)
        {
          printf ("Error: This AST file reader requires the name of a binary AST file AND the output filename for the merged binary AST file. \n");
          ROSE_ASSERT(false);
        }

#if 0
  // DQ (2/23/2010): This can't be called since it will generate a SgFunctionTypeTable and the memory pools must be empty.
     printf ("Before reading AST files: SgNode::get_globalFunctionTypeTable() = %p \n",SgNode::get_globalFunctionTypeTable());
  // ROSE_ASSERT(isSgFunctionTypeTable(SgNode::get_globalFunctionTypeTable()) != NULL);
#endif

     int numFiles = argc - 2;
     vector<std::string> fileNames;
     for (int i= 0; i < numFiles; ++i)
        {
          fileNames.push_back(argv[i+1]);
        }

     string outputFileName = argv[argc-1];
     printf ("Number of file = %zu Output filename = %s \n",fileNames.size(),outputFileName.c_str());

#if 0
     printf ("Exiting after test of output name specification. \n");
     ROSE_ASSERT(false);
#endif

#if 0
     cout << "################ In astFileRead.C ############## " << endl;
     cout << "#  Going to read " << numFiles << " files  " << endl;
     cout << "################################################ " << endl;
#endif

  // We should be built into a data structure to hold this sepeaate file by file AST information.
  // Static data structures in ROSE that require special handling when reading more than one AST from a file.
     vector<SgFunctionTypeTable*> functionTableArray;
  // vector<map<int, std::string> > fileidtoname_mapArray;
  // vector<map<std::string, int> > nametofileid_mapArray;

  // This uses the new data structure to hold all the required information for each 
  // AST file so that we can do a merge of the static information of the AST.
     vector<AstFileSpecificInfo*> AstFileInfoArray;

     int currentNumberOfNodes  = 0;
     int previousNumberOfNodes = 0;

  // cout  << endl << "Here we call the AST_FILE_IO :: readASTFromFile ..." << endl;
     for (int i= 0; i < numFiles; ++i)
        {
<<<<<<< HEAD
        // cout  << "Here we read .... " << fileNames[i] << endl;
=======
          cout  << "Here we will read .... " << fileNames[i] << endl;
>>>>>>> 4eadfd9b
          AST_FILE_IO :: readASTFromFile ( fileNames[i] + ".binary" );
          cout  << "Here we just read .... " << fileNames[i] << endl;

          currentNumberOfNodes = Sg_File_Info::numberOfNodes();

          printf ("file #%d = %s AST size = %d memory usage = %d Sg_File_Info::numberOfNodes() = %d \n",i,fileNames[i].c_str(),numberOfNodes(),memoryUsage(),currentNumberOfNodes);
#if 0
          printf ("In loop reading AST files: SgNode::get_globalFunctionTypeTable() = %p \n",SgNode::get_globalFunctionTypeTable());
          printf ("file #%d AST Sg_File_Info::numberOfNodes() = %d \n",i,currentNumberOfNodes);
#endif
       // Some of this information has to be setup after we call AST_FILE_IO::setStaticDataOfAst() for each AST.
       // AstFileSpecificInfo* astFileSpecificInformation = new AstFileSpecificInfo(SgNode::get_globalFunctionTypeTable(),previousNumberOfNodes,currentNumberOfNodes,Sg_File_Info::get_fileidtoname_map(),Sg_File_Info::get_nametofileid_map());
          AstFileSpecificInfo* astFileSpecificInformation = new AstFileSpecificInfo(previousNumberOfNodes,currentNumberOfNodes-1);
          ROSE_ASSERT(astFileSpecificInformation != NULL);  
          AstFileInfoArray.push_back(astFileSpecificInformation);

       // Track the positions of the base and bound of the Sg_File_Info list in the memory pool.
          previousNumberOfNodes = currentNumberOfNodes;
        }

  // cout  << endl << "AST_FILE_IO :: readASTFromFile done ... " << endl;

  // SgFunctionTypeTable* globalFunctionTypeTable = NULL;
     SgProject*           globalProject                 = NULL;

     ROSE_ASSERT(AstFileInfoArray.size() == (size_t)numFiles);

     AstData* ast = NULL;
     for (int i= 0; i < numFiles; ++i)
        {
          ast = AST_FILE_IO::getAst(i);
          AST_FILE_IO::setStaticDataOfAst(ast);

#if 0
          printf ("In loop reading AST files: SgNode::get_globalFunctionTypeTable() = %p \n",SgNode::get_globalFunctionTypeTable());
          printf ("In loop reading AST files: Sg_File_Info::get_fileidtoname_map() = %p size() = %zu \n",&Sg_File_Info::get_fileidtoname_map(),Sg_File_Info::get_fileidtoname_map().size());
          printf ("In loop reading AST files: Sg_File_Info::get_nametofileid_map() = %p size() = %zu \n",&Sg_File_Info::get_nametofileid_map(),Sg_File_Info::get_nametofileid_map().size());
          printf ("Sg_File_Info::numberOfNodes() = %d \n",Sg_File_Info::numberOfNodes());
#endif
          ROSE_ASSERT(Sg_File_Info::get_fileidtoname_map().size() == Sg_File_Info::get_nametofileid_map().size());

       // We need to make a second call to fixup the information in the AstFileSpecificInfo objects once we have called AST_FILE_IO::setStaticDataOfAst() for each AST.
          AstFileInfoArray[i]->fixupAstFileSpecificInfo(SgNode::get_globalFunctionTypeTable(),Sg_File_Info::get_fileidtoname_map(),Sg_File_Info::get_nametofileid_map());

       // Save references to all the function type tables.
          functionTableArray.push_back(SgNode::get_globalFunctionTypeTable());

       // Save copies of all the filename maps (copies because they are not implemented via a static pointer).
       // fileidtoname_mapArray.push_back(Sg_File_Info::get_fileidtoname_map());
       // nametofileid_mapArray.push_back(Sg_File_Info::get_nametofileid_map());

       // testAST(ast->getRootOfAst());

#if 0
       // DQ (2/24/2010): This is a significant bottleneck to the performance on large codes since it is n^2 in the size of the AST.
          AstTests::runAllTests(ast->getRootOfAst());
#endif
#if 0
       // To read and merge the separate AST files, we don't have to call the backend.
          backend(ast->getRootOfAst());
#endif
          if (globalProject == NULL)
             {
               globalProject = ast->getRootOfAst();
             }
            else
             {
               SgProject* localProject = ast->getRootOfAst();
               SgFile*    localFile    = (*localProject)[0];
<<<<<<< HEAD
               // ROSE_ASSERT(localProject->numberOfFiles() == 1);
=======

            // DQ (3/1/2010): Merged files that are reread will have more than one SgFile object.
            // ROSE_ASSERT(localProject->numberOfFiles() == 1);
>>>>>>> 4eadfd9b

            // Add the file to the global project. This also sets the parent of the input file. Is this a side-effect that we want?
               globalProject->set_file(*localFile);
#if 1
               printf ("globalProject = %p numberOfFiles() = %d \n",globalProject,globalProject->numberOfFiles());
#endif
//             delete localProject;
             }
        }

     printf ("Size of AST = %d \n",numberOfNodes());

#if 0
     for (int i= 0; i < numFiles; ++i)
        {
          AstFileInfoArray[i]->display("static AST file information");
        }
#endif

#if 1
  // DQ (2/24/2010): Better to run this once at the end to avoid a significant bottleneck to the 
  // performance on large codes (it is n^2 in the size of the AST if run for each file separately).
     //AstTests::runAllTests(ast->getRootOfAst());
#endif

  // Merge the function tables from each AST.
  // SgFunctionTypeTable* globalFunctionTypeTable = mergeFunctionTypeSymbolTables (functionTableArray);
  // ROSE_ASSERT(globalFunctionTypeTable != NULL);

     mergeStaticASTFileInformation(AstFileInfoArray);

     printf ("Size of AST (after merge) = %d \n",numberOfNodes());

#if 0
  // Output an example of the value of p_freepointer.
     printf ("AST_FILE_IO::areFreepointersContainingGlobalIndices() = %s \n",AST_FILE_IO::areFreepointersContainingGlobalIndices() ? "treu" : "false");
     printf ("BEFORE resetValidAstAfterWriting(): globalProject->get_freepointer() = %p \n",globalProject->get_freepointer());
  // AST_FILE_IO :: resetValidAstAfterWriting();
     printf ("AFTER resetValidAstAfterWriting(): globalProject->get_freepointer() = %p \n",globalProject->get_freepointer());

  // Initialization for file I/O.
  // AST_FILE_IO::clearAllMemoryPools();
#endif

  // Custom test of AST (for problems that appears to be specific to writing out the merged AST).
  // testAST(globalProject);

#if 1
  // DQ (2/26/2010): Output an example of the value of p_freepointer for debugging.
  // printf ("globalProject->get_freepointer()  = %p \n",globalProject->get_freepointer());
  // printf ("AST_FILE_IO::vectorOfASTs.size() = %zu \n",AST_FILE_IO::vectorOfASTs.size());
  // AST_FILE_IO::display("Before writing the merged AST (before resetValidAstAfterWriting())");

<<<<<<< HEAD
     //string mergedFileName = "mergedFile.C";
=======
  // string mergedFileName = "mergedFile.C";
>>>>>>> 4eadfd9b
     string mergedFileName = outputFileName;
     printf ("mergedFileName = %s numberOfNodes() = %d \n",mergedFileName.c_str(),numberOfNodes());

     printf ("Calling AST_FILE_IO::reset() \n");
     AST_FILE_IO::reset();

  // printf ("Calling AST_FILE_IO::resetValidAstAfterWriting() \n");
  // AST_FILE_IO::resetValidAstAfterWriting();
  // AST_FILE_IO::display("Before writing the merged AST");

  // Now write out the merged AST.
     printf ("Calling AST_FILE_IO::startUp()... \n");
     AST_FILE_IO::startUp(globalProject);

     printf ("Writing the AST to disk... \n");
     AST_FILE_IO::writeASTToFile ( mergedFileName + ".binary" );
#endif

  // printf ("Before processing via DOT: globalProject = %p numberOfFiles() = %d \n",globalProject,globalProject->numberOfFiles());

#if 0
  // Output an optional graph of the AST (just the tree, when active). Note that we need to multiple file version 
  // of this with includes so that we can present a single SgProject rooted AST with multiple SgFile objects.
  // generateDOT ( *globalProject );
     generateDOT_withIncludes ( *globalProject, "aggregatedAST.dot" );
#endif

#if 0
  // Output an optional graph of the AST (the whole graph, of bounded complexity, when active)
     const int MAX_NUMBER_OF_IR_NODES_TO_GRAPH_FOR_WHOLE_GRAPH = 8000;
     generateAstGraph(globalProject,MAX_NUMBER_OF_IR_NODES_TO_GRAPH_FOR_WHOLE_GRAPH);
#endif

     return 0;
   }


void
mergeStaticASTFileInformation(vector<AstFileSpecificInfo*> & AstFileInfoArray)
   {
  // Take care of merging the function type table first.
     vector<SgFunctionTypeTable*> functionTableArray;

     for (size_t i = 0; i < AstFileInfoArray.size(); ++i)
        {
          functionTableArray.push_back(AstFileInfoArray[i]->functionTable);
        }

  // Merge the function tables from each AST.
     SgFunctionTypeTable* globalFunctionTypeTable = mergeFunctionTypeSymbolTables (functionTableArray);
     ROSE_ASSERT(globalFunctionTypeTable != NULL);

     map<int,std::string> mergedFileidtoname_map;
     map<std::string,int> mergedNametofileid_map;
     map<int,int> mergedFileidtoid_map;

  // Now merge the file name maps (static information in Sg_File_Info).
  // int maxFilenameIndex = 0;
  // int minFilenameIndex = 100000000;
     for (size_t index = 0; index < AstFileInfoArray.size(); index++)
        {
          map<int,std::string> & fileidtoname_map = AstFileInfoArray[index]->fileidtoname_map;

       // Build a new map of all the possible file names
          for (std::map<int,std::string>::iterator i = fileidtoname_map.begin(); i != fileidtoname_map.end(); i++)
             {
            // printf ("id = %d name = %s \n",i->first,i->second.c_str());

               if (mergedNametofileid_map.count(i->second) == 0)
                  {
                    int returnValue = (int)mergedNametofileid_map.size();
#if 0
                    printf ("Adding new name to merged maps id = %d name = %s will use new id = %d \n",i->first,i->second.c_str(),returnValue);
#endif
                    mergedNametofileid_map[i->second]   = returnValue;
                    mergedFileidtoname_map[returnValue] = i->second;

                 // We still need the mapping of old ids to new ids for each AST file.
                    mergedFileidtoid_map [i->first] = returnValue;
                  }
             }

#if 0
          printf ("Resetting memory pool entries (%d,%d) \n",AstFileInfoArray[index]->baseOfASTFileInfo,AstFileInfoArray[index]->boundOfASTFileInfo);
#endif
       // Now iterate over the memory pool of Sg_File _Info objects so that we can reset the file ids.
          for (int i = AstFileInfoArray[index]->baseOfASTFileInfo; i < AstFileInfoArray[index]->boundOfASTFileInfo; i++)
             {
            // Set each id to the new id as specified in mergedFileidtoid_map

            // printf ("Accessing the %d = %lu entry of the Sg_File_Info memory pool. \n",i,(unsigned long) i);
            // printf ("Memory pool size = %lu \n",AST_FILE_IO::getAccumulatedPoolSizeOfNewAst(V_Sg_File_Info));

            // Compute the postion of the indexed Sg_File_Info object in the memory pool.
               unsigned long localIndex = i;
               unsigned long positionInPool = localIndex % Sg_File_Info_CLASS_ALLOCATION_POOL_SIZE ;
               unsigned long memoryBlock    = (localIndex - positionInPool) / Sg_File_Info_CLASS_ALLOCATION_POOL_SIZE;

               Sg_File_Info* fileInfo = &(((Sg_File_Info*)(Sg_File_Info_Memory_Block_List[memoryBlock]))[positionInPool]);

            // $CLASSNAME* $CLASSNAME_getPointerFromGlobalIndex ( unsigned long globalIndex )
            // Sg_File_Info* fileInfo = Sg_File_Info_getPointerFromGlobalIndex((unsigned long) i + 1);
               ROSE_ASSERT(fileInfo != NULL);

               int oldFileId = fileInfo->get_file_id();
               int newFileId = mergedFileidtoid_map[oldFileId];

            // Only reset those file ids that are associated with valid file names. 
            // Values less than zero indicate file name classifications.
               if (oldFileId >= 0 && oldFileId != newFileId)
                  {
#if 0
                    printf ("Accessing the %d Exchanging old file id = %d for new file id = %d \n",i,oldFileId,newFileId);
#endif
                    fileInfo->set_file_id ( newFileId );
                  }
             }
       }

  // Now reset the static maps to use the new mapping.
     Sg_File_Info::get_nametofileid_map() = mergedNametofileid_map;
     Sg_File_Info::get_fileidtoname_map() = mergedFileidtoname_map;

  // Note that GNU g++ 4.2.x allows us to reference "index" out of scope!
  // printf ("maxFilenameIndex = %d minFilenameIndex = %d \n",maxFilenameIndex,minFilenameIndex);
   }


SgFunctionTypeTable* mergeFunctionTypeSymbolTables ( vector<SgFunctionTypeTable*> functionTableArray )
   {
  // This is the function type table from the last AST read (since AST_FILE_IO::setStaticDataOfAst()
  // resets the static variable used to store the global function type table for ROSE).
     SgFunctionTypeTable* globalFunctionTypeTable = SgNode::get_globalFunctionTypeTable();
     ROSE_ASSERT(globalFunctionTypeTable != NULL);

  // printf ("Using globalFunctionTypeTable = %p as a table to merge all symbols into. \n",globalFunctionTypeTable);
  // printf ("BEFORE removing the global function type table: functionTableArray size = %zu \n",functionTableArray.size());

     ROSE_ASSERT(functionTableArray.empty() == false);
     vector<SgFunctionTypeTable*>::iterator globalTable = find(functionTableArray.begin(),functionTableArray.end(),globalFunctionTypeTable);
     ROSE_ASSERT(globalTable != functionTableArray.end());
     functionTableArray.erase(globalTable);

  // printf ("AFTER removing the global function type table: functionTableArray size = %zu \n",functionTableArray.size());

     for (size_t index = 0; index < functionTableArray.size(); index++)
        {
          ROSE_ASSERT(functionTableArray[index] != NULL);
          SgSymbolTable::BaseHashType* internalTable = functionTableArray[index]->get_function_type_table()->get_table();
          ROSE_ASSERT(internalTable != NULL);

          SgSymbolTable::hash_iterator i = internalTable->begin();
          while (i != internalTable->end())
             {
#if 0
               printf ("In symbol table = %p symbol name = i->first = %s i->second = %p = %s \n",localFunctionTypeTable,i->first.str(),i->second,i->second->class_name().c_str());
#endif
               ROSE_ASSERT ( isSgSymbol( (*i).second ) != NULL );

            // printf ("Symbol number: %d (pair.first (SgName) = %s) pair.second (SgSymbol) sage_class_name() = %s \n",
            //      idx,(*i).first.str(),(*i).second->sage_class_name());

               SgSymbol* symbol = isSgSymbol((*i).second);
               ROSE_ASSERT ( symbol != NULL );

               if (globalFunctionTypeTable->lookup_function_type(i->first) == NULL)
                  {
                 // This function in the local function type table is not in the global function type table, so add it.
#if 0
                    printf ("Symbol should be added to the global table: i->first = %s \n",i->first.str());
#endif
                 // globalFunctionTypeTable->insert_function_type(i->first,i->second);
                    globalFunctionTypeTable->get_function_type_table()->insert(i->first,i->second);
                  }
                 else
                  {
                 // These are redundant symbols, but likely something in the AST points to them so be careful.

                 // This function type is already in the global function type table, so there is nothing to do (later we can delete it to save space)
                 // printf ("Symbol already in global table: i->first = %s \n",i->first.str());
                  }

               i++;
             }
        }

     return globalFunctionTypeTable;
   }
<|MERGE_RESOLUTION|>--- conflicted
+++ resolved
@@ -166,11 +166,7 @@
   // cout  << endl << "Here we call the AST_FILE_IO :: readASTFromFile ..." << endl;
      for (int i= 0; i < numFiles; ++i)
         {
-<<<<<<< HEAD
-        // cout  << "Here we read .... " << fileNames[i] << endl;
-=======
           cout  << "Here we will read .... " << fileNames[i] << endl;
->>>>>>> 4eadfd9b
           AST_FILE_IO :: readASTFromFile ( fileNames[i] + ".binary" );
           cout  << "Here we just read .... " << fileNames[i] << endl;
 
@@ -240,13 +236,9 @@
              {
                SgProject* localProject = ast->getRootOfAst();
                SgFile*    localFile    = (*localProject)[0];
-<<<<<<< HEAD
-               // ROSE_ASSERT(localProject->numberOfFiles() == 1);
-=======
 
             // DQ (3/1/2010): Merged files that are reread will have more than one SgFile object.
             // ROSE_ASSERT(localProject->numberOfFiles() == 1);
->>>>>>> 4eadfd9b
 
             // Add the file to the global project. This also sets the parent of the input file. Is this a side-effect that we want?
                globalProject->set_file(*localFile);
@@ -300,11 +292,7 @@
   // printf ("AST_FILE_IO::vectorOfASTs.size() = %zu \n",AST_FILE_IO::vectorOfASTs.size());
   // AST_FILE_IO::display("Before writing the merged AST (before resetValidAstAfterWriting())");
 
-<<<<<<< HEAD
-     //string mergedFileName = "mergedFile.C";
-=======
   // string mergedFileName = "mergedFile.C";
->>>>>>> 4eadfd9b
      string mergedFileName = outputFileName;
      printf ("mergedFileName = %s numberOfNodes() = %d \n",mergedFileName.c_str(),numberOfNodes());
 
