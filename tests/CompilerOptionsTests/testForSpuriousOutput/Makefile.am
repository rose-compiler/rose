include $(top_srcdir)/config/Makefile.for.ROSE.includes.and.libs


# INCLUDES = $(ROSE_INCLUDES) -I$(srcdir) 

## Add bugs to this line as they are fixed so that they can be used as test problems
## At least we should not reintroduce these fixed bugs again later.
# TESTCODES = testSpuriousOutput_1.C testSpuriousOutput_2.C
CXX_TESTCODES = testSpuriousOutput_1.C testSpuriousOutput_2.C
F90_TESTCODES = testSpuriousOutput_3.f90 testSpuriousOutput_4.f90

# Build the list of object files
CXX_TEST_Objects = ${CXX_TESTCODES:.C=.o}
F90_TEST_Objects = ${F90_TESTCODES:.f90=.o}
TEST_Objects = ${C_TEST_Objects} ${F90_TEST_Objects}

TEST_TRANSLATOR = $(top_builddir)/tests/testTranslator $(ROSE_FLAGS)

# This rule is run after automake's internal check rule (which we don't want to use)
check-local:
	@echo "#################################################"
	@echo "Test compilation for any output (should be zero!)"
	@echo "#################################################"
<<<<<<< HEAD
=======
if !OS_MACOSX 	# Liao 2/9/2011. There are warnings for Mac OS X right now
>>>>>>> 5936b856
if ROSE_BUILD_CXX_LANGUAGE_SUPPORT
	@$(MAKE) $(CXX_TEST_Objects)
endif
if ROSE_BUILD_FORTRAN_LANGUAGE_SUPPORT
	@$(MAKE) $(F90_TEST_Objects)
endif
	@echo "******************************************************************************************************************"
	@echo "****** ROSE/tests/CompilerOptionTests/testForSpuriousOutput: make check rule complete (terminated normally) ******"
	@echo "******************************************************************************************************************"
else	
	@echo "******************************************************************************************************************"
	@echo "****** ROSE/tests/CompilerOptionTests/testForSpuriousOutput: make check rule skipped for Mac OSX (terminated normally) ******"
	@echo "******************************************************************************************************************"
endif
# Test the -E option with all of these example files
$(CXX_TEST_Objects): $(CXX_TESTCODES)
	@rm -f outputFile; \
	$(TEST_TRANSLATOR) $(INCLUDES) -c $(srcdir)/$(@:.o=.C) >& outputFile; \
	outputLines=`wc -l < outputFile`; \
	echo "Spurious lines of output = $$outputLines"; \
	if test $$outputLines -eq 0; then \
           echo "#############################################################################"; \
           echo "PASSED: Output from C++ translation is quiet (no output detected from translator)"; \
           echo "#############################################################################"; \
        else \
           echo "####################################################################################################"; \
           echo "FAILED: Output from C++ compilation detected (clean up translator to eliminate output when verbose == 0)"; \
           echo "####################################################################################################"; \
           echo "*** Output detected ***"; \
           cat outputFile; \
           echo "####################################################################################################"; \
           exit 1; \
        fi;

$(F90_TEST_Objects): $(F90_TESTCODES)
	@rm -f outputFile; \
	$(TEST_TRANSLATOR) $(INCLUDES) -c $(srcdir)/$(@:.o=.f90) >& outputFile; \
	outputLines=`wc -l < outputFile`; \
	echo "Spurious lines of output = $$outputLines"; \
	if test $$outputLines -eq 0; then \
      echo "#############################################################################"; \
<<<<<<< HEAD
      echo "PASSED: Output from C++ translation is quiet (no output detected from translator)"; \
      echo "#############################################################################"; \
   else \
      echo "####################################################################################################"; \
      echo "FAILED: Output from C++ compilation detected (clean up translator to eliminate output when verbose == 0)"; \
      echo "####################################################################################################"; \
      echo "*** Output detected ***"; \
      cat outputFile; \
      echo "####################################################################################################"; \
      exit 1; \
   fi;

$(F90_TEST_Objects): $(F90_TESTCODES)
	@rm -f outputFile; \
	$(TEST_TRANSLATOR) $(INCLUDES) -c $(srcdir)/$(@:.o=.f90) >& outputFile; \
	outputLines=`wc -l < outputFile`; \
	echo "Spurious lines of output = $$outputLines"; \
	if test $$outputLines -eq 0; then \
      echo "#############################################################################"; \
      echo "PASSED: Output from F90 translation is quiet (no output detected from translator)"; \
      echo "#############################################################################"; \
   else \
      echo "####################################################################################################"; \
=======
      echo "PASSED: Output from F90 translation is quiet (no output detected from translator)"; \
      echo "#############################################################################"; \
   else \
      echo "####################################################################################################"; \
>>>>>>> 5936b856
      echo "FAILED: Output from F90 compilation detected (clean up translator to eliminate output when verbose == 0)"; \
      echo "####################################################################################################"; \
      echo "*** Output detected ***"; \
      cat outputFile; \
      echo "####################################################################################################"; \
      exit 1; \
   fi;

EXTRA_DIST = $(CXX_TESTCODES) $(F90_TESTCODES)

clean-local:
	rm -f *.o rose_*.C rose_*.f rose_*.f?? *.sage.C test2001_??.C.show outputFile \
              *.C.pdf *.C.edg.pdf *.pdf *.int.C rose_directives_list.txt core
	rm -rf ti_files





<|MERGE_RESOLUTION|>--- conflicted
+++ resolved
@@ -21,10 +21,7 @@
 	@echo "#################################################"
 	@echo "Test compilation for any output (should be zero!)"
 	@echo "#################################################"
-<<<<<<< HEAD
-=======
 if !OS_MACOSX 	# Liao 2/9/2011. There are warnings for Mac OS X right now
->>>>>>> 5936b856
 if ROSE_BUILD_CXX_LANGUAGE_SUPPORT
 	@$(MAKE) $(CXX_TEST_Objects)
 endif
@@ -66,36 +63,10 @@
 	echo "Spurious lines of output = $$outputLines"; \
 	if test $$outputLines -eq 0; then \
       echo "#############################################################################"; \
-<<<<<<< HEAD
-      echo "PASSED: Output from C++ translation is quiet (no output detected from translator)"; \
-      echo "#############################################################################"; \
-   else \
-      echo "####################################################################################################"; \
-      echo "FAILED: Output from C++ compilation detected (clean up translator to eliminate output when verbose == 0)"; \
-      echo "####################################################################################################"; \
-      echo "*** Output detected ***"; \
-      cat outputFile; \
-      echo "####################################################################################################"; \
-      exit 1; \
-   fi;
-
-$(F90_TEST_Objects): $(F90_TESTCODES)
-	@rm -f outputFile; \
-	$(TEST_TRANSLATOR) $(INCLUDES) -c $(srcdir)/$(@:.o=.f90) >& outputFile; \
-	outputLines=`wc -l < outputFile`; \
-	echo "Spurious lines of output = $$outputLines"; \
-	if test $$outputLines -eq 0; then \
-      echo "#############################################################################"; \
       echo "PASSED: Output from F90 translation is quiet (no output detected from translator)"; \
       echo "#############################################################################"; \
    else \
       echo "####################################################################################################"; \
-=======
-      echo "PASSED: Output from F90 translation is quiet (no output detected from translator)"; \
-      echo "#############################################################################"; \
-   else \
-      echo "####################################################################################################"; \
->>>>>>> 5936b856
       echo "FAILED: Output from F90 compilation detected (clean up translator to eliminate output when verbose == 0)"; \
       echo "####################################################################################################"; \
       echo "*** Output detected ***"; \
