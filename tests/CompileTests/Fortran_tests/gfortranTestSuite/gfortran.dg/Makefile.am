include $(top_srcdir)/config/Makefile.for.ROSE.includes.and.libs

# DQ (9/27/2010): These directories are from gfortran tests.
SUBDIRS = 

# #######################
#      PASSING TESTS
# #######################

# Configure-time automake conditional
if ROSE_USE_LONG_MAKE_CHECK_RULE

# This is the long test of ROSE (takes a while!)
F90_TESTCODES_REQUIRED_TO_PASS = $(OCT_1_2010_F90_TESTCODES_REQUIRED_TO_PASS)

# Allow retesting of examples that failed when using gfortran (version 4.2.4) for syntax checking.
F90_TESTCODES_REQUIRED_TO_PASS += $(OCT_1_2010_PREVIOUSLY_PASSING_F90_TESTCODES_REQUIRED_TO_PASS)

# This is the long test of ROSE (takes a while!)
F77_FIXED_FORMAT_TESTCODES_REQUIRED_TO_PASS = $(OCT_1_2010_F77_FIXED_FORMAT_TESTCODES_REQUIRED_TO_PASS)

else # !ROSE_USE_LONG_MAKE_CHECK_RULE

# Shorten the list of code to compile to simplify checks using "make distcheck"
F90_TESTCODES_REQUIRED_TO_PASS = \
   PR19754_2.f90 \
   PR40660.f90 \
   Wall.f90 \
   Wno-all.f90 \
   achar_1.f90 \
   actual_pointer_function_1.f90 \
   actual_procedure_1.f90 \
   advance_1.f90 \
   advance_2.f90 \
   advance_4.f90 \
   advance_5.f90

# Shorten the list of code to compile to simplify checks using "make distcheck"
F77_FIXED_FORMAT_TESTCODES_REQUIRED_TO_PASS = \
   PR19872.f \
   allocate_zerosize_3.f \
   array_constructor_type_9.f \
   backslash_3.f \
   bounds_check_13.f \
   bounds_check_2.f

endif # ROSE_USE_LONG_MAKE_CHECK_RULE


OCT_1_2010_F90_TESTCODES_REQUIRED_TO_PASS = \
   access_spec_1.f90 \
   access_spec_3.f90 \
   achar_1.f90 \
   achar_2.f90 \
   achar_4.f90 \
   actual_array_constructor_3.f90 \
   actual_array_interface_1.f90 \
   actual_array_result_1.f90 \
   actual_pointer_function_1.f90 \
   actual_procedure_1.f90 \
   advance_1.f90 \
   advance_2.f90 \
   advance_4.f90 \
   advance_5.f90 \
   aint_anint_1.f90 \
   aliasing_dummy_2.f90 \
   aliasing_dummy_3.f90 \
   aliasing_dummy_4.f90 \
   aliasing_dummy_5.f90 \
   all_bounds_1.f90 \
   alloc_alloc_expr_2.f90 \
   allocatable_dummy_1.f90 \
   allocatable_dummy_3.f90 \
   allocatable_function_1.f90 \
   allocatable_function_3.f90 \
   allocatable_function_4.f90 \
   allocatable_module_1.f90 \
   allocate_char_star_scalar_1.f90 \
   allocate_error_1.f90 \
   allocate_zerosize_1.f90 \
   allocate_zerosize_2.f90 \
   and_or_xor.f90 \
   anint_1.f90 \
   any_all_1.f90 \
   any_all_2.f90 \
   anyallcount_1.f90 \
   append_1.f90 \
   argument_checking_1.f90 \
   arithmetic_if.f90 \
   array_1.f90 \
   array_2.f90 \
   array_3.f90 \
   array_4.f90 \
   array_alloc_1.f90 \
   array_alloc_2.f90 \
   array_alloc_3.f90 \
   array_constructor_1.f90 \
   array_constructor_10.f90 \
   array_constructor_11.f90 \
   array_constructor_12.f90 \
   array_constructor_13.f90 \
   array_constructor_14.f90 \
   array_constructor_15.f90 \
   array_constructor_16.f90 \
   array_constructor_19.f90 \
   array_constructor_22.f90 \
   array_constructor_33.f90 \
   array_constructor_35.f90 \
   array_constructor_4.f90 \
   array_constructor_5.f90 \
   array_constructor_6.f90 \
   array_constructor_7.f90 \
   array_constructor_8.f90 \
   array_constructor_9.f90 \
   array_function_1.f90 \
   array_function_2.f90 \
   array_function_3.f90 \
   array_function_4.f90 \
   array_initializer_2.f90 \
   array_memcpy_1.f90 \
   array_memcpy_3.f90 \
   array_memcpy_4.f90 \
   array_memcpy_5.f90 \
   array_memset_1.f90 \
   array_memset_2.f90 \
   array_reference_1.f90 \
   array_return_value_1.f90 \
   array_section_1.f90 \
   array_section_2.f90 \
   array_simplify_1.f90 \
   array_temporaries_1.f90 \
   array_temporaries_2.f90 \
   array_temporaries_3.f90 \
arrayio_1.f90 \
   arrayio_10.f90 \
   arrayio_11.f90 \
   arrayio_12.f90 \
   arrayio_2.f90 \
arrayio_3.f90 \
   arrayio_4.f90 \
   arrayio_5.f90 \
arrayio_6.f90 \
   arrayio_7.f90 \
   arrayio_derived_1.f90 \
   arrayio_derived_2.f90 \
   assign_10.f90 \
   assign_9.f90 \
   assign_func_dtcomp_1.f90 \
   assignment_1.f90 \
   assignment_3.f90 \
   associated_1.f90 \
   associated_2.f90 \
   associated_4.f90 \
   associated_5.f90 \
   associated_target_2.f90 \
   assumed_charlen_arg_1.f90 \
   assumed_charlen_function_2.f90 \
   assumed_charlen_function_3.f90 \
   assumed_charlen_function_5.f90 \
   assumed_charlen_needed_1.f90 \
   assumed_charlen_sharing.f90 \
   assumed_dummy_1.f90 \
   assumed_len.f90 \
   assumed_present.f90 \
   assumed_shape_ranks_2.f90 \
   assumed_size_refs_3.f90 \
   auto_array_1.f90 \
   auto_char_dummy_array_1.f90 \
   auto_char_len_3.f90 \
   auto_char_pointer_array_result_1.f90 \
   auto_pointer_array_result_1.f90 \
   automatic_char_len_2.f90 \
   automatic_default_init_1.f90 \
   backslash_1.f90 \
   backslash_2.f90 \
   backspace_7.f90 \
   bessel_1.f90 \
   bessel_2.f90 \
   besxy.f90 \
   bound_1.f90 \
   bound_2.f90 \
   bound_3.f90 \
   bound_4.f90 \
   bound_5.f90 \
   bound_6.f90 \
   bound_7.f90 \
   bound_8.f90 \
   bound_simplification_1.f90 \
   bound_simplification_2.f90 \
   bounds_check_1.f90 \
   bounds_check_10.f90 \
   bounds_check_14.f90 \
   bounds_check_4.f90 \
   bounds_check_5.f90 \
   bounds_check_6.f90 \
   bounds_check_7.f90 \
   bounds_check_8.f90 \
   bounds_check_9.f90 \
   bounds_check_array_ctor_1.f90 \
   bounds_check_array_ctor_2.f90 \
   bounds_check_array_ctor_4.f90 \
   bounds_check_array_ctor_6.f90 \
   bounds_check_array_ctor_7.f90 \
   bounds_check_array_ctor_8.f90 \
   bounds_check_fail_2.f90 \
   bounds_check_fail_3.f90 \
   bounds_check_fail_4.f90 \
   bounds_check_strlen_1.f90 \
   bounds_check_strlen_2.f90 \
   bounds_check_strlen_3.f90 \
   bounds_check_strlen_4.f90 \
   bounds_check_strlen_5.f90 \
   bounds_check_strlen_6.f90 \
   bounds_check_strlen_8.f90 \
   bounds_check_strlen_9.f90 \
   bounds_temporaries_1.f90 \
   boz_15.f90 \
   change_symbol_attributes_1.f90 \
   char_array_constructor_2.f90 \
   char_array_constructor_3.f90 \
   char_array_constructor.f90 \
 char_array_structure_constructor.f90 \
   char_associated_1.f90 \
   char_bounds_check_fail_1.f90 \
   char_cast_1.f90 \
   char_cast_2.f90 \
   char_component_initializer_1.f90 \
   char_component_initializer_2.f90 \
   char_cons_len.f90 \
   char_cshift_3.f90 \
   char_decl_1.f90 \
   char_expr_1.f90 \
   char_initialiser_actual.f90 \
   char_length_10.f90 \
   char_length_11.f90 \
   char_length_12.f90 \
   char_length_13.f90 \
   char_length_14.f90 \
   char_length_15.f90 \
   char_length_16.f90 \
   char_length_17.f90 \
   char_length_18.f90 \
   char_length_4.f90 \
   char_length_6.f90 \
   char_pointer_assign_3.f90 \
   char_pointer_assign_4.f90 \
   char_pointer_assign_5.f90 \
   char_pointer_assign.f90 \
   char_pointer_comp_assign.f90 \
   char_pointer_dependency.f90 \
   char_pointer_dummy.f90 \
   char_pointer_func.f90 \
   char_result_10.f90 \
   char_result_11.f90 \
   char_result_12.f90 \
   char_result_9.f90 \
   char_type_len.f90 \
   character_array_constructor_1.f90 \
   character_assign_1.f90 \
   character_comparison_3.f90 \
   chkbits.f90 \
   cmplx_intrinsic_1.f90 \
   common_1.f90 \
   common_12.f90 \
   common_2.f90 \
   common_pointer_1.f90 \
   complex_int_1.f90 \
   complex_intrinsic_1.f90 \
   complex_read.f90 \
   complex_write.f90 \
   contained_3.f90 \
   contained_equivalence_1.f90 \
   contained_module_proc_1.f90 \
   continuation_1.f90 \
   continuation_10.f90 \
   continuation_3.f90 \
   continuation_4.f90 \
   continuation_7.f90 \
   continuation_8.f90 \
   convert_1.f90 \
   convert_2.f90 \
   convert_implied_open.f90 \
   count_mask_1.f90 \
   cshift_bounds_1.f90 \
   cshift_bounds_2.f90 \
   cshift_bounds_3.f90 \
   cshift_bounds_4.f90 \
   cshift_large_1.f90 \
   cshift_nan_1.f90 \
   cshift_shift_real_2.f90 \
   ctrl-z.f90 \
   data_array_4.f90 \
   data_char_2.f90 \
 data_components_1.f90 \
   deallocate_error_1.f90 \
   deallocate_error_2.f90 \
   deallocate_stat.f90 \
   debug_1.f90 \
   default_format_1.f90 \
   default_format_2.f90 \
   default_format_denormal_1.f90 \
   default_format_denormal_2.f90 \
   default_initialization_2.f90 \
 default_initialization_3.f90 \
   dependency_1.f90 \
   dependency_10.f90 \
   dependency_11.f90 \
   dependency_12.f90 \
   dependency_13.f90 \
   dependency_14.f90 \
   dependency_15.f90 \
   dependency_16.f90 \
   dependency_17.f90 \
   dependency_18.f90 \
   dependency_2.f90 \
   dependency_20.f90 \
   dependency_21.f90 \
   dependency_22.f90 \
   dependency_23.f90 \
   dependency_24.f90 \
   dependency_26.f90 \
   dependency_27.f90 \
   dependency_28.f90 \
   dependency_29.f90 \
   dependency_3.f90 \
   dependency_30.f90 \
   dependency_31.f90 \
   dependency_32.f90 \
   dependency_33.f90 \
   dependency_34.f90 \
   dependency_35.f90 \
   dependency_4.f90 \
   dependency_5.f90 \
   dependency_6.f90 \
   dependency_7.f90 \
   dependency_8.f90 \
   dependency_9.f90 \
   dependent_decls_1.f90 \
   der_array_1.f90 \
   der_io_3.f90 \
   der_pointer_1.f90 \
   der_pointer_2.f90 \
   der_pointer_3.f90 \
   der_pointer_4.f90 \
   der_ptr_component_1.f90 \
 derived_comp_array_ref_2.f90 \
 derived_comp_array_ref_3.f90 \
   derived_comp_array_ref_4.f90 \
 derived_comp_array_ref_5.f90 \
   derived_comp_array_ref_7.f90 \
 derived_constructor_comps_1.f90 \
   derived_constructor_comps_3.f90 \
   derived_init_2.f90 \
   derived_pointer_recursion_2.f90 \
   derived_pointer_recursion.f90 \
   derived_sub.f90 \
   dev_null_postprocessed.f90 \
   dfloat_1.f90 \
   direct_io_11.f90 \
   direct_io_12.f90 \
   direct_io_2.f90 \
   direct_io_3.f90 \
   direct_io_4.f90 \
   direct_io_5.f90 \
   direct_io_6.f90 \
   direct_io_7.f90 \
   direct_io_8.f90 \
   do_1.f90 \
   do_check_1.f90 \
   do_check_2.f90 \
   do_check_4.f90 \
   do_iterator_2.f90 \
   do_pointer_1.f90 \
   double_complex_1.f90 \
   dummy_functions_1.f90 \
   dummy_procedure_3.f90 \
   e_d_fmt.f90 \
   edit_real_1.f90 \
   elemental_dependency_2.f90 \
   elemental_dependency_3.f90 \
   elemental_optional_args_1.f90 \
 elemental_scalar_args_1.f90 \
   elemental_subroutine_1.f90 \
   elemental_subroutine_2.f90 \
   elemental_subroutine_3.f90 \
   elemental_subroutine_6.f90 \
   elemental_subroutine_7.f90 \
   empty_format_1.f90 \
   empty_function_1.f90 \
 empty_type.f90 \
   endfile_2.f90 \
   endfile_3.f90 \
   endfile_4.f90 \
   endfile_f90.f90 \
   entry_11.f90 \
   entry_12.f90 \
   entry_14.f90 \
   entry_2.f90 \
   entry_3.f90 \
   entry_8.f90 \
   entry_array_specs_3.f90 \
   eof_1.f90 \
   eof_2.f90 \
   eof_3.f90 \
   eor_1.f90 \
   eor_handling_3.f90 \
   eor_handling_4.f90 \
   eor_handling_5.f90 \
   eoshift_2.f90 \
   eoshift_bounds_1.f90 \
   eoshift_large_1.f90 \
   eoshift.f90 \
   equiv_constraint_4.f90 \
   equiv_substr.f90 \
   erf.f90 \
   erfc_scaled_1.f90 \
   error_format.f90 \
   exponent_1.f90 \
   exponent_2.f90 \
   external_procedures_2.f90 \
   f2c_1.f90 \
   f2c_2.f90 \
   f2c_3.f90 \
   f2c_6.f90 \
   f2c_7.f90 \
   f2c_8.f90 \
   f2c_9.f90 \
   fgetc_1.f90 \
   fgetc_2.f90 \
   float_1.f90 \
   fmt_colon.f90 \
   fmt_error_4.f90 \
   fmt_error_5.f90 \
   fmt_exhaust.f90 \
   fmt_f0_1.f90 \
   fmt_float.f90 \
   fmt_huge.f90 \
   fmt_int_sign.f90 \
   fmt_l.f90 \
   fmt_p_1.f90 \
   fmt_read.f90 \
   fmt_t_2.f90 \
   fmt_t_4.f90 \
   fmt_zero_precision.f90 \
   fold_nearest.f90 \
   forall_13.f90 \
   forall_3.f90 \
   forall_7.f90 \
   forall_char_dependencies_1.f90 \
   fseek.f90 \
   ftell_1.f90 \
   ftell_2.f90 \
   ftell_3.f90 \
   func_assign_2.f90 \
   func_derived_1.f90 \
   func_derived_2.f90 \
   func_result_1.f90 \
   func_result_2.f90 \
   func_result_4.f90 \
   function_charlen_1.f90 \
   function_charlen_2.f90 \
   function_kinds_1.f90 \
   function_types_2.f90 \
   gamma_1.f90 \
   gamma_4.f90 \
   gamma_5.f90 \
   generic_1.f90 \
   generic_10.f90 \
   generic_15.f90 \
   generic_17.f90 \
   generic_2.f90 \
   generic_21.f90 \
   generic_3.f90 \
generic_6.f90 \
   generic_8.f90 \
   getenv_1.f90 \
   global_references_2.f90 \
   host_assoc_call_3.f90 \
   host_assoc_call_5.f90 \
   host_assoc_call_6.f90 \
   host_assoc_function_2.f90 \
   host_assoc_function_3.f90 \
   host_assoc_function_4.f90 \
   host_assoc_function_6.f90 \
   host_assoc_types_2.f90 \
   host_dummy_index_1.f90 \
   host_used_types_1.f90 \
   hypot_1.f90 \
   iargc.f90 \
   ichar_2.f90 \
   implicit_10.f90 \
   implicit_13.f90 \
   implicit_3.f90 \
   implicit_6.f90 \
   implied_do_1.f90 \
   in_pack_rank7.f90 \
   include_1.f90 \
   include_4.f90 \
 index.f90 \
   init_flag_1.f90 \
   init_flag_2.f90 \
   init_flag_3.f90 \
   init_flag_4.f90 \
   init_flag_5.f90 \
   init_flag_6.f90 \
   init_flag_7.f90 \
   initialization_10.f90 \
   initialization_11.f90 \
   initialization_18.f90 \
   initialization_19.f90 \
   initialization_2.f90 \
   initialization_22.f90 \
   initialization_25.f90 \
   initialization_26.f90 \
   initialization_27.f90 \
   initialization_5.f90 \
   initialization_6.f90 \
   inquire-complex.f90 \
   int_2.f90 \
   int_3.f90 \
   int_conv_1.f90 \
   integer_exponentiation_1.f90 \
   integer_exponentiation_2.f90 \
   intent_out_4.f90 \
   intent_out_6.f90 \
   intent_used_1.f90 \
   interface_10.f90 \
   interface_11.f90 \
   interface_14.f90 \
   interface_17.f90 \
   interface_18.f90 \
   interface_2.f90 \
   interface_25.f90 \
   interface_29.f90 \
   interface_31.f90 \
   interface_9.f90 \
   interface_assignment_1.f90 \
   interface_assignment_5.f90 \
   interface_proc_end.f90 \
   internal_pack_1.f90 \
   internal_pack_11.f90 \
   internal_pack_2.f90 \
   internal_pack_3.f90 \
   internal_pack_4.f90 \
   internal_pack_5.f90 \
   internal_pack_8.f90 \
   internal_references_2.f90 \
   internal_write_1.f90 \
   intrinsic_1.f90 \
   intrinsic_2.f90 \
   intrinsic_4.f90 \
   intrinsic_5.f90 \
   intrinsic_char_1.f90 \
   intrinsic_ifunction_1.f90 \
   intrinsic_intkinds_1.f90 \
   intrinsic_modulo_1.f90 \
   intrinsic_pack_1.f90 \
   intrinsic_pack_2.f90 \
   intrinsic_pack_3.f90 \
   intrinsic_pack_4.f90 \
   intrinsic_pack_5.f90 \
   intrinsic_product_1.f90 \
   intrinsic_sign_1.f90 \
   intrinsic_sign_2.f90 \
   intrinsic_spread_1.f90 \
   intrinsic_spread_2.f90 \
   intrinsic_spread_3.f90 \
   intrinsic_std_2.f90 \
   intrinsic_std_3.f90 \
   intrinsic_std_4.f90 \
   intrinsic_std_6.f90 \
   intrinsic_unpack_1.f90 \
   intrinsic_unpack_2.f90 \
   intrinsic_unpack_3.f90 \
   intrinsic_verify_1.f90 \
   intrinsics_kind_argument_1.f90 \
   io_real_boz.f90 \
   io_real_boz2.f90 \
   iostat_1.f90 \
   iostat_3.f90 \
   iostat_4.f90 \
   ishft_2.f90 \
   ishft_4.f90 \
   isnan_1.f90 \
   label_4.f90 \
   large_integer_kind_1.f90 \
   large_integer_kind_2.f90 \
   large_real_kind_1.f90 \
   large_real_kind_form_io_1.f90 \
   large_real_kind_form_io_2.f90 \
   largeequiv_1.f90 \
   ldist-1.f90 \
   leadz_trailz_1.f90 \
   leadz_trailz_2.f90 \
   leadz_trailz_3.f90 \
   linked_list_1.f90 \
   list_read_1.f90 \
   list_read_10.f90 \
   list_read_2.f90 \
   list_read_3.f90 \
   list_read_6.f90 \
   list_read_7.f90 \
   list_read_8.f90 \
   list_read_9.f90 \
   logical_1.f90 \
   logical_3.f90 \
   logical_data_1.f90 \
   logical_dot_product.f90 \
   loop_nest_1.f90 \
   ltime_gmtime_1.f90 \
   ltime_gmtime_2.f90 \
   malloc_free_1.f90 \
   mapping_2.f90 \
   mapping_3.f90 \
   matmul_1.f90 \
   matmul_2.f90 \
   matmul_3.f90 \
   matmul_4.f90 \
   matmul_5.f90 \
   matmul_6.f90 \
   matmul_7.f90 \
   matmul_bounds_2.f90 \
   matmul_bounds_3.f90 \
   matmul_bounds_4.f90 \
   matmul_bounds_5.f90 \
   maxloc_1.f90 \
   maxloc_bounds_1.f90 \
   maxloc_bounds_2.f90 \
   maxloc_bounds_3.f90 \
   maxloc_bounds_4.f90 \
   maxloc_bounds_5.f90 \
   maxloc_bounds_6.f90 \
   maxloc_bounds_7.f90 \
   maxloc_bounds_8.f90 \
   maxlocval_1.f90 \
   maxlocval_2.f90 \
   maxlocval_3.f90 \
   maxlocval_4.f90 \
   mclock.f90 \
   merge_char_1.f90 \
   merge_char_3.f90 \
   merge_char_const.f90 \
   merge_init_expr.f90 \
   min_max_optional_1.f90 \
   min_max_optional_5.f90 \
   minlocval_1.f90 \
   minlocval_2.f90 \
   minlocval_3.f90 \
   minlocval_4.f90 \
   minmaxloc_1.f90 \
   minmaxloc_2.f90 \
   minmaxloc_3.f90 \
   minmaxloc_4.f90 \
   minmaxloc_5.f90 \
   minmaxloc_6.f90 \
   minmaxloc_integer_kinds_1.f90 \
   minmaxval_1.f90 \
   missing_optional_dummy_1.f90 \
   missing_optional_dummy_2.f90 \
   missing_optional_dummy_3.f90 \
   missing_optional_dummy_4.f90 \
   missing_optional_dummy_5.f90 \
   missing_optional_dummy_6.f90 \
   missing_parens_2.f90 \
   module_blank_common.f90 \
   module_commons_1.f90 \
   module_commons_2.f90 \
   module_commons_3.f90 \
   module_double_reuse.f90 \
   module_equivalence_1.f90 \
   module_equivalence_2.f90 \
   module_equivalence_3.f90 \
   module_equivalence_4.f90 \
   module_equivalence_5.f90 \
   module_equivalence_6.f90 \
   module_function_type_1.f90 \
   module_implicit_conversion.f90 \
   module_interface_1.f90 \
   module_interface_2.f90 \
   module_md5_1.f90 \
   module_naming_1.f90 \
   module_parameter_array_refs_1.f90 \
   module_private_array_refs_1.f90 \
   module_proc_external_dummy.f90 \
   module_read_1.f90 \
   module_widestring_1.f90 \
   modulo_1.f90 \
   move_alloc.f90 \
   multiple_allocation_1.f90 \
   multiple_allocation_2.f90 \
   mvbits_1.f90 \
   mvbits_2.f90 \
   mvbits_3.f90 \
   mvbits_4.f90 \
   mvbits_5.f90 \
   mvbits_6.f90 \
   mvbits_7.f90 \
   mvbits_8.f90 \
   named_interface.f90 \
   namelist_13.f90 \
   namelist_15.f90 \
   namelist_16.f90 \
   namelist_17.f90 \
   namelist_18.f90 \
   namelist_19.f90 \
   namelist_20.f90 \
   namelist_23.f90 \
   namelist_24.f90 \
   namelist_25.f90 \
   namelist_29.f90 \
   namelist_30.f90 \
   namelist_31.f90 \
   namelist_36.f90 \
   namelist_37.f90 \
   namelist_39.f90 \
   namelist_40.f90 \
   namelist_41.f90 \
   namelist_42.f90 \
   namelist_43.f90 \
   namelist_45.f90 \
   namelist_46.f90 \
   namelist_47.f90 \
   namelist_48.f90 \
   namelist_49.f90 \
   namelist_54.f90 \
   namelist_55.f90 \
   namelist_58.f90 \
   namelist_59.f90 \
   namelist_60.f90 \
   namelist_61.f90 \
   namelist_62.f90 \
   namelist_internal.f90 \
   nan_1.f90 \
   nan_3.f90 \
   nan_6.f90 \
   nearest_1.f90 \
   nearest_3.f90 \
   nearest_4.f90 \
   negative_automatic_size.f90 \
   negative-z-descriptor.f90 \
   nested_array_constructor_1.f90 \
   nested_array_constructor_2.f90 \
   nested_array_constructor_3.f90 \
   nested_array_constructor_4.f90 \
   nested_array_constructor_5.f90 \
   nested_array_constructor_6.f90 \
   nested_modules_1.f90 \
   nested_modules_2.f90 \
   nested_modules_3.f90 \
   nested_modules_4.f90 \
   nested_modules_5.f90 \
   nested_modules_6.f90 \
   nested_reshape.f90 \
   nesting_1.f90 \
   nesting_2.f90 \
   nesting_3.f90 \
   new_line.f90 \
   nint_1.f90 \
   nint_2.f90 \
   no_unit_error_1.f90 \
   noadv_size.f90 \
   nonreturning_statements.f90 \
   nosigned_zero_1.f90 \
   nosigned_zero_2.f90 \
   nullify_3.f90 \
   open_access_append_1.f90 \
   open_access_append_2.f90 \
   open_new.f90 \
   open_readonly_1.f90 \
   open_status_1.f90 \
   open_status_2.f90 \
   open_status_3.f90 \
   operator_1.f90 \
   optional_assumed_charlen_1.f90 \
   optional_dim_2.f90 \
   optional_dim_3.f90 \
   output_exponents_1.f90 \
   overload_1.f90 \
   overload_2.f90 \
   pack_bounds_1.f90 \
   pack_mask_1.f90 \
   pad_no.f90 \
   parameter_array_dummy.f90 \
   parameter_array_element_1.f90 \
   parameter_array_init_1.f90 \
   parameter_array_init_2.f90 \
   parameter_array_init_3.f90 \
parameter_array_init_5.f90 \
   parameter_array_ref_1.f90 \
   parameter_array_section_1.f90 \
   parameter_array_section_2.f90 \
   parameter_unused.f90 \
   parens_3.f90 \
   parens_4.f90 \
   parens_5.f90 \
   parens_6.f90 \
   parens_7.f90 \
   parent_result_ref_1.f90 \
   parent_result_ref_2.f90 \
   parent_result_ref_3.f90 \
   parent_result_ref_4.f90 \
   past_eor.f90 \
   pointer_1.f90 \
   pointer_assign_3.f90 \
   pointer_assign_4.f90 \
   pointer_check_1.f90 \
   pointer_check_2.f90 \
   pointer_check_3.f90 \
   pointer_check_4.f90 \
   pointer_check_6.f90 \
   pointer_function_actual_2.f90 \
   pointer_intent_1.f90 \
   pointer_to_substring.f90 \
   power.f90 \
   pr15129.f90 \
   pr15140.f90 \
   pr15324.f90 \
   pr15957.f90 \
   pr15959.f90 \
   pr16597.f90 \
   pr16861.f90 \
   pr16935.f90 \
   pr17090.f90 \
   pr17143.f90 \
   pr17164.f90 \
   pr17285.f90 \
   pr17286.f90 \
   pr17612.f90 \
   pr17615.f90 \
   pr17706.f90 \
   pr18025.f90 \
   pr18122.f90 \
   pr18210.f90 \
   pr18392.f90 \
   pr19467.f90 \
PR19754_2.f90 \
   pr19926.f90 \
   pr19928-2.f90 \
   pr20086.f90 \
   pr20124.f90 \
   pr20257.f90 \
   pr20480.f90 \
   pr21177.f90 \
   pr25923.f90 \
   pr26246_1.f90 \
   pr26246_2.f90 \
   pr28158.f90 \
   pr28971.f90 \
   pr29581.f90 \
   pr29713.f90 \
   pr30391-1.f90 \
   pr32136.f90 \
   pr32222.f90 \
   pr32238.f90 \
   pr32242.f90 \
   pr32533.f90 \
   pr32535.f90 \
   pr32738.f90 \
   pr33074.f90 \
   pr33449.f90 \
   pr33646.f90 \
   pr33794.f90 \
   pr34163.f90 \
   pr35662.f90 \
   pr35944-1.f90 \
   pr35944-2.f90 \
   pr36006-1.f90 \
   pr36006-2.f90 \
   pr36286.f90 \
   pr37286.f90 \
   pr38722.f90 \
   pr39666-1.f90 \
   pr39666-2.f90 \
   PR40660.f90 \
   pr41043.f90 \
   pr41126.f90 \
   pr41212.f90 \
   pr41225.f90 \
 pr41229.f90 \
   pr41347.f90 \
   pr42108.f90 \
   pr42166.f90 \
   pr43229.f90 \
   pr43475.f90 \
   pr43505.f90 \
   pr43688.f90 \
   pr43793.f90 \
   pr43796.f90 \
   pr43866.f90 \
   pr43984.f90 \
   print_fmt_1.f90 \
   private_type_11.f90 \
   private_type_13.f90 \
   private_type_3.f90 \
   private_type_5.f90 \
   private_type_8.f90 \
   proc_decl_12.f90 \
   proc_decl_13.f90 \
   proc_decl_14.f90 \
   proc_decl_15.f90 \
   proc_decl_16.f90 \
   proc_decl_18.f90 \
   proc_decl_19.f90 \
   proc_decl_20.f90 \
   proc_decl_5.f90 \
   proc_decl_9.f90 \
   proc_ptr_10.f90 \
   proc_ptr_13.f90 \
   proc_ptr_16.f90 \
   proc_ptr_18.f90 \
   proc_ptr_19.f90 \
   proc_ptr_20.f90 \
   proc_ptr_25.f90 \
   proc_ptr_3.f90 \
   proc_ptr_5.f90 \
   proc_ptr_9.f90 \
   promotion.f90 \
   protected_1.f90 \
   protected_2.f90 \
   pure_byref_1.f90 \
   pure_byref_2.f90 \
   pure_byref_3.f90 \
   pure_formal_proc_1.f90 \
   pure_formal_proc_2.f90 \
   pure_initializer_1.f90 \
   random_3.f90 \
   random_4.f90 \
   random_5.f90 \
   random_7.f90 \
   read_2.f90 \
   read_bad_advance.f90 \
   read_eof_4.f90 \
   read_eof_5.f90 \
   read_eof_7.f90 \
   read_eof_8.f90 \
   read_eor.f90 \
   read_float_1.f90 \
   read_float_3.f90 \
   read_infnan_1.f90 \
   read_logical.f90 \
   read_noadvance.f90 \
   read_size_noadvance.f90 \
   read_x_eof.f90 \
   read_x_eor.f90 \
   readwrite_unf_direct_eor_1.f90 \
   real_const_2.f90 \
   reassoc_1.f90 \
   reassoc_2.f90 \
   reassoc_3.f90 \
   reassoc_5.f90 \
   record_marker_1.f90 \
   record_marker_3.f90 \
   recursive_check_10.f90 \
   recursive_check_11.f90 \
   recursive_check_12.f90 \
   recursive_check_13.f90 \
   recursive_check_14.f90 \
   recursive_check_7.f90 \
   recursive_check_8.f90 \
   recursive_check_9.f90 \
   recursive_reference_2.f90 \
   recursive_stack.f90 \
   reduction.f90 \
   repeat_1.f90 \
   repeat_3.f90 \
   repeat_5.f90 \
   reshape_3.f90 \
   reshape_4.f90 \
   reshape_order_1.f90 \
   reshape_order_2.f90 \
   reshape_order_3.f90 \
   reshape_order_4.f90 \
   reshape_pad_1.f90 \
   reshape_rank7.f90 \
   reshape_transpose_1.f90 \
   reshape_zerosize_1.f90 \
   reshape-alloc.f90 \
   reshape-complex.f90 \
reshape.f90 \
   result_default_init_1.f90 \
   result_in_spec_2.f90 \
   result_in_spec_3.f90 \
   ret_array_1.f90 \
   ret_pointer_1.f90 \
ret_pointer_2.f90 \
   rrspacing_1.f90 \
   runtime_warning_1.f90 \
   same_name_1.f90 \
   save_1.f90 \
   save_2.f90 \
   save_3.f90 \
   save_parameter.f90 \
   scalar_mask_1.f90 \
   scalar_mask_2.f90 \
   scalarize_parameter_array_1.f90 \
   scale_1.f90 \
   scan_1.f90 \
   select_1.f90 \
   select_2.f90 \
   select_3.f90 \
   select_5.f90 \
   select_char_1.f90 \
   select_char_3.f90 \
   selected_kind_1.f90 \
   sequence_types_1.f90 \
   shape_2.f90 \
   shape_3.f90 \
   shape_4.f90 \
shift-alloc.f90 \
   shift-kind_2.f90 \
   shift-kind.f90 \
   sibling_dummy_procedure_1.f90 \
   sibling_dummy_procedure_2.f90 \
   sibling_dummy_procedure_3.f90 \
   simplify_modulo.f90 \
   single_char_string.f90 \
   size_dim.f90 \
   size_kind.f90 \
   size_optional_dim_1.f90 \
   slash_1.f90 \
   sms-1.f90 \
   spec_expr_2.f90 \
   spec_expr_3.f90 \
 spec_expr_4.f90 \
   spec_expr_5.f90 \
   specification_type_resolution_1.f90 \
   specification_type_resolution_2.f90 \
   spread_bounds_1.f90 \
   spread_scalar_source.f90 \
   spread_shape_1.f90 \
   spread_size_limit.f90 \
   spread_zerosize_1.f90 \
   stat_1.f90 \
   stat_2.f90 \
   stfunc_1.f90 \
   stfunc_4.f90 \
   streamio_1.f90 \
   streamio_11.f90 \
   streamio_12.f90 \
   streamio_13.f90 \
   streamio_2.f90 \
   streamio_4.f90 \
   streamio_5.f90 \
   streamio_6.f90 \
   streamio_7.f90 \
streamio_9.f90 \
   string_0xfe_0xff_1.f90 \
   string_ctor_1.f90 \
   string_pad_trunc.f90 \
 structure_constructor_10.f90 \
   subref_array_pointer_3.f90 \
   substr_5.f90 \
   substring_equivalence.f90 \
   sum_zero_array_1.f90 \
   temporary_1.f90 \
   test_com_block.f90 \
   tiny_1.f90 \
   tiny_2.f90 \
   tl_editing.f90 \
   transfer_array_intrinsic_1.f90 \
   transfer_array_intrinsic_3.f90 \
   transfer_array_intrinsic_4.f90 \
   transfer_check_1.f90 \
   transfer_intrinsic_1.f90 \
   transfer_simplify_4.f90 \
   transfer_simplify_5.f90 \
   transfer_simplify_6.f90 \
   transfer_simplify_8.f90 \
   transfer_simplify_9.f90 \
   transpose_1.f90 \
   transpose_2.f90 \
   transpose_conjg_1.f90 \
   transpose_reshape_r10.f90 \
   trim_optimize_1.f90 \
   trim_optimize_2.f90 \
   unf_read_corrupted_1.f90 \
   unf_read_corrupted_2.f90 \
   unf_short_record_1.f90 \
   unformatted_recl_1.f90 \
   unit_1.f90 \
   unpack_bounds_1.f90 \
   unpack_bounds_2.f90 \
   unpack_bounds_3.f90 \
   unpack_mask_1.f90 \
   unpack_zerosize_1.f90 \
   unreferenced_use_assoc_1.f90 \
   unused_artificial_dummies_1.f90 \
   use_11.f90 \
   use_12.f90 \
   use_13.f90 \
   use_allocated_1.f90 \
   use_only_1.f90 \
   use_only_2.f90 \
   use_rename_1.f90 \
   use_rename_2.f90 \
   use_rename_3.f90 \
   used_before_typed_5.f90 \
 used_dummy_types_1.f90 \
   used_dummy_types_6.f90 \
   used_dummy_types_7.f90 \
   used_dummy_types_8.f90 \
   used_interface_ref.f90 \
   used_types_1.f90 \
   used_types_10.f90 \
   used_types_11.f90 \
   used_types_12.f90 \
   used_types_13.f90 \
   used_types_15.f90 \
   used_types_16.f90 \
   used_types_18.f90 \
   used_types_19.f90 \
   used_types_2.f90 \
   used_types_20.f90 \
   used_types_21.f90 \
 used_types_5.f90 \
   used_types_6.f90 \
   used_types_9.f90 \
   userdef_operator_1.f90 \
 value_1.f90 \
   value_test.f90 \
   vector_subscript_1.f90 \
vector_subscript_2.f90 \
   vector_subscript_3.f90 \
   vector_subscript_4.f90 \
   vector_subscript_5.f90 \
   vector_subscript_6.f90 \
   volatile.f90 \
   volatile10.f90 \
   volatile11.f90 \
   volatile4.f90 \
   volatile5.f90 \
   volatile6.f90 \
   volatile7.f90 \
   volatile9.f90 \
   Wall.f90 \
   warn_conversion_2.f90 \
   warn_function_without_result.f90 \
   warn_implicit_procedure_1.f90 \
   warn_intent_out_not_set.f90 \
   warn_std_1.f90 \
   warn_std_2.f90 \
   warn_std_3.f90 \
   warn_unused_dummy_argument_1.f90 \
   warn_unused_dummy_argument_2.f90 \
   warn_unused_var.f90 \
   where_2.f90 \
   where_nested_1.f90 \
   where_operator_assign_1.f90 \
   where_operator_assign_2.f90 \
   where_operator_assign_3.f90 \
 whole_file_11.f90 \
   whole_file_12.f90 \
   whole_file_13.f90 \
   whole_file_15.f90 \
   whole_file_19.f90 \
   whole_file_21.f90 \
   whole_file_22.f90 \
   whole_file_26.f90 \
   whole_file_5.f90 \
   whole_file_6.f90 \
   whole_file_9.f90 \
   Wno-all.f90 \
   write_0_pe_format.f90 \
   write_check3.f90 \
   write_direct_eor.f90 \
   write_fmt_trim.f90 \
   write_padding.f90 \
   write_recursive.f90 \
   wtruncate_f90.f90 \
   zero_array_components_1.f90 \
   zero_length_1.f90 \
   zero_sized_1.f90 \
   zero_sized_2.f90 \
   zero_sized_3.f90 \
   zero_sized_4.f90 \
   zero_sized_5.f90 


<<<<<<< HEAD
# DQ (9/26/2011): Current failing test for new AST consistancy test of references to previously deleted IR nodes.

=======
# Oct 1 2010 passing tests that are now failing.
# However, these PASS in ROSE when using both -rose:skip_syntax_check AND -rose:skipfinalCompileStep.
# It is not clear what options should be used to run these and in
# many cases they will run fine with the syntax checking is turned off.
OCT_1_2010_PREVIOUSLY_PASSING_F90_TESTCODES_REQUIRED_TO_PASS = 
>>>>>>> 9ec5f052


# Currently failing tests (12/29/2010):
# implicit_2.f90 
# implicit_derived_type_1.f90



# Fails in ROSE (using both -rose:skip_syntax_check AND -rose:skipfinalCompileStep):
# enum_1.f90
# iso_fortran_env_1.f90
# iso_fortran_env_2.f90
# reshape_2.f90
# transfer_array_intrinsic_2.f90


OCT_1_2010_F77_FIXED_FORMAT_TESTCODES_REQUIRED_TO_PASS = \
   allocate_zerosize_3.f \
   array_constructor_type_9.f \
   backslash_3.f \
   bounds_check_13.f \
   bounds_check_2.f \
   char_comparison_1.f \
   comma_format_extension_4.f \
   comma.f \
   common_equivalence_1.f \
   constant_substring.f \
   continuation_5.f \
   continuation_6.f \
   csqrt_2.f \
   debug_2.f \
   direct_io_10.f \
   direct_io_9.f \
   dollar_edit_descriptor_1.f \
   dollar_edit_descriptor_2.f \
   dos_eol.f \
   endfile_f77.f \
 entry_array_specs_2.f \
   extended_char_comparison_1.f \
   fmt_bz_bn_err.f \
   fmt_bz_bn.f \
   fmt_error_9.f \
   fmt_f_an_p.f \
   fmt_missing_period_3.f \
   fmt_t_6.f \
   fmt_t_7.f \
   fmt_tl.f \
   fmt_with_extra.f \
 function_charlen_3.f \
   g77_intrinsics_funcs.f \
   g77_intrinsics_sub.f \
   imag_1.f \
   itime_idate_1.f \
   itime_idate_2.f \
 namelist_12.f \
   nested_forall_1.f \
   nullify_1.f \
   open-options-blanks.f \
   overwrite_1.f \
 pr12884.f \
 pr16433.f \
   pr17229.f \
   pr17472.f \
   pr19155.f \
 pr19657.f \
PR19872.f \
   pr20755.f \
   pr21730.f \
   pr22491.f \
 pr24823.f \
   pr26524.f \
   pr30667.f \
   pr36206.f \
   pr36922.f \
   pr36967.f \
   pr40587.f \
   pr41011.f \
   pr41162.f \
   pr42246-2.f \
   pr42294.f \
   pr44691.f \
   predcom-1.f \
   read_comma.f \
   read_empty_file.f \
   read_eof_6.f \
   read_many_1.f \
   real_const_1.f \
   reassoc_4.f \
   reassoc_6.f \
   secnds-1.f \
   secnds.f \
   string_null_compare_1.f \
   substr_2.f \
   substr_3.f \
   t_editing.f \
   write_back.f \
   write_rewind_1.f \
   write_rewind_2.f \
   wtruncate_f77.f \
 x_slash_1.f \
   x_slash_2.f 

# Oct 1 2010 passing tests that are now failing.
# literal_character_constant_1_x.f
# literal_character_constant_1_y.f
# literal_character_constant_1_z.f

F03_TESTCODES_REQUIRED_TO_PASS = $(OCT_1_2010_F03_TESTCODES_REQUIRED_TO_PASS)

OCT_1_2010_F03_TESTCODES_REQUIRED_TO_PASS = \
   abstract_type_7.f03 \
   array_constructor_25.f03 \
   array_constructor_29.f03 \
   array_constructor_type_1.f03 \
   array_constructor_type_12.f03 \
   array_constructor_type_4.f03 \
   array_constructor_type_8.f03 \
   binding_label_tests_12.f03 \
   binding_label_tests_14.f03 \
   char4_iunit_1.f03 \
   class_4a.f03 \
   class_4d.f03 \
   extends_8.f03 \
   f2003_io_1.f03 \
   f2003_io_2.f03 \
   f2003_io_4.f03 \
   f2003_io_6.f03 \
   f2003_io_7.f03 \
   intrinsic_shadow_1.f03 \
   intrinsic_shadow_2.f03 \
   intrinsic_shadow_3.f03 \
   pr45308.f03 \
   read_float_2.f03 \
   structure_constructor_1.f03 \
   structure_constructor_2.f03 \
   structure_constructor_5.f03 \
   value_7.f03 

# DQ (12/5/2010): Failing test as a result of newer bug fixes.
# CER (6/7/2011): This file has been moved to FAILING list so this comment can be removed
# array_constructor_type_19.f03

# This list is supposed to be empty.
SEPT_1_2010_F03_TESTCODES_REQUIRED_TO_PASS = 


# DQ (4/3/2010): Added test code used in Fortran OpenMP tests.
OPENMP_TESTS_F77_TESTCODES_REQUIRED_TO_PASS = 

F77_FIXED_FORMAT_TESTCODES_REQUIRED_TO_PASS += $(OPENMP_TESTS_F77_TESTCODES_REQUIRED_TO_PASS)


if !ROSE_USING_GFORTRAN_VERSION_4_1
   F03_TESTCODES_REQUIRED_TO_PASS += 
endif


# #######################
#      FAILING TESTS
# #######################

# These tests were supposed to pass in Sept 1 2010, not sure why they fail now.
F90_TESTCODES_CURRENTLY_FAILING = $(OCT_1_2010_F90_TESTCODES_CURRENTLY_FAILING)

# Add the tests that were previously passing (high priority to fix).
F90_TESTCODES_CURRENTLY_FAILING += $(SEPT_1_2010_PREVIOUSLY_PASSING_F90_TESTCODES_REQUIRED_TO_PASS)

OCT_1_2010_F90_TESTCODES_CURRENTLY_FAILING =

# The ROSE options used didn't include using both -rose:skip_syntax_check AND -rose:skipfinalCompileStep.
# If there were used likely most of these would pass.
SEPT_1_2010_F90_TESTCODES_CURRENTLY_FAILING = 



F77_FIXED_FORMAT_TESTCODES_CURRENTLY_FAILING = 

F03_TESTCODES_CURRENTLY_FAILING = \
   array_constructor_type_7.f03 \
   array_constructor_type_10.f03 \
   array_constructor_type_19.f03 \
   array_constructor_type_21.f03

# DQ (10/27/2010): Having this list allows us to pass the test in: ./scripts/policies/UnusedSources.pl
# I'm not sure that we need this files in our Fortran test suit however, they are from gfortran's test
# suite so we will leave them in place for now.
UNTESTED_TESTS = \
   bind_c_coms_driver.c \
   bind_c_dts_2_driver.c \
   bind_c_dts_driver.c \
   bind_c_usage_10_c.c \
   bind_c_usage_16_c.c \
   bind_c_usage_17_c.c \
   bind_c_vars_driver.c \
   c_by_val.c \
   c_char_driver.c \
   c_f_pointer_complex_driver.c \
   c_f_pointer_logical_driver.c \
   c_f_pointer_shape_tests_2_driver.c \
   c_f_pointer_shape_tests_4_driver.c \
   c_f_tests_driver.c \
   c_funloc_tests_3_funcs.c \
   c_funloc_tests_4_driver.c \
   c_kinds.c \
   c_loc_driver.c \
   c_loc_tests_2_funcs.c \
   c_ptr_tests_7_driver.c \
   c_ptr_tests_8_funcs.c \
   c_ptr_tests_driver.c \
   c_size_t_driver.c \
   enum_10.c \
   f2c_4.c \
   f2c_5.c \
   g77/cpp5.h \
   g77/cpp5inc.h \
   global_vars_c_init_driver.c \
   global_vars_f90_init_driver.c \
   iso_c_binding_rename_1_driver.c \
   iso_c_binding_rename_2_driver.c \
   lrshift_1.c \
   lto/20091028-1_1.c \
   lto/20091028-2_1.c \
   lto/20100222-1_1.c \
   lto/pr40725_1.c \
   mixed_io_1.c \
   only_clause_main.c \
   pr32627_driver.c \
   proc_ptr_7.c \
   proc_ptr_8.c \
   static_linking_1.c \
   test_c_assoc.c \
   value_4.c


noinst_headers =

# Automake's testing mechanism (which defines the "make check" rule) requires passing tests.
F90_TESTCODES = \
$(F90_TESTCODES_REQUIRED_TO_PASS)

F77_TESTCODES = \
$(F77_TESTCODES_REQUIRED_TO_PASS)

F77_FIXED_FORMAT_TESTCODES = \
$(F77_FIXED_FORMAT_TESTCODES_REQUIRED_TO_PASS)

F03_TESTCODES = \
$(F03_TESTCODES_REQUIRED_TO_PASS)

# QMTest allows both passing and failing tests.
ALL_F90_TESTCODES = \
$(F90_TESTCODES_REQUIRED_TO_PASS) \
$(F90_TESTCODES_CURRENTLY_FAILING)

ALL_F77_TESTCODES = \
$(F77_TESTCODES_REQUIRED_TO_PASS) \
$(F77_TESTCODES_CURRENTLY_FAILING)

ALL_F77_FIXED_FORMAT_TESTCODES = \
$(F77_FIXED_FORMAT_TESTCODES_REQUIRED_TO_PASS) \
$(F77_FIXED_FORMAT_TESTCODES_CURRENTLY_FAILING)

ALL_F03_TESTCODES = \
$(F03_TESTCODES_REQUIRED_TO_PASS) \
$(F03_TESTCODES_CURRENTLY_FAILING)

# File option to accumulate performance information about the compilation
PERFORMANCE_REPORT_OPTION = -rose:compilationPerformanceFile $(top_builddir)/FORTRAN_ROSE_PERFORMANCE_DATA.csv

# ROSE_FLAGS = -rose:C_only -rose:verbose 2 --edg:restrict
# ROSE_FLAGS = -rose:C_only -rose:verbose 2 --edg:restrict $(PERFORMANCE_REPORT_OPTION)
# ROSE_FLAGS = -rose:verbose 0 -rose:output_parser_actions
# ROSE_FLAGS = -rose:verbose 2

# These options appear to improve the robustness of the tests... still looking at why...
# ROSE_FLAGS = -rose:verbose 0 -rose:skip_syntax_check
# ROSE_FLAGS = -rose:verbose 0 -rose:skip_syntax_check -rose:skipfinalCompileStep

# DQ (9/26/2011): Added optional test for dangling pointers to IR nodes in the AST (level 1 causes only an error message if dangling pointers is found).
ROSE_FLAGS = -rose:verbose 0 -rose:skip_syntax_check -rose:skipfinalCompileStep -rose:detect_dangling_pointers 1

# VALGRIND_OPTIONS = --tool=memcheck -v --num-callers=30 --leak-check=no --error-limit=no --show-reachable=yes
# VALGRIND_OPTIONS = --tool=memcheck -v --num-callers=30 --leak-check=no --error-limit=no --show-reachable=yes --trace-children=yes
VALGRIND_OPTIONS = --tool=memcheck -v --num-callers=30 --leak-check=no --error-limit=no --show-reachable=yes --trace-children=yes --suppressions=$(top_srcdir)/scripts/rose-suppressions-for-valgrind
# VALGRIND = /usr/apps/valgrind/new/bin/valgrind $(VALGRIND_OPTIONS)
# VALGRIND = valgrind $(VALGRIND_OPTIONS)
VALGRIND =

PASSING_TEST_F90_Objects = ${F90_TESTCODES:.f90=.o}
PASSING_TEST_F77_Objects = ${F77_TESTCODES:.f77=.o}

# DQ (3/11/2010): F77 tests were not being run, this fixes this.
# PASSING_TEST_F77_FIXED_FORMAT_Objects = ${F77_TESTCODES:.f=.o}
PASSING_TEST_F77_FIXED_FORMAT_Objects = ${F77_FIXED_FORMAT_TESTCODES_REQUIRED_TO_PASS:.f=.o}

PASSING_TEST_F03_Objects = ${F03_TESTCODES:.f03=.o}
TEST_F90_Objects = ${ALL_F90_TESTCODES:.f90=.o}
TEST_F77_Objects = ${ALL_F77_TESTCODES:.f77=.o}
TEST_F77_FIXED_FORMAT_Objects = ${ALL_F77_FIXED_FORMAT_TESTCODES:.f=.o}
TEST_F03_Objects = ${ALL_F03_TESTCODES:.f03=.o}

PASSING_TEST_Objects = $(PASSING_TEST_F90_Objects) $(PASSING_TEST_F77_Objects) $(PASSING_TEST_F77_FIXED_FORMAT_Objects) $(PASSING_TEST_F03_Objects) 

if ROSE_BUILD_FORTRAN_LANGUAGE_SUPPORT
TEST_TRANSLATOR=$(top_builddir)/tests/testTranslator

# Go back and build the translator we are using to test Fortran (in case make check 
# is run directly in this directory before make has been run from the root of the 
# ROSE directory structure).  This does not appear to work!
$(TEST_TRANSLATOR):
	cd $(dir $@); $(MAKE) testTranslator

$(TEST_F90_Objects): $(TEST_TRANSLATOR) ${ALL_TESTCODES}
	$(VALGRIND) $(TEST_TRANSLATOR) $(ROSE_FLAGS) -rose:f90 -c $(srcdir)/$(@:.o=.f90) && touch $@
#	$(VALGRIND) $(top_builddir)/tests/testCodeGeneration $(ROSE_FLAGS) -rose:f90 -c $(srcdir)/$(@:.o=.f90)
#	$(VALGRIND) $(top_builddir)/tests/testParser $(ROSE_FLAGS) -rose:f90 -c $(srcdir)/$(@:.o=.f90)
#	ls -l $@

$(TEST_F77_Objects): $(TEST_TRANSLATOR) ${ALL_TESTCODES}
#	$(VALGRIND) $(TEST_TRANSLATOR) $(ROSE_FLAGS) -rose:f77 -c $(srcdir)/$(@:.o=.f77)
#	$(VALGRIND) $(top_builddir)/tests/testParser $(ROSE_FLAGS) -rose:f77 -c $(srcdir)/$(@:.o=.f77)
	$(VALGRIND) $(TEST_TRANSLATOR) $(ROSE_FLAGS) -rose:f77 -c $(srcdir)/$(@:.o=.f77) && touch $@ 
#	ls -l $@

$(TEST_F77_FIXED_FORMAT_Objects): $(TEST_TRANSLATOR) ${ALL_TESTCODES}
	$(VALGRIND) $(TEST_TRANSLATOR) $(ROSE_FLAGS) -rose:f77 -c $(srcdir)/$(@:.o=.f) && touch $@
#	$(VALGRIND) $(TEST_TRANSLATOR) $(ROSE_FLAGS) -rose:f77 -c $(srcdir)/$(@:.o=.f)
#	$(VALGRIND) $(top_builddir)/tests/testParser $(ROSE_FLAGS) -rose:f77 -c $(srcdir)/$(@:.o=.f)
#	ls -l $@

# Note: If using gfortran version greater then 4.1, we can't call it with Fortran 2003 code since it is so buggy.
#       So we use -rose:skip_syntax_check to avoid the frontend syntax checking and -rose:skipfinalCompileStep
#       to avoid processing the generated code (which would have the same problem).  It is easier to just use
#       the version 4.1 gfortran which has better Fortran 2003 syntax checking support. This problem is confirmed 
#       on versions of gfortran 4.2 and 4.3.
$(TEST_F03_Objects): $(TEST_TRANSLATOR)
	$(VALGRIND) $(TEST_TRANSLATOR) $(ROSE_FLAGS) -rose:skip_syntax_check -rose:skipfinalCompileStep -rose:f2003 -c $(srcdir)/$(@:.o=.f03)
#	Since gfortran does not support F03, and thus we skip the compileation using the backend gfortran compiler, we have to force the generation of an object file. 
#	Build a object file since gfortran fails to do so (avoids remaking the makefile target)
	@echo "   ...force generation of $@, because gfortran compiler does not handle fortran 2003 standard (and the makefile needs $@ to avoid recompilation)."
	@touch $@




tests:
	@$(MAKE) $(PASSING_TEST_Objects)
	@echo "*********************************************************************************************************************************"
	@echo "****** ROSE/tests/CompileTests/Fortran_tests/gfortranTestSuite/gfortran.dg: make tests rule complete (terminated normally) ******"
	@echo "*********************************************************************************************************************************"

check-local:
	@echo "Tests for Fortran (from the gfortran tests suite)."
	@echo "Run the gfortran testsuite tests...."
#  Run this test explicitly since it has to be run using a specific rule and can't be lumped with the rest
#	These Fortran programs must be called externally to the test codes in the "TESTCODES" make variable
if !ROSE_USING_GFORTRAN_VERSION_4_0
	@$(MAKE) $(PASSING_TEST_Objects)
#	DQ (4/6/2010): This fails on Hudson, but I don't know why.
#	@$(MAKE) testParser
else
	@echo "Skipping Fortran code tests when using the gfortran version 4.0.x compiler (fails to support common command line options of later versions)."
endif
	@echo "*********************************************************************************************************************************"
	@echo "****** ROSE/tests/CompileTests/Fortran_tests/gfortranTestSuite/gfortran.dg: make check rule complete (terminated normally) ******"
	@echo "*********************************************************************************************************************************"

else

# Fortran support not available in ROSE unless specified on the configure command line.
check-local:
	@echo "*****************************************************************************************************************"
	@echo "****** ROSE/tests/CompileTests/Fortran_tests/gfortranTestSuite/gfortran.dg: FORTRAN NOT CONFIGURED IN ROSE ******"
	@echo "*****************************************************************************************************************"
endif

# This will output the example testcodes that are failing
listProblemFiles: $(F77_TESTCODES_CURRENTLY_FAILING) $(F90_TESTCODES_CURRENTLY_FAILING) $(F03_TESTCODES_CURRENTLY_FAILING) $(F77_FIXED_FORMAT_TESTCODES_CURRENTLY_FAILING)
	egrep -n "*"  $(srcdir)/$(?)

# Make sure that all the test codes end up in the distribution
# EXTRA_DIST = $(ALL_TESTCODES)
EXTRA_DIST = $(ALL_F77_FIXED_FORMAT_TESTCODES) $(ALL_F77_TESTCODES) $(ALL_F90_TESTCODES) $(ALL_F03_TESTCODES) \
             bom_include.inc  default_format_1.inc  default_format_2.inc  include_1.inc  include_4.inc \
             literal_character_constant_1.inc  use_only_3.inc

clean-local:
	rm -f *.o *.rmod *_postprocessed.*
	rm -f *.s *.mod rose_*.f rose_*.f77 rose_*.f90 rose_*.f95 rose_*.f03 *.dot *.pdf *~ *.ps *.out *.log rose_performance_report_lockfile.lock
	rm -f rose_*.F*
<|MERGE_RESOLUTION|>--- conflicted
+++ resolved
@@ -1176,16 +1176,11 @@
    zero_sized_5.f90 
 
 
-<<<<<<< HEAD
-# DQ (9/26/2011): Current failing test for new AST consistancy test of references to previously deleted IR nodes.
-
-=======
 # Oct 1 2010 passing tests that are now failing.
 # However, these PASS in ROSE when using both -rose:skip_syntax_check AND -rose:skipfinalCompileStep.
 # It is not clear what options should be used to run these and in
 # many cases they will run fine with the syntax checking is turned off.
 OCT_1_2010_PREVIOUSLY_PASSING_F90_TESTCODES_REQUIRED_TO_PASS = 
->>>>>>> 9ec5f052
 
 
 # Currently failing tests (12/29/2010):
