/*
Naive matrix-matrix multiplication(mmm)
By C. Liao
*/
#include <stdio.h>
#include <assert.h>
#ifdef _OPENMP
#include <omp.h>
#endif
#define N 1024 
#define M 1024
#define K 1024

#define REAL float 
int i,j,k;
REAL a[N][M],b[M][K],c[N][K], c2[N][K];
int init();
int mmm();
int mmm2();
int verify();

int main(void)
{
  init();
  mmm();
  mmm2();

  return verify();
}

int init()
{
  for (i=0;i<N;i++)
    for(j=0;j<M;j++)
      a[i][j]=3.0*i*j/N/M;

  for (i=0;i<M;i++)
    for(j=0;j<K;j++)
      b[i][j]=5.0*j*i/N/M;

  for (i=0;i<N;i++)
    for(j=0;j<K;j++)
    {
      c[i][j]=0.0;
      c2[i][j]=0.0;
    }
  return 0;
}

/*
TODO: try different i,j,k orders

a b     e f    a*e+ b*g , a*f+ b*h
c d  x  g h  = c*e+ d*g,  c*f+ d*h

*/

int mmm()
{
<<<<<<< HEAD
#pragma omp target map(tofrom:c[0:N][0:M]), map(to:a[0:N][0:M],b[0:M][0:K])
=======
//For static arrays with known dimension info. , no array section info. is needed  
//#pragma omp target map(tofrom:c[0:N][0:M]), map(to:a[0:N][0:M],b[0:M][0:K])
#pragma omp target map(tofrom:c), map(to:a,b)
>>>>>>> f0c3654f
#pragma omp parallel for private(i,j,k)
  for (i = 0; i < N; i++)
    for (j = 0; j < M; j++)
      for (k = 0; k < K; k++)
        c[i][j]= c[i][j]+a[i][k]*b[k][j];

  return 0;
}

int mmm2()
{
  for (i = 0; i < N; i++)
    for (j = 0; j < M; j++)
      for (k = 0; k < K; k++)
        c2[i][j]= c2[i][j]+a[i][k]*b[k][j];

  return 0;
}


int verify()
{
  REAL sum=0.0, sum2=0.0;
  for (i=0;i<N;i++)
    for(j=0;j<K;j++)
    {
      sum+=c[i][j];
      sum2+=c2[i][j];
    }
  printf("sum of c[i][j] is %f\n",sum);
  printf("sum of c2[i][j] is %f\n",sum2);
  assert (sum == sum2);
  return 0;
}
<|MERGE_RESOLUTION|>--- conflicted
+++ resolved
@@ -57,13 +57,9 @@
 
 int mmm()
 {
-<<<<<<< HEAD
-#pragma omp target map(tofrom:c[0:N][0:M]), map(to:a[0:N][0:M],b[0:M][0:K])
-=======
 //For static arrays with known dimension info. , no array section info. is needed  
 //#pragma omp target map(tofrom:c[0:N][0:M]), map(to:a[0:N][0:M],b[0:M][0:K])
 #pragma omp target map(tofrom:c), map(to:a,b)
->>>>>>> f0c3654f
 #pragma omp parallel for private(i,j,k)
   for (i = 0; i < N; i++)
     for (j = 0; j < M; j++)
