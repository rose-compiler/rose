--- conflicted
+++ resolved
@@ -4,15 +4,8 @@
 # we are supporting only Fortran then we can at least run the Fortran tests (same with PHP).
 # SUBDIRS = CompileTests roseTests RunTests PerformanceTests CompilerOptionsTests translatorTests
 # SUBDIRS = CompileTests roseTests
-<<<<<<< HEAD
 SUBDIRS = . CompileTests
-=======
-SUBDIRS = CompileTests
-
-# TV (02/29/2012): CompileTests only if ROSE use Clang frontend
-if !ROSE_USE_CLANG_FRONTEND
-
->>>>>>> 0e2f7e7c
+
 #if !ROSE_USE_INSURE
 # DQ (4/23/2011): Ignoring this whole directory might be over kill. But I have had problems, 
 # only on Hudson, just compiling a number of these subdirectories.
