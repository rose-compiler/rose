set( CMAKE_C_FLAGS "${CMAKE_C_FLAGS} -Ddisc_union=union" )
set( CMAKE_CXX_FLAGS "${CMAKE_CXX_FLAGS} -Ddisc_union=union" )

#include_directories( ${ROSE_INCLUDES} )
include_directories(${KDE4_INCLUDES} ${KDE4_INCLUDE_DIR} ${QT_INCLUDES} ${Boost_INCLUDE_DIRS} )

#set(  CMAKE_VERBOSE_MAKEFILE  true )

#Headers generated by ROSETTA
# Must keep the list up-to-date, 
# Make will repeatedly run the make rule if one of them no longer exists
set(ROSETTA_HEADERS
    ${CMAKE_BINARY_DIR}/src/frontend/SageIII/AST_FILE_IO.h         
    ${CMAKE_BINARY_DIR}/src/frontend/SageIII/Cxx_GrammarMemoryPoolSupport.h
    ${CMAKE_BINARY_DIR}/src/frontend/SageIII/StorageClasses.h
    ${CMAKE_BINARY_DIR}/src/frontend/SageIII/AstQueryMemoryPool.h  
    ${CMAKE_BINARY_DIR}/src/frontend/SageIII/Cxx_Grammar.h 
    ${CMAKE_BINARY_DIR}/src/frontend/SageIII/Cxx_GrammarTreeTraversalAccessEnums.h
   )

#source files generated by ROSETTA
set(ROSETTA_SRC
    ${CMAKE_BINARY_DIR}/src/frontend/SageIII/AST_FILE_IO.C                                   
    ${CMAKE_BINARY_DIR}/src/frontend/SageIII/Cxx_GrammarNewAndDeleteOperators.C                
    ${CMAKE_BINARY_DIR}/src/frontend/SageIII/Cxx_GrammarTraverseMemoryPool.C
    ${CMAKE_BINARY_DIR}/src/frontend/SageIII/Cxx_Grammar.C
    ${CMAKE_BINARY_DIR}/src/frontend/SageIII/Cxx_GrammarNewConstructors.C
    ${CMAKE_BINARY_DIR}/src/frontend/SageIII/Cxx_GrammarTreeTraversalSuccessorContainer.C
    ${CMAKE_BINARY_DIR}/src/frontend/SageIII/Cxx_GrammarCheckingIfDataMembersAreInMemoryPool.C
    ${CMAKE_BINARY_DIR}/src/frontend/SageIII/Cxx_GrammarProcessDataMemberReferenceToPointers.C  
    ${CMAKE_BINARY_DIR}/src/frontend/SageIII/Cxx_GrammarVariantEnumNames.C
    ${CMAKE_BINARY_DIR}/src/frontend/SageIII/Cxx_GrammarCopyMemberFunctions.C
    ${CMAKE_BINARY_DIR}/src/frontend/SageIII/Cxx_GrammarReturnClassHierarchySubTree.C      
    ${CMAKE_BINARY_DIR}/src/frontend/SageIII/Cxx_GrammarGetChildIndex.C
    ${CMAKE_BINARY_DIR}/src/frontend/SageIII/Cxx_GrammarReturnDataMemberPointers.C  
    ${CMAKE_BINARY_DIR}/src/frontend/SageIII/StorageClasses.C
    ${CMAKE_BINARY_DIR}/src/frontend/SageIII/Cxx_GrammarMemoryPoolSupport.C  
    ${CMAKE_BINARY_DIR}/src/frontend/SageIII/Cxx_GrammarRTI.C
#Does not seem to be compiled
#    ${CMAKE_BINARY_DIR}/src/frontend/SageIII/astFileIO/SourcesOfIRNodesAstFileIOSupport.C

#    ${CMAKE_BINARY_DIR}/src/frontend/SageIII/astFileIO/SourcesOfIRNodesAstFileIOSupport.C
    )

#Tell cmake that these files are generated by ROSETTA and will only be available at compile time
SET_SOURCE_FILES_PROPERTIES(
    ${ROSETTA_SRC} 
    ${ROSETTA_HEADERS}  
    PROPERTIES GENERATED 1
    )

#Tell cmake that the preprocessor is generated from this source
SET_SOURCE_FILES_PROPERTIES( 
    ${CMAKE_BINARY_DIR}/src/frontend/SageIII/lex.yy.C 
    PROPERTIES GENERATED 1
    )

#Tell cmake that the ompparser is generated from this source
SET_SOURCE_FILES_PROPERTIES(
    ${CMAKE_BINARY_DIR}/src/frontend/SageIII/ompparser.C
    ${CMAKE_BINARY_DIR}/src/frontend/SageIII/ompparser.h
    ${CMAKE_BINARY_DIR}/src/frontend/SageIII/omp-lex.yy.C
    PROPERTIES GENERATED 1
    )

#Tell cmake that these files are generated by the binary frontend
SET_SOURCE_FILES_PROPERTIES(
     ${CMAKE_BINARY_DIR}/src/frontend/BinaryDisassembly/x86InstructionEnumPrinter.C 
     ${CMAKE_BINARY_DIR}/src/frontend/BinaryDisassembly/armInstructionEnumPrinter.C 
     ${CMAKE_BINARY_DIR}/src/frontend/BinaryDisassembly/powerpcInstructionEnumPrinter.C 
     PROPERTIES GENERATED 1
     )

####### SOURCE FILES IN ROSE

set( STORAGECLASSES_SRC      
    ${CMAKE_SOURCE_DIR}/src/frontend/SageIII/astFileIO/StorageClassMemoryManagement.C
   )

#add_library(storageclasses ${STORAGECLASSES_SRC} )
  set(rose_util_src 
      ${CMAKE_SOURCE_DIR}/src/util/stringSupport/FileNameClassifier.C
      ${CMAKE_BINARY_DIR}/src/util/rose_paths.C
      ${CMAKE_SOURCE_DIR}/src/util/stringSupport/escape.C
      ${CMAKE_SOURCE_DIR}/src/util/graphs/TypedFusion.C
      ${CMAKE_SOURCE_DIR}/src/util/graphs/DGBaseGraphImpl.C
      ${CMAKE_SOURCE_DIR}/src/util/graphs/TransAnalysis.C
      ${CMAKE_SOURCE_DIR}/src/util/graphs/SCCAnalysis.C
      ${CMAKE_SOURCE_DIR}/src/util/commandlineProcessing/commandline_processing.C
      ${CMAKE_SOURCE_DIR}/src/util/commandlineProcessing/sla++.C
      ${CMAKE_SOURCE_DIR}/src/util/processSupport.C
      ${CMAKE_SOURCE_DIR}/src/util/support/DirectedGraph.C
      ${CMAKE_SOURCE_DIR}/src/util/support/CommandOptions.C
      ${CMAKE_SOURCE_DIR}/src/util/support/DAG.C
      ${CMAKE_SOURCE_DIR}/src/util/support/VectorCommandOptions.C
      ${CMAKE_SOURCE_DIR}/src/util/stringSupport/string_functions.cpp
      ${CMAKE_SOURCE_DIR}/src/util/stringSupport/escape.C

     )


set( phpFrontend_SRC 
     ${CMAKE_SOURCE_DIR}/src/frontend/PHPFrontend/PHPFrontend.C
     )

set( astFixup_SRC
     ${CMAKE_SOURCE_DIR}/src/frontend/SageIII/astFixup/AstFixup.C 
     ${CMAKE_SOURCE_DIR}/src/frontend/SageIII/astFixup/fixupforGnuBackendCompiler.C 
     ${CMAKE_SOURCE_DIR}/src/frontend/SageIII/astFixup/fixupInClassDataInitialization.C 
     ${CMAKE_SOURCE_DIR}/src/frontend/SageIII/astFixup/removeInitializedNamePtr.C 
     ${CMAKE_SOURCE_DIR}/src/frontend/SageIII/astFixup/fixupDeclarations2.C 
     ${CMAKE_SOURCE_DIR}/src/frontend/SageIII/astFixup/fixupFunctionDefinitions.C 
     ${CMAKE_SOURCE_DIR}/src/frontend/SageIII/astFixup/fixupStorageAccessOfForwardTemplateDeclarations.C 
     ${CMAKE_SOURCE_DIR}/src/frontend/SageIII/astFixup/fixupSourcePositionInformation.C 
     ${CMAKE_SOURCE_DIR}/src/frontend/SageIII/astFixup/fixupEnumValues.C 
     ${CMAKE_SOURCE_DIR}/src/frontend/SageIII/astFixup/fixupFriendTemplateDeclarations.C
   )

set( sage3_SRC
   ${CMAKE_SOURCE_DIR}/src/frontend/SageIII/rose_attributes_list.C 
   ${CMAKE_SOURCE_DIR}/src/frontend/SageIII/attachPreprocessingInfo.C 
   ${CMAKE_SOURCE_DIR}/src/frontend/SageIII/attachPreprocessingInfoTraversal.C 
   ${CMAKE_SOURCE_DIR}/src/frontend/SageIII/attributeListMap.C 
   ${CMAKE_SOURCE_DIR}/src/frontend/SageIII/manglingSupport.C 
   ${CMAKE_SOURCE_DIR}/src/frontend/SageIII/sageSupport.C 
   ${CMAKE_SOURCE_DIR}/src/frontend/SageIII/fixupCopy_scopes.C 
   ${CMAKE_SOURCE_DIR}/src/frontend/SageIII/fixupCopy_symbols.C 
   ${CMAKE_SOURCE_DIR}/src/frontend/SageIII/fixupCopy_references.C 
   ${CMAKE_SOURCE_DIR}/src/frontend/SageIII/rtiHelpers.C 
   ${CMAKE_SOURCE_DIR}/src/frontend/SageIII/OmpAttribute.C 
   ${CMAKE_SOURCE_DIR}/src/frontend/SageIII/ompFortranParser.C 
   ${CMAKE_SOURCE_DIR}/src/frontend/SageIII/dwarfSupport.C 
   ${CMAKE_SOURCE_DIR}/src/frontend/SageIII/rose_graph_support.C
   ${CMAKE_BINARY_DIR}/src/frontend/SageIII/lex.yy.C
   ${CMAKE_BINARY_DIR}/src/frontend/SageIII/ompparser.C
   ${CMAKE_BINARY_DIR}/src/frontend/SageIII/omp-lex.yy.C
   ${CMAKE_SOURCE_DIR}/src/frontend/SageIII/omplexer.ll
   ${CMAKE_SOURCE_DIR}/src/frontend/SageIII/ompparser.yy
   )

set(MSTL_SRC
    ${CMAKE_SOURCE_DIR}/src/3rdPartyLibraries/MSTL/PDFGeneration.C 
    ${CMAKE_SOURCE_DIR}/src/3rdPartyLibraries/MSTL/DOTGraphInterface.C
   )

set(EDG_SAGE_Connection_SRC
    ${CMAKE_SOURCE_DIR}/src/frontend/CxxFrontend/EDG_SAGE_Connection/sage_gen_be.C
    ${CMAKE_SOURCE_DIR}/src/frontend/CxxFrontend/EDG_SAGE_Connection/wrapperFunctionsForEDG.C
   )

set(virtualCFG_SRC
    ${CMAKE_SOURCE_DIR}/src/frontend/SageIII/virtualCFG/virtualCFG.C 
    ${CMAKE_SOURCE_DIR}/src/frontend/SageIII/virtualCFG/virtualBinCFG.C 
    ${CMAKE_SOURCE_DIR}/src/frontend/SageIII/virtualCFG/cfgToDot.C 
    ${CMAKE_SOURCE_DIR}/src/frontend/SageIII/virtualCFG/memberFunctions.C
   )

set( binaryFrontend_SRC 
     ${CMAKE_SOURCE_DIR}/src/frontend/BinaryDisassembly/RoseBin_support.cpp 
     ${CMAKE_SOURCE_DIR}/src/frontend/BinaryDisassembly/instructionDispatch.cpp 
     ${CMAKE_SOURCE_DIR}/src/frontend/BinaryDisassembly/x86InstructionEnum.h 
     ${CMAKE_SOURCE_DIR}/src/frontend/BinaryDisassembly/x86InstructionProperties.h 
     ${CMAKE_SOURCE_DIR}/src/frontend/BinaryDisassembly/x86InstructionProperties.C 
     ${CMAKE_BINARY_DIR}/src/frontend/BinaryDisassembly/x86InstructionEnumPrinter.C 
     ${CMAKE_SOURCE_DIR}/src/frontend/BinaryDisassembly/armInstructionEnum.h 
     ${CMAKE_BINARY_DIR}/src/frontend/BinaryDisassembly/armInstructionEnumPrinter.C 
     ${CMAKE_SOURCE_DIR}/src/frontend/BinaryDisassembly/powerpcInstructionEnum.h 
     ${CMAKE_BINARY_DIR}/src/frontend/BinaryDisassembly/powerpcInstructionEnumPrinter.C 
     ${CMAKE_SOURCE_DIR}/src/frontend/BinaryDisassembly/powerpcInstructionProperties.h 
     ${CMAKE_SOURCE_DIR}/src/frontend/BinaryDisassembly/powerpcInstructionProperties.C 
     ${CMAKE_SOURCE_DIR}/src/frontend/BinaryDisassembly/readTicl.C 
     ${CMAKE_SOURCE_DIR}/src/frontend/BinaryDisassembly/RoseBin_file.cpp 
     ${CMAKE_SOURCE_DIR}/src/frontend/BinaryDisassembly/RoseFile.cpp 
     ${CMAKE_SOURCE_DIR}/src/frontend/BinaryDisassembly/RoseBin_buildTree.cpp 
     ${CMAKE_SOURCE_DIR}/src/frontend/BinaryDisassembly/RoseBin_IDAPRO_buildTree.cpp 
     ${CMAKE_SOURCE_DIR}/src/frontend/BinaryDisassembly/AST_BIN_Traversal.C
   )

set(rose_support_src 
      ${CMAKE_SOURCE_DIR}/src/roseSupport/transformationSupport.C 
      ${CMAKE_SOURCE_DIR}/src/roseSupport/optionDeclaration.C 
      ${CMAKE_SOURCE_DIR}/src/roseSupport/sourceLocationInheritedAttribute.C 
      ${CMAKE_SOURCE_DIR}/src/roseSupport/roseTranslators.C 
      ${CMAKE_SOURCE_DIR}/src/roseSupport/utility_functions.C 
      ${CMAKE_SOURCE_DIR}/src/roseSupport/memoryUsage.C
     )


####### ADDING DIRECTORIES
add_subdirectory(util)
add_subdirectory(ROSETTA)
add_subdirectory(frontend)
add_subdirectory(midend)
add_subdirectory(backend)
add_subdirectory(roseSupport)
add_subdirectory(3rdPartyLibraries)
add_subdirectory(roseIndependentSupport)
add_subdirectory(roseExtensions)




########### next target ###############
set(rose_LIB_SRCS dummyCppFileForLibrose.C   ${ROSETTA_SRC} ${sage3_SRC}
    ${rose_support_src} 
    ${binaryFrontend_SRC} 
    ${EDG_SAGE_Connection_SRC}
    ${virtualCFG_SRC}
    ${rose_util_src}
    ${MSTL_SRC}
    ${astFixup_SRC}
    ${phpFrontend_SRC}
#    ${libastMerge_SRC}
#${roseDisassemblers_SRC}
    )

add_library(rose SHARED ${rose_LIB_SRCS})
#ROSE neeeds ${ROSETTA_HEADERS} and ${ROSETTA_SRC} to be build
add_dependencies(rose ROSETTA OMPPARSER ROSE_PREPROCESSOR ) 

#Liao, link static libraries into the shared librose library
#target_link_libraries(rose ${libastMerge}) # library name are global, should not use ${}
# we need to double check if this solution will be portable on different platforms
target_link_libraries(rose libastMerge edg33 libsageInterface libastTokenStream libastHiddenTypeAndDeclarationLists
   libastVisualization roseDisassemblers roseExecFormats midend unparser
   libastHiddenTypeAndDeclarationLists roseAsmUnparser libastPostProcessing libhpdf
 )

#target_link_libraries(rose ${KDE4_KDECORE_LIBS} m hpdf)
#AS Hack to compile ROSE
#target_link_libraries(rose ${KDE4_KDECORE_LIBS} m hpdf)
#target_link_libraries(rose ${KDE4_KDECORE_LIBS} m )

set_target_properties(rose PROPERTIES VERSION 1.0.0 SOVERSION 1)
install(TARGETS rose ${INSTALL_TARGETS_DEFAULT_ARGS})

########### next target ###############

set(testSharedRoseLib_SRCS testRoseLib.C)

add_executable(testSharedRoseLib ${testSharedRoseLib_SRCS}  )

<<<<<<< HEAD
target_link_libraries(testSharedRoseLib ${KDE4_KDECORE_LIBS} rose ${link_with_libraries} 
# ${Boost_LIBRARIES}
# edg33 rose_support binary_frontend virtualCFG rose_util_lib astFixup  
# libsageInterface    libastTokenStream  libastHiddenTypeAndDeclarationLists
# libastVisualization    roseDisassemblers roseExecFormats midend unparser
# libastHiddenTypeAndDeclarationLists roseAsmUnparser libastPostProcessing libhpdf
=======
target_link_libraries(testSharedRoseLib ${KDE4_KDECORE_LIBS} rose edg33 ${link_with_libraries} ${Boost_LIBRARIES}
    libastMerge libsageInterface libastTokenStream 
    libastHiddenTypeAndDeclarationLists libastVisualization 
# rose_support binary_frontend virtualCFG rose_util_lib astFixup  
    
    roseDisassemblers
    libsageInterface roseBinaryFormats midend unparser
    libastHiddenTypeAndDeclarationLists roseAsmUnparser libastPostProcessing
    libhpdf
>>>>>>> ad48869f
    )

########### install files ###############

install(FILES  rose.h       roseInternal.h       rose_msvc.h       msvc_stdint.h DESTINATION ${INCLUDE_INSTALL_DIR})



#original Makefile.am contents follow:

#include $(top_srcdir)/config/Makefile.for.ROSE.includes.and.libs
#
#SUBDIRS = util ROSETTA frontend midend backend roseSupport \
#          3rdPartyLibraries roseIndependentSupport roseExtensions
#
## This lists a large number of directories.  If "make install"
## is run then we only need a single directory
#INCLUDES = -Winvalid-pch $(ROSE_INCLUDES) 
#
#
## DQ (7/23/2008): New handling of EDG builds a single library instead of two.
## Binary distributions of ROSE store the binary for EDG related code in the source tree.
## JJW (8/3/2008): See src/frontend/CxxFrontend/Makefile.am.forBinaryEDG for
## more information on this process.
#libroseEDGlibraries = frontend/CxxFrontend/libroseEDG.la
#
#libroseBinaryLibraries = \
#   $(top_builddir)/src/frontend/BinaryDisassembly/libbinaryFrontend.la \
#   $(top_builddir)/src/midend/binaryAnalyses/libbinaryMidend.la \
#   $(top_builddir)/src/frontend/Disassemblers/libroseDisassemblers.la \
#   $(top_builddir)/src/frontend/ExecFormats/libroseExecFormats.la \
#   $(top_builddir)/src/backend/asmUnparser/libroseAsmUnparser.la 
#
#if ROSE_USE_SQLITE_DATABASE
#
#libroseSqlite3xConnection = \
#   $(top_builddir)/src/roseExtensions/sqlite3x/libRoseSQLite3xDatabase.la
#   OPT_SQLITE3_LDFLAGS = $(SQLITE3_LDFLAGS)
#else
#   libroseSqlite3xConnection = 
#   OPT_SQLITE3_LDFLAGS =
#endif
#
#if ROSE_WITH_ROSEQT
#libroseQtExtension = $(top_builddir)/src/roseExtensions/qtWidgets/libRoseQtWidgets.la \
#                     $(top_builddir)/src/3rdPartyLibraries/qrose/QRoseLib/libqrose.la
#else
#libroseQtExtension =
#endif
#   
## TODO: correct list!
#libroseLibraries = \
#   $(top_builddir)/src/3rdPartyLibraries/MSTL/libmstl.la \
#   $(top_builddir)/src/backend/unparser/libunparse.la \
#   $(top_builddir)/src/backend/unparser/languageIndependenceSupport/libunparseLanguageIndependenceSupport.la \
#   $(top_builddir)/src/backend/unparser/CxxCodeGeneration/libunparseCxx.la \
#   $(top_builddir)/src/backend/unparser/FortranCodeGeneration/libunparseFortran.la \
#   $(top_builddir)/src/backend/unparser/PHPCodeGeneration/libunparsePHP.la \
#   $(top_builddir)/src/backend/unparser/formatSupport/libunparseFormatSupport.la \
#   $(top_builddir)/src/frontend/SageIII/libsage3.la \
#   $(top_builddir)/src/frontend/OpenFortranParser_SAGE_Connection/libroseFortran.la \
#   $(top_builddir)/src/frontend/PHPFrontend/librosePHPFrontend.la \
#   $(libroseEDGlibraries) \
#   $(libroseBinaryLibraries) \
#   $(top_builddir)/src/midend/abstractHandle/libabstractHandle.la \
#   $(top_builddir)/src/midend/astDiagnostics/libastDiagnostics.la \
#   $(top_builddir)/src/midend/astInlining/libastinlining.la \
#   $(top_builddir)/src/midend/astOutlining/libastOutliner.la \
#   $(top_builddir)/src/midend/astProcessing/libastprocessing.la \
#   $(top_builddir)/src/midend/astQuery/libquery.la \
#   $(top_builddir)/src/midend/astRewriteMechanism/librewrite.la \
#   $(top_builddir)/src/midend/astUtil/annotation/libannotation.la \
#   $(top_builddir)/src/midend/astUtil/astInterface/libastInterface.la \
#   $(top_builddir)/src/midend/astUtil/astSupport/libastSupport.la \
#   $(top_builddir)/src/midend/astUtil/symbolicVal/libsymbolicVal.la \
#   $(top_builddir)/src/midend/loopProcessing/computation/libcomputation.la \
#   $(top_builddir)/src/midend/loopProcessing/depGraph/libdepGraph.la \
#   $(top_builddir)/src/midend/loopProcessing/depInfo/libdepInfo.la \
#   $(top_builddir)/src/midend/loopProcessing/driver/libdriver.la \
#   $(top_builddir)/src/midend/loopProcessing/outsideInterface/libarrayOptimization.la \
#   $(top_builddir)/src/midend/loopProcessing/prepostTransformation/libprepostloop.la \
#   $(top_builddir)/src/midend/loopProcessing/slicing/libslicing.la \
#   $(top_builddir)/src/midend/ompLowering/libompLowering.la \
#   $(top_builddir)/src/midend/programAnalysis/CFG/libCFG.la \
#   $(top_builddir)/src/midend/programAnalysis/CallGraphAnalysis/libCallGraph.la \
#   $(top_builddir)/src/midend/programAnalysis/OAWrap/libOAWrap.la \
#   $(top_builddir)/src/midend/programAnalysis/dataflowAnalysis/libdataflowAnalysis.la \
#   $(top_builddir)/src/midend/programAnalysis/defUseAnalysis/libDefUseAnalysis.la \
#   $(top_builddir)/src/midend/programAnalysis/graphAnalysis/libSB_GraphAnalysis.la \
#   $(top_builddir)/src/midend/programAnalysis/pointerAnal/libpointerAnal.la \
#   $(top_builddir)/src/midend/programAnalysis/staticInterproceduralSlicing/libStaticSlicing.la \
#   $(top_builddir)/src/midend/programAnalysis/valuePropagation/libvaluePropagation.la \
#   $(top_builddir)/src/midend/programTransformation/constantFolding/libconstantFolding.la \
#   $(top_builddir)/src/midend/programTransformation/finiteDifferencing/libfiniteDifferencing.la \
#   $(top_builddir)/src/midend/programTransformation/functionCallNormalization/libfunctionCallNormalization.la \
#   $(top_builddir)/src/midend/programTransformation/implicitCodeGeneration/libimplicitCodeGeneration.la \
#   $(top_builddir)/src/midend/programTransformation/partialRedundancyElimination/libpre.la \
#   $(top_builddir)/src/roseSupport/libroseSupport.la \
#   $(top_builddir)/src/util/support/libsupport.la \
#   $(top_builddir)/src/util/graphs/libgraphs.la \
#   $(top_builddir)/src/util/libroseutil.la \
#   $(libroseSqlite3xConnection) \
#   $(libroseQtExtension)
#
#
#EXTRA_DIST = extra.docs
#
## Header files that need to be included in the distribution
#include_HEADERS = \
#     rose.h \
#     roseInternal.h \
#     rose_msvc.h \
#     msvc_stdint.h
#
## DQ (9/22/2006): Because we now use libtool, the shared library is a reference to the separate
## dynamic libraries in each directory and so testMultiRoseLib is redundant with testSharedRoseLib.
## This is true only if we have configured --with-development-libraries, else we have static
## in each directory and we will link with the collection of all static libraries.
## DQ (9/8/2006): The ROSE/docs/Rose/Makefile references the testSharedRoseLib program, so maybe is should be installed?
## bin_PROGRAMS = testSharedRoseLib # testMultiRoseLib
#noinst_PROGRAMS = testSharedRoseLib 
#
#all-local: testSharedRoseLib$(EXEEXT) 
## Test if programs using ROSE can be run
#	@echo "Testing whether a simple program linked against ROSE can be run:" >&2
#	@echo "The translator will be run without any input files, and will print a warning about that; the warning is normal." >&2
#	@./testSharedRoseLib$(EXEEXT) || (echo "You cannot run a program linked against ROSE.  Please be sure that your LD_LIBRARY_PATH (Linux) or DYLD_LIBRARY_PATH (Mac OSX) contains the correct libraries (JVM, Boost, librose.so, etc.)." >&2; exit 1)
#
## PC (9/15/2006): force the use of the C++ linker
#LINK = $(CXXLINK)
#
#lib_LTLIBRARIES = librose.la
#
#if ROSE_USE_OPEN_FORTRAN_PARSER
#   JAVA_JVM_FLAGS = $(JAVA_JVM_LINK)
#endif
#
#librose_la_SOURCES = dummyCppFileForLibrose.C
#librose_la_LIBADD = $(libroseLibraries) $(JAVA_JVM_FLAGS) $(LIB_QT) -lm $(RT_LIBS) \
#                    $(BOOST_LDFLAGS) $(BOOST_DATE_TIME_LIB) \
#		    $(BOOST_THREAD_LIB) $(BOOST_FILESYSTEM_LIB) \
#		    $(BOOST_PROGRAM_OPTIONS_LIB) $(BOOST_REGEX_LIB) \
#		    $(BOOST_SYSTEM_LIB) $(BOOST_SERIALIZATION_LIB) \
#		    $(BOOST_WAVE_LIB) \
#		    -L$(top_builddir)/src/3rdPartyLibraries/libharu-2.1.0/src -lhpdf \
#		    $(OPT_SQLITE3_LDFLAGS) 
## librose_la_LDFLAGS = -no-undefined --rpath $(INTEL_PIN_PATH)/intel64/lib-ext
#librose_la_LDFLAGS = -no-undefined
##librose_la_LDFLAGS = $(ROSE_DWARF_LIBS_WITH_PATH)
#librose_la_DEPENDENCIES = $(libroseLibraries)
#
## Build list of all required libraries so that they can be built in parallel
## REQUIRED_LIBS = $(libdir)/libedg.la
#REQUIRED_LIBS = librose.la 
#
#
## DQ (3/14/2009): In this file we have to overwrite existing values in LDFLAGS (to build librose.so).
## DQ (3/14/2009): We have to clear the LDFLAGS variable...  This is not so great.
#LDFLAGS =
#
#testSharedRoseLib_SOURCES = testRoseLib.C
#testSharedRoseLib_DEPENDENCIES = $(REQUIRED_LIBS)
#testSharedRoseLib_LDADD  = $(LIBS_WITH_RPATH) $(ROSE_LIBS)
## testSharedRoseLib_LDFLAGS  = $(LIBS_WITH_RPATH) $(ROSE_LIBS) $(ROSE_DWARF_LIBS_WITH_PATH)
## testSharedRoseLib_LDFLAGS  = $(LIBS_WITH_RPATH) $(ROSE_LIBS)
## testSharedRoseLib_LDFLAGS  = $(ROSE_DWARF_LIBS_WITH_PATH)
#
## AM_LDFLAGS = $(ROSE_LIBS) $(ROSE_DWARF_LIBS_WITH_PATH)
## AM_LDFLAGS = $(ROSE_DWARF_LIBS_WITH_PATH)
## AM_LDFLAGS =
#
#print:
#	@echo "libroseLibraries = $(libroseLibraries)"
#	@echo "LIBS_WITH_RPATH = $(LIBS_WITH_RPATH)"
#	@echo "ROSE_LIBS = $(ROSE_LIBS)"
#	@echo "ROSE_DWARF_LIBS_WITH_PATH = $(ROSE_DWARF_LIBS_WITH_PATH)"
#	@echo "AM_LDFLAGS = $(AM_LDFLAGS)"
#
## DQ (1/10/2004): remove the librose.a and libedg.a files so that distclean will work cleanly
#clean-local:
#	rm -rf *.a *.so testSharedRoseLib testMultiRoseLib $(CXX_TEMPLATE_OBJECTS) Templates.DB ii_files ti_files 
#
#
#distclean-local:
#	rm -rf *.a *.so testSharedRoseLib testMultiRoseLib Templates.DB 
#
#cleanTest:
#	rm -rf *.lo testSharedRoseLib testMultiRoseLib
#
## DQ (9/14/2006): These are required!
## Note that uninstall-hook does not work, but uninstall-local does.
#uninstall-local:
#	rm -f $(DESTDIR)$(libdir)/libedg.so
#	rm -f $(DESTDIR)$(libdir)/librose.so
##	rm -f $(libdir)/libedg.so
##	rm -f $(libdir)/librose.so
#	@echo "************************************************************"
#	@echo "**** make uninstall rule complete (terminated normally) ****"
#	@echo "************************************************************"
#
#
#rebuildPrelinker:
#	rm -f frontend/CxxFrontend/EDG_3.3/util/edg_prelink.lo
#	rm -f frontend/SageIII/Cxx_Grammar.lo
#	rm -f roseSupport/templateSupport.lo
#	$(MAKE)
#
#
#
#
#
#
#
#<|MERGE_RESOLUTION|>--- conflicted
+++ resolved
@@ -222,7 +222,7 @@
 #target_link_libraries(rose ${libastMerge}) # library name are global, should not use ${}
 # we need to double check if this solution will be portable on different platforms
 target_link_libraries(rose libastMerge edg33 libsageInterface libastTokenStream libastHiddenTypeAndDeclarationLists
-   libastVisualization roseDisassemblers roseExecFormats midend unparser
+   libastVisualization roseDisassemblers roseBinaryFormats midend unparser 
    libastHiddenTypeAndDeclarationLists roseAsmUnparser libastPostProcessing libhpdf
  )
 
@@ -240,24 +240,12 @@
 
 add_executable(testSharedRoseLib ${testSharedRoseLib_SRCS}  )
 
-<<<<<<< HEAD
 target_link_libraries(testSharedRoseLib ${KDE4_KDECORE_LIBS} rose ${link_with_libraries} 
 # ${Boost_LIBRARIES}
 # edg33 rose_support binary_frontend virtualCFG rose_util_lib astFixup  
 # libsageInterface    libastTokenStream  libastHiddenTypeAndDeclarationLists
-# libastVisualization    roseDisassemblers roseExecFormats midend unparser
+# libastVisualization    roseDisassemblers roseBinaryFormats midend unparser
 # libastHiddenTypeAndDeclarationLists roseAsmUnparser libastPostProcessing libhpdf
-=======
-target_link_libraries(testSharedRoseLib ${KDE4_KDECORE_LIBS} rose edg33 ${link_with_libraries} ${Boost_LIBRARIES}
-    libastMerge libsageInterface libastTokenStream 
-    libastHiddenTypeAndDeclarationLists libastVisualization 
-# rose_support binary_frontend virtualCFG rose_util_lib astFixup  
-    
-    roseDisassemblers
-    libsageInterface roseBinaryFormats midend unparser
-    libastHiddenTypeAndDeclarationLists roseAsmUnparser libastPostProcessing
-    libhpdf
->>>>>>> ad48869f
     )
 
 ########### install files ###############
