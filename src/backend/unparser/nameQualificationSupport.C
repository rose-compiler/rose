#include "sage3basic.h"
#include "nameQualificationSupport.h"

using namespace std;

#define DEBUG_NAME_QUALIFICATION_LEVEL 0

// ***********************************************************
// Main calling function to support name qualification support
// ***********************************************************

void
generateNameQualificationSupport( SgNode* node, std::set<SgNode*> & referencedNameSet )
   {
  // This function is the top level API for Name Qualification support.
  // This is the only function that need be seen by ROSE.  This function 
  // is called in the function:
  //      Unparser::unparseFile(SgSourceFile* file, SgUnparse_Info& info )
  // in the unparser.C file.  Thus the name qualification is computed
  // as we start to process a file and the computed values saved into the 
  // SgNode static data member maps. Two maps are used: 
  //    one to support qualification of IR nodes that are named, and 
  //    one to support name qualification of types.
  // These are passed by reference and references are stored to them in 
  // the NameQualificationTraversal class.

     TimingPerformance timer ("Name qualification support:");

  // DQ (5/28/2011): Initialize the local maps to the static maps in SgNode.  This is requires so the
  // types used in template arguments can call the unparser to support there generation of name qualified 
  // nested types.

  // DQ (9/7/2014): Modified to handle template header map (for template declarations).
  // NameQualificationTraversal t(SgNode::get_globalQualifiedNameMapForNames(),SgNode::get_globalQualifiedNameMapForTypes(),SgNode::get_globalTypeNameMap(),referencedNameSet);
     NameQualificationTraversal t(SgNode::get_globalQualifiedNameMapForNames(),SgNode::get_globalQualifiedNameMapForTypes(),SgNode::get_globalQualifiedNameMapForTemplateHeaders(),SgNode::get_globalTypeNameMap(),referencedNameSet);

     NameQualificationInheritedAttribute ih;

#if 0
     printf ("Calling SageInterface::buildDeclarationSets(node = %p = %s) \n",node,node->class_name().c_str());
#endif

  // DQ (4/3/2014): Added assertion.
     t.declarationSet = SageInterface::buildDeclarationSets(node);
     ROSE_ASSERT(t.declarationSet != NULL);

#if 0
     printf ("DONE: Calling SageInterface::buildDeclarationSets(node = %p = %s) t.declarationSet = %p \n",node,node->class_name().c_str(),t.declarationSet);
#endif

  // Call the traversal.
     t.traverse(node,ih);
   }


// DQ (7/23/2011): This function is only used locally.
// void generateNameQualificationSupportWithScope( SgNode* node, const NameQualificationTraversal & parentTraversal, SgScopeStatement* currentScope )
void
NameQualificationTraversal::generateNestedTraversalWithExplicitScope( SgNode* node, SgScopeStatement* input_currentScope )
   {
     ROSE_ASSERT(input_currentScope != NULL);

  // DQ (9/7/2014): Modified to handle template header map (for template declarations).
  // NameQualificationTraversal t(this->qualifiedNameMapForNames,this->qualifiedNameMapForTypes,this->typeNameMap,this->referencedNameSet);
     NameQualificationTraversal t(this->qualifiedNameMapForNames,this->qualifiedNameMapForTypes,this->qualifiedNameMapForTemplateHeaders,this->typeNameMap,this->referencedNameSet);

     t.explictlySpecifiedCurrentScope = input_currentScope;

  // DQ (4/7/2014): Set this explicitly using the one already built.
     ROSE_ASSERT(declarationSet != NULL);
     t.declarationSet = declarationSet;
     ROSE_ASSERT(t.declarationSet != NULL);

     NameQualificationInheritedAttribute ih;

  // DQ (4/3/2014): Added assertion.
     ROSE_ASSERT(declarationSet != NULL);

  // This fails for test2001_02.C.
  // ROSE_ASSERT(declarationSet == NULL);

  // DQ (5/24/2013): Added scope to inherited attribute.
     ih.set_currentScope(input_currentScope);

  // Call the traversal.
     t.traverse(node,ih);
   }


// *******************
// Inherited Attribute
// *******************

NameQualificationInheritedAttribute::NameQualificationInheritedAttribute()
   {
  // Default constructor

  // DQ (5/24/2013): Allow the current scope to be tracked from the traversal of the AST
  // instead of being computed at each IR node which is a problem for template arguments.
  // See test2013_187.C for an example of this.
     currentScope = NULL;
   }

NameQualificationInheritedAttribute::NameQualificationInheritedAttribute ( const NameQualificationInheritedAttribute & X )
   {
  // Copy constructor.

  // DQ (5/24/2013): Allow the current scope to be tracked from the traversal of the AST
  // instead of being computed at each IR node which is a problem for template arguments.
  // See test2013_187.C for an example of this.
     currentScope = X.currentScope;

#if 0
     printf ("In NameQualificationInheritedAttribute(): copy constructor: currentScope = %p = %s \n",currentScope,currentScope != NULL ? currentScope->class_name().c_str() : "NULL");
#endif
   }

SgScopeStatement* NameQualificationInheritedAttribute::get_currentScope()
   {
     return currentScope;
   }

void NameQualificationInheritedAttribute::set_currentScope(SgScopeStatement* scope)
   {
     currentScope = scope;
   }


// *********************
// Synthesized Attribute
// *********************

NameQualificationSynthesizedAttribute::NameQualificationSynthesizedAttribute()
   {
  // Default constructor
   }


NameQualificationSynthesizedAttribute::NameQualificationSynthesizedAttribute ( const NameQualificationSynthesizedAttribute & X )
   {
  // Copy constructor.
   }


// *******************
// NameQualificationTraversal
// *******************

NameQualificationTraversal::NameQualificationTraversal(
     std::map<SgNode*,std::string> & input_qualifiedNameMapForNames, 
     std::map<SgNode*,std::string> & input_qualifiedNameMapForTypes,
     std::map<SgNode*,std::string> & input_qualifiedNameMapForTemplateHeaders,
     std::map<SgNode*,std::string> & input_typeNameMap, 
     std::set<SgNode*> & input_referencedNameSet)
   : referencedNameSet(input_referencedNameSet),
     qualifiedNameMapForNames(input_qualifiedNameMapForNames),
     qualifiedNameMapForTypes(input_qualifiedNameMapForTypes),
     qualifiedNameMapForTemplateHeaders(input_qualifiedNameMapForTemplateHeaders),
     typeNameMap(input_typeNameMap)
   {
  // Nothing to do here.

     explictlySpecifiedCurrentScope = NULL;

     declarationSet = NULL;
   }


// DQ (5/28/2011): Added support to set the static global qualified name map in SgNode.
const std::map<SgNode*,std::string> &
NameQualificationTraversal::get_qualifiedNameMapForNames() const
   {
     return qualifiedNameMapForNames;
   }

// DQ (5/28/2011): Added support to set the static global qualified name map in SgNode.
const std::map<SgNode*,std::string> &
NameQualificationTraversal::get_qualifiedNameMapForTypes() const
   {
     return qualifiedNameMapForTypes;
   }

// DQ (9/7/2014): Added support to set the template headers in template declarations.
const std::map<SgNode*,std::string> &
NameQualificationTraversal::get_qualifiedNameMapForTemplateHeaders() const
   {
     return qualifiedNameMapForTemplateHeaders;
   }


int
numberOfSymbolsWithName( const SgName & name, SgScopeStatement* scope )
   {
  // DQ (6/20/2011): This function counts the number of symbols associated with the same name.
  // This function should be put into the SgScopeStatement for more general use.

  // We might have to have separate functions specific to functions, variables, etc.
  // This function addresses a requirement associated with a bug demonstrated by test2011_84.C.

     ROSE_ASSERT(scope != NULL);
     SgSymbol* symbol = scope->lookup_function_symbol(name);

     int count = 0;

#if (DEBUG_NAME_QUALIFICATION_LEVEL > 3)
     printf ("In numberOfSymbolsWithName(): symbol = %p scope = %p = %s \n",symbol,scope,scope->class_name().c_str());
#endif

     while (symbol != NULL)
        {
#if (DEBUG_NAME_QUALIFICATION_LEVEL > 3)
          printf ("     In loop: symbol = %p = %s \n",symbol,symbol->class_name().c_str());
#endif
          count++;
          symbol = scope->next_any_symbol();
        }

#if (DEBUG_NAME_QUALIFICATION_LEVEL > 3)
     printf ("In numberOfSymbolsWithName(): count = %d \n",count);
#endif

     return count;
   }

SgDeclarationStatement*
NameQualificationTraversal::associatedDeclaration(SgScopeStatement* scope)
   {
     SgDeclarationStatement* return_declaration = NULL;
     switch (scope->variantT())
        {
          case V_SgClassDefinition:
             {
               SgClassDefinition* definition = isSgClassDefinition(scope);
               ROSE_ASSERT(definition != NULL);

               SgClassDeclaration* declaration = definition->get_declaration();
               ROSE_ASSERT(declaration != NULL);

               return_declaration = declaration;
               break;
             }

       // DQ (11/20/2011): Added support for template declarations (template class declarations)
          case V_SgTemplateClassDefinition:
             {
               SgTemplateClassDefinition* definition = isSgTemplateClassDefinition(scope);
               ROSE_ASSERT(definition != NULL);

               SgTemplateClassDeclaration* declaration = definition->get_declaration();
               ROSE_ASSERT(declaration != NULL);

               return_declaration = declaration;
               break;
             }

          case V_SgNamespaceDefinitionStatement:
             {
               SgNamespaceDefinitionStatement* definition = isSgNamespaceDefinitionStatement(scope);
               ROSE_ASSERT(definition != NULL);

            // Let the first definition be used to get the associated first declaration so that we 
            // are always refering to a consistant declaration for any chain of namespaces.  If not
            // the first then perhaps the last?
               while (definition->get_previousNamespaceDefinition() != NULL)
                  {
                 // printf ("Iterating through the namespace chain... \n");
                    definition = definition->get_previousNamespaceDefinition();
                  }

               SgNamespaceDeclarationStatement* declaration = definition->get_namespaceDeclaration();
               ROSE_ASSERT(declaration != NULL);

               return_declaration = declaration;
               break;
             }

          case V_SgTemplateInstantiationDefn:
             {
               SgTemplateInstantiationDefn* definition = isSgTemplateInstantiationDefn(scope);
               ROSE_ASSERT(definition != NULL);

               SgTemplateInstantiationDecl* declaration = isSgTemplateInstantiationDecl(definition->get_declaration());
               ROSE_ASSERT(declaration != NULL);

               return_declaration = declaration;
               break;
             }

       // DQ (7/11/2014): Added this case to support test2014_84.C.
          case V_SgFunctionDefinition:
             {
               SgFunctionDefinition* definition = isSgFunctionDefinition(scope);
               ROSE_ASSERT(definition != NULL);

               SgFunctionDeclaration* declaration = isSgFunctionDeclaration(definition->get_declaration());
               ROSE_ASSERT(declaration != NULL);

               return_declaration = declaration;
               break;
             }

       // Some scopes don't have an associated declaration (return NULL in these cases).
       // Also missing some of the Fortran specific scopes.
          case V_SgGlobal:
          case V_SgIfStmt:
          case V_SgWhileStmt:
          case V_SgDoWhileStmt:
          case V_SgForStatement:
          case V_SgForAllStatement:
          case V_SgBasicBlock:
          case V_SgSwitchStatement:
          case V_SgCatchOptionStmt:
          case V_SgUpcForAllStatement:
             {
               return_declaration = NULL;
               break;
             }

       // Catch anything that migh have been missed (and exit so it can be identified and fixed).
          default:
             {
               printf ("Default reached in NameQualificationTraversal::associatedDeclaration() scope = %s \n",scope->class_name().c_str());
               ROSE_ASSERT(false);
             }
        }

     return return_declaration;
   }

SgDeclarationStatement*
NameQualificationTraversal::associatedDeclaration(SgType* type)
   {
     SgDeclarationStatement* return_declaration = NULL;

  // DQ (1/26/2013): Added assertion.
     ROSE_ASSERT(type != NULL);

  // We want to strip away all by typedef types.
     SgType* strippedType = type->stripType(SgType::STRIP_MODIFIER_TYPE|SgType::STRIP_REFERENCE_TYPE|SgType::STRIP_POINTER_TYPE|SgType::STRIP_ARRAY_TYPE);
     ROSE_ASSERT(strippedType != NULL);

  // switch (type->variantT())
     switch (strippedType->variantT())
        {
          case V_SgClassType:
             {
               SgClassType* classType = isSgClassType(strippedType);
               ROSE_ASSERT(classType != NULL);

               SgClassDeclaration* declaration = isSgClassDeclaration(classType->get_declaration());
               ROSE_ASSERT(declaration != NULL);

               return_declaration = declaration;
               break;
             }

          case V_SgTypedefType:
             {
               SgTypedefType* typedefType = isSgTypedefType(strippedType);
               ROSE_ASSERT(typedefType != NULL);

               SgTypedefDeclaration* declaration = isSgTypedefDeclaration(typedefType->get_declaration());
               ROSE_ASSERT(declaration != NULL);

               return_declaration = declaration;
               break;
             }

          case V_SgEnumType:
             {
               SgEnumType* enumType = isSgEnumType(strippedType);
               ROSE_ASSERT(enumType != NULL);

               SgEnumDeclaration* declaration = isSgEnumDeclaration(enumType->get_declaration());
               ROSE_ASSERT(declaration != NULL);

               return_declaration = declaration;
               break;
             }

       // DQ (11/20/2011): Adding support for template declarations in the AST.
          case V_SgTemplateType:
             {
               SgTemplateType* templateType = isSgTemplateType(strippedType);
               ROSE_ASSERT(templateType != NULL);
#if 0
               SgTemplateDeclaration* declaration = isSgTemplateDeclaration(templateType->get_declaration());
               ROSE_ASSERT(declaration != NULL);

               return_declaration = declaration;
#else
               return_declaration = NULL;
#endif
               break;
             }

          case V_SgFunctionType:
          case V_SgMemberFunctionType:
             {
            // Not clear if I have to resolve declarations associated with function types.
#if (DEBUG_NAME_QUALIFICATION_LEVEL > 0)
               printf ("In NameQualificationTraversal::associatedDeclaration(): Case of SgFunctionType not implemented strippedType = %s \n",strippedType->class_name().c_str());
#endif
               return_declaration = NULL;
               break;
             }

       // DQ (6/25/2011): Demonstrated by calling unparseToString on all possible type.
          case V_SgTypeDefault:

       // Some scopes don't have an associated declaration (return NULL in these cases).
       // Also missing some of the Fortran specific scopes.
          case V_SgTypeInt:
          case V_SgTypeUnsignedLong:
          case V_SgTypeUnsignedLongLong:
          case V_SgTypeUnsignedChar:
          case V_SgTypeUnsignedShort:
          case V_SgTypeUnsignedInt:
          case V_SgTypeSignedChar:
          case V_SgTypeSignedShort:
          case V_SgTypeSignedInt:
          case V_SgTypeSignedLong:
          case V_SgTypeSignedLongLong:

       // DQ (11/6/2014): Added support for C++11 rvalue references.
          case V_SgRvalueReferenceType:

       // DQ (3/24/2014): Added support for 128-bit integers.
          case V_SgTypeSigned128bitInteger:
          case V_SgTypeUnsigned128bitInteger:

       // DQ (7/30/2014): Adding C++11 support.
          case V_SgTypeNullptr:

       // DQ (8/12/2014): Adding C++11 support.
          case V_SgDeclType:

          case V_SgTypeShort:
          case V_SgTypeLong:
          case V_SgTypeLongLong:
          case V_SgTypeVoid:
          case V_SgTypeChar:
          case V_SgTypeFloat:
          case V_SgTypeDouble:
          case V_SgTypeLongDouble:
          case V_SgTypeBool:
          case V_SgTypeWchar:
             {
               return_declaration = NULL;
               break;
             }

       // Catch anything that migh have been missed (and exit so it can be identified and fixed).
          default:
             {
               printf ("Default reached in NameQualificationTraversal::associatedDeclaration() type = %s strippedType = %s \n",type->class_name().c_str(),strippedType->class_name().c_str());
               ROSE_ASSERT(false);
             }
        }

     return return_declaration;
   }


void
NameQualificationTraversal::evaluateTemplateInstantiationDeclaration ( SgDeclarationStatement* declaration, SgScopeStatement* currentScope, SgStatement* positionStatement )
   {
  // DQ (9/23/2012): Added assertions.
     ROSE_ASSERT(declaration       != NULL);
     ROSE_ASSERT(currentScope      != NULL);
     ROSE_ASSERT(positionStatement != NULL);

#if (DEBUG_NAME_QUALIFICATION_LEVEL > 3)
      printf ("In evaluateTemplateInstantiationDeclaration(): declaration = %p = %s currentScope = %p = %s positionStatement = %p = %s \n",
           declaration,declaration->class_name().c_str(),currentScope,currentScope->class_name().c_str(),positionStatement,positionStatement->class_name().c_str());
#endif

  // DQ (6/1/2011): Added support for template arguments.
     switch (declaration->variantT())
        {
          case V_SgTemplateInstantiationDecl:
             {
               SgTemplateInstantiationDecl* templateInstantiationDeclaration = isSgTemplateInstantiationDecl(declaration);
               ROSE_ASSERT(templateInstantiationDeclaration != NULL);
#if (DEBUG_NAME_QUALIFICATION_LEVEL > 3)
            // printf ("$$$$$$$$$ --- templateInstantiationDeclaration = %p \n",templateInstantiationDeclaration);
               printf ("$$$$$$$$$ --- templateInstantiationDeclaration = %p templateInstantiationDeclaration->get_templateArguments().size() = %" PRIuPTR " \n",templateInstantiationDeclaration,templateInstantiationDeclaration->get_templateArguments().size());
#endif
            // Evaluate all template arguments.
               evaluateNameQualificationForTemplateArgumentList (templateInstantiationDeclaration->get_templateArguments(),currentScope,positionStatement);
               break;
             }

          case V_SgTemplateInstantiationFunctionDecl:
             {
               SgTemplateInstantiationFunctionDecl* templateInstantiationFunctionDeclaration = isSgTemplateInstantiationFunctionDecl(declaration);
               ROSE_ASSERT(templateInstantiationFunctionDeclaration != NULL);
#if (DEBUG_NAME_QUALIFICATION_LEVEL > 3)
               printf ("$$$$$$$$$ --- templateInstantiationFunctionDeclaration = %p \n",templateInstantiationFunctionDeclaration);
#endif
            // Evaluate all template arguments.
               evaluateNameQualificationForTemplateArgumentList (templateInstantiationFunctionDeclaration->get_templateArguments(),currentScope,positionStatement);
               break;
             }

          case V_SgTemplateInstantiationMemberFunctionDecl:
             {
               SgTemplateInstantiationMemberFunctionDecl* templateInstantiationMemberFunctionDeclaration = isSgTemplateInstantiationMemberFunctionDecl(declaration);
#if (DEBUG_NAME_QUALIFICATION_LEVEL > 3)
               printf ("$$$$$$$$$ --- templateInstantiationMemberFunctionDeclaration = %p \n",templateInstantiationMemberFunctionDeclaration);
#endif
               ROSE_ASSERT(templateInstantiationMemberFunctionDeclaration != NULL);

            // Evaluate all template arguments.
            // evaluateNameQualificationForTemplateArgumentList (templateInstantiationMemberFunctionDeclaration->get_templateArguments(),currentScope,positionStatement);
               SgTemplateArgumentPtrList & templateArgumentList = templateInstantiationMemberFunctionDeclaration->get_templateArguments();
               evaluateNameQualificationForTemplateArgumentList(templateArgumentList,currentScope,positionStatement);
               break;
             }

          default:
             {
#if (DEBUG_NAME_QUALIFICATION_LEVEL > 3)
               printf ("This IR node does not contain template arguments to process: declaration = %p = %s \n",declaration,declaration->class_name().c_str());
#endif
             }
        }

#if (DEBUG_NAME_QUALIFICATION_LEVEL > 3)
     printf ("Leaving evaluateTemplateInstantiationDeclaration(): declaration = %p = %s currentScope = %p = %s positionStatement = %p = %s \n",
          declaration,declaration->class_name().c_str(),currentScope,currentScope->class_name().c_str(),positionStatement,positionStatement->class_name().c_str());
#endif
   }


int
NameQualificationTraversal::nameQualificationDepthOfParent(SgDeclarationStatement* declaration, SgScopeStatement* currentScope, SgStatement* positionStatement )
   {
  // Now resolve how much name qualification is required.
     int qualificationDepth = 0;

#if (DEBUG_NAME_QUALIFICATION_LEVEL > 3)
     printf ("***** Inside of NameQualificationTraversal::nameQualificationDepthOfParent() ***** \n");
     printf ("   declaration  = %p = %s = %s \n",declaration,declaration->class_name().c_str(),SageInterface::get_name(declaration).c_str());
     printf ("   currentScope = %p = %s = %s \n",currentScope,currentScope->class_name().c_str(),SageInterface::get_name(currentScope).c_str());
#endif

  // qualificationDepth++;
  // SgDeclaration* classOrNamespaceDefinition = classDefinition->get_declaration()->get_scope();
     SgScopeStatement* parentScope = declaration->get_scope();
  // SgName parentName = associatedName(parentScope);

  // qualificationDepth = nameQualificationDepth(parentName,parentScope,positionStatement) + 1;
     SgGlobal* globalScope = isSgGlobal(parentScope);
     if (globalScope != NULL)
        {
       // There is no declaration associated with global scope so we have to process the case of a null pointer...
#if (DEBUG_NAME_QUALIFICATION_LEVEL > 1)
          printf ("parentDeclaration == NULL: parentScope = %p = %s \n",parentScope,parentScope->class_name().c_str());
#endif
#if 0
          printf ("This case is not handled yet! \n");
          ROSE_ASSERT(false);
#endif
        }
       else
        {
       // Now ask the same question recursively using the parent declaration and the same currentScope (is it visible from the same point in the code).
          SgDeclarationStatement* parentDeclaration = associatedDeclaration(parentScope);

       // In some cases the declaration can be in a scope with is not associated with a declaration (e.g. SgBasicBlock or SgForStatement).
          if (parentDeclaration != NULL)
             {
#if (DEBUG_NAME_QUALIFICATION_LEVEL > 3)
               printf ("In NameQualificationTraversal::nameQualificationDepthOfParent(): calling nameQualificationDepth(): parentDeclaration = %p = %s = %s \n",
                    parentDeclaration,parentDeclaration->class_name().c_str(),SageInterface::get_name(parentDeclaration).c_str());
               printf ("   --- currentScope = %p = %s \n",currentScope,currentScope->class_name().c_str());
               printf ("   --- positionStatement = %p = %s \n",positionStatement,positionStatement->class_name().c_str());
#endif
            // qualificationDepth = nameQualificationDepth(parentDeclaration,parentScope,positionStatement);
               qualificationDepth = nameQualificationDepth(parentDeclaration,currentScope,positionStatement);
             }
        }

     return qualificationDepth;
   }

bool
NameQualificationTraversal::requiresTypeElaboration(SgSymbol* symbol)
   {
  // DQ (5/14/2011): type elaboration only works between non-types and types.  Different types must be distinquished using name qualification.
  // If this is a type then since all types are given equal weight we need more name qualification to distinquish them.
  // However, if this is a non-type then type elaboration is sufficent to distinquish the type (e.g. from a variable name).
     bool typeElaborationRequired = false;

     ROSE_ASSERT(symbol != NULL);
     switch (symbol->variantT())
        {
       // DQ (7/23/2011): Class elaboration can be required....
          case V_SgClassSymbol:

       // DQ (2/25/2012): Added support for SgTemplateClassSymbol.
          case V_SgTemplateClassSymbol:

       // DQ (2/12/2012): Added support for SgTemplateMemberFunctionSymbol.
          case V_SgTemplateMemberFunctionSymbol:

       // DQ (2/12/2013): Added support for SgTemplateFunctionSymbol.
          case V_SgTemplateFunctionSymbol:

       // DQ (6/21/2011): Added case for SgFunctionSymbol (triggers type elaboration).
          case V_SgFunctionSymbol:
          case V_SgMemberFunctionSymbol:
          case V_SgVariableSymbol:
             {
               typeElaborationRequired = true;
               break;
             }

       // DQ (3/31/2013): We need an example of this before I allow it (I don't think type elaboration is required here).
          case V_SgEnumFieldSymbol:

       // DQ (6/22/2011): Added case for SgEnumSymbol (see test2011_95.C)
          case V_SgEnumSymbol: 
          case V_SgNamespaceSymbol: // Note sure about this!!!
          case V_SgTemplateSymbol: // Note sure about this!!!
          case V_SgTypedefSymbol:
             {
               typeElaborationRequired = false;
               break;
             }

       // DQ (9/21/2011): Added support for alias symbol (recursive call).
          case V_SgAliasSymbol:
             {
               SgAliasSymbol* alias = isSgAliasSymbol(symbol);
               ROSE_ASSERT(alias != NULL);

            // DQ (7/12/2014): The newer design of the symbol table handling means that we will never see a SgAliasSymbol at this level.
               ROSE_ASSERT(false);

               SgSymbol* baseSymbol = alias->get_alias();
               ROSE_ASSERT(baseSymbol != NULL);
#if 1
               printf ("NameQualificationTraversal::requiresTypeElaboration(): Detected a SgAliasSymbol: alias = %p baseSymbol = %p = %s \n",alias,baseSymbol,baseSymbol->class_name().c_str());
#endif
               typeElaborationRequired = requiresTypeElaboration(baseSymbol);
               break;
             }

          default:
             {
               printf ("Default reached in NameQualificationTraversal::requiresTypeElaboration(): symbol = %p = %s \n",symbol,symbol->class_name().c_str());
               ROSE_ASSERT(false);
             }           
        }

     return typeElaborationRequired;
   }


void
NameQualificationTraversal::processNameQualificationArrayType(SgArrayType* arrayType, SgScopeStatement* currentScope)
   {
  // Note that we may have to traverse base types in case they include other SgArrayType IR nodes where their index requires name qualification.
  // SgType* strippedArrayType = arrayType->stripType(SgType::STRIP_MODIFIER_TYPE|SgType::STRIP_REFERENCE_TYPE|SgType::STRIP_POINTER_TYPE);
  // ROSE_ASSERT(strippedArrayType != NULL);

     SgExpression* index = arrayType->get_index();
     if (index != NULL)
        {
#if 0
          printf ("~~~~~ Handling case of SgArrayType: currentScope = %p = %s \n",currentScope,currentScope->class_name().c_str());
          printf ("~~~~~ Handling case of SgArrayType: index        = %p = %s \n",index,index->class_name().c_str());
#endif
       // DQ (7/23/2011): This will not work since the current scope is not know and can't be determined from the type (which is shared).
       // printf ("Support name qualification on the array index expression if required (recursive call) \n");
       // generateNameQualificationSupport(index,referencedNameSet);
       // generateNameQualificationSupportWithScope(index,this,currentScope);
          ROSE_ASSERT(currentScope != NULL);
          generateNestedTraversalWithExplicitScope(index,currentScope);
#if 0
          printf ("DONE: Support name qualification on the array index expression if required (recursive call) \n");
#endif
       // DQ (8/21/2014): It appears that test2014_137.C is not being caught by this trap.
          SgVarRefExp* varRefExp = isSgVarRefExp(index);
          if (varRefExp != NULL)
             {
#if 0
               printf ("ERROR: Case of SgArrayType with a SgVarRefExp index (exiting as a test) \n");
               ROSE_ASSERT(false);
#endif
             }
        }
#if 0
     printf ("ERROR: Case of SgArrayType not supported yet! \n");
     ROSE_ASSERT(false);
#endif
   }

void
NameQualificationTraversal::processNameQualificationForPossibleArrayType(SgType* possibleArrayType, SgScopeStatement* currentScope)
   {
  // DQ (7/23/2011): Refactored support for name qualification of the index expressions used in array types.

     SgType* strippedPossibleArrayType = possibleArrayType->stripType(SgType::STRIP_MODIFIER_TYPE|SgType::STRIP_REFERENCE_TYPE|SgType::STRIP_POINTER_TYPE);
     ROSE_ASSERT(strippedPossibleArrayType != NULL);
     SgArrayType* arrayType = isSgArrayType(strippedPossibleArrayType);
     if (arrayType != NULL)
        {
          processNameQualificationArrayType(arrayType,currentScope);

       // Now process the base type, since it might be part of a multi-dimentional array type (in C/C++ these are a chain of array types).
          processNameQualificationForPossibleArrayType(arrayType->get_base_type(),currentScope);
        }
   }


// int NameQualificationTraversal::nameQualificationDepth ( SgScopeStatement* classOrNamespaceDefinition )
int 
NameQualificationTraversal::nameQualificationDepth ( SgDeclarationStatement* declaration, SgScopeStatement* currentScope, SgStatement* positionStatement, bool forceMoreNameQualification )
   {
  // Note that the input must be a declaration because it can include enums (SgDeclarationStatement IR nodes) 
  // that don't have a corresponding definition (SgScopeStatement IR nodes).

  // This function computes the number of qualified names required to uniquely qualify and input reference.
  // It evaluates how much name qualification is required (typically 0 (no qualification), but sometimes 
  // the depth of the nesting of scopes plus 1 (full qualification with global scoping operator)).

  // The positionStatement is the position of the associated reference to the declaration.
  // It is used when "using declarations" are not at the top of the scope.  Initially
  // we will assume that the such "using declarations" are at the top of the scope.

  // Also this function may have to be able to take a SgInitializedName, but at the moment it takes a 
  // SgVariable declaration to handle the equivalent case.  Later when we support multiple SgInitializedName 
  // IR nodes in a single SgVariableDeclaration this will have to be changed.

     ROSE_ASSERT(declaration  != NULL);
     ROSE_ASSERT(currentScope != NULL);

  // DQ (6/22/2011): Assert this as a preliminary step to its removal.
     ROSE_ASSERT(forceMoreNameQualification == false);

  // DQ (4/4/2014): Added assertion.
     ROSE_ASSERT(positionStatement != NULL);

     int  qualificationDepth        = 0;
     bool typeElaborationIsRequired = false;
  // bool globalQualifierIsRequired = false;

#if (DEBUG_NAME_QUALIFICATION_LEVEL > 3)
     printf ("##### Inside of NameQualificationTraversal::nameQualificationDepth() ##### \n");

  // The use of SageInterface::generateUniqueName() can cause the unparser to be called and triggers the name 
  // qualification recursively but only for template declaration (SgTemplateInstantiationDecl, I think).
  // printf ("declaration  = %p = %s = %s = %s \n",declaration,declaration->class_name().c_str(),SageInterface::get_name(declaration).c_str(),SageInterface::generateUniqueName(declaration,true).c_str());
     printf ("   --- declaration  = %p = %s = %s \n",declaration,declaration->class_name().c_str(),SageInterface::get_name(declaration).c_str());
     declaration->get_startOfConstruct()->display("declaration");
     printf ("   --- currentScope = %p = %s = %s \n",currentScope,currentScope->class_name().c_str(),SageInterface::get_name(currentScope).c_str());
     currentScope->get_startOfConstruct()->display("currentScope");
     printf ("   --- positionStatement = %p = %s \n",positionStatement,positionStatement->class_name().c_str());
     positionStatement->get_startOfConstruct()->display("positionStatement");
#endif

     SgClassDeclaration*              classDeclaration     = isSgClassDeclaration(declaration);
     SgVariableDeclaration*           variableDeclaration  = isSgVariableDeclaration(declaration);
     SgFunctionDeclaration*           functionDeclaration  = isSgFunctionDeclaration(declaration);
     SgTypedefDeclaration*            typedefDeclaration   = isSgTypedefDeclaration(declaration);
     SgTemplateDeclaration*           templateDeclaration  = isSgTemplateDeclaration(declaration);
     SgEnumDeclaration*               enumDeclaration      = isSgEnumDeclaration(declaration);
     SgNamespaceDeclarationStatement* namespaceDeclaration = isSgNamespaceDeclarationStatement(declaration);

#if 0
  // SgClassDefinition*  classDefinition  = classDeclaration != NULL ? classDeclaration->get_definition() : NULL;
  // ROSE_ASSERT(classDeclaration != NULL);
     SgClassDefinition*  classDefinition  = classDeclaration != NULL ? isSgClassDeclaration(classDeclaration->get_definingDeclaration())->get_definition() : NULL;

     if (classDefinition != NULL)
          printf ("classDefinition = %p = %s = %s \n",classDefinition,classDefinition->class_name().c_str(),SageInterface::get_name(classDefinition).c_str());
       else
          printf ("classDefinition == NULL \n");

  // SgNamespaceDefinitionStatement*  namespaceDefinition  = namespaceDeclaration != NULL ? namespaceDeclaration->get_definition() : NULL;
#endif

  // Make sure that the definitions and declarations are consistant.
  // ROSE_ASSERT(classDefinition != NULL || namespaceDefinition != NULL);
  // ROSE_ASSERT((classDefinition != NULL && classDeclaration != NULL) || (namespaceDefinition != NULL && namespaceDeclaration != NULL));
  // ROSE_ASSERT(classDeclaration != NULL || namespaceDeclaration != NULL);
     ROSE_ASSERT(classDeclaration != NULL || namespaceDeclaration != NULL || variableDeclaration != NULL || functionDeclaration != NULL || typedefDeclaration != NULL || templateDeclaration != NULL || enumDeclaration != NULL );

  // ROSE_ASSERT((classDeclaration != NULL && classDefinition != NULL) || (namespaceDeclaration != NULL && namespaceDefinition != NULL) || variableDeclaration != NULL);

  // SgName name = (classDeclaration != NULL) ? classDeclaration->get_name() : ((namespaceDeclaration != NULL) ? namespaceDeclaration->get_name() : "unknown");
     SgName name = (classDeclaration     != NULL) ? classDeclaration->get_name()     : 
                   (namespaceDeclaration != NULL) ? namespaceDeclaration->get_name() : 
                   (variableDeclaration  != NULL) ? SageInterface::getFirstInitializedName(variableDeclaration)->get_name() : 
                   (functionDeclaration  != NULL) ? functionDeclaration->get_name()  : 
                   (typedefDeclaration   != NULL) ? typedefDeclaration->get_name()   :
                   (templateDeclaration  != NULL) ? templateDeclaration->get_name()  : 
                   (enumDeclaration      != NULL) ? enumDeclaration->get_name()      : "unknown_name";

#if (DEBUG_NAME_QUALIFICATION_LEVEL > 3)
     printf ("In nameQualificationDepth(SgDeclarationStatement*,...): declaration = %p = %s name = %s \n",declaration,declaration->class_name().c_str(),name.str());
#endif

#if 0
  // ROSE_ASSERT(name.is_null() == false);

  // DQ (8/31/2014): The handling of this as a special case is funtamentally the problem with the test code (test2014_183.C)
  // which demonstrates a namespace nested in a namespace with the same name (when this happens it is likely a bug, however
  // it is legal C++ code and ROSE was having problem with this that sort of language construct and the issue is trased to
  // the handling of un-named constructs in this code below. 
     if (name.is_null() == true)
        {
       // This name is empty so we need to keep going to evaluate the qualified name (see test2006_121.C).
#if (DEBUG_NAME_QUALIFICATION_LEVEL > 3)
          printf ("CASE OF EMPTY NAME: declaration = %p = %s but has no valid name (it has and empty name), thus we have to recurse to the next level \n",declaration,declaration->class_name().c_str());
          printf ("   --- currentScope      = %p = %s \n",currentScope,currentScope->class_name().c_str());
          printf ("   --- positionStatement = %p = %s \n",positionStatement,positionStatement->class_name().c_str());
#endif

       // DQ (8/20/2014): Add support for un-named namespaces (see test2014_132.C for an example).
       // qualificationDepth = nameQualificationDepthOfParent(declaration,currentScope,positionStatement) + 1;
          if (namespaceDeclaration != NULL)
             {
            // I am clearer on the case that for a namespace declaration we do not want to increment the qualificationDepth.
               qualificationDepth = nameQualificationDepthOfParent(declaration,currentScope,positionStatement) + 0;
             }
            else
             {
               printf ("NEW CASE OF EMPTY NAME: declaration = %p = %s but has no valid name (it has and empty name), thus we add 1 to the qualificationDepth and have to recurse to the next level \n",declaration,declaration->class_name().c_str());

               qualificationDepth = nameQualificationDepthOfParent(declaration,currentScope,positionStatement) + 1;
             }
        }
#else
#if (DEBUG_NAME_QUALIFICATION_LEVEL > 3)
     printf ("In nameQualificationDepth(SgDeclarationStatement*,...): Skipping special handling of un-named constructs (not required): declaration = %p = %s \n",declaration,declaration->class_name().c_str());
#endif
#endif

  // DQ (8/16/2013): Build the template parameters and template arguments as appropriate (will be NULL pointers for some types of declarations).
     SgTemplateParameterPtrList* templateParameterList = SageBuilder::getTemplateParameterList(declaration);
     SgTemplateArgumentPtrList*  templateArgumentList  = SageBuilder::getTemplateArgumentList(declaration);

#if 0
  // DQ (5/8/2011): I think we don't need to handle this special case.

  // The global scope is the root of the tree of scopes so we can't ask for the parent of this scope and thus it is a special case.
     SgGlobal* globalScope = isSgGlobal(currentScope);
     if (globalScope != NULL)
        {
       // We could have a using declaration include another declaration with the same name into the current 
       // scope.  If there is more than one then name qalification is required to dismbiguate them.
          printf ("We still need to check for more than one name in currentScope = %s \n",currentScope->class_name().c_str());

       // Make sure that there is no ambiguity (should be only one symbol with this name).
          size_t numberOfSymbols = globalScope->count_symbol(name);
          if (numberOfSymbols > 1)
             {
               printf ("Found a case of ambiguity in the global scope (trigger global name qualifier). \n");
               qualificationDepth++;

            // I think that this means that global qualification is required.
               globalQualifierIsRequired = true;
             }

       // To debug this for now, just handle the case of a single symbol with this name.
       // ROSE_ASSERT(numberOfSymbols == 1);
        }
       else
#endif
        {
       // Note that there can be more than one symbol if the name is hidden in a base class scope (and thus there are SgAliasSymbols using the same name).
          ROSE_ASSERT(currentScope != NULL);

#if (DEBUG_NAME_QUALIFICATION_LEVEL > 3)
          printf ("Initial lookup: name = %s currentScope = %p = %s \n",name.str(),currentScope,currentScope->class_name().c_str());
#endif

       // DQ (8/16/2013): Added support for moe precise symbol lookup (which requires the template parameters and template arguments).
       // DQ 8/21/2012): this is looking in the parent scopes of the currentScope and thus not including the currentScope.
       // This is a bug for test2011_31.C where there is a variable who's name hides the name in the parent scopes (and it not detected).
       // SgSymbol* symbol = SageInterface::lookupSymbolInParentScopes(name,currentScope);
          SgSymbol* symbol = SageInterface::lookupSymbolInParentScopes(name,currentScope,templateParameterList,templateArgumentList);

#if (DEBUG_NAME_QUALIFICATION_LEVEL > 3)
          printf ("Initial lookup: symbol = %p = %s \n",symbol,(symbol != NULL) ? symbol->class_name().c_str() : "NULL");
#endif

       // This is used to count the number of symbols of the same type in a single scope.
       // size_t numberOfSymbols = 0;
       // bool forceMoreNameQualification = false;

       // DQ (4/12/2014): we need to record that there was another function identified in the parent scopes that we will want to have force name qualification.
          bool foundAnOverloadedFunctionWithSameName = false;
          bool foundAnOverloadedFunctionInSameScope  = false;

          if (symbol != NULL)
             {
            // printf ("Lookup symbol based on name only: symbol = %p = %s \n",symbol,symbol->class_name().c_str());
#if (DEBUG_NAME_QUALIFICATION_LEVEL > 3)
               printf ("Lookup symbol based on name only (via parents starting at currentScope = %p = %s: name = %s symbol = %p = %s) \n",currentScope,currentScope->class_name().c_str(),name.str(),symbol,symbol->class_name().c_str());
#endif
               SgAliasSymbol* aliasSymbol = isSgAliasSymbol(symbol);

            // DQ (7/12/2014): The newer design of the symbol table handling means that we will never see a SgAliasSymbol at this level.
               ROSE_ASSERT(aliasSymbol == NULL);

               if (aliasSymbol != NULL)
                  {
                    symbol = aliasSymbol->get_alias();
                    ROSE_ASSERT(symbol != NULL);

                 // DQ (7/12/2014): The newer design of the symbol table handling means that we will never see a SgAliasSymbol at this level.
                    ROSE_ASSERT(false);
#if 1
                    printf ("In NameQualificationTraversal::nameQualificationDepth(): Detected a SgAliasSymbol: alias = %p baseSymbol = %p = %s \n",aliasSymbol,symbol,symbol->class_name().c_str());
#endif
#if 1
                 // DQ (8/21/2012): Commented out the assertion, but warn about how nesting appears to be present.
                 // DQ (8/20/2012): The symbol in side the SgAliasSymbol should not be another alias. This fails for test2004_48.C).
                    if (isSgAliasSymbol(symbol) != NULL)
                       {
                      // DQ (8/24/2012): Allow this to be output a little less often.
                         static int counter = 0;
                         if (counter++ % 100 == 0)
                            {
                              printf ("WARNING: can't assert isSgAliasSymbol(symbol) == NULL after processing SgAliasSymbol (might require loop to strip away nested SgAliasSymbol symbols. \n");
                            }
                       }
                 // ROSE_ASSERT(isSgAliasSymbol(symbol) == NULL);
#endif
                  }

#if (DEBUG_NAME_QUALIFICATION_LEVEL > 3)
            // We have to check the kind of declaration against the kind of symbol found. A local variable (for example) 
            // could hide the same name used for the declaration.  This if we find symbol inconsistant with the declaration 
            // then we need some form of qualification (sometimes just type elaboration).
               printf ("### Targeting a declaration = %p = %s \n",declaration,declaration->class_name().c_str());
               printf ("   --- declaration->get_firstNondefiningDeclaration() = %p \n",declaration->get_firstNondefiningDeclaration());
               printf ("   --- declaration->get_definingDeclaration()         = %p \n",declaration->get_definingDeclaration());
#endif
               switch (declaration->variantT())
                  {
                 // DQ (12/26/2011): Added support for template class declarations (part of new design for template declarations).
                    case V_SgTemplateClassDeclaration:
                    case V_SgClassDeclaration:
                       {
                         SgClassDeclaration* classDeclaration = isSgClassDeclaration(declaration);
                         ROSE_ASSERT(classDeclaration != NULL);

#if (DEBUG_NAME_QUALIFICATION_LEVEL > 3)
                         printf ("classDeclaration name = %s \n",classDeclaration->get_name().str());
#endif
                         SgClassSymbol* classSymbol = isSgClassSymbol(symbol);
                      // ROSE_ASSERT(classSymbol != NULL);
                         if (classSymbol == NULL)
                            {
                           // This is only type elaboration if it is a variable that is the conflict, if it is a typedef then more qualification is required. (see test2011_37.C).
                           // printf ("Type elaboration is required: declaration = %s symbol = %s \n",declaration->class_name().c_str(),symbol->class_name().c_str());
                           // typeElaborationIsRequired = true;
                              if (requiresTypeElaboration(symbol) == true)
                                 {
#if (DEBUG_NAME_QUALIFICATION_LEVEL > 3)
                                   printf ("Type elaboration is required: declaration = %s symbol = %s \n",declaration->class_name().c_str(),symbol->class_name().c_str());
#endif
                                   typeElaborationIsRequired = true;
                                 }
                                else
                                 {
                                // I think we have to force an extra level of name qualification.
                                   forceMoreNameQualification = true;
#if (DEBUG_NAME_QUALIFICATION_LEVEL > 3)
                                   printf ("Forcing an extra level of name qualification forceMoreNameQualification = %s \n",forceMoreNameQualification ? "true" : "false");
#endif
#if 0
                                   printf ("I think we have to force an extra level of name qualification (not implemented) \n");
                                   ROSE_ASSERT(false);
#endif
                                 }
                              
                           // DQ (8/16/2013): Modified API for symbol lookup.
                           // Reset the symbol to one that will match the declaration.
                           // symbol = SageInterface::lookupClassSymbolInParentScopes(name,currentScope);
                              symbol = SageInterface::lookupClassSymbolInParentScopes(name,currentScope,NULL);
                           // ROSE_ASSERT(symbol != NULL);

#if (DEBUG_NAME_QUALIFICATION_LEVEL > 3)
                              if (symbol != NULL)
                                 {
                                   printf ("Lookup symbol based symbol type: reset symbol = %p = %s \n",symbol,symbol->class_name().c_str());
                                 }
                                else
                                 {
                                   printf ("In NameQualificationTraversal::nameQualificationDepth(): classSymbol == NULL \n");
                                 }
#endif
                            }
                           else
                            {
#if (DEBUG_NAME_QUALIFICATION_LEVEL > 3)
                              printf ("Symbol matches the class declaration (classDeclaration->get_firstNondefiningDeclaration()) classSymbol->get_declaration() = %p \n",classSymbol->get_declaration());
#endif
                           // DQ (6/9/2011): I would prefer to have this be true and it might work if it is not, but I would like to have this be a warning for now!
                           // ROSE_ASSERT(classDeclaration->get_firstNondefiningDeclaration() == classSymbol->get_declaration());
                              if (classDeclaration->get_firstNondefiningDeclaration() != classSymbol->get_declaration())
                                 {
#if (DEBUG_NAME_QUALIFICATION_LEVEL > 3)
                                   printf ("WARNING: classDeclaration->get_firstNondefiningDeclaration() != classSymbol->get_declaration() \n");
#endif
                                 }
                            }

                         break;
                       }

                    case V_SgNamespaceDeclarationStatement:
                       {
                      // There is no type elaboration for a reference to a namespace, so I am not sure what to do here.
                         SgNamespaceDeclarationStatement* namespaceDeclaration = isSgNamespaceDeclarationStatement(declaration);
                         ROSE_ASSERT(namespaceDeclaration != NULL);

                         SgNamespaceSymbol* namespaceSymbol = isSgNamespaceSymbol(symbol);

                      // DQ (6/5/2011): Added support for case where namespaceSymbol == NULL.
                      // ROSE_ASSERT(namespaceSymbol != NULL);
                         if (namespaceSymbol == NULL)
                            {
                           // This is the case of test2011_72.C (where there is a function with a name matching the name of the namespace).
                           // There is no such think a namespace elaboration, but if there was it might be required at this point.

                           // Reset the symbol to one that will match the declaration.
                              symbol = SageInterface::lookupNamespaceSymbolInParentScopes(name,currentScope);

                           // ROSE_ASSERT(symbol != NULL);
#if (DEBUG_NAME_QUALIFICATION_LEVEL > 3)
                              if (symbol != NULL)
                                 {
                                   printf ("Lookup symbol based symbol type: reset symbol = %p = %s \n",symbol,symbol->class_name().c_str());
                                 }
                                else
                                 {
                                   printf ("In NameQualificationTraversal::nameQualificationDepth(): functionSymbol == NULL \n");
                                 }
#endif
                            }
                           else
                            {
                           // This is the typical case.
                            }
                         
                         break;
                       }

                 // DQ (12/28/2011): Added support for template functions and template member functions.
                    case V_SgTemplateFunctionDeclaration:
                    case V_SgTemplateMemberFunctionDeclaration:

                 // DQ (6/1/2011): Added case for SgTemplateInstantiationFunctionDecl.
                 // case V_SgTemplateInstantiationFunctionDecl:
                    case V_SgTemplateInstantiationMemberFunctionDecl:
                    case V_SgMemberFunctionDeclaration:
                    case V_SgFunctionDeclaration:
                       {
                         SgFunctionDeclaration* functionDeclaration = isSgFunctionDeclaration(declaration);
                         ROSE_ASSERT(functionDeclaration != NULL);

                         SgFunctionSymbol* functionSymbol = isSgFunctionSymbol(symbol);
#if (DEBUG_NAME_QUALIFICATION_LEVEL > 3)
                         printf ("case function declaration: functionSymbol = %p \n",functionSymbol);
#endif
                         SgFunctionType* functionType = functionDeclaration->get_type();
                         ROSE_ASSERT(functionType != NULL);

                      // ROSE_ASSERT(classSymbol != NULL);
                         if (functionSymbol == NULL)
                            {
#if (DEBUG_NAME_QUALIFICATION_LEVEL > 3)
                              printf ("Type elaboration is required: declaration = %s symbol = %s \n",declaration->class_name().c_str(),symbol->class_name().c_str());
#endif
                              typeElaborationIsRequired = true;

#if (DEBUG_NAME_QUALIFICATION_LEVEL > 3)
                              printf ("WARNING: Present implementation of symbol table will not find alias sysmbols of SgFunctionSymbol \n");
#endif
                           // Reset the symbol to one that will match the declaration.
                           // DQ (4/12/2014): I think we need to use the version of the function that matches the function type.
                           // See test2014_42.C for an example of this.
                           // symbol = SageInterface::lookupFunctionSymbolInParentScopes(name,currentScope);
#if (DEBUG_NAME_QUALIFICATION_LEVEL > 3)
                              printf ("NOTE: we are now using the function type in the initial function symbol lookup? \n");
#endif
                              symbol = SageInterface::lookupFunctionSymbolInParentScopes(name,functionType,currentScope);

                           // ROSE_ASSERT(symbol != NULL);
#if (DEBUG_NAME_QUALIFICATION_LEVEL > 3)
                              if (symbol != NULL)
                                 {
                                   printf ("Lookup symbol based symbol type: reset symbol = %p = %s \n",symbol,symbol->class_name().c_str());
                                 }
                                else
                                 {
                                   printf ("In NameQualificationTraversal::nameQualificationDepth(): functionSymbol == NULL \n");
                                 }
#endif
                            }
                           else
                            {
                           // DQ (4/12/2014): But is this the correct symbol for a function of the same type.
                           // See test2014_42.C for an example where this is an overloaded function declaration and the WRONG one.
#if (DEBUG_NAME_QUALIFICATION_LEVEL > 3)
                              printf ("case function declaration: functionSymbol = %p: but is it associated with the correct type \n",functionSymbol);
#endif
                              SgFunctionType* functionTypeAssociatedWithSymbol = isSgFunctionType(functionSymbol->get_type());
                              ROSE_ASSERT(functionTypeAssociatedWithSymbol != NULL);

#if (DEBUG_NAME_QUALIFICATION_LEVEL > 3)
                              printf ("case function declaration: functionType = %p \n",functionType);
                              printf ("case function declaration: functionTypeAssociatedWithSymbol = %p \n",functionTypeAssociatedWithSymbol);
#endif
                              if (functionType != functionTypeAssociatedWithSymbol)
                                 {
#if (DEBUG_NAME_QUALIFICATION_LEVEL > 3)
                                   printf ("NOTE: we are now using the function type in the initial function symbol lookup? \n");
#endif
                                // DQ (4/12/2014): we need to record that there was another function identified in the parent scopes that we will want to have force name qualification.
                                   foundAnOverloadedFunctionWithSameName = true;

                                // DQ (4/12/2014): Check if the scopes are the same.  If the same then we don't need name qualification.
                                   SgScopeStatement* scopeAssociatedWithSymbol = functionSymbol->get_declaration()->get_scope();
                                   ROSE_ASSERT(scopeAssociatedWithSymbol != NULL);
                                   SgScopeStatement* scopeOfDeclaration = declaration->get_scope();
                                   ROSE_ASSERT(scopeOfDeclaration != NULL);

                                   if (scopeAssociatedWithSymbol == scopeOfDeclaration)
                                      {
                                        foundAnOverloadedFunctionInSameScope = true;
                                      }

                                   symbol = SageInterface::lookupFunctionSymbolInParentScopes(name,functionType,currentScope);

#if (DEBUG_NAME_QUALIFICATION_LEVEL > 3)
                                   printf ("After using the function type: symbol = %p \n",symbol);
#endif
                                 }
#if 0
                              printf ("Exiting as a test! \n");
                              ROSE_ASSERT(false);
#endif
                            }
#if 0
                      // DQ (6/1/2011): Added support for template arguments.
                         SgTemplateInstantiationMemberFunctionDecl* templateInstantiationMemberFunctionDeclaration = isSgTemplateInstantiationMemberFunctionDecl(declaration);
                         printf ("$$$$$$$$$ --- templateInstantiationMemberFunctionDeclaration = %p \n",templateInstantiationMemberFunctionDeclaration);
                         if (templateInstantiationMemberFunctionDeclaration != NULL)
                            {
                           // Evaluate all template arguments.
                              evaluateNameQualificationForTemplateArgumentList (templateInstantiationMemberFunctionDeclaration->get_templateArguments(),currentScope,positionStatement);
                            }
#endif
                      // numberOfSymbols = currentScope->count_symbol(name);
                         break;
                       }

#if 0
                    case V_SgMemberFunctionDeclaration:
                       {
                         SgMemberFunctionDeclaration* functionDeclaration = isSgMemberFunctionDeclaration(declaration);
                         ROSE_ASSERT(functionDeclaration != NULL);

                         SgMemberFunctionSymbol* functionSymbol = isSgFunctionSymbol(symbol);
                      // ROSE_ASSERT(classSymbol != NULL);
                         if (functionSymbol == NULL)
                            {
                              printf ("Type elaboration is required: declaration = %s symbol = %s \n",declaration->class_name().c_str(),symbol->class_name().c_str());
                              typeElaborationIsRequired = true;

                           // Reset the symbol to one that will match the declaration (this uses the same interface as for .
                              symbol = SageInterface::lookupFunctionSymbolInParentScopes(name,currentScope);
                              ROSE_ASSERT(symbol != NULL);
                              printf ("Lookup symbol based symbol type: reset symbol = %p = %s \n",symbol,symbol->class_name().c_str());
                            }

                         break;
                       }
#endif


                 // DQ (11/10/2014): Added support for templated typedefs (and their instantiations).
                    case V_SgTemplateTypedefDeclaration:
                    case V_SgTemplateInstantiationTypedefDeclaration:

                    case V_SgTypedefDeclaration:
                       {
                         SgTypedefDeclaration* typedefDeclaration = isSgTypedefDeclaration(declaration);
                         ROSE_ASSERT(typedefDeclaration != NULL);

                         SgTypedefSymbol* typedefSymbol = isSgTypedefSymbol(symbol);
                         if (typedefSymbol == NULL)
                            {
#if (DEBUG_NAME_QUALIFICATION_LEVEL > 3)
                              printf ("Type elaboration is required: declaration = %s symbol = %s \n",declaration->class_name().c_str(),symbol->class_name().c_str());
#endif
                              typeElaborationIsRequired = true;

                           // printf ("WARNING: Present implementation of symbol table will not find alias sysmbols of SgTypedefSymbol \n");

                           // Reset the symbol to one that will match the declaration.
                              symbol = SageInterface::lookupTypedefSymbolInParentScopes(name,currentScope);
#if 0
                              if (symbol != NULL)
                                 {
                                   printf ("Lookup symbol based symbol type: reset symbol = %p = %s \n",symbol,symbol->class_name().c_str());
                                 }
                                else
                                 {
                                   printf ("In NameQualificationTraversal::nameQualificationDepth(): typedefSymbol == NULL \n");
                                 }
#else
                           // DQ (5/15/2011): Added this to support where symbol after moving name qualification 
                           // support to the astPostProcessing phase instead of calling it in the unparser.
                              if (symbol != NULL)
                                 {
#if (DEBUG_NAME_QUALIFICATION_LEVEL > 3)
                                   printf ("Lookup symbol based symbol type: reset symbol = %p = %s \n",symbol,symbol->class_name().c_str());
#endif
                                 }
                                else
                                 {
#if (DEBUG_NAME_QUALIFICATION_LEVEL > 3)
                                   printf ("In NameQualificationTraversal::nameQualificationDepth(): typedefSymbol == NULL \n");
#endif
                                // DQ (7/24/2011): I don't understand this code...this appears to be a cut/paste error.
                                // Look for a template symbol
                                // symbol = SageInterface::lookupTemplateSymbolInParentScopes(name,currentScope);
                                // ROSE_ASSERT(symbol != NULL);
                                 }
#endif
                            }

                         break;
                       }


                 // DQ (8/13/2013): I think that this case should not appear, since SgTemplateDeclaration is a part of pre-EDG4x work.
                    case V_SgTemplateDeclaration:
                       {
                         SgTemplateDeclaration* templateDeclaration = isSgTemplateDeclaration(declaration);
                         ROSE_ASSERT(templateDeclaration != NULL);

#if 0
                      // DQ (8/13/2013): This is older code that we should not have to support how.

                         SgTemplateSymbol* templateSymbol = isSgTemplateSymbol(symbol);
                         if (templateSymbol == NULL)
                            {
#if (DEBUG_NAME_QUALIFICATION_LEVEL > 3)
                              printf ("Type elaboration is required: declaration = %s symbol = %s \n",declaration->class_name().c_str(),symbol->class_name().c_str());
#endif
                              typeElaborationIsRequired = true;

                           // DQ (8/13/2013): We want to use a SageInterface function that uses: lookup_template_class_symbol()
                           // Reset the symbol to one that will match the declaration.
                           // symbol = SageInterface::lookupTemplateSymbolInParentScopes(name,currentScope);
                              symbol = SageInterface::lookupTemplateSymbolInParentScopes(name,currentScope);
                           // ROSE_ASSERT(symbol != NULL);
#if (DEBUG_NAME_QUALIFICATION_LEVEL > 3)
                              if (symbol != NULL)
                                 {
                                   printf ("Lookup symbol based symbol type: reset symbol = %p = %s \n",symbol,symbol->class_name().c_str());
                                 }
                                else
                                 {
                                // DQ (6/22/2011): This is demonstrated by test2004_48.C when using the Thrifty simulator.
                                   printf ("Detected no template symbol in a parent scope (ignoring this case for now) \n");
                                 }
#endif
                            }
#else
                         printf ("In NameQualificationTraversal::nameQualificationDepth(): case V_SgTemplateDeclaration: This case should not be seen in the newer EDG4x work \n");
                         ROSE_ASSERT(false);
#endif

                         break;
                       }

                 // DQ (11/16/2013): I think we do need this case and test2013_273.C demonstrates this.
                 // DQ (6/1/2011): Not clear if we need a special case for the case of SgTemplateInstantiationMemberFunctionDecl.
                 // I think we need to call: evaluateNameQualificationForTemplateArgumentList()
                 // to evaluate template arguments for both SgTemplateInstantiationFunctionDecl and SgTemplateInstantiationMemberFunctionDecl.
                    case V_SgTemplateInstantiationFunctionDecl:
                       {
                         SgTemplateInstantiationFunctionDecl* templateFunction = isSgTemplateInstantiationFunctionDecl(declaration);
                         ROSE_ASSERT(templateFunction != NULL);

#if (DEBUG_NAME_QUALIFICATION_LEVEL > 3)
                         printf ("In NameQualificationTraversal::nameQualificationDepth(): case V_SgTemplateInstantiationFunctionDecl: templateFunction = %p = %s \n",templateFunction,templateFunction->class_name().c_str());
                         printf ("   --- templateFunction->get_name()         = %s \n",templateFunction->get_name().str());
                         printf ("   --- templateFunction->get_templateName() = %s \n",templateFunction->get_templateName().str());
#endif
#if 0
                         printf ("Exiting as a test! \n");
                         ROSE_ASSERT(false);
#endif
                         SgTemplateSymbol* templateSymbol = isSgTemplateSymbol(symbol);
                         if (templateSymbol == NULL)
                            {
#if (DEBUG_NAME_QUALIFICATION_LEVEL > 3)
                              printf ("Type elaboration is required: declaration = %s symbol = %s \n",declaration->class_name().c_str(),symbol->class_name().c_str());
#endif
                              typeElaborationIsRequired = true;

#if (DEBUG_NAME_QUALIFICATION_LEVEL > 3)
                              printf ("calling lookupFunctionSymbolInParentScopes(): name = %s currentScope = %p = %s \n",name.str(),currentScope,currentScope->class_name().c_str());
#endif
                           // Reset the symbol to one that will match the declaration.
                           // DQ (4/12/2014): I think we need to use the function type here!
#if (DEBUG_NAME_QUALIFICATION_LEVEL >= 1)
                              printf ("Should we be using the function type in the initial SgTemplateInstantiationFunctionDecl symbol lookup? \n");
#endif
                              symbol = SageInterface::lookupFunctionSymbolInParentScopes(name,currentScope);

                           // DQ (6/23/2013): Fixing test2013_223.C (function hiding template function instantiation).
                              SgName templateFunctionNameWithoutTemplateArguments = templateFunction->get_templateName();
#if (DEBUG_NAME_QUALIFICATION_LEVEL > 3)
                              printf ("   --- templateFunctionNameWithoutTemplateArguments = %s \n",templateFunctionNameWithoutTemplateArguments.str());
#endif
                           // DQ (4/4/2014): Modified this to use the SgFunctionSymbol type.
                           // SgSymbol* symbolHiddingTemplateSymbol = SageInterface::lookupFunctionSymbolInParentScopes(templateFunctionNameWithoutTemplateArguments,currentScope);
                              SgFunctionSymbol* symbolHiddingTemplateInstantiationSymbol = SageInterface::lookupFunctionSymbolInParentScopes(templateFunctionNameWithoutTemplateArguments,currentScope);

#if (DEBUG_NAME_QUALIFICATION_LEVEL > 3)
                              printf ("symbolHiddingTemplateInstantiationSymbol = %p \n",symbolHiddingTemplateInstantiationSymbol);
#endif
                              if (symbolHiddingTemplateInstantiationSymbol != NULL && symbolHiddingTemplateInstantiationSymbol != symbol)
                                 {
                                // This looks up the scope via the symbol table's parent (not sure that is a great approach).
                                   SgScopeStatement* hiddingSymbolScope = isSgScopeStatement(symbolHiddingTemplateInstantiationSymbol->get_parent()->get_parent());
                                   ROSE_ASSERT(hiddingSymbolScope != NULL);
                                   SgScopeStatement* functionScope = templateFunction->get_scope();
                                   ROSE_ASSERT(functionScope != NULL);

                                // DQ (4/4/2014): Look at the declarations associated with these symbols.
                                   SgDeclarationStatement* declarationHidingCurrentDeclaration = symbolHiddingTemplateInstantiationSymbol->get_declaration();
                                   ROSE_ASSERT(declarationHidingCurrentDeclaration != NULL);

                                   SgFunctionSymbol* functionSymbol = isSgFunctionSymbol(symbol);
                                   ROSE_ASSERT(functionSymbol != NULL);

                                   SgDeclarationStatement* declarationFromSymbol = functionSymbol->get_declaration();
                                   ROSE_ASSERT(declarationFromSymbol != NULL);

#if (DEBUG_NAME_QUALIFICATION_LEVEL > 3)
                                   printf ("declaration from symbol             = %p = %s \n",declarationFromSymbol,declarationFromSymbol->class_name().c_str());
                                   printf ("declaration hidding template symbol = %p = %s \n",declarationHidingCurrentDeclaration,declarationHidingCurrentDeclaration->class_name().c_str());
#endif
                                   bool currentScopeIsNestedWithinScopeOfHiddingDeclaration = false;

                                // SgScopeStatement* temp_symbolScope = symbolScope;
                                   SgScopeStatement* temp_scope = currentScope;
                                   while (isSgGlobal(temp_scope) == NULL && temp_scope != hiddingSymbolScope)
                                      {
                                        temp_scope = temp_scope->get_scope();
                                      }

                                // if (temp_scope == hiddingSymbolScope)
                                   if (hiddingSymbolScope != currentScope && temp_scope == hiddingSymbolScope)
                                      {
                                        currentScopeIsNestedWithinScopeOfHiddingDeclaration = true;
                                      }

#if (DEBUG_NAME_QUALIFICATION_LEVEL > 3)
                                   printf ("currentScopeIsNestedWithinScopeOfHiddingDeclaration = %s \n",currentScopeIsNestedWithinScopeOfHiddingDeclaration ? "true" : "false");
                                   printf ("currentScope       = %p = %s \n",currentScope,currentScope->class_name().c_str());
                                   printf ("hiddingSymbolScope = %p = %s \n",hiddingSymbolScope,hiddingSymbolScope->class_name().c_str());
                                   printf ("temp_scope         = %p = %s \n",temp_scope,temp_scope->class_name().c_str());
#endif
                                // DQ (4/4/2014): We don't want to treat the template instantiation as be hidden by the template declaration
                                // because that does not make sense. So check the declarations.  Also, if the template instatiation is
                                // not output in the generated code, then it can't be name qualified.
                                   bool willBeOutput = (declaration->get_file_info()->isCompilerGenerated() == false ||
                                                         (declaration->get_file_info()->isCompilerGenerated() &&
                                                          declaration->get_file_info()->isOutputInCodeGeneration()) );
#if (DEBUG_NAME_QUALIFICATION_LEVEL > 3)
                                   printf ("$$$$$ --- willBeOutput = %s \n",willBeOutput ? "true" : "false");
#endif
                                // DQ (4/4/2014): I think that they don't have to be the same kid of function.
                                // bool isSameKindOfFunction = (declarationHidingCurrentDeclaration->variant() == declarationFromSymbol->variant());

                                // If we visit the scope with the function hidding our template function then we will need some name qualification.
                                // if (temp_scope == symbolScope)
                                // if (willBeOutput && isSameKindOfFunction && temp_scope == symbolScope)
                                // if (willBeOutput == true || (willBeOutput == false && temp_scope == hiddingSymbolScope))
                                   if (willBeOutput == true || (willBeOutput == false && currentScopeIsNestedWithinScopeOfHiddingDeclaration == true))
                                      {
#if (DEBUG_NAME_QUALIFICATION_LEVEL > 3)
                                        printf ("WARNING: Some qualification is required to get past the non-template function hidding the template function = %p = %s \n",templateFunction,templateFunction->get_name().str());
                                        printf ("   --- Resetting the recorded symbol to NULL \n");
#endif
                                        symbol = NULL;
                                      }
#if 0
                                   printf ("ERROR: declaration from symbolHiddingTemplateInstantiationSymbol = %p hides SgTemplateInstantiationFunctionDecl \n",symbolHiddingTemplateInstantiationSymbol);
                                   ROSE_ASSERT(false);
#endif
                                 }

                           // DQ (7/24/2011): The symbol is NULL for test2011_121.C
                           // ROSE_ASSERT(symbol != NULL);
#if (DEBUG_NAME_QUALIFICATION_LEVEL > 3)
                              if (symbol != NULL)
                                 {
                                   printf ("Lookup symbol based symbol type: reset symbol = %p = %s \n",symbol,symbol->class_name().c_str());
                                 }
                                else
                                 {
                                // DQ (6/22/2011): This is demonstrated by test2011_121.C
                                   printf ("Detected no template function instantiation symbol in a parent scope (ignoring this case for now) \n");
                                 }
#endif
                            }
#if 0
                      // DQ (10/31/2013): I think this should be active code since test2013_273.C demonstrates a case where this is required.
                         printf ("&&&&&&&&&&&& Calling evaluateNameQualificationForTemplateArgumentList() templateFunction = %p = %s \n",templateFunction,templateFunction->class_name().c_str());

                      // Evaluate all template arguments.
                         evaluateNameQualificationForTemplateArgumentList (templateFunction->get_templateArguments(),currentScope,positionStatement);
#endif
                         break;
                       }

                    case V_SgEnumDeclaration:
                       {
                         SgEnumDeclaration* enumDeclaration = isSgEnumDeclaration(declaration);
                         ROSE_ASSERT(enumDeclaration != NULL);

                         SgEnumSymbol* enumSymbol = isSgEnumSymbol(symbol);
                         if (enumSymbol == NULL)
                            {
#if (DEBUG_NAME_QUALIFICATION_LEVEL > 3)
                              printf ("Type elaboration is required: declaration = %s symbol = %s \n",declaration->class_name().c_str(),symbol->class_name().c_str());
#endif
                              typeElaborationIsRequired = true;

                           // Reset the symbol to one that will match the declaration.
                              symbol = SageInterface::lookupEnumSymbolInParentScopes(name,currentScope);

                           // ROSE_ASSERT(symbol != NULL);
#if (DEBUG_NAME_QUALIFICATION_LEVEL > 3)
                              if (symbol != NULL)
                                 {
                                   printf ("Lookup symbol based symbol type: reset symbol = %p = %s \n",symbol,symbol->class_name().c_str());
                                 }
                                else
                                 {
                                // DQ (6/22/2011): This is demonstrated by test2011_95.C
                                   printf ("Detected no enum symbol in a parent scope (ignoring this case for now) \n");
                                 }
#endif
                            }

                         break;
                       }

                    case V_SgTemplateInstantiationDecl:
                       {
                         SgTemplateInstantiationDecl* templateInstantiationDeclaration = isSgTemplateInstantiationDecl(declaration);
                         ROSE_ASSERT(templateInstantiationDeclaration != NULL);

#if (DEBUG_NAME_QUALIFICATION_LEVEL > 3)
                         printf ("Found a case of declaration == SgTemplateInstantiationDecl \n");
#endif
                         SgClassSymbol* classSymbol = isSgClassSymbol(symbol);
                         if (classSymbol == NULL)
                            {
#if (DEBUG_NAME_QUALIFICATION_LEVEL > 3)
                              printf ("Type elaboration is required: declaration = %s symbol = %s \n",declaration->class_name().c_str(),symbol->class_name().c_str());
#endif
                              typeElaborationIsRequired = true;

                           // printf ("We might need the template arguments to look up this template class instantiation. \n");

                           // DQ (8/15/2013): This needs to be used in lookupClassSymbolInParentScopes(), but the function does not accept a SgTemplateArgumentPtrList pointer yet.
                              SgTemplateArgumentPtrList* templateArgumentsList = &(templateInstantiationDeclaration->get_templateArguments());

                           // DQ (8/16/2013): Modified API for symbol lookup.
                           // Reset the symbol to one that will match the declaration.
                           // symbol = SageInterface::lookupClassSymbolInParentScopes(name,currentScope);
                              symbol = SageInterface::lookupClassSymbolInParentScopes(name,currentScope,templateArgumentsList);

                           // DQ (5/15/2011): Added this to support where symbol after moving name qualification 
                           // support to the astPostProcessing phase instead of calling it in the unparser.
                              if (symbol != NULL)
                                 {
#if (DEBUG_NAME_QUALIFICATION_LEVEL > 3)
                                   printf ("Lookup symbol based symbol type: reset symbol = %p = %s \n",symbol,symbol->class_name().c_str());
#endif
                                 }
                                else
                                 {
#if (DEBUG_NAME_QUALIFICATION_LEVEL > 3)
                                   printf ("In NameQualificationTraversal::nameQualificationDepth(): classSymbol == NULL \n");
#endif
#if 0
                                // DQ (8/13/2013): This is older code that we should not have to support how.
                                // template symbol lookup must be specific to classes, functions, or member functions to make sense now.

                                // Look for a template symbol
                                   symbol = SageInterface::lookupTemplateSymbolInParentScopes(name,currentScope);
#else
                                   SgTemplateClassDeclaration* templateClassDeclaration = templateInstantiationDeclaration->get_templateDeclaration();
                                   ROSE_ASSERT(templateClassDeclaration != NULL);

                                   SgTemplateParameterPtrList & templateParameterList = templateClassDeclaration->get_templateParameters();
                                   SgTemplateArgumentPtrList  & templateArgumentList  = templateClassDeclaration->get_templateSpecializationArguments();

                                // DQ (8/13/2013): This needs to be looked up as a SgTemplateClassSymbol.
                                   symbol = SageInterface::lookupTemplateClassSymbolInParentScopes(name,&templateParameterList,&templateArgumentList,currentScope);
#endif
                                // DQ (5/15/2011): This fails for test2004_77.C)...
                                // ROSE_ASSERT(symbol != NULL);
                                 }
#if 0
                              ROSE_ASSERT(symbol != NULL);
                              printf ("Lookup symbol based symbol type: reset symbol = %p = %s \n",symbol,symbol->class_name().c_str());
#endif
                            }
                           else
                            {
                              SgDeclarationStatement* nestedDeclaration = classSymbol->get_declaration();
                              ROSE_ASSERT(nestedDeclaration != NULL);
#if (DEBUG_NAME_QUALIFICATION_LEVEL > 3)
                              printf ("Need to dig deeper into this symbol! \n");
                              printf ("nestedDeclaration = %p = %s \n",nestedDeclaration,nestedDeclaration->class_name().c_str());
#endif
                              SgTemplateInstantiationDecl* nestedTemplateDeclaration = isSgTemplateInstantiationDecl(nestedDeclaration);
                              if (nestedTemplateDeclaration != NULL)
                                 {
#if (DEBUG_NAME_QUALIFICATION_LEVEL > 3)
                                   printf ("nestedTemplateDeclaration = %p = %s \n",nestedTemplateDeclaration,nestedTemplateDeclaration->get_name().str());
#endif
                                 }
                            }

                         break;
                       }

                 // DQ (3/13/2012): Added support for SgTemplateVariableDeclaration (I think it can just leverage the SgVariableDeclaration case).
                    case V_SgTemplateVariableDeclaration:

                    case V_SgVariableDeclaration:
                       {
                         SgVariableDeclaration* variableDeclaration = isSgVariableDeclaration(declaration);
                         ROSE_ASSERT(variableDeclaration != NULL);

                         SgVariableSymbol* variableSymbol = isSgVariableSymbol(symbol);
#if (DEBUG_NAME_QUALIFICATION_LEVEL > 3)
                         printf ("variableSymbol = %p = %s \n",variableSymbol,symbol->class_name().c_str());
#endif
#if 0
                         printf ("In NameQualificationTraversal::nameQualificationDepth(): variableSymbol = %p = %s \n",variableSymbol,(symbol != NULL) ? symbol->class_name().c_str() : "null");
#endif
#if 0
                      // DQ (8/21/2012): This is better fixed by another method that elimiated a redundant SgBasicBlock that was being generated (in edgRose.C).
                      // DQ (8/20/2012): Check that we have the correct symbol.
                         if (variableSymbol != NULL)
                            {
                           // DQ (8/20/2012): If this is NON-NULL then we still have to check that it is the correct symbol (see test2011_31.C).
                           // SgInitializedName* declarationForVariableAssociatedWithSymbol = variableSymbol->get_declaration();
                              SgInitializedName* initializedNameForVariableAssociatedWithSymbol = variableSymbol->get_declaration();
                              ROSE_ASSERT(initializedNameForVariableAssociatedWithSymbol != NULL);
                              SgInitializedName* currentVariableDeclarationInitializedName = SageInterface::getFirstInitializedName(variableDeclaration); 
                              ROSE_ASSERT(currentVariableDeclarationInitializedName != NULL);

                              printf ("initializedNameForVariableAssociatedWithSymbol = %p \n",initializedNameForVariableAssociatedWithSymbol);
                              initializedNameForVariableAssociatedWithSymbol->get_startOfConstruct()->display("initializedNameForVariableAssociatedWithSymbol");
                              printf ("currentVariableDeclarationInitializedName      = %p \n",currentVariableDeclarationInitializedName);
                              currentVariableDeclarationInitializedName->get_startOfConstruct()->display("currentVariableDeclarationInitializedName");

                              if (initializedNameForVariableAssociatedWithSymbol != currentVariableDeclarationInitializedName)
                                 {
                                // If this is not the correct then rest the variableSymbol to NULL and look for another symbol in an outer scope.
                                   variableSymbol = NULL;
                                 }
                            }
#endif
                         if (variableSymbol == NULL)
                            {
#if (DEBUG_NAME_QUALIFICATION_LEVEL > 3)
                              printf ("Type elaboration is required: declaration = %s symbol = %s \n",declaration->class_name().c_str(),symbol->class_name().c_str());
#endif
                              typeElaborationIsRequired = true;

                           // Reset the symbol to one that will match the declaration.
                           // symbol = SageInterface::lookupVariableSymbolInParentScopes(name,currentScope);
                              variableSymbol = SageInterface::lookupVariableSymbolInParentScopes(name,currentScope);
                           // if (symbol != NULL)
                              if (variableSymbol != NULL)
                                 {
#if (DEBUG_NAME_QUALIFICATION_LEVEL > 3)
                                // printf ("Lookup symbol based symbol type: reset symbol = %p = %s \n",symbol,symbol->class_name().c_str());
                                   printf ("Lookup symbol based symbol type: reset symbol = %p = %s \n",variableSymbol,variableSymbol->class_name().c_str());
#endif
                                   symbol = variableSymbol;
                                 }
                                else
                                 {
#if (DEBUG_NAME_QUALIFICATION_LEVEL > 3)
                                   printf ("In NameQualificationTraversal::nameQualificationDepth(): variableSymbol == NULL \n");
#endif
#if 0
                                // DQ (8/13/2013): The function lookupTemplateSymbolInParentScopes() has been removed from the API
                                // (it would have required template parameters and template arguments that are not available here).
                                // Look for a template symbol
                                   symbol = SageInterface::lookupTemplateSymbolInParentScopes(name,currentScope);
#else
#if 0
                                // DQ (8/13/2013): Output the source position of this problem.
                                   ROSE_ASSERT(variableDeclaration->get_file_info() != NULL);
                                   variableDeclaration->get_file_info()->display("variableDeclaration: debug");
#endif
#if (DEBUG_NAME_QUALIFICATION_LEVEL > 3)
                                   printf ("WARNING: In NameQualificationTraversal::nameQualificationDepth(): variableSymbol == NULL: searching for the associated symbol using the declaration \n");
#endif
                                // DQ (8/14/2013): Use an alternative mechanism to get the correct symbol more directly 
                                // (might be more expensive, or perhaps this mechanism should be used more generally in 
                                // this name qualification support).
                                   SgInitializedName* currentVariableDeclarationInitializedName = SageInterface::getFirstInitializedName(variableDeclaration); 
                                   ROSE_ASSERT(currentVariableDeclarationInitializedName != NULL);

#if 0
                                // DQ (4/7/2014): We should not be resolving a symbol if we didn't find the correct symbol (see test2014_39.C).
                                   symbol = currentVariableDeclarationInitializedName->search_for_symbol_from_symbol_table();
                                   ROSE_ASSERT(symbol != NULL);
#if (DEBUG_NAME_QUALIFICATION_LEVEL > 3)
                                   printf ("In NameQualificationTraversal::nameQualificationDepth(): variableSymbol != NULL: variableDeclaration = %p symbol = %p = %s \n",variableDeclaration,symbol,symbol->class_name().c_str());
#endif
#else
                                // DQ (4/7/2014): Reset the symbol to NULL (snce we didn't find an associated SgVariableSymbol).
                                // In the switch statement (below) we will use the declaration to obtain the correct
                                // symbol and then compare if we have found the correct one using the name lookup through
                                // parent scopes.  Then we will beable to know if name qualification is required. If we
                                // use the declaration to find the symbol here, then we will detect that no name
                                // qualification is required (where it might be).  Testcode test2014_39.C demonstrates
                                // this issue.
                                   symbol = NULL;
#endif
#if 0
                                // DQ (8/13/2013): I think this case should not come up if everything else works.  Since there are no templated variables I'm not sure what to do here.
                                   printf ("Error: In NameQualificationTraversal::nameQualificationDepth(): variableSymbol == NULL: I think we should not have to support this case! \n");
                                   ROSE_ASSERT(false);
#endif
#endif
                                // DQ (6/5/2011): This assert fails for test2005_107.C (this is OK, the referenced symbol is not visible from the current scope).
                                // ROSE_ASSERT(symbol != NULL);
                                 }
                           // ROSE_ASSERT(symbol != NULL);
                           // printf ("Lookup symbol based symbol type: reset symbol = %p = %s \n",symbol,symbol->class_name().c_str());
                            }

                         break;
                       }

                    default:
                       {
                      // Handle cases are we work through specific example codes.
                      // printf ("default reached symbol = %s \n",symbol->class_name().c_str());
                         printf ("default reached declaration = %p = %s \n",declaration,declaration->class_name().c_str());
                         ROSE_ASSERT(false);
                       }
                  }
             }
            else
             {
#if (DEBUG_NAME_QUALIFICATION_LEVEL > 3)
               printf ("SageInterface::lookupSymbolInParentScopes(name,currentScope) returned NULL \n");
#endif
             }

#if (DEBUG_NAME_QUALIFICATION_LEVEL > 3)
          printf ("Calling evaluateTemplateInstantiationDeclaration() from nameQualificationDepth() declaration = %p = %s currentScope = %p = %s \n",declaration,declaration->class_name().c_str(),currentScope,currentScope->class_name().c_str());
#endif

       // Refactored this code to another member function so that it could also support evaluation of declarations found in types (more generally).
          evaluateTemplateInstantiationDeclaration(declaration,currentScope,positionStatement);

#if (DEBUG_NAME_QUALIFICATION_LEVEL > 3)
          printf ("DONE: Calling evaluateTemplateInstantiationDeclaration() from nameQualificationDepth() declaration = %p = %s currentScope = %p = %s \n",declaration,declaration->class_name().c_str(),currentScope,currentScope->class_name().c_str());
#endif

       // At this point if there was any ambiguity in the first matching symbol that was found, then
       // we have resolved this to the correct type of symbol (SgClassSymbol, SgFunctionSymbol, etc.).
       // Now we want to resolve it to the exact symbol that matches the declaration.
          if (symbol != NULL)
             {
            // DQ (5/6/2011): Now we have fixed derived class symbol tables to inject there base classes symbols into the derived class.
               SgAliasSymbol* aliasSymbol = isSgAliasSymbol(symbol);

            // DQ (7/12/2014): The newer design of the symbol table handling means that we will never see a SgAliasSymbol at this level.
               ROSE_ASSERT(aliasSymbol == NULL);
#if 1
            // DQ (7/12/2014): debugging use of SgAliasSymbol.
               if (aliasSymbol != NULL)
                  {
                 // DQ (7/12/2014): The newer design of the symbol table handling means that we will never see a SgAliasSymbol at this level.
                    ROSE_ASSERT(false);

                    ROSE_ASSERT(aliasSymbol->get_alias() != NULL);
                    printf ("In NameQualificationTraversal::nameQualificationDepth(): Detected a SgAliasSymbol: alias = %p baseSymbol = %p = %s \n",aliasSymbol,aliasSymbol->get_alias(),aliasSymbol->get_alias()->class_name().c_str());
                  }
#endif

#if (DEBUG_NAME_QUALIFICATION_LEVEL > 3)
               printf ("forceMoreNameQualification = %s \n",forceMoreNameQualification ? "true" : "false");
#endif

               if (forceMoreNameQualification == true)
                  {
                 // If there is more than one symbol with the same name then name qualification is required to distinguish between them.
                 // The exception to this is overloaded member functions.  But might also be where type evaluation is required.
#if (DEBUG_NAME_QUALIFICATION_LEVEL > 3)
                    printf ("Found a case of ambiguity (forceMoreNameQualification == true) of declaration = %s in the currentScope = %p = %s = %s (trigger additional name qualifier). \n",
                         declaration->class_name().c_str(),currentScope,currentScope->class_name().c_str(),SageInterface::get_name(currentScope).c_str());
#endif
                    switch(declaration->variantT())
                       {
                         case V_SgFunctionDeclaration:
                            {
#if (DEBUG_NAME_QUALIFICATION_LEVEL > 3)
                              printf ("Error: Skipping forced name qualification for SgFunctionDeclaration (sorry, not implemented) \n");
#endif
                              break;
                            }

                         case V_SgMemberFunctionDeclaration:
                            {
                           // Don't qualify member function defined in their associated class.
                              SgMemberFunctionDeclaration* memberFunctionDeclaration = isSgMemberFunctionDeclaration(declaration);
                              SgScopeStatement* structurallyAssociatedScope = isSgScopeStatement(memberFunctionDeclaration->get_parent());
                              ROSE_ASSERT(structurallyAssociatedScope != NULL);

                           // Note that structurallyAssociatedDeclaration could be NULL if the function declaration is in global scope.
                              SgDeclarationStatement* structurallyAssociatedDeclaration = associatedDeclaration(structurallyAssociatedScope);
                              SgDeclarationStatement* semanticallyAssociatedDeclaration = memberFunctionDeclaration->get_associatedClassDeclaration();

                              ROSE_ASSERT(semanticallyAssociatedDeclaration != NULL);

                              if (structurallyAssociatedDeclaration != semanticallyAssociatedDeclaration)
                                 {
                                // The associated class for the member function does not match its structural location so we require name qualification.
#if (DEBUG_NAME_QUALIFICATION_LEVEL > 3)
                                   printf ("The associated class for the member function does not match its structural location so we require name qualification \n");
#endif
                                   qualificationDepth = nameQualificationDepthOfParent(declaration,currentScope,positionStatement) + 1;
                                 }

                              break;
                            }

                         case V_SgEnumDeclaration:
                            {
                           // An Enum can have a tag and it will be the it scope and trigger unwanted name qualification.
                           // SgEnumDeclaration* enumDeclaration = isSgEnumDeclaration(declaration);

                           // I think what we want to do is recognize when there enum declaration is declared directly in the typedef.
                           // We now make sure that name qualification is not called in this case, so we should not reach this point!
#if (DEBUG_NAME_QUALIFICATION_LEVEL > 3)
                              printf ("Error: Skipping forced name qualification for enum types (sorry, not implemented) \n");
#endif
                           // We do reach this point in test2004_105.C
                           // ROSE_ASSERT(false);

                              break;
                            }

                         default:
                            {
                           // But we have to keep moving up the chain of scopes to see if the parent might also require qualification.
#if (DEBUG_NAME_QUALIFICATION_LEVEL > 3)
                              printf ("We are forcing the name qualification so continue to resolve the name qualification depth... \n");
#endif
                              qualificationDepth = nameQualificationDepthOfParent(declaration,currentScope,positionStatement) + 1;
                            }
                       }
                  }
                 else
                  {
                 // The numberOfSymbols can be zero or one, because the symbol might not be the the current scope.  
                 // If it is zero then it just means that the name is visible 
                 // from the current scope by is not located in the current scope.  If it is one, then there is a 
                 // symbol matching the name and we need to check if it is associated with the same declaration or not.

                 // However, since symbol != NULL, the numberOfSymbols should be non-zero.
                 // ROSE_ASSERT(numberOfSymbols > 0);

                 // DQ (7/12/2014): The newer design of the symbol table handling means that we will never see a SgAliasSymbol at this level.
                    ROSE_ASSERT(aliasSymbol == NULL);

                 // Not clear if we want to resolve this to another scope since the alias sysmbols scope 
                 // is want might have to be qualified (not the scope of the aliased declaration).
                    if (aliasSymbol != NULL)
                       {
                      // DQ (7/12/2014): The newer design of the symbol table handling means that we will never see a SgAliasSymbol at this level.
                         ROSE_ASSERT(false);

#if (DEBUG_NAME_QUALIFICATION_LEVEL > 3)
                         printf ("Resetting the symbol to that stored in the SgAliasSymbol \n");
#endif
                         symbol = aliasSymbol->get_alias();

                      // DQ (7/23/2011): If we can't assert this, then we need to loop through the chain of alias 
                      // symbols to get to the non-alias (original) symbol.
                         ROSE_ASSERT(isSgAliasSymbol(symbol) == NULL);
                       }

#if (DEBUG_NAME_QUALIFICATION_LEVEL > 3)
                    printf ("AT SWITCH: symbol = %p = %s \n",symbol,symbol->class_name().c_str());
#endif
                    switch (symbol->variantT())
                       {
                      // DQ (12/27/2011): Added support for template class symbols.
                         case V_SgTemplateClassSymbol:
                         case V_SgClassSymbol:
                            {
                              SgClassSymbol* classSymbol = isSgClassSymbol(symbol);
                              ROSE_ASSERT(classSymbol != NULL);

                           // This is a class symbol, check if the declaration is the same.
                           // SgClassDeclaration* associatedClassDeclaration = baseClass->get_base_class();
                              SgClassDeclaration* associatedClassDeclaration = classSymbol->get_declaration();

                              ROSE_ASSERT(classDeclaration != NULL);
                              ROSE_ASSERT(associatedClassDeclaration != NULL);

                              if (associatedClassDeclaration->get_firstNondefiningDeclaration() == classDeclaration->get_firstNondefiningDeclaration())
                                 {
#if (DEBUG_NAME_QUALIFICATION_LEVEL > 3)
                                // This class is visible from where it is referenced.
                                   printf ("This class IS visible from where it is referenced \n");

                                // However, if this is a templated class then we have to dig deeper to identify if the template arguments require name qualification.
                                   printf ("symbol = %p = %s \n",symbol,symbol->class_name().c_str());
#endif
#if 0
                                   printf ("I think this is associated with a template, need to stop here! \n");
                                   ROSE_ASSERT(false);
#endif
                                 }
                                else
                                 {
#if (DEBUG_NAME_QUALIFICATION_LEVEL > 3)
                                // The name does not match, so the associatedClassDeclaration is hidding the base class declaration.
                                   printf ("This class is NOT visible from where it is referenced (declaration with same name does not match) \n");
                                   printf ("   --- currentScope      = %p = %s \n",currentScope,currentScope->class_name().c_str());
                                   printf ("   --- positionStatement = %p = %s \n",positionStatement,positionStatement->class_name().c_str());
#endif
                                // Now resolve how much name qualification is required; what ever is required for the parent plus 1.
                                   qualificationDepth = nameQualificationDepthOfParent(declaration,currentScope,positionStatement) + 1;
#if 0
                                   printf ("Exiting for unimplemented case (class) \n");
                                   ROSE_ASSERT(false);
#endif
                                 }

                              break;
                            }

                         case V_SgNamespaceSymbol:
                            {
                              SgNamespaceSymbol* namespaceSymbol = isSgNamespaceSymbol(symbol);
                              ROSE_ASSERT(namespaceSymbol != NULL);
#if 0
                              printf ("This is the case of a namespace (sorry, not implemented) \n");
                              ROSE_ASSERT(false);
#endif
                              SgNamespaceDeclarationStatement* associatedNamespaceDeclaration = namespaceSymbol->get_declaration();

                              ROSE_ASSERT(namespaceDeclaration != NULL);
                              ROSE_ASSERT(associatedNamespaceDeclaration != NULL);

#if (DEBUG_NAME_QUALIFICATION_LEVEL > 3)
                              printf ("associatedNamespaceDeclaration = %p \n",associatedNamespaceDeclaration);
                              printf ("namespaceDeclaration           = %p \n",namespaceDeclaration);
#endif
                              if (associatedNamespaceDeclaration->get_firstNondefiningDeclaration() == namespaceDeclaration->get_firstNondefiningDeclaration())
                                 {
                                // This class is visible from where it is referenced.
#if (DEBUG_NAME_QUALIFICATION_LEVEL > 3)
                                   printf ("This namespace IS visible from where it is referenced \n");
#endif
                                 }
                                else
                                 {
                                // The name does not match, so the associatedClassDeclaration is hidding the base class declaration.
#if (DEBUG_NAME_QUALIFICATION_LEVEL > 3)
                                   printf ("This namespace is NOT visible from where it is referenced (declaration with same name does not match) \n");
                                   printf ("   --- currentScope      = %p = %s \n",currentScope,currentScope->class_name().c_str());
                                   printf ("   --- positionStatement = %p = %s \n",positionStatement,positionStatement->class_name().c_str());
#endif
                                // Now resolve how much name qualification is required; what ever is required for the parent plus 1.
                                   qualificationDepth = nameQualificationDepthOfParent(declaration,currentScope,positionStatement) + 1;
#if 0
                                   printf ("Exiting for unimplemented case (namespace) \n");
                                   ROSE_ASSERT(false);
#endif
                                 }

                              break;
                            }

                         case V_SgVariableSymbol:
                            {
                              SgVariableSymbol* variableSymbol = isSgVariableSymbol(symbol);
                              ROSE_ASSERT(variableSymbol != NULL);

                           // This is a variable symbol, check if the declaration is the same.
                           // SgVariableDeclaration* associatedVariableDeclaration = variableSymbol->get_declaration();
                              SgInitializedName* associatedInitializedName = variableSymbol->get_declaration();

                              ROSE_ASSERT(variableDeclaration != NULL);
                              ROSE_ASSERT(associatedInitializedName != NULL);

                           // if (associatedInitializedName->get_firstNondefiningDeclaration() == variableDeclaration->get_firstNondefiningDeclaration())
                              if (associatedInitializedName == SageInterface::getFirstInitializedName(variableDeclaration))
                                 {
                                // This variable is visible from where it is referenced.
#if (DEBUG_NAME_QUALIFICATION_LEVEL > 3)
                                   printf ("This variable IS visible from where it is referenced \n");
#endif
                                 }
                                else
                                 {
                                // The name does not match, so the associatedClassDeclaration is hidding the base class declaration.
#if (DEBUG_NAME_QUALIFICATION_LEVEL > 3)
                                   printf ("This variable is NOT visible from where it is referenced (declaration with same name does not match) \n");
                                   printf ("   --- currentScope      = %p = %s \n",currentScope,currentScope->class_name().c_str());
                                   printf ("   --- positionStatement = %p = %s \n",positionStatement,positionStatement->class_name().c_str());
#endif
                                // Now resolve how much name qualification is required; what ever is required for the parent plus 1.
                                   qualificationDepth = nameQualificationDepthOfParent(declaration,currentScope,positionStatement) + 1;
#if 0
                                   printf ("Exiting for unimplemented case (class) \n");
                                   ROSE_ASSERT(false);
#endif
                                 }

#if 0
                              printf ("This is the case of a variable (sorry, not implemented) \n");
                              ROSE_ASSERT(false);
#endif
                              break;
                            }

                      // DQ (12/28/2011): Added support for new template handling in the AST.
                         case V_SgTemplateMemberFunctionSymbol:
                         case V_SgTemplateFunctionSymbol:

                         case V_SgMemberFunctionSymbol:
                         case V_SgFunctionSymbol:
                            {
                              SgFunctionSymbol* functionSymbol = isSgFunctionSymbol(symbol);
                              ROSE_ASSERT(functionSymbol != NULL);

#if (DEBUG_NAME_QUALIFICATION_LEVEL > 3)
                              printf ("Case of SgFunctionSymbol or SgMemberFunctionSymbol: functionSymbol = %p = %s \n",functionSymbol,functionSymbol->class_name().c_str());
#endif
                           // This is a function symbol, check if the declaration is the same.
                           // SgFunctionDeclaration* associatedFunctionDeclaration = functionSymbol->get_declaration();
                              SgFunctionDeclaration* associatedFunctionDeclarationFromSymbol = functionSymbol->get_declaration();
                              ROSE_ASSERT(associatedFunctionDeclarationFromSymbol != NULL);

                              ROSE_ASSERT(functionDeclaration != NULL);

                           // DQ (11/19/2013): This is added to support testing cases where we would clearly fail the AST consistancy tests (e.g. LoopProcessing.C).
                           // I hate this work around, but I am hoping it will help identify a root cause of the problem.
                           // ROSE_ASSERT(functionDeclaration->get_firstNondefiningDeclaration() != NULL);
                              if (functionDeclaration->get_firstNondefiningDeclaration() == NULL)
                                 {
                                   printf ("***** ERROR: In NameQualificationTraversal::nameQualificationDepth(): we are supporting this case though it is a violation of the AST consistancy tests! ***** \n");
                                   return 0;
                                 }

                           // DQ (11/18/2013): This is an assertion inside of get_declaration_associated_with_symbol() which we are now failing.
                              ROSE_ASSERT(functionDeclaration->get_firstNondefiningDeclaration() == functionDeclaration->get_firstNondefiningDeclaration()->get_firstNondefiningDeclaration()); 

                              SgDeclarationStatement* declarationFromSymbol = functionDeclaration->get_declaration_associated_with_symbol();
#if 1
                           // DQ (11/18/2013): Try to reset this...
                              if (declarationFromSymbol == NULL)
                                 {
#if 0
                                   printf ("In name qualification support: declarationFromSymbol == NULL: retry using functionDeclaration->get_firstNondefiningDeclaration() \n");
#endif
                                   declarationFromSymbol = functionDeclaration->get_firstNondefiningDeclaration()->get_declaration_associated_with_symbol();
                                 }
#endif
                              ROSE_ASSERT(declarationFromSymbol != NULL);

                              SgFunctionDeclaration* functionDeclarationFromSymbol = isSgFunctionDeclaration(declarationFromSymbol);
                              ROSE_ASSERT(functionDeclarationFromSymbol != NULL);

#if (DEBUG_NAME_QUALIFICATION_LEVEL > 3)
                              printf ("associatedFunctionDeclarationFromSymbol = %p = %s \n",associatedFunctionDeclarationFromSymbol,associatedFunctionDeclarationFromSymbol->class_name().c_str());
                              printf ("functionDeclarationFromSymbol           = %p = %s \n",functionDeclarationFromSymbol,functionDeclarationFromSymbol->class_name().c_str());

                              printf ("associatedFunctionDeclarationFromSymbol->get_firstNondefiningDeclaration() = %p \n",associatedFunctionDeclarationFromSymbol->get_firstNondefiningDeclaration());
                              printf ("functionDeclarationFromSymbol->get_firstNondefiningDeclaration()           = %p \n",functionDeclarationFromSymbol->get_firstNondefiningDeclaration());
                              if (associatedFunctionDeclarationFromSymbol->get_firstNondefiningDeclaration() == NULL)
                                 {
                                // DQ (6/22/2011): This is the case when a function has only a defining declaration and in this case no nondefining declaration is built for a function.
                                // This is true for both SgFunctionDeclaration and SgMemberFunctionDeclaration handling (but may change to be more uniform with other declarations in the future).
                                   printf ("Found a valid function with get_firstNondefiningDeclaration() == NULL (not a problem, just a special case)\n");
                                 }
#endif
                           // if (associatedFunctionDeclaration->get_firstNondefiningDeclaration() == functionDeclaration->get_firstNondefiningDeclaration())
                              if (associatedFunctionDeclarationFromSymbol == functionDeclarationFromSymbol)
                                 {
                                // DQ (4/12/2014): Now we know that it can be found, but we still need to check if there would 
                                // be another function that could be used and for which we need name qualification to avoid.

                                // DQ (4/12/2014): We need to use the recorded value foundAnOverloadedFunctionWithSameName because we may want to have force name qualification.
                                   if (foundAnOverloadedFunctionWithSameName == true)
                                      {
#if (DEBUG_NAME_QUALIFICATION_LEVEL > 3)
                                        printf ("There was another function identified in the process of resolving that this function could be found. thus we will require some name qualification \n");
#endif
                                        if (foundAnOverloadedFunctionInSameScope == false)
                                           {
#if (DEBUG_NAME_QUALIFICATION_LEVEL >= 1)
                                             printf ("In name qualification support: case V_SgFunctionSymbol: We need to compute the CORRECT name qualification depth: using 1 for now! \n");
#endif
                                             qualificationDepth = 1;
                                           }
#if 0
                                          else
                                           {
                                             qualificationDepth = 0;
                                           }
#endif
#if 0
                                        printf ("Exiting as a test! \n");
                                        ROSE_ASSERT(false);
#endif
                                      }

                                // DQ (6/20/2011): But we don't check for if there was another declaration that might be a problem (overloaded functions don't count!)...
                                // This function is visible from where it is referenced. 
#if (DEBUG_NAME_QUALIFICATION_LEVEL > 3)
                                   printf ("This function or member function IS visible from where it is referenced (but there could still be ambiguity if this was just the first of several symbols found in the current scope) \n");
                                   printf ("   --- currentScope        = %p = %s \n",currentScope,currentScope->class_name().c_str());
                                   printf ("   --- functionDeclaration = %p = %s \n",functionDeclaration,functionDeclaration->class_name().c_str());

                                // But we need to check if there is another such symbol in the same scope that would trigger qualification.
                                // SgScopeStatement* associatedScope = associatedFunctionDeclaration->get_scope();
                                // ROSE_ASSERT(associatedScope != NULL);
                                // printf ("Searching associatedScope = %p = %s \n",associatedScope,associatedScope->class_name().c_str());
                                   SgClassDefinition* classDefinition = isSgClassDefinition(functionDeclaration->get_parent());
                                   if (classDefinition != NULL)
                                      {
                                        printf ("currentScope = %p = %s \n",currentScope,currentScope->class_name().c_str());
                                        printf ("Searching classDefinition = %p \n",classDefinition);

                                     // int numberOfSymbolsWithMatchingName = numberOfSymbolsWithName(name,associatedScope);
                                        int numberOfSymbolsWithMatchingName = numberOfSymbolsWithName(name,classDefinition);
                                        printf ("numberOfSymbolsWithMatchingName = %d \n",numberOfSymbolsWithMatchingName);

                                     // ROSE_ASSERT(numberOfSymbolsWithMatchingName == 1);
                                      }
#endif
#if 0
                                // DQ (6/23/2013): Fixing test2013_223.C (function hiding template function instantiation).
                                   SgTemplateInstantiationFunctionDecl* templateInstantiationFunctionDeclaration = isSgTemplateInstantiationFunctionDecl(functionDeclaration);
                                   if (templateInstantiationFunctionDeclaration != NULL)
                                      {
                                        SgName templateFunctionNameWithoutTemplateArguments = templateInstantiationFunctionDeclaration->get_templateName();
                                        printf ("   --- templateFunctionNameWithoutTemplateArguments = %s \n",templateFunctionNameWithoutTemplateArguments.str());
                                      }
#endif
                                 }
                                else
                                 {
                                // The name does not match, so the associatedFunctionDeclaration is hidding the base class declaration.
#if (DEBUG_NAME_QUALIFICATION_LEVEL > 3)
                                   printf ("This function or member function is NOT visible from where it is referenced (declaration with same name does not match) \n");
                                   printf ("   --- currentScope      = %p = %s \n",currentScope,currentScope->class_name().c_str());
                                   printf ("   --- positionStatement = %p = %s \n",positionStatement,positionStatement->class_name().c_str());
#endif
#if 0
                                // DQ (4/12/2014): Since we have searched using the function type, we don't need to compare the function types here.
                                // DQ (4/8/2014): Added test on function types.
                                   SgFunctionType* associatedfunctionTypeFromSymbol = associatedFunctionDeclarationFromSymbol->get_type();
                                   SgFunctionType* functionTypeFromSymbol           = functionDeclarationFromSymbol->get_type();

                                   bool functionInSameScope = (associatedFunctionDeclarationFromSymbol->get_scope() == functionDeclarationFromSymbol->get_scope());
                                   bool functionTypesMatch  = (associatedfunctionTypeFromSymbol == functionTypeFromSymbol);

#if (DEBUG_NAME_QUALIFICATION_LEVEL > 3)
                                   printf ("   --- functionTypesMatch = %s \n",functionTypesMatch ? "true" : "false");
#endif
                                // int increment = functionTypesMatch ? 1 : 0;
                                   int increment = functionInSameScope && functionTypesMatch ? 1 : 0;
#else
                                   int increment = 1;
#endif
                                // DQ (4/8/2014): If the type match then use an increment of 1, else don't increment the qualificationDepth.
                                // Now resolve how much name qualification is required; what ever is required for the parent plus 1.
                                // qualificationDepth = nameQualificationDepthOfParent(declaration,currentScope,positionStatement) + 1;
                                   qualificationDepth = nameQualificationDepthOfParent(declaration,currentScope,positionStatement) + increment;
#if 0
                                   printf ("Exiting for unimplemented case (function) \n");
                                   ROSE_ASSERT(false);
#endif
                                 }
#if 0
                           // DQ (6/1/2011): Added support for template arguments.
                              SgTemplateInstantiationMemberFunctionDecl* templateInstantiationMemberFunctionDeclaration = isSgTemplateInstantiationMemberFunctionDecl(associatedFunctionDeclaration);
                              printf ("$$$$$$$$$ --- templateInstantiationMemberFunctionDeclaration = %p \n",templateInstantiationMemberFunctionDeclaration);
                              if (templateInstantiationMemberFunctionDeclaration != NULL)
                                 {
                                // Evaluate all template arguments.
                                   evaluateNameQualificationForTemplateArgumentList (templateInstantiationMemberFunctionDeclaration->get_templateArguments(),currentScope,positionStatement);
                                 }
#endif
                              break;
                            }

                      // DQ (11/10/2014): Adding support for templated typedef declarations.
                         case V_SgTemplateTypedefSymbol:

                         case V_SgTypedefSymbol:
                            {
                              SgTypedefSymbol* typedefSymbol = isSgTypedefSymbol(symbol);
                              ROSE_ASSERT(typedefSymbol != NULL);

                           // This is a typdef symbol, check if the declaration is the same.
                              SgTypedefDeclaration* associatedTypedefDeclaration = typedefSymbol->get_declaration();

#if (DEBUG_NAME_QUALIFICATION_LEVEL > 3)
                              printf ("associatedTypedefDeclaration = %p = %s \n",associatedTypedefDeclaration,associatedTypedefDeclaration->get_name().str());
#endif
                              ROSE_ASSERT(typedefDeclaration != NULL);
                              ROSE_ASSERT(associatedTypedefDeclaration != NULL);

#if (DEBUG_NAME_QUALIFICATION_LEVEL > 3)
                              printf ("associatedTypedefDeclaration->get_firstNondefiningDeclaration() = %p \n",associatedTypedefDeclaration->get_firstNondefiningDeclaration());
                              printf ("typedefDeclaration->get_firstNondefiningDeclaration()           = %p \n",typedefDeclaration->get_firstNondefiningDeclaration());
                              printf ("currentScope                                                    = %p = %s \n",currentScope,currentScope->class_name().c_str());
#endif
                              if (associatedTypedefDeclaration->get_firstNondefiningDeclaration() == typedefDeclaration->get_firstNondefiningDeclaration())
                                 {
                                // This typedef is visible from where it is referenced.
#if (DEBUG_NAME_QUALIFICATION_LEVEL > 3)
                                   printf ("This typedef IS visible from where it is referenced \n");
#endif
                                 }
                                else
                                 {
                                // The name does not match, so the associatedFunctionDeclaration is hidding the base class declaration.
#if (DEBUG_NAME_QUALIFICATION_LEVEL > 3)
                                   printf ("This typedef is NOT visible from where it is referenced (declaration with same name does not match) \n");
                                   printf ("   --- currentScope      = %p = %s \n",currentScope,currentScope->class_name().c_str());
                                   printf ("   --- positionStatement = %p = %s \n",positionStatement,positionStatement->class_name().c_str());
#endif
                                // Now resolve how much name qualification is required; what ever is required for the parent plus 1.
                                   qualificationDepth = nameQualificationDepthOfParent(declaration,currentScope,positionStatement) + 1;
#if 0
                                   printf ("Exiting for unimplemented case (typedef) \n");
                                   ROSE_ASSERT(false);
#endif
                                 }

                              break;
                            }

                         case V_SgTemplateSymbol:
                            {
                              SgTemplateSymbol* templateSymbol = isSgTemplateSymbol(symbol);
                              ROSE_ASSERT(templateSymbol != NULL);

#if 0
                           // This is a template symbol, check if the declaration is the same.
                              SgTemplateDeclaration* associatedTemplateDeclaration = templateSymbol->get_declaration();

                           // Comment this out for now...
                              ROSE_ASSERT(templateDeclaration != NULL);
                              ROSE_ASSERT(associatedTemplateDeclaration != NULL);

                              if (associatedTemplateDeclaration->get_firstNondefiningDeclaration() == templateDeclaration->get_firstNondefiningDeclaration())
                                 {
                                // This class is visible from where it is referenced.
                                   printf ("This template IS visible from where it is referenced \n");
                                 }
                                else
                                 {
                                // The name does not match, so the associatedFunctionDeclaration is hidding the base class declaration.
                                   printf ("This template is NOT visible from where it is referenced (declaration with same name does not match) \n");

                                // Now resolve how much name qualification is required; what ever is required for the parent plus 1.
                                   qualificationDepth = nameQualificationDepthOfParent(declaration,currentScope,positionStatement) + 1;
#if 0
                                   printf ("Exiting for unimplemented case (typedef) \n");
                                   ROSE_ASSERT(false);
#endif
                                 }
#else
#if (DEBUG_NAME_QUALIFICATION_LEVEL > 3)
                              printf ("WARNING: Support for name qualification for SgTemplateInstantiationFunctionDecl is not implemented yet \n");
#endif
#endif
                              break;
                            }

                         case V_SgEnumSymbol:
                            {
                              SgEnumSymbol* enumSymbol = isSgEnumSymbol(symbol);
                              ROSE_ASSERT(enumSymbol != NULL);

                           // This is a typdef symbol, check if the declaration is the same.
                              SgEnumDeclaration* associatedEnumDeclaration = enumSymbol->get_declaration();

                              ROSE_ASSERT(enumDeclaration != NULL);
                              ROSE_ASSERT(associatedEnumDeclaration != NULL);

                              if (associatedEnumDeclaration->get_firstNondefiningDeclaration() == enumDeclaration->get_firstNondefiningDeclaration())
                                 {
                                // This class is visible from where it is referenced.
#if (DEBUG_NAME_QUALIFICATION_LEVEL > 3)
                                   printf ("This enum IS visible from where it is referenced \n");
#endif
                                 }
                                else
                                 {
                                // The name does not match, so the associatedFunctionDeclaration is hidding the base class declaration.
#if (DEBUG_NAME_QUALIFICATION_LEVEL > 3)
                                   printf ("This enum is NOT visible from where it is referenced (declaration with same name does not match) \n");
                                   printf ("   --- currentScope      = %p = %s \n",currentScope,currentScope->class_name().c_str());
                                   printf ("   --- positionStatement = %p = %s \n",positionStatement,positionStatement->class_name().c_str());
#endif
                                // Now resolve how much name qualification is required; what ever is required for the parent plus 1.
                                   qualificationDepth = nameQualificationDepthOfParent(declaration,currentScope,positionStatement) + 1;
#if 0
                                   printf ("Exiting for unimplemented case (typedef) \n");
                                   ROSE_ASSERT(false);
#endif
                                 }

                              break;
                            }

                         default:
                            {
                           // Handle cases are we work through specific example codes.
                              printf ("default reached symbol = %s \n",symbol->class_name().c_str());
                              ROSE_ASSERT(false);
                            }
                       }
                  }
             }
            else
             {
            // This class is visible from where it is referenced.
#if (DEBUG_NAME_QUALIFICATION_LEVEL > 3)
               printf ("This declaration = %p = %s is NOT visible from where it is referenced (no declaration with same name, calling nameQualificationDepthOfParent()) \n",declaration,declaration->class_name().c_str());
               printf ("   --- currentScope = %p = %s \n",currentScope,currentScope->class_name().c_str());
               printf ("   --- positionStatement = %p = %s \n",positionStatement,positionStatement->class_name().c_str());
#endif
               qualificationDepth = nameQualificationDepthOfParent(declaration,currentScope,positionStatement) + 1;
             }
        }

#if (DEBUG_NAME_QUALIFICATION_LEVEL > 3)
     printf ("In NameQualificationTraversal::nameQualificationDepth(): qualificationDepth = %d Report type elaboration: typeElaborationIsRequired = %s \n",qualificationDepth,(typeElaborationIsRequired == true) ? "true" : "false");
#endif

     return qualificationDepth;
   }



SgDeclarationStatement* 
NameQualificationTraversal::getDeclarationAssociatedWithType( SgType* type )
   {
  // Note that this function could be eliminated since it only wraps another function.

     ROSE_ASSERT(type != NULL);

#if 0
     printf ("In getDeclarationAssociatedWithType(): type = %s \n",type->class_name().c_str());
#endif

     SgDeclarationStatement* declaration = type->getAssociatedDeclaration();

#if 0
     printf ("In getDeclarationAssociatedWithType(): declaration = %p \n",declaration);
#endif

  // Primative types will not have an asociated declaration...
  // ROSE_ASSERT(declaration != NULL);
     if (declaration == NULL)
        {
#if (DEBUG_NAME_QUALIFICATION_LEVEL > 3)
          printf ("In getDeclarationAssociatedWithType(): declaration == NULL type = %s \n",type->class_name().c_str());
#endif
#if 0
          SgArrayType* arrayType = isSgArrayType(type);
          if (arrayType != NULL)
             {
#if 0
               printf ("Detected SgArrayType: checking for variable reference in index (might be redundant): arrayType = %p \n",arrayType);
#endif
#if 0
               printf ("Exiting as a test! \n");
               ROSE_ASSERT(false);
#endif
             }
#endif
        }
       else
        {
#if (DEBUG_NAME_QUALIFICATION_LEVEL > 3)
          printf ("In getDeclarationAssociatedWithType(): declaration                                    = %p \n",declaration);
          printf ("In getDeclarationAssociatedWithType(): declaration->get_firstNondefiningDeclaration() = %p \n",declaration->get_firstNondefiningDeclaration());
          printf ("In getDeclarationAssociatedWithType(): declaration->get_definingDeclaration()         = %p \n",declaration->get_definingDeclaration());
#endif

#if (DEBUG_NAME_QUALIFICATION_LEVEL > 3)
          if (declaration != declaration->get_firstNondefiningDeclaration())
             {
            // Output some debug information to learn more about this error
               printf ("In getDeclarationAssociatedWithType(): declaration = %p = %s \n",declaration,declaration->class_name().c_str());
               ROSE_ASSERT(declaration->get_file_info() != NULL);
               declaration->get_file_info()->display("declaration");

               ROSE_ASSERT(declaration->get_firstNondefiningDeclaration() != NULL);
               printf ("In getDeclarationAssociatedWithType(): declaration->get_firstNondefiningDeclaration() = %p = %s \n",declaration->get_firstNondefiningDeclaration(),declaration->get_firstNondefiningDeclaration()->class_name().c_str());
               ROSE_ASSERT(declaration->get_firstNondefiningDeclaration()->get_file_info() != NULL);
               declaration->get_firstNondefiningDeclaration()->get_file_info()->display("declaration->get_firstNondefiningDeclaration()");
             }
#endif

       // DQ (11/6/2011): I think it is OK for where this is a SgEnumDeclaration.
       // ROSE_ASSERT(declaration == declaration->get_firstNondefiningDeclaration());
          ROSE_ASSERT(declaration == declaration->get_firstNondefiningDeclaration() || isSgEnumDeclaration(declaration) != NULL);
        }

     return declaration;
   }


// void evaluateNameQualificationForTemplateArgumentList (SgTemplateArgumentPtrList & templateArgumentList, SgScopeStatement* currentScope, SgStatement* positionStatement);
void
NameQualificationTraversal::evaluateNameQualificationForTemplateArgumentList (SgTemplateArgumentPtrList & templateArgumentList, SgScopeStatement* currentScope, SgStatement* positionStatement)
   {
  // DQ (6/4/2011): Note that test2005_73.C demonstrate where the Template arguments are shared between template instantiations.

  // DQ (9/24/2012): Track the recursive depth in computing name qualification for template arguments of template instantiations used as template arguments.
     static int recursiveDepth = 0;

  // Used for debugging...
     int counter = 0;

#if (DEBUG_NAME_QUALIFICATION_LEVEL > 3)
     printf ("\n\n*********************************************************************************************************************\n");
     printf ("In NameQualificationTraversal::evaluateNameQualificationForTemplateArgumentList(): templateArgumentList.size() = %" PRIuPTR " recursiveDepth = %d \n",templateArgumentList.size(),recursiveDepth);
     printf ("*********************************************************************************************************************\n");

     printf ("In NameQualificationTraversal::evaluateNameQualificationForTemplateArgumentList(): currentScope = %p = %s positionStatement = %p = %s \n",
          currentScope,currentScope->class_name().c_str(),positionStatement,positionStatement->class_name().c_str());

     ROSE_ASSERT(positionStatement != NULL);
     positionStatement->get_file_info()->display("In NameQualificationTraversal::evaluateNameQualificationForTemplateArgumentList()");
#endif

     SgTemplateArgumentPtrList::iterator i = templateArgumentList.begin();
     while (i != templateArgumentList.end())
        {
          SgTemplateArgument* templateArgument = *i;
          ROSE_ASSERT(templateArgument != NULL);

#if (DEBUG_NAME_QUALIFICATION_LEVEL > 3)
          printf ("*** Processing template argument #%d templateArgument = %p \n",counter,templateArgument);
       // SgName testNameInMap = templateArgument->get_qualified_name_prefix();
          printf ("===== Before being finished with evaluation of templateArgument name qualification: testNameInMap = %s \n",templateArgument->unparseToString().c_str());
#endif
          SgType* type = templateArgument->get_type();
          if (type != NULL)
             {
            // Reduce the type to the base type stripping off wrappers that would hide the fundamental type inside.
               SgType* strippedType = type->stripType(SgType::STRIP_MODIFIER_TYPE|SgType::STRIP_REFERENCE_TYPE|SgType::STRIP_POINTER_TYPE|SgType::STRIP_ARRAY_TYPE);
               ROSE_ASSERT(strippedType != NULL);

            // SgNamedType* namedType = isSgNamedType(type);
               SgNamedType* namedType = isSgNamedType(strippedType);
               if (namedType != NULL)
                  {
                 // This could be a type that requires name qualification (reference to a declaration).

#if (DEBUG_NAME_QUALIFICATION_LEVEL > 3)
                    printf ("templateArgument = %p contains type which is namedType = %p = %s \n",templateArgument,namedType,namedType->class_name().c_str());
#endif
                    SgDeclarationStatement* templateArgumentTypeDeclaration = getDeclarationAssociatedWithType(type);
                    if (templateArgumentTypeDeclaration != NULL)
                       {
                      // Check the visability and unambiguity of this declaration.
                      // Note that since the recursion happens before we set the names, all qualified name are set first 
                      // at the nested types and then used in the setting of qualified names at the higher level types 
                      // (less nested types).

                      // DQ (5/15/2011): Added recursive handling of template arguments which can require name qualification.
#if (DEBUG_NAME_QUALIFICATION_LEVEL > 3)
                         printf ("xxxxxx --- Making a RECURSIVE call to nameQualificationDepth() on the template argument recursiveDepth = %d \n",recursiveDepth);
                      // DQ (9/24/2012): I think this is the way to make the recursive call to handle name qualification of template arguments in nexted template instantiations.
                         printf ("Need to call evaluateNameQualificationForTemplateArgumentList() on any possible template argument list for type in templateArgument = %p (namely namedType = %p = %s) \n",
                              templateArgument,namedType,namedType->class_name().c_str());
#endif

                         SgClassType* classType = isSgClassType(namedType);
                         if (classType != NULL)
                            {
                           // If this is a class then it should be relative to it's declaration.
                              SgClassDeclaration* classDeclaration = isSgClassDeclaration(classType->get_declaration());
                              ROSE_ASSERT(classDeclaration != NULL);

#if (DEBUG_NAME_QUALIFICATION_LEVEL > 3)
                              printf ("namedType is a SgClassType: classDeclaration = %p = %s \n",classDeclaration,classDeclaration->class_name().c_str());
#endif
                              SgTemplateInstantiationDecl* templateClassInstantiationDeclaration = isSgTemplateInstantiationDecl(classDeclaration);
                              if (templateClassInstantiationDeclaration != NULL)
                                 {
                                   recursiveDepth++;
                                   evaluateNameQualificationForTemplateArgumentList(templateClassInstantiationDeclaration->get_templateArguments(),currentScope,positionStatement);
                                   recursiveDepth--;
                                 }
                            }
                           else
                            {
                           // If not a class then (e.g. typedef) then it is relative to the typedef declaration, but we don't have to recursively evaluate the type.
#if (DEBUG_NAME_QUALIFICATION_LEVEL > 3)
                              printf ("This is not a SgClassType, so we don't have to recursively evaluate for template arguments. \n");
#endif
                            }

                         int amountOfNameQualificationRequiredForTemplateArgument = nameQualificationDepth(namedType,currentScope,positionStatement);

#if (DEBUG_NAME_QUALIFICATION_LEVEL > 3)
                         printf ("xxxxxx --- amountOfNameQualificationRequiredForTemplateArgument = %d (for type = %p = %s) (counter = %d recursiveDepth = %d) \n",
                              amountOfNameQualificationRequiredForTemplateArgument,namedType,namedType->class_name().c_str(),counter,recursiveDepth);
                         printf ("xxxxxx --- Must call a function to set the name qualification data in the SgTemplateArgument = %p \n",templateArgument);
#endif
                         setNameQualification(templateArgument,templateArgumentTypeDeclaration,amountOfNameQualificationRequiredForTemplateArgument);
                       }
                  }

            // If this was not a SgNamedType (and even if it is, see test2011_117.C), it still might be a type 
            // where name qualification is required (might be a SgArrayType with an index requiring qualification).
               processNameQualificationForPossibleArrayType(type,currentScope);
             }
            else
             {
            // DQ (6/20/2011): This might be a variable reference requiring name qualification (see test2011_87.C and test2011_88.C).
               SgExpression* expression = templateArgument->get_expression();
#if (DEBUG_NAME_QUALIFICATION_LEVEL > 3)
               printf ("Template argument was not a type: expression = %p \n",expression);
#endif
               if (expression != NULL)
                  {
                 // Check if this is a variable in which case it might require name qualification.  If we we have to traverse this expression recursively.
#if (DEBUG_NAME_QUALIFICATION_LEVEL > 3)
                    printf ("Expression found in SgTemplateArgument = %s \n",expression->class_name().c_str());
                 // We need to traverse this expression and evaluate if any name qualification is required on its pieces (e.g. referenced variables)
                    printf ("Recursive call to generateNameQualificationSupport() with expression = %p = %s \n",expression,expression->class_name().c_str());
#endif

#if 0
                 // This is the older version, but debug what I have first before switching.
                    printf ("This is the older version, used generateNestedTraversalWithExplicitScope() instead \n");
                    generateNameQualificationSupport(expression,referencedNameSet);
#else
#if (DEBUG_NAME_QUALIFICATION_LEVEL > 3)
                    printf ("In NameQualificationTraversal::evaluateNameQualificationForTemplateArgumentList(): Calling generateNestedTraversalWithExplicitScope(): with expression = %p = %s and currentScope = %p = %s \n",
                         expression,expression->class_name().c_str(),currentScope,currentScope->class_name().c_str());
#endif
                    generateNestedTraversalWithExplicitScope(expression,currentScope);
#endif

#if (DEBUG_NAME_QUALIFICATION_LEVEL > 3)
                    printf ("In NameQualificationTraversal::evaluateNameQualificationForTemplateArgumentList(): DONE: Recursive call to generateNameQualificationSupport() with expression = %p = %s \n",expression,expression->class_name().c_str());
#endif
                  }
                 else
                  {
                 // DQ (6/23/2013): Make it an error to detect a SgTemplateArgument that is neither a type or expression (should not exist, I think; or is at least not handled).
#if 0
                 // This fails for test2006_122.C.
                    printf ("This template argument is not an SgType OR an SgExpression: templateArgument = %p \n",templateArgument);
                    ROSE_ASSERT(false);
#else
                 // DQ (6/23/2013): Output the template argument type so that we can evaluate this (might be template template argument that requires name qualificaion).
#if (DEBUG_NAME_QUALIFICATION_LEVEL > 3)
                    printf ("WARNING: This template argument is not an SgType OR an SgExpression: templateArgument = %p argumentType = %d \n",templateArgument,(int)templateArgument->get_argumentType());
#endif
#endif
                  }
             }

#if (DEBUG_NAME_QUALIFICATION_LEVEL > 3)
          printf ("===== After finishing with evaluation of templateArgument name qualification: templateArgument = %p testNameInMap = %s \n",templateArgument,templateArgument->unparseToString().c_str());
#endif

          i++;

       // Used for debugging...
          counter++;
        }

#if (DEBUG_NAME_QUALIFICATION_LEVEL > 3)
     printf ("*****************************************************************************************************************************\n");
     printf ("Leaving NameQualificationTraversal::evaluateNameQualificationForTemplateArgumentList(): templateArgumentList.size() = %" PRIuPTR " recursiveDepth = %d \n",templateArgumentList.size(),recursiveDepth);
     printf ("*****************************************************************************************************************************\n\n");
#endif
   }


int
NameQualificationTraversal::nameQualificationDepth ( SgType* type, SgScopeStatement* currentScope, SgStatement* positionStatement )
   {
     int amountOfNameQualificationRequired = 0;

     ROSE_ASSERT(type != NULL);

#if (DEBUG_NAME_QUALIFICATION_LEVEL > 3)
     printf ("In nameQualificationDepth(SgType*): type = %p = %s \n",type,type->class_name().c_str());
#endif

  // DQ (7/23/2011): Test if we see array types here (looking for way to process all array types).
  // ROSE_ASSERT(isSgArrayType(type) == NULL);

  // DQ (7/23/2011): If this is an array type, then we need special processing for any name qualification of its index expressions.
     processNameQualificationForPossibleArrayType(type,currentScope);

     SgDeclarationStatement* declaration = getDeclarationAssociatedWithType(type);
     if (declaration != NULL)
        {
       // SgScopeStatement* currentScope = initializedName->get_scope();

       // Check the visability and unambiguity of this declaration.
          amountOfNameQualificationRequired = nameQualificationDepth(declaration,currentScope,positionStatement);
#if (DEBUG_NAME_QUALIFICATION_LEVEL > 3)
          printf ("amountOfNameQualificationRequired = %d \n",amountOfNameQualificationRequired);
#endif

          SgTemplateInstantiationDecl* templateClassInstantiationDeclaration = isSgTemplateInstantiationDecl(declaration);
          if (templateClassInstantiationDeclaration != NULL)
             {
            // We need to handle any possible template arguments.
#if (DEBUG_NAME_QUALIFICATION_LEVEL > 3)
               printf ("In nameQualificationDepth(SgType*): declaration = %p = %s Unhandled template arguments \n",declaration,declaration->class_name().c_str());
#endif
            // ROSE_ASSERT(false);
             }
        }
       else
        {
#if (DEBUG_NAME_QUALIFICATION_LEVEL > 3)
          printf ("ERROR: In nameQualificationDepth(SgType*): declaration NOT found for type = %p = %s\n",type,type->class_name().c_str());
#endif
        }

#if (DEBUG_NAME_QUALIFICATION_LEVEL > 3)
     printf ("Leaving nameQualificationDepth(SgType*): type = %p = %s amountOfNameQualificationRequired = %d \n",type,type->class_name().c_str(),amountOfNameQualificationRequired);
#endif

     return amountOfNameQualificationRequired;
   }


// int NameQualificationTraversal::nameQualificationDepthForType ( SgInitializedName* initializedName, SgStatement* positionStatement )
int
NameQualificationTraversal::nameQualificationDepthForType ( SgInitializedName* initializedName, SgScopeStatement* currentScope, SgStatement* positionStatement )
   {
     ROSE_ASSERT(initializedName   != NULL);
     ROSE_ASSERT(positionStatement != NULL);

#if (DEBUG_NAME_QUALIFICATION_LEVEL > 3)
     printf ("In nameQualificationDepthForType(): initializedName = %s type = %p = %s currentScope = %p = %s \n",initializedName->get_name().str(),initializedName->get_type(),initializedName->get_type()->class_name().c_str(),currentScope,currentScope->class_name().c_str());
#endif

  // return nameQualificationDepth(initializedName->get_type(),initializedName->get_scope(),positionStatement);
     return nameQualificationDepth(initializedName->get_type(),currentScope,positionStatement);
   }


int
NameQualificationTraversal::nameQualificationDepth ( SgInitializedName* initializedName, SgScopeStatement* currentScope, SgStatement* positionStatement )
   {
     int amountOfNameQualificationRequired = 0;

     ROSE_ASSERT(initializedName != NULL);
  // SgScopeStatement* currentScope = initializedName->get_scope();
     ROSE_ASSERT(currentScope != NULL);
#if 0
  // If this is global scope then don't try to take it's scope.
     if (isSgGlobal(currentScope) == NULL)
          currentScope = currentScope->get_scope();
     ROSE_ASSERT(currentScope != NULL);
#endif

     SgName name = initializedName->get_name();

  // DQ (6/5/2011): Test if this has a valid name (if not then it need not be qualified).
  // Examples of tests codes: test2005_114.C and test2011_73.C.
     if (name.is_null() == true)
        {
       // An empty name implies that no name qualification would make sense.
          return 0;
        }

  // DQ (12/28/2011): Added test...
     ROSE_ASSERT(initializedName->get_scope() != NULL);

  // printf ("In NameQualificationTraversal::nameQualificationDepth(): initializedName->get_scope() = %p = %s \n",initializedName->get_scope(),initializedName->get_scope()->class_name().c_str());

     SgDeclarationStatement* declaration = associatedDeclaration(initializedName->get_scope());
  // ROSE_ASSERT(declaration != NULL);

  // printf ("************** In nameQualificationDepth(): declaration = %p \n",declaration);

     SgVariableSymbol* variableSymbol = NULL;

  // DQ (8/16/2013): Modified to support new API.
  // SgSymbol* symbol = SageInterface::lookupSymbolInParentScopes(name,currentScope);
     SgSymbol* symbol = SageInterface::lookupSymbolInParentScopes(name,currentScope,NULL,NULL);

#if (DEBUG_NAME_QUALIFICATION_LEVEL > 3)
     printf ("In NameQualificationTraversal::nameQualificationDepth(SgInitializedName* = %p): symbol = %p \n",initializedName,symbol);
#endif

     if (symbol != NULL)
        {
#if (DEBUG_NAME_QUALIFICATION_LEVEL > 3)
          printf ("Lookup symbol based on name only (via parents starting at currentScope = %p = %s: name = %s symbol = %p = %s) \n",currentScope,currentScope->class_name().c_str(),name.str(),symbol,symbol->class_name().c_str());
#endif

#if 0
          printf ("This should be a while loop to resolve the full possible chain of alias symbols! \n");
          SgAliasSymbol* aliasSymbol = isSgAliasSymbol(symbol);
          if (aliasSymbol != NULL) 
             {
               symbol = aliasSymbol->get_alias();

               ROSE_ASSERT(isSgAliasSymbol(symbol) == NULL);
             }
#else
       // Loop over possible chain of alias symbols to find the original sysmbol.
          SgAliasSymbol* aliasSymbol = isSgAliasSymbol(symbol);

       // DQ (7/12/2014): The newer design of the symbol table handling means that we will never see a SgAliasSymbol at this level.
          ROSE_ASSERT(aliasSymbol == NULL);

          while (aliasSymbol != NULL) 
             {
            // DQ (7/12/2014): The newer design of the symbol table handling means that we will never see a SgAliasSymbol at this level.
               ROSE_ASSERT(false);
#if 1
            // DQ (7/12/2014): debugging use of SgAliasSymbol.
               printf ("In NameQualificationTraversal::nameQualificationDepth(): resolving alias symbol in loop: alias = %p baseSymbol = %p = %s \n",aliasSymbol,aliasSymbol->get_alias(),aliasSymbol->get_alias()->class_name().c_str());
#endif
               symbol = aliasSymbol->get_alias();
               aliasSymbol = isSgAliasSymbol(symbol);
             }
          ROSE_ASSERT(isSgAliasSymbol(symbol) == NULL);
#endif
          variableSymbol = isSgVariableSymbol(symbol);
          if (variableSymbol == NULL)
             {
               variableSymbol = SageInterface::lookupVariableSymbolInParentScopes(name,currentScope);

            // ROSE_ASSERT(variableSymbol != NULL);
#if (DEBUG_NAME_QUALIFICATION_LEVEL > 3)
               if (variableSymbol != NULL)
                  {
                    printf ("Lookup symbol based symbol type: variableSymbol = %p = %s \n",variableSymbol,variableSymbol->class_name().c_str());
                  }
                 else
                  {
                    printf ("In NameQualificationTraversal::nameQualificationDepth(SgInitializedName*,SgScopeStatement*,SgStatement*): variableSymbol == NULL \n");
                  }
#endif

            // amountOfNameQualificationRequired = nameQualificationDepth(associatedDeclaration(initializedName->get_scope()),currentScope,positionStatement) + 1;
            // SgDeclarationStatement* declaration = associatedDeclaration(initializedName->get_scope());

            // DQ (6/21/2011): This assertion fails for test2007_55.C.
            // DQ (6/5/2011): This assertion fails for test2005_114.C.
            // ROSE_ASSERT(declaration != NULL);
            // amountOfNameQualificationRequired = nameQualificationDepth(declaration,currentScope,positionStatement) + 1;
               if (declaration != NULL)
                  {
                    amountOfNameQualificationRequired = nameQualificationDepth(declaration,currentScope,positionStatement) + 1;
                  }
                 else
                  {
                 // DQ (6/21/2011): This is the case for test2007_55.C.
#if (DEBUG_NAME_QUALIFICATION_LEVEL > 3)
                    printf ("WARNING: there is no associated declaration! \n");
#endif
                  }
             }
            else
             {
#if (DEBUG_NAME_QUALIFICATION_LEVEL > 3)
               printf ("initializedName->get_prev_decl_item() = %p \n",initializedName->get_prev_decl_item());
#endif
            // DQ (6/4/2011): Get the associated symbol so that we can avoid matching on name only; and not the actual SgVariableSymbol symbols.
               SgVariableSymbol* targetInitializedNameSymbol = isSgVariableSymbol(initializedName->search_for_symbol_from_symbol_table());
               ROSE_ASSERT(targetInitializedNameSymbol != NULL);

            // DQ (6/4/2011): Make sure we have the correct symbol, else we have detected a collision which will require name qualification to resolve.
               if (variableSymbol == targetInitializedNameSymbol)
                  {
                 // Found the correct symbol.
#if (DEBUG_NAME_QUALIFICATION_LEVEL > 3)
                    printf ("Found the correct SgVariableSymbol \n");
#endif
                  }
                 else
                  {
                 // This is not the correct symbol, even though the unqualified names match.
#if (DEBUG_NAME_QUALIFICATION_LEVEL > 3)
                    printf ("These symbols only match based on name and is not the targetInitializedNameSymbol. \n");
#endif
#if (DEBUG_NAME_QUALIFICATION_LEVEL > 3)
                 // DQ (12/15/2014): Liao's move tool will cause this message to be output, but it is not a problem (I think).
                    if (declaration == NULL)
                       {
                         printf ("variableSymbol = %p \n",variableSymbol);
                         printf ("targetInitializedNameSymbol = %p = %s \n",targetInitializedNameSymbol,targetInitializedNameSymbol->get_name().str());
                         printf ("initializedName = %p = %s \n",initializedName,initializedName->get_name().str());
                         initializedName->get_file_info()->display("NameQualificationTraversal::nameQualificationDepth(): initializedName");
                       }
#endif

                 // DQ (12/28/2011): I think it may be OK to have this be NULL, in which case there is not name qualification (scope has no associated declaration, so it is NULL as is should be).
                 // ROSE_ASSERT(declaration != NULL);
                    if (declaration != NULL)
                       {
                         amountOfNameQualificationRequired = nameQualificationDepth(declaration,currentScope,positionStatement) + 1;
                       }
                      else
                       {
#if (DEBUG_NAME_QUALIFICATION_LEVEL > 3)
                      // DQ (12/15/2014): Liao's move tool will cause this message to be output, but it is not a problem (I think).
                         printf ("Warning: In NameQualificationTraversal::nameQualificationDepth() --- It might be that this is an incorrect fix for where declaration == NULL in test2004_97.C \n");
#endif
                       }
                  }
             }
        }
       else
        {
       // Symbol for the SgInitializedName is not in the current scope or those of parent scopes.  So some name qualification is required.
       // amountOfNameQualificationRequired = nameQualificationDepth(associatedDeclaration(initializedName->get_scope()),currentScope,positionStatement) + 1;
       // SgDeclarationStatement* declaration = associatedDeclaration(initializedName->get_scope());
       // amountOfNameQualificationRequired = nameQualificationDepth(declaration,currentScope,positionStatement) + 1;
       // ROSE_ASSERT(declaration != NULL);

       // See test2004_34.C for an example of where declaration == NULL
          if (declaration != NULL)
             {
               amountOfNameQualificationRequired = nameQualificationDepth(declaration,currentScope,positionStatement) + 1;
             }
            else
             {
            // This can be the case of ??? "catch (Overflow)" (see test2004_43.C) instead of "catch (Overflow xxx)" (see test2011_71.C).
#if (DEBUG_NAME_QUALIFICATION_LEVEL > 3)
               printf ("In NameQualificationTraversal::nameQualificationDepth(SgInitializedName*): declaration == NULL, why is this? initializedName->get_scope() = %p = %s \n",initializedName->get_scope(),initializedName->get_scope()->class_name().c_str());
#endif
            // ROSE_ASSERT(false);
             }
        }

  // amountOfNameQualificationRequired = nameQualificationDepth(declaration,currentScope,positionStatement);
#if (DEBUG_NAME_QUALIFICATION_LEVEL > 3)
     printf ("amountOfNameQualificationRequired = %d \n",amountOfNameQualificationRequired);
#endif

     return amountOfNameQualificationRequired;
   }


void
NameQualificationTraversal::addToNameMap ( SgNode* nodeReference, string typeNameString )
   {
  // DQ (6/21/2011): This is refactored code used in traverseType() and traverseTemplatedFunction().
     bool isTemplateName = (typeNameString.find('<') != string::npos) && (typeNameString.find("::") != string::npos);

     if (isTemplateName == true)
        {
          if (typeNameMap.find(nodeReference) == typeNameMap.end())
             {
#if (DEBUG_NAME_QUALIFICATION_LEVEL > 3)
               printf ("============== Inserting qualifier for name = %s into typeNameMap list at IR node = %p = %s \n",typeNameString.c_str(),nodeReference,nodeReference->class_name().c_str());
#endif
               typeNameMap.insert(std::pair<SgNode*,std::string>(nodeReference,typeNameString));
             }
            else
             {
            // If it already existes then overwrite the existing information.
               std::map<SgNode*,std::string>::iterator i = typeNameMap.find(nodeReference);
               ROSE_ASSERT (i != typeNameMap.end());

               string previousTypeName = i->second.c_str();
#if (DEBUG_NAME_QUALIFICATION_LEVEL > 3)
// #if 1
               printf ("WARNING: replacing previousTypeName = %s with new typeNameString = %s for nodeReference = %p = %s \n",previousTypeName.c_str(),typeNameString.c_str(),nodeReference,nodeReference->class_name().c_str());
#endif
               if (i->second != typeNameString)
                  {
                    i->second = typeNameString;

                    printf ("Error: name in qualifiedNameMapForNames already exists and is different... nodeReference = %p = %s \n",nodeReference,nodeReference->class_name().c_str());
                    ROSE_ASSERT(false);
                 }
             }
        }
       else
        {
#if (DEBUG_NAME_QUALIFICATION_LEVEL > 3)
       // DQ (8/19/2013): comment added for debugging.
          printf ("In NameQualificationTraversal::addToNameMap(): isTemplateName == false, typeNameString = %s NOT added to typeNameMap for key = %p = %s \n",typeNameString.c_str(),nodeReference,nodeReference->class_name().c_str());
#endif
        }
   }


void
NameQualificationTraversal::traverseType ( SgType* type, SgNode* nodeReferenceToType, SgScopeStatement* currentScope, SgStatement* positionStatement )
   {
  // The type can contain subtypes (e.g. template arguments) and when the subtypes need to be name qualificed the name of the encompassing type 
  // has a name that depends upon its location in the source code (and could vary depending on the positon in a single basic block, I think).

#if (DEBUG_NAME_QUALIFICATION_LEVEL > 3)
     printf ("<<<<< Starting traversal of type: type = %p = %s \n",type,type->class_name().c_str());
#endif

     ROSE_ASSERT(nodeReferenceToType != NULL);

  // Some type IR nodes are difficult to save as a string and reuse. So for now we will skip supporting 
  // some type IR nodes with generated name qualification specific to where they are used.
     bool skipThisType = false;
     if (isSgPointerMemberType(type) != NULL)
        {
          skipThisType = true;
        }

#if 0
  // DQ (4/23/2013): Added this case to allow pointers to function to have there argument types unparsed with name qualification.
     if (isSgPointerType(type) != NULL)
        {

#error "DEAD CODE!"

          SgPointerType* pointerType = isSgPointerType(type);
#if 0
          printf ("In NameQualificationTraversal::traverseType(): pointerType->get_base_type() = %p = %s \n",pointerType->get_base_type(),pointerType->get_base_type()->class_name().c_str());
#endif
          skipThisType = true;
        }
#endif

     if (skipThisType == false)
        {
          SgDeclarationStatement* declaration = associatedDeclaration(type);
          if (declaration != NULL)
             {
#if 0
               printf ("In NameQualificationTraversal::traverseType(): Calling evaluateTemplateInstantiationDeclaration(): declaration = %p = %s currentScope = %p = %s positionStatement = %p = %s \n",
                    declaration,declaration->class_name().c_str(),currentScope,currentScope->class_name().c_str(),positionStatement,positionStatement->class_name().c_str());
#endif
               evaluateTemplateInstantiationDeclaration(declaration,currentScope,positionStatement);
             }

          SgUnparse_Info* unparseInfoPointer = new SgUnparse_Info();
          ROSE_ASSERT (unparseInfoPointer != NULL);
          unparseInfoPointer->set_outputCompilerGeneratedStatements();

       // Avoid unpasing the class definition when unparseing the type.
          unparseInfoPointer->set_SkipClassDefinition();

       // DQ (5/8/2013): Added specification to skip enum definitions also (see test2012_202.C).
          unparseInfoPointer->set_SkipEnumDefinition();

       // Associate the unparsing of this type with the statement or scope where it occures.
       // This is the key to use in the lookup of the qualified name. But this is the correct key....
       // unparseInfoPointer->set_reference_node_for_qualification(positionStatement);
       // unparseInfoPointer->set_reference_node_for_qualification(currentScope);
          unparseInfoPointer->set_reference_node_for_qualification(nodeReferenceToType);

       // DQ (5/7/2013): A problem with this is that it combines the first and second parts of the 
       // type into a single string (e.g. the array type will include two parts "base_type" <array name> "[index]".
       // When this is combined for types that have two parts (most types don't) the result is an error
       // when the type is unparsed.  It is not clear, but a solution might be for this to be built here
       // as just the 1st part, and let the second part be generated when the array type is unparsed.
       // BTW, the reason why it is computed here is that there may be many nested types that require 
       // name qualifications and so it is required that we save the whole string.  However, name 
       // qualification might only apply to the first part of types.  So we need to investigate this.
       // This is a problem demonstrated in test2013_156.C and test2013_158.C.

       // DQ (5/8/2013): Set the SgUnparse_Info so that only the first part will be unparsed.
          unparseInfoPointer->set_isTypeFirstPart();

       // DQ (8/19/2013): Added specification to skip class specifier (fixes problem with test2013_306.C).
          unparseInfoPointer->set_SkipClassSpecifier();

          string typeNameString = globalUnparseToString(type,unparseInfoPointer);

#if (DEBUG_NAME_QUALIFICATION_LEVEL > 3)
          printf ("++++++++++++++++ typeNameString (globalUnparseToString()) = %s \n",typeNameString.c_str());
#endif

       // DQ (7/13/2011): OSX can have types that are about 2487 characters long (see test2004_35.C).
       // This is symptematic of an error which causes the whole class to be included with the class 
       // definition.  This was fixed by calling unparseInfoPointer->set_SkipClassDefinition() above.
          if (typeNameString.length() > 6000)
             {
               if (SgProject::get_verbose() > 0)
                  {
                    printf ("Warning: type names should not be this long...(unless this is boost) typeNameString.length() = %" PRIuPTR " \n",typeNameString.length());
                  }
#if 0
            // DQ (6/30/2013): Allow the output of an example so that we can verify that this make 
            // sense (and that it is not a result of some comment output from the unparsing of types).
               static bool outputOneExample = true;
               if (outputOneExample == true)
                  {
                    printf ("   --- example typeNameString = %s \n",typeNameString.c_str());
                    outputOneExample = false;
                  }
#endif
            // DQ (1/30/2013): Increased already too long limit for string lengths for typenames.  This 
            // test fails for ROSE compiling ROSE with a type name that is 17807 characters long.  I have
            // increased the max allowable typename lengtt to over twice that for good measure.
            // DQ (7/22/2011): The a992-thrifty-mips-compiler Hudson test fails because it generates a 
            // typename that is even longer 5149, so we need an even larger upper bound.  This should be 
            // looked into later to see why some of these different platforms are generating such large 
            // typenames. See testcode: tests/CompileTests/PythonExample_tests/test2004_92.C (on thrifty).
            // if (typeNameString.length() > 10000)
               if (typeNameString.length() > 40000)
                  {
                    printf ("Error: type names should not be this long... (even in boost, I think) typeNameString.length() = %" PRIuPTR " \n",typeNameString.length());
                    ROSE_ASSERT(false);
                  }
#if 0
            // DQ (2/18/2013): I think that the output if such long strings in a problem for the Jenkins tests, 
            // outside of Jenkins this branch executes fine.  This branch is executed only for ROSE compiling
            // ROSE (so far) and is executed for the typename generated from the enum in Cxx_Grammar.h which 
            // is converted to a unique typename (and the string function for this contatinates all of the names
            // of the 700+ enum fields to generate the typename, hence a long name exceeding 10K characters).
            // ROSE compiling the ROSE Cxx_Grammar.h file is not a problem outside of Jenkins so I suspect that
            // Jenkins is having problems with the processing of long strings generated as part of the tests.

            // DQ (1/30/2013): Print out the long name that previously violated our initial limits.
               if (typeNameString.length() > 10000)
                  {
                    printf ("WARNING: extremely long type name found: typeNameString.length() = %" PRIuPTR " \n",typeNameString.length());
                    printf ("typeNameString = %s \n",typeNameString.c_str());
                  }
#endif
             }

       // DQ (6/21/2011): Refactored this code for use in traverseTemplatedFunction()
          addToNameMap(nodeReferenceToType,typeNameString);

       // DQ (2/18/2013): Fixing generation of too many SgUnparse_Info object.
          delete unparseInfoPointer;
        }
       else
        {
       // Output a message when we cheat on this IR node (even if this is a clue for George).
#if (DEBUG_NAME_QUALIFICATION_LEVEL > 0)
          printf ("Skipping precompuation of string for name qualified type = %p = %s \n",type,type->class_name().c_str());
#endif
#if 0
          printf ("Exiting as a test! \n");
          ROSE_ASSERT(false);
#endif
        }

#if (DEBUG_NAME_QUALIFICATION_LEVEL > 3)
     printf ("<<<<< Ending traversal of type: type = %p = %s \n",type,type->class_name().c_str());
#endif
   }


void
NameQualificationTraversal::traverseTemplatedFunction(SgFunctionRefExp* functionRefExp, SgNode* nodeReference, SgScopeStatement* currentScope, SgStatement* positionStatement )
   {
  // Called using traverseTemplatedFunction(functionRefExp,templateInstantiationFunctionDeclaration,currentScope,currentStatement)

     ROSE_ASSERT(functionRefExp    != NULL);
     ROSE_ASSERT(nodeReference     != NULL);
     ROSE_ASSERT(currentScope      != NULL);
     ROSE_ASSERT(positionStatement != NULL);

  // printf ("Inside of traverseTemplatedFunction functionRefExp = %p currentScope = %p = %s \n",functionRefExp,currentScope,currentScope->class_name().c_str());

#if (DEBUG_NAME_QUALIFICATION_LEVEL > 3)
     printf ("<<<<< Starting traversal of traverseTemplatedFunction functionRefExp = %p currentScope = %p = %s \n",functionRefExp,currentScope,currentScope->class_name().c_str());
#endif
     
     bool skipThisFunction = false;
     if (skipThisFunction == false)
        {
          SgTemplateInstantiationFunctionDecl* templateInstantiationFunctionDeclaration = isSgTemplateInstantiationFunctionDecl(functionRefExp->getAssociatedFunctionDeclaration());
          if (templateInstantiationFunctionDeclaration != NULL)
             {
#if (DEBUG_NAME_QUALIFICATION_LEVEL > 3)
               printf ("Found a SgTemplateInstantiationFunctionDecl that will have template arguments that might require qualification. name = %s \n",templateInstantiationFunctionDeclaration->get_name().str());
#endif
               evaluateTemplateInstantiationDeclaration(templateInstantiationFunctionDeclaration,currentScope,positionStatement);
             }

          SgUnparse_Info* unparseInfoPointer = new SgUnparse_Info();
          ROSE_ASSERT (unparseInfoPointer != NULL);
          unparseInfoPointer->set_outputCompilerGeneratedStatements();

       // Avoid unpasing the class definition when unparseing the type.
          unparseInfoPointer->set_SkipClassDefinition();

       // DQ (1/13/2014): Set the output of the enum defintion to match that of the class definition (consistancy is now inforced).
          unparseInfoPointer->set_SkipEnumDefinition();

#if (DEBUG_NAME_QUALIFICATION_LEVEL > 3)
          printf ("nodeReference = %p = %s \n",nodeReference,nodeReference->class_name().c_str());
#endif
       // Associate the unparsing of this type with the statement or scope where it occures.
       // This is the key to use in the lookup of the qualified name. But this is the correct key....
       // unparseInfoPointer->set_reference_node_for_qualification(positionStatement);
       // unparseInfoPointer->set_reference_node_for_qualification(currentScope);
          unparseInfoPointer->set_reference_node_for_qualification(nodeReference);

#if (DEBUG_NAME_QUALIFICATION_LEVEL > 3)
          printf ("Calling globalUnparseToString() \n");
#endif
          string functionNameString = globalUnparseToString(functionRefExp,unparseInfoPointer);
#if (DEBUG_NAME_QUALIFICATION_LEVEL > 3)
          printf ("++++++++++++++++ functionNameString (globalUnparseToString()) = %s \n",functionNameString.c_str());
#endif
#if 0
          printf ("++++++++++++++++ functionNameString (globalUnparseToString()) = %s \n",functionNameString.c_str());
#endif
       // DQ (6/24/2013): Increased upper bound to support ROSE compiling ROSE.
       // This is symptematic of an error which causes the whole class to be included with the class 
       // definition.  This was fixed by calling unparseInfoPointer->set_SkipClassDefinition() above.
       // if (functionNameString.length() > 2000)
          if (functionNameString.length() > 5000)
             {
               printf ("Error: function names should not be this long... functionNameString.length() = %" PRIuPTR " \n",functionNameString.length());
#if 1
               printf ("Error: function names should not be this long... functionNameString          = \n%s \n",functionNameString.c_str());
#endif
               ROSE_ASSERT(false);
             }

       // DQ (6/21/2011): Refactored this code for use in traverseTemplatedFunction()
          addToNameMap(nodeReference,functionNameString);

       // DQ (2/18/2013): Fixing generation of too many SgUnparse_Info object.
          delete unparseInfoPointer;
        }

#if (DEBUG_NAME_QUALIFICATION_LEVEL > 3)
     printf ("<<<<< Ending traversal of traverseTemplatedFunction functionRefExp = %p currentScope = %p = %s \n",functionRefExp,currentScope,currentScope->class_name().c_str());
#endif
   }


void
NameQualificationTraversal::traverseTemplatedMemberFunction(SgMemberFunctionRefExp* memberFunctionRefExp, SgNode* nodeReference, SgScopeStatement* currentScope, SgStatement* positionStatement )
   {
  // Called using traverseTemplatedFunction(functionRefExp,templateInstantiationFunctionDeclaration,currentScope,currentStatement)

     ROSE_ASSERT(memberFunctionRefExp != NULL);
     ROSE_ASSERT(nodeReference        != NULL);
     ROSE_ASSERT(currentScope         != NULL);
     ROSE_ASSERT(positionStatement    != NULL);

  // printf ("Inside of traverseTemplatedFunction functionRefExp = %p currentScope = %p = %s \n",functionRefExp,currentScope,currentScope->class_name().c_str());

#if (DEBUG_NAME_QUALIFICATION_LEVEL > 3)
     printf ("<<<<< Starting traversal of traverseTemplatedFunction memberFunctionRefExp = %p currentScope = %p = %s \n",memberFunctionRefExp,currentScope,currentScope->class_name().c_str());
#endif
     
     bool skipThisFunction = false;
     if (skipThisFunction == false)
        {
          SgTemplateInstantiationMemberFunctionDecl* templateInstantiationMemberFunctionDeclaration = isSgTemplateInstantiationMemberFunctionDecl(memberFunctionRefExp->getAssociatedMemberFunctionDeclaration());
          if (templateInstantiationMemberFunctionDeclaration != NULL)
             {
#if (DEBUG_NAME_QUALIFICATION_LEVEL > 3)
               printf ("Found a SgTemplateInstantiationMemberFunctionDecl that will have template arguments that might require qualification. name = %s \n",templateInstantiationMemberFunctionDeclaration->get_name().str());
#endif
               evaluateTemplateInstantiationDeclaration(templateInstantiationMemberFunctionDeclaration,currentScope,positionStatement);
             }

          SgUnparse_Info* unparseInfoPointer = new SgUnparse_Info();
          ROSE_ASSERT (unparseInfoPointer != NULL);
          unparseInfoPointer->set_outputCompilerGeneratedStatements();

       // Avoid unpasing the class definition when unparsing the type.
          unparseInfoPointer->set_SkipClassDefinition();

       // DQ (1/13/2014): Set the output of the enum defintion to match that of the class definition (consistancy is now inforced).
          unparseInfoPointer->set_SkipEnumDefinition();

#if (DEBUG_NAME_QUALIFICATION_LEVEL > 3)
          printf ("nodeReference = %p = %s \n",nodeReference,nodeReference->class_name().c_str());
#endif
       // Associate the unparsing of this type with the statement or scope where it occures.
       // This is the key to use in the lookup of the qualified name. But this is the correct key....
       // unparseInfoPointer->set_reference_node_for_qualification(positionStatement);
       // unparseInfoPointer->set_reference_node_for_qualification(currentScope);
          unparseInfoPointer->set_reference_node_for_qualification(nodeReference);

#if (DEBUG_NAME_QUALIFICATION_LEVEL > 3)
          printf ("Calling globalUnparseToString() \n");
#endif
          string memberFunctionNameString = globalUnparseToString(memberFunctionRefExp,unparseInfoPointer);
#if (DEBUG_NAME_QUALIFICATION_LEVEL > 3)
          printf ("++++++++++++++++ memberFunctionNameString (globalUnparseToString()) = %s \n",memberFunctionNameString.c_str());
#endif
#if 0
          printf ("++++++++++++++++ memberFunctionNameString (globalUnparseToString()) = %s \n",memberFunctionNameString.c_str());
#endif
       // DQ (12/3/2014): Incremented this for ARES application files.
       // DQ (6/9/2013): I have incremented this value to support mangled names in the protobuf-2.5.0 application.
       // This is symptematic of an error which causes the whole class to be included with the class 
       // definition.  This was fixed by calling unparseInfoPointer->set_SkipClassDefinition() above.
       // if (memberFunctionNameString.length() > 4000)
          if (memberFunctionNameString.length() > 8000)
             {
               printf ("Error: function names should not be this long... memberFunctionNameString.length() = %" PRIuPTR " \n",memberFunctionNameString.length());
#if 1
               printf ("Error: function names should not be this long... memberFunctionNameString = \n%s \n",memberFunctionNameString.c_str());
#endif
               ROSE_ASSERT(false);
             }

       // DQ (6/21/2011): Refactored this code for use in traverseTemplatedFunction()
          addToNameMap(nodeReference,memberFunctionNameString);

       // DQ (2/18/2013): Fixing generation of too many SgUnparse_Info object.
          delete unparseInfoPointer;
        }

#if (DEBUG_NAME_QUALIFICATION_LEVEL > 3)
     printf ("<<<<< Ending traversal of traverseTemplatedMemberFunction memberFunctionRefExp = %p currentScope = %p = %s \n",memberFunctionRefExp,currentScope,currentScope->class_name().c_str());
#endif
   }



bool
NameQualificationTraversal::skipNameQualificationIfNotProperlyDeclaredWhereDeclarationIsDefinable(SgDeclarationStatement* declaration)
   {
  // DQ (6/9/2011): Support for test2011_78.C (we only qualify function call references where the function has been declared in 
  // a scope where it could be expected to be defined (e.g. not using a forward declaration in a SgBasicBlock, since the function
  // definition could not live in the SgBasicBlock.

     bool skipNameQualification = false;
     SgDeclarationStatement* declarationToSearchForInReferencedNameSet = declaration->get_firstNondefiningDeclaration() != NULL ? declaration->get_firstNondefiningDeclaration() : declaration;
     ROSE_ASSERT(declarationToSearchForInReferencedNameSet != NULL);

#if (DEBUG_NAME_QUALIFICATION_LEVEL > 3)
     printf ("In skipNameQualificationIfNotProperlyDeclaredWhereDeclarationIsDefinable(): declaration->get_firstNondefiningDeclaration() = %p \n",declaration->get_firstNondefiningDeclaration());
     printf ("   --- declarationToSearchForInReferencedNameSet->get_parent() = %p = %s \n",declarationToSearchForInReferencedNameSet->get_parent(),declarationToSearchForInReferencedNameSet->get_parent()->class_name().c_str());

     printf ("   --- declaration                                             = %p = %s \n",declaration,declaration->class_name().c_str());
     printf ("   --- declaration->get_parent()                               = %p = %s \n",declaration->get_parent(),declaration->get_parent()->class_name().c_str());
     if (declaration->get_firstNondefiningDeclaration() != NULL)
        {
          printf ("   --- declaration ->get_firstNondefiningDeclaration()              = %p = %s \n",declaration->get_firstNondefiningDeclaration(),declaration->get_firstNondefiningDeclaration()->class_name().c_str());
          printf ("   --- declaration->get_firstNondefiningDeclaration()->get_parent() = %p = %s \n",declaration->get_firstNondefiningDeclaration()->get_parent(),declaration->get_firstNondefiningDeclaration()->get_parent()->class_name().c_str());
        }
     if (declaration->get_definingDeclaration() != NULL)
        {
          printf ("   --- declaration ->get_definingDeclaration()                      = %p = %s \n",declaration->get_definingDeclaration(),declaration->get_definingDeclaration()->class_name().c_str());
          printf ("   --- declaration->get_definingDeclaration()->get_parent()         = %p = %s \n",declaration->get_definingDeclaration()->get_parent(),declaration->get_definingDeclaration()->get_parent()->class_name().c_str());
        }
#endif
#if 0
     for (std::set<SgNode*>::iterator i = referencedNameSet.begin(); i != referencedNameSet.end(); i++)
        {
          printf ("   --- *** referencedNameSet member *i = %p = %s \n",*i,(*i)->class_name().c_str());
        }
#endif

  // DQ (8/18/2012): If this is a template instantiation, then we need to look at where the template declaration is and if IT is defined.
  // See test2009_30.C for an example of this.
     SgTemplateInstantiationFunctionDecl* templateInstantiationFunctionDecl = isSgTemplateInstantiationFunctionDecl(declaration);
     if (templateInstantiationFunctionDecl != NULL)
        {
#if (DEBUG_NAME_QUALIFICATION_LEVEL > 3)
          printf ("In skipNameQualificationIfNotProperlyDeclaredWhereDeclarationIsDefinable(): templateInstantiationFunctionDecl->get_name() = %p = %s \n",templateInstantiationFunctionDecl,templateInstantiationFunctionDecl->get_name().str());
#endif

       // DQ (8/18/2012): Note that test2012_57.C and test2012_59.C have template specalizations that don't appear 
       // to have there associated template declaration set properly, issue a warning for now.
       // declarationToSearchForInReferencedNameSet = templateInstantiationFunctionDecl->get_templateDeclaration();
          if (templateInstantiationFunctionDecl->get_templateDeclaration() == NULL)
             {
               printf ("WARNING: templateInstantiationFunctionDecl->get_templateDeclaration() == NULL for templateInstantiationFunctionDecl = %p = %s \n",templateInstantiationFunctionDecl,templateInstantiationFunctionDecl->get_name().str());
             }
            else
             {
               declarationToSearchForInReferencedNameSet = templateInstantiationFunctionDecl->get_templateDeclaration();
             }
          ROSE_ASSERT(declarationToSearchForInReferencedNameSet != NULL);
        }
       else
        {
       // Also test for member function.
          SgTemplateInstantiationMemberFunctionDecl* templateInstantiationMemberFunctionDecl = isSgTemplateInstantiationMemberFunctionDecl(declaration);
          if (templateInstantiationMemberFunctionDecl != NULL)
             {
#if (DEBUG_NAME_QUALIFICATION_LEVEL > 3)
               printf ("In skipNameQualificationIfNotProperlyDeclaredWhereDeclarationIsDefinable(): templateInstantiationMemberFunctionDecl->get_name() = %p = %s \n",templateInstantiationMemberFunctionDecl,templateInstantiationMemberFunctionDecl->get_name().str());
#endif
               declarationToSearchForInReferencedNameSet = templateInstantiationMemberFunctionDecl->get_templateDeclaration();
               ROSE_ASSERT(declarationToSearchForInReferencedNameSet != NULL);
             }
            else
             {
#if (DEBUG_NAME_QUALIFICATION_LEVEL > 3)
               printf ("In skipNameQualificationIfNotProperlyDeclaredWhereDeclarationIsDefinable(): This is not a template function instantation (member nor non-member function) \n");
#endif
             }
        }

  // DQ (6/22/2011): This fixes test2011_97.C which only has a defining declaration so that the declaration->get_firstNondefiningDeclaration() was NULL.
  // if (referencedNameSet.find(declaration->get_firstNondefiningDeclaration()) == referencedNameSet.end())
     if (referencedNameSet.find(declarationToSearchForInReferencedNameSet) == referencedNameSet.end())
        {
#if (DEBUG_NAME_QUALIFICATION_LEVEL > 3)
          printf ("   --- $$$$$$$$$$ NOT Found: declaration %p = %s in referencedNameSet referencedNameSet.size() = %" PRIuPTR " \n",declaration,declaration->class_name().c_str(),referencedNameSet.size());
#endif
          skipNameQualification = true;
        }
       else
        {
#if (DEBUG_NAME_QUALIFICATION_LEVEL > 3)
          printf ("   --- $$$$$$$$$$ FOUND: declaration %p = %s in referencedNameSet \n",declaration,declaration->class_name().c_str());
#endif
        }

     return skipNameQualification;
   }


NameQualificationInheritedAttribute
NameQualificationTraversal::evaluateInheritedAttribute(SgNode* n, NameQualificationInheritedAttribute inheritedAttribute)
   {
     ROSE_ASSERT(n != NULL);

#if (DEBUG_NAME_QUALIFICATION_LEVEL > 3)
     printf ("\n\n****************************************************** \n");
     printf ("****************************************************** \n");
     printf ("Inside of NameQualificationTraversal::evaluateInheritedAttribute(): node = %p = %s = %s \n",n,n->class_name().c_str(),SageInterface::get_name(n).c_str());
     printf ("****************************************************** \n");
#endif

  // DQ (5/24/2013): Allow the current scope to be tracked from the traversal of the AST
  // instead of being computed at each IR node which is a problem for template arguments.
  // See test2013_187.C for an example of this.
     SgScopeStatement* evaluateInheritedAttribute_currentScope = isSgScopeStatement(n);
     if (evaluateInheritedAttribute_currentScope != NULL)
        {
          inheritedAttribute.set_currentScope(evaluateInheritedAttribute_currentScope);
        }

  // DQ (5/24/2013): We can't set the current scope until we at first get past the SgProject and SgSourceFile IR nodes in the AST traversal.
     if (isSgSourceFile(n) == NULL && isSgProject(n) == NULL)
        {
       // DQ (5/25/2013): This only appears to fail for test2013_63.C.
          if (inheritedAttribute.get_currentScope() == NULL)
             {
               printf ("WARNING: In NameQualificationTraversal::evaluateInheritedAttribute(): inheritedAttribute.get_currentScope() == NULL: node = %p = %s = %s \n",n,n->class_name().c_str(),SageInterface::get_name(n).c_str());
             }
       // ROSE_ASSERT(inheritedAttribute.get_currentScope() != NULL);
        }

#if (DEBUG_NAME_QUALIFICATION_LEVEL > 3)
  // Extra information about the location of the current node.
     Sg_File_Info* fileInfo = n->get_file_info();
     if (fileInfo != NULL)
        {
          printf ("NameQualificationTraversal: --- n = %p = %s line %d col = %d file = %s \n",n,n->class_name().c_str(),fileInfo->get_line(),fileInfo->get_col(),fileInfo->get_filenameString().c_str());
        }
#endif

  // Locations where name qualified references can exist:
  //   1) Base class names
  //   2) Variable names in declarations (see test2011_30.C)
  //   3) Types referenced by variables
  //   4) Types referenced in function parameter lists
  //   5) Return types referenced by functions (including covariant types for member functions)
  //   6) References to functions thrown by functions
  //   7) Namespaces referenced by SgUsingDirectiveStatement IR nodes
  //   8) Variables and declarations reference from SgUsingDeclarationStatement IR nodes
  //   9) Functions reference by SgFunctionRefExp IR nodes
  //  10) Functions reference by SgMemberFunctionRefExp IR nodes
  //  11) Variable reference by SgVarRefExp IR nodes
  //  12) Template arguments (and default template parameter specifications)
  //  13) Template parameters?
  //  14) Function declarations
  //  15) Member function declarations
  //  16) Typedef declarations
  //  17) Throw exception lists
  //  18) A number of expressions (listed below)
  //         SgVarRefExp
  //         SgFunctionRefExp
  //         SgMemberFunctionRefExp
  //         SgConstructorInitializer
  //         SgNewExp
  //         SgCastExp
  //         SgSizeOfOp
  //         SgTypeIdOp
  //  19) SgVarRefExp's hidden in array types (SgArrayType) (requires explicitly specified current scope).
  //  20)

  // The use of name qualification in types is a complicated because types are shared and the same type can 
  // have it's template arguments qualified differently depending on where it is referenced.  This is an 
  // issue for all references to types containing template arguments and not just where SgInitializedName 
  // are used. Since name qualification of the same type can only vary at most from statement to statement 
  // in some cases likely only from scope to scope) we need only associate names to statements (see note 1).  
  // I would like to for now use scopes as the finest level of resolution.
  // The solution:
  //    1) Support a test for which types are effected.  a member function of SgType will evaluate if
  //       a type uses template arguments or subtypes using template arguments and if these could require 
  //       name qualification. 
  //    2) A map will be created in each scope (or maybe statement) for types used in that scope (or statement)
  //       which will store the computed name of the type (evaluated as part of the name qualification support;
  //       called immediately at the start of the unparsing of each SgFile).  The SgType pointer will be used
  //       as the key into the map of SgType to names (stored as strings).
  //    3) The unparser will check for entries in the associated map and use the stringified type names if they
  //       are available.  This can be done at the top level of the unparseType() function.

  // Note 1: A forward declaraion of a function (and maybe a class) can happen in a scope that does not allow a defining
  // declaration and when this happens the name qualification of that function is undefined.  However after a
  // forward declaration in a scope permitting a defining declaration, the function name must be qualified as per
  // usual name qualification rules.

  // DQ (8/4/2012): It is too complex to add this declaration support here (use the previous code and just
  // handle the specific cases where we need to add a declaration to the reference set spereately.
  // DQ (8/4/2012): Let any procesing define a declaration to be used for the reference set.
  // Ititially it is NULL, but specific cases can set this so that the associated declaration 
  // we be recorded as referenced.  This is important for test2012_164.C, where a variable declaration
  // generates a reference to a type that at first must not use a qualified name (since there is no
  // explicit forward declaration for the type (a class/struct).  This is a facinating case since
  // the scope of the declaration is the outer namespace from where it is first implicitly referenced 
  // via a variable declaration.  This is part of debugging test2005_133.C (of which test2012_16[3-5].C
  // are simpler cases.  
  // SgDeclarationStatement* declarationForReferencedNameSet = NULL;

  // DQ (6/11/2011): This is a new IR nodes, but the use of it causes a few problems (test2004_109.C) 
  // because the source position is not computed correctly (I think).
     SgTemplateClassDefinition* templateClassDefinition = isSgTemplateClassDefinition(n);
     if (templateClassDefinition != NULL)
        {
#if 0
       // DQ (3/5/2012): I think this is OK, since the SgTemplateClassDefinition is derived from the SgClassDefinition, 
       // that case below will work well. This example is demonstrated in test2012_10.C.
       // DQ (11/20/2011): Debugging new use of SgTemplateClassDefinition (only used in new version of EDG 4.x support).
          printf ("Name qualification of SgTemplateClassDefinition = %p not implemented, OK (no special handling is required, we be processed as a SgClassDefinition) (need and example to debug this case) \n",templateClassDefinition);
#endif

       // DQ (11/20/2011): Commented out this assertion.
       // ROSE_ASSERT(false);
        }

     SgClassDefinition* classDefinition = isSgClassDefinition(n);
  // if (classDefinition != NULL && templateClassDefinition == NULL)
     if (classDefinition != NULL)
        {
       // Add all of the named types from this class into the set that have already been seen.
       // Note that this should not include nested classes (I think).

          SgBaseClassPtrList & baseClassList = classDefinition->get_inheritances();

#if (DEBUG_NAME_QUALIFICATION_LEVEL > 3)
          printf ("!!!!! Evaluate the derived classes: are they visible --- baseClassList.size() = %" PRIuPTR " \n",baseClassList.size());
#endif
#if 0
          string declaration_name = classDefinition->get_declaration()->unparseToString();
          printf ("test: declaration_name (unparseToString()) = %s \n",declaration_name.c_str());
#endif

          SgBaseClassPtrList::iterator i = baseClassList.begin();
          while (i != baseClassList.end())
             {
            // Check each base class.
               SgBaseClass* baseClass = *i;
               ROSE_ASSERT(baseClass != NULL);

               SgClassDeclaration* classDeclaration = baseClass->get_base_class();
               SgScopeStatement*   currentScope     = classDefinition->get_scope();
               ROSE_ASSERT(currentScope != NULL);

#if (DEBUG_NAME_QUALIFICATION_LEVEL > 3)
               printf ("Calling nameQualificationDepth() for base class classDeclaration name = %s \n",classDeclaration->get_name().str());
#endif
               int amountOfNameQualificationRequired = nameQualificationDepth(classDeclaration,currentScope,classDefinition);

#if (DEBUG_NAME_QUALIFICATION_LEVEL > 3)
               printf ("amountOfNameQualificationRequired (base class) = %d \n",amountOfNameQualificationRequired);
#endif
               setNameQualification(baseClass,classDeclaration,amountOfNameQualificationRequired);

               i++;
             }
#if 0
          printf ("Exiting after evaluation of derived classes: are they visible: \n");
          ROSE_ASSERT(false);
#endif
        }

  // Handle references to SgMemberFunctionDeclaration...
     SgClassDeclaration* classDeclaration = isSgClassDeclaration(n);
     if (classDeclaration != NULL)
        {
       // Could it be that we only want to do this for the defining declaration? No, since prototypes must also use name qualification!

       // We need the structural location in scope (not the semantic one).
          SgScopeStatement* currentScope = isSgScopeStatement(classDeclaration->get_parent());

       // ROSE_ASSERT(currentScope != NULL);
          if (currentScope != NULL)
             {
            // Only use name qualification where the scopes of the declaration's use (currentScope) is not the same 
            // as the scope of the class declaration.  However, the analysis should work and determin that the 
            // required name qualification length is zero.
               if (currentScope != classDeclaration->get_scope())
                  {
                 // DQ (1/21/2013): We should be able to assert this.
                    ROSE_ASSERT(classDeclaration->get_scope() != NULL);
#if 1
                 // DQ (1/21/2013): Added new static function to support testing for equivalent when the scopes are namespaces.
                    bool isSameNamespace = SgScopeStatement::isEquivalentScope(currentScope,classDeclaration->get_scope());
#else
#if (DEBUG_NAME_QUALIFICATION_LEVEL > 3)
                    printf ("currentScope = %p = %s \n",currentScope,currentScope->class_name().c_str());
                    printf ("classDeclaration->get_scope() = %p = %s \n",classDeclaration->get_scope(),classDeclaration->get_scope()->class_name().c_str());
#endif
                 // DQ (1/21/2013): If these are both namespace scopes then do a more sophisticated test for equivalent namespace.
                 // Note that over qualification of generated code can be an error.
                    SgNamespaceDefinitionStatement* currentNamespaceDefinition = isSgNamespaceDefinitionStatement(currentScope);
                    SgNamespaceDefinitionStatement* classDeclarationNamespaceDefinition = isSgNamespaceDefinitionStatement(classDeclaration->get_scope());
                    bool isSameNamespace = false;
                    if (currentNamespaceDefinition != NULL && classDeclarationNamespaceDefinition != NULL)
                       {
#if (DEBUG_NAME_QUALIFICATION_LEVEL > 3)
                         printf ("These are both in namespaces and we need to check if it is the same namespace (instead of just matching scope pointers) \n");
#endif
                         SgNamespaceDeclarationStatement* currentNamespaceDeclaration = isSgNamespaceDeclarationStatement(currentNamespaceDefinition->get_namespaceDeclaration());
                         SgNamespaceDeclarationStatement* classDeclarationNamespaceDeclaration = isSgNamespaceDeclarationStatement(classDeclarationNamespaceDefinition->get_namespaceDeclaration());

                      // Test for equivalent namespaces.
                         if (currentNamespaceDeclaration->get_firstNondefiningDeclaration() == classDeclarationNamespaceDeclaration->get_firstNondefiningDeclaration())
                            {
                              isSameNamespace = true;
                            }
                           else
                            {
#if (DEBUG_NAME_QUALIFICATION_LEVEL > 3)
                              printf ("These namespaces are different \n");
#endif
                            }

#if (DEBUG_NAME_QUALIFICATION_LEVEL > 3)
                         printf ("SgClassDeclaration: (detected equivalent namespaces) isSameNamespace = %s \n",isSameNamespace ? "true" : "false");
#endif
                       }
#endif
                 // DQ (1/21/2013): Added code to support when equivalent namespaces are detected.
                    if (isSameNamespace == false)
                       {
                      // DQ (6/11/2013): Added test to make sure that name qualification is ignored for friend function where the class has not yet been seen.
                      // if (classDeclaration->get_declarationModifier().isFriend() == false)
                         SgDeclarationStatement* declarationForReferencedNameSet = classDeclaration->get_firstNondefiningDeclaration();
                         ROSE_ASSERT(declarationForReferencedNameSet != NULL);
                         if (referencedNameSet.find(declarationForReferencedNameSet) != referencedNameSet.end())
                            {
                              int amountOfNameQualificationRequired = nameQualificationDepth(classDeclaration,currentScope,classDeclaration);
#if (DEBUG_NAME_QUALIFICATION_LEVEL > 3)
                              printf ("SgClassDeclaration: amountOfNameQualificationRequired = %d \n",amountOfNameQualificationRequired);
#endif
                              setNameQualification(classDeclaration,amountOfNameQualificationRequired);
                            }
                           else
                            {
#if (DEBUG_NAME_QUALIFICATION_LEVEL > 3)
                              printf ("This classDeclaration has not been seen before so skip the name qualification \n");
#endif
                            }
                       }
                  }
                 else
                  {
                 // Don't know what test code exercises this case (see test2011_62.C).
#if (DEBUG_NAME_QUALIFICATION_LEVEL > 3)
                    printf ("WARNING: SgClassDeclaration -- currentScope is not available through predicate (currentScope != classDeclaration->get_scope()), not clear why! \n");
#endif
                    ROSE_ASSERT(classDeclaration->get_parent() == classDeclaration->get_scope());
#if (DEBUG_NAME_QUALIFICATION_LEVEL > 3)
                    printf ("name qualification for classDeclaration->get_scope()  = %p = %s \n",classDeclaration->get_scope(),classDeclaration->get_scope()->class_name().c_str());
                    printf ("classDeclaration->get_parent()                        = %p = %s \n",classDeclaration->get_parent(),classDeclaration->get_parent()->class_name().c_str());
#endif
                 // ROSE_ASSERT(false);
                  }
             }
            else
             {
#if (DEBUG_NAME_QUALIFICATION_LEVEL > 3)
               printf ("WARNING: SgClassDeclaration -- currentScope is not available, not clear why! \n");
#endif
            // ROSE_ASSERT(false);
             }

#if (DEBUG_NAME_QUALIFICATION_LEVEL > 3)
       // DQ (9/23/2012): We need to handle the template arguments associate with this template instantiation.
          SgTemplateInstantiationDecl* templateClassInstantiationDeclaration = isSgTemplateInstantiationDecl(classDeclaration);
          if (templateClassInstantiationDeclaration != NULL)
             {
            // There are template parameters that may require name qualification.
               printf ("WARNING: There are template parameters that may require name qualification. templateClassInstantiationDeclaration = %p \n",templateClassInstantiationDeclaration);

               printf ("  --- templateClassInstantiationDeclaration->get_firstNondefiningDeclaration() = %p \n",templateClassInstantiationDeclaration->get_firstNondefiningDeclaration());
               printf ("  --- templateClassInstantiationDeclaration->get_definingDeclaration()         = %p \n",templateClassInstantiationDeclaration->get_definingDeclaration());

               SgTemplateArgumentPtrList & l = templateClassInstantiationDeclaration->get_templateArguments();
               for (SgTemplateArgumentPtrList::iterator i = l.begin(); i != l.end(); i++)
                  {
                    printf ("  --- template argument = %p = %s \n",*i,(*i)->class_name().c_str());
                  }
#if 0
               printf ("Exiting as a test! \n");
               ROSE_ASSERT(false);
#endif
             }
#endif
        }

  // Handle the types used in variable declarations...
  // A problem with this implementation is that it relies on there being one SgInitializedName per SgVariableDeclaration.
  // This is currently the case for C++, but we would like to fix this.  It is not clear if the SgInitializedName should carry its
  // own qualification or not (this violates the idea that the IR node that has the reference stored the name qualification data).
     SgVariableDeclaration* variableDeclaration = isSgVariableDeclaration(n);
     if (variableDeclaration != NULL)
        {
#ifdef ROSE_DEBUG_NEW_EDG_ROSE_CONNECTION
       // DQ (8/24/2012): Allow this to be output a little less often.
       // DQ (8/4/2012): Why is this case procesed if the SgInitializedNames are processed sperately (this appears to be redundant with that).
          static int counter = 0;
          if (counter++ % 100 == 0)
             {
               printf ("QUESTION: Why is this case of name qualification SgVariableDeclaration procesed if the SgInitializedNames are processed sperately (this appears to be redundant with that). \n");
             }
#endif
          SgInitializedName* initializedName = SageInterface::getFirstInitializedName(variableDeclaration);
          ROSE_ASSERT(initializedName != NULL);

       // This is not always the correct current scope (see test2011_70.C for an example).
          SgScopeStatement* currentScope = SageInterface::getScope(variableDeclaration);
       // SgScopeStatement* currentScope = isSgScopeStatement(variableDeclaration->get_parent());
          ROSE_ASSERT(currentScope != NULL);

       // DQ (5/24/2013): This should be the same scope as what is in the inherited attribute, I think.
       // This fails for test2013_186.C, I expect it is because one of these is NULL (allowed for some nested traversals).
          if (currentScope != inheritedAttribute.get_currentScope())
             {
               if (currentScope != NULL && inheritedAttribute.get_currentScope() != NULL)
                  {
#if (DEBUG_NAME_QUALIFICATION_LEVEL > 1)
                    printf ("WARNING: currentScope != inheritedAttribute.get_currentScope(): currentScope = %p = %s inheritedAttribute.get_currentScope() = %p = %s \n",
                         currentScope,currentScope->class_name().c_str(),inheritedAttribute.get_currentScope(),inheritedAttribute.get_currentScope()->class_name().c_str());
#endif
                  }
             }
       // ROSE_ASSERT(currentScope == inheritedAttribute.get_currentScope());

#if (DEBUG_NAME_QUALIFICATION_LEVEL > 3)
          printf ("================ Calling nameQualificationDepthForType to evaluate the type \n");
#endif
       // Compute the depth of name qualification from the current statement:  variableDeclaration.
       // int amountOfNameQualificationRequiredForType = nameQualificationDepthForType(initializedName,variableDeclaration);
          int amountOfNameQualificationRequiredForType = nameQualificationDepthForType(initializedName,currentScope,variableDeclaration);
#if (DEBUG_NAME_QUALIFICATION_LEVEL > 3)
          printf ("SgVariableDeclaration's type: amountOfNameQualificationRequiredForType = %d \n",amountOfNameQualificationRequiredForType);
#endif
       // Not all types have an associated declaration, but some do: examples include classes, typedefs, and enums.
          SgDeclarationStatement* declaration = getDeclarationAssociatedWithType(initializedName->get_type());
          if (declaration != NULL)
             {
#if (DEBUG_NAME_QUALIFICATION_LEVEL > 3)
               printf ("Putting the name qualification for the type into the SgInitializedName = %p = %s \n",initializedName,initializedName->get_name().str());
#endif


#if (DEBUG_NAME_QUALIFICATION_LEVEL > 3)
               printf ("declaration = %p = %s \n",declaration,declaration->class_name().c_str());
#endif

#if 1
            // **************************************************
            // DQ (8/4/2012): The type being used might not have to be qualified if it is associated with a SgClassDeclaration that has not been defined yet.
            // **************************************************
               bool skipGlobalNameQualification = skipNameQualificationIfNotProperlyDeclaredWhereDeclarationIsDefinable(declaration);
#if (DEBUG_NAME_QUALIFICATION_LEVEL > 3)
               printf ("Test of Type used in SgVariableDeclaration: skipGlobalNameQualification = %s \n",skipGlobalNameQualification ? "true" : "false");
#endif
#if 1
               setNameQualification(initializedName,declaration,amountOfNameQualificationRequiredForType,skipGlobalNameQualification);
#else

#error "DEAD CODE!"

               if (skipGlobalNameQualification == false)
                  {
                    setNameQualification(initializedName,declaration,amountOfNameQualificationRequiredForType);
                  }
#endif
            // **************************************************
#else

#error "DEAD CODE!"

               setNameQualification(initializedName,declaration,amountOfNameQualificationRequiredForType);
#endif
             }
            else
             {
#if (DEBUG_NAME_QUALIFICATION_LEVEL > 3)
               printf ("declaration == NULL: could not put name qualification for the type into the SgInitializedName = %p = %s \n",initializedName,initializedName->get_name().str());
#endif
             }

#if (DEBUG_NAME_QUALIFICATION_LEVEL > 3)
          printf ("\n++++++++++++++++ Calling nameQualificationDepth to evaluate the name currentScope = %p = %s \n",currentScope,currentScope->class_name().c_str());
#endif
          int amountOfNameQualificationRequiredForName = nameQualificationDepth(initializedName,currentScope,variableDeclaration);

#if (DEBUG_NAME_QUALIFICATION_LEVEL > 3)
          printf ("SgVariableDeclaration's variable name: amountOfNameQualificationRequiredForName = %d \n",amountOfNameQualificationRequiredForName);
#endif

       // DQ (6/5/2011): Debugging test2011_75.C ...

       // If there is a previous declaration then that is the original declaration (see test2011_30.C for an example of this case).
          SgInitializedName* originalInitializedName = initializedName->get_prev_decl_item(); 
       // SgInitializedName* originalInitializedName = initializedName;
#if 0
          printf ("Case of SgInitializedName: originalInitializedName = %p \n",originalInitializedName);
#endif
          if (originalInitializedName != NULL)
             {
#if (DEBUG_NAME_QUALIFICATION_LEVEL > 3)
               printf ("originalInitializedName = %p = %s \n",originalInitializedName,originalInitializedName->get_name().str());
#endif
            // DQ (6/5/2011): Handle case where originalInitializedName->get_parent() == NULL
            // ROSE_ASSERT(originalInitializedName->get_parent() != NULL);
               if (originalInitializedName->get_parent() != NULL)
                  {
                    SgVariableDeclaration* originalVariableDeclaration = isSgVariableDeclaration(originalInitializedName->get_parent());

                 // DQ (6/4/2011): test2005_68.C is an example that fails this test.
                 // ROSE_ASSERT(originalVariableDeclaration != NULL);
                 // setNameQualification(variableDeclaration,originalVariableDeclaration,amountOfNameQualificationRequiredForName);
                    if (originalVariableDeclaration != NULL)
                       {
                      // Accumulate names of scopes starting at the originalVariableDeclaration (amountOfNameQualificationRequiredForName times).
                         setNameQualification(variableDeclaration,originalVariableDeclaration,amountOfNameQualificationRequiredForName);
                       }
                      else
                       {
                      // DQ (6/4/2011): test2005_68.C is an example that fails this test (also test2011_70.C).  If the SgInitializedName 
                      // is referenced before it is declared then it can appear associated via the symbol table through a non variable 
                      // declaration (SgVariableDeclaration) IR node.
#if (DEBUG_NAME_QUALIFICATION_LEVEL > 3)
                         printf ("WARNING: variableDeclaration case of name qualification originalVariableDeclaration == NULL (building alternativeDecaration) \n");
#endif
                         SgFunctionDeclaration* alternativeDecaration = TransformationSupport::getFunctionDeclaration(originalInitializedName->get_parent());

                      // DQ (7/19/2012): Allow this to be NULL (see test2005_103.C), at least for testing.
                      // ROSE_ASSERT(alternativeDecaration != NULL);
                      // setNameQualification(variableDeclaration,alternativeDecaration,amountOfNameQualificationRequiredForName);
                         if (alternativeDecaration != NULL)
                            {
                              setNameQualification(variableDeclaration,alternativeDecaration,amountOfNameQualificationRequiredForName);
                            }
                           else
                            {
                              printf ("Warning: In name qualification support: alternativeDecaration == NULL (see test2005_103.C) \n");
                            }
                       }
                  }
                 else
                  {
                 // This is demonstrated by test2011_72.C (and maybe test2005_103.C).  I can't really fix this in the AST 
                 // until I can get all of the test codes back to passing with the new name qualification support, so this 
                 // will have to wait.  We output an error message for now.
#if (DEBUG_NAME_QUALIFICATION_LEVEL > 3)
                    printf ("Error: originalInitializedName->get_parent() == NULL (skipping any required name qualification, I think this is a bug in the AST) \n");   
#endif
                  }
             }

       // DQ (7/24/2011): if there is a bit-field width specifier then it could contain variable references that require name qualification.
          SgVariableDefinition* variableDefinition = isSgVariableDefinition(initializedName->get_declptr());
          if (variableDefinition != NULL)
             {
               SgExpression* bitFieldWidthSpecifier = variableDefinition->get_bitfield();
               if (bitFieldWidthSpecifier != NULL)
                  {
#if (DEBUG_NAME_QUALIFICATION_LEVEL > 3)
                    printf ("Traverse the bitFieldWidthSpecifier and add any required name qualification.\n");
#endif
                    generateNestedTraversalWithExplicitScope(bitFieldWidthSpecifier,currentScope);
                  }
             }

#if (DEBUG_NAME_QUALIFICATION_LEVEL > 3)
          printf ("++++++++++++++++ DONE: Calling nameQualificationDepth to evaluate the name \n\n");
#endif
        }


  // DQ (8/23/2014): Adding more uniform support for SgInitializedName objects by supporting the SgFunctionParameterList (similar to the SgVariableDeclaration).
     SgFunctionParameterList* functionParameterList = isSgFunctionParameterList(n);
     if (functionParameterList != NULL)
        {
#if 0
          printf ("Case of SgFunctionParameterList: functionParameterList = %p \n",functionParameterList);
#endif
          SgScopeStatement* currentScope = SageInterface::getScope(functionParameterList);

       // DQ (8/29/2014): This is a result of a transformation in the tutorial (codeCoverage.C) that does not appear to be implemeting a transformation correctly.
          if (currentScope == NULL)
             {
               printf ("Error: currentScope == NULL: functionParameterList = %p \n",functionParameterList);
               SgFunctionDeclaration* functionDeclaration = isSgFunctionDeclaration(functionParameterList->get_parent());
               ROSE_ASSERT(functionDeclaration != NULL);
               printf ("Error: currentScope == NULL: functionDeclaration = %p = %s name = %s \n",functionDeclaration,functionDeclaration->class_name().c_str(),functionDeclaration->get_name().str());
               ROSE_ASSERT(functionDeclaration->get_file_info() != NULL);
               functionDeclaration->get_file_info()->display("Error: currentScope == NULL: functionParameterList->get_parent(): debug");
               SgScopeStatement* temp_scope = SageInterface::getScope(functionDeclaration);
               ROSE_ASSERT(temp_scope != NULL);

            // DQ (8/29/2014): It appears that we can't ask the SgFunctionParameterList for it's scope, but we can find the SgFunctionDeclaration from the parent and ask it; so this should be fixed.
               currentScope = temp_scope;

               printf ("It appears that in the case of a transforamtion, we can't always ask the SgFunctionParameterList for it's scope, but we can find the SgFunctionDeclaration from the parent and ask it; so this should be fixed. \n");
             }
          ROSE_ASSERT(currentScope != NULL);

       // DQ (8/24/2014): This should be the same scope as what is in the inherited attribute, I think.
       // This fails for test2013_186.C, I expect it is because one of these is NULL (allowed for some nested traversals).
          if (currentScope != inheritedAttribute.get_currentScope())
             {
               if (currentScope != NULL && inheritedAttribute.get_currentScope() != NULL)
                  {
#if (DEBUG_NAME_QUALIFICATION_LEVEL > 1)
                    printf ("WARNING: currentScope != inheritedAttribute.get_currentScope(): currentScope = %p = %s inheritedAttribute.get_currentScope() = %p = %s \n",
                         currentScope,currentScope->class_name().c_str(),inheritedAttribute.get_currentScope(),inheritedAttribute.get_currentScope()->class_name().c_str());
#endif
                  }
             }
       // ROSE_ASSERT(currentScope == inheritedAttribute.get_currentScope());

#if (DEBUG_NAME_QUALIFICATION_LEVEL > 3)
          printf ("================ Calling nameQualificationDepthForType to evaluate the type \n");
#endif

          SgFunctionDeclaration* functionDeclaration = isSgFunctionDeclaration(functionParameterList->get_parent());
          ROSE_ASSERT(functionDeclaration != NULL);

          SgInitializedNamePtrList::iterator i = functionParameterList->get_args().begin();
          while (i != functionParameterList->get_args().end())
             {
               SgInitializedName* initializedName = *i;
               ROSE_ASSERT(initializedName != NULL);

#if (DEBUG_NAME_QUALIFICATION_LEVEL > 3)
               printf ("================ Calling nameQualificationDepthForType to evaluate the type for initializedName = %p \n",initializedName);
#endif
            // Compute the depth of name qualification from the current statement:  variableDeclaration.
               int amountOfNameQualificationRequiredForType = nameQualificationDepthForType(initializedName,currentScope,functionDeclaration);
#if (DEBUG_NAME_QUALIFICATION_LEVEL > 3)
               printf ("SgFunctionParameterList's type: amountOfNameQualificationRequiredForType = %d \n",amountOfNameQualificationRequiredForType);
               printf ("   --- initializedName->get_type() = %p = %s \n",initializedName->get_type(),initializedName->get_type()->class_name().c_str());
#endif
            // Not all types have an associated declaration, but some do: examples include classes, typedefs, and enums.
               SgDeclarationStatement* declaration = getDeclarationAssociatedWithType(initializedName->get_type());
               if (declaration != NULL)
                  {
#if (DEBUG_NAME_QUALIFICATION_LEVEL > 3)
                    printf ("Putting the name qualification for the type into the SgInitializedName = %p = %s \n",initializedName,initializedName->get_name().str());
                    printf ("   --- getDeclarationAssociatedWithType(): declaration                 = %p = %s \n",declaration,declaration->class_name().c_str());
#endif

                 // **************************************************
                 // DQ (8/4/2012): The type being used might not have to be qualified if it is associated with a SgClassDeclaration that has not been defined yet.
                 // **************************************************
                    bool skipGlobalNameQualification = false; // skipNameQualificationIfNotProperlyDeclaredWhereDeclarationIsDefinable(declaration);
#if (DEBUG_NAME_QUALIFICATION_LEVEL > 3)
                    printf ("Test of Type used in SgVariableDeclaration: skipGlobalNameQualification = %s \n",skipGlobalNameQualification ? "true" : "false");
#endif
                    setNameQualification(initializedName,declaration,amountOfNameQualificationRequiredForType,skipGlobalNameQualification);
                  }

               i++;
             }
#if 0
          printf ("Exiting as a test! \n");
          ROSE_ASSERT(false);
#endif
        }


  // Handle SgType name qualification where SgInitializedName's appear outside of SgVariableDeclaration's (e.g. in function parameter declarations).
     SgInitializedName* initializedName = isSgInitializedName(n);
     if (initializedName != NULL)
        {
       // We want to handle types from every where a SgInitializedName might be used.
          SgDeclarationStatement* declaration = getDeclarationAssociatedWithType(initializedName->get_type());
#if 0
          printf ("Case of SgInitializedName: getDeclarationAssociatedWithType(): type = %p = %s declaration = %p \n",initializedName->get_type(),initializedName->get_type()->class_name().c_str(),declaration);
#endif
          if (declaration != NULL)
             {
               SgStatement* currentStatement = TransformationSupport::getStatement(initializedName);
               ROSE_ASSERT(currentStatement != NULL);
#if (DEBUG_NAME_QUALIFICATION_LEVEL > 3)
               printf ("case of SgInitializedName: currentStatement = %p = %s \n",currentStatement,currentStatement->class_name().c_str());
#endif
               SgScopeStatement* currentScope = currentStatement->get_scope();
               ROSE_ASSERT(currentScope != NULL);
#if (DEBUG_NAME_QUALIFICATION_LEVEL > 3)
               printf ("case of SgInitializedName: currentScope = %p = %s \n",currentScope,currentScope->class_name().c_str());
#endif
            // int amountOfNameQualificationRequiredForType = nameQualificationDepthForType(initializedName,currentScope,currentStatement);
            // int amountOfNameQualificationRequiredForType = nameQualificationDepthForType(initializedName,currentStatement);
               int amountOfNameQualificationRequiredForType = nameQualificationDepthForType(initializedName,currentScope,currentStatement);
#if (DEBUG_NAME_QUALIFICATION_LEVEL > 3)
               printf ("SgInitializedName's (%s) type: amountOfNameQualificationRequiredForType = %d \n",initializedName->get_name().str(),amountOfNameQualificationRequiredForType);
#endif

#if 1
            // DQ (8/4/2012): This is redundant code with where the SgInitializedName appears in the SgVariableDeclaration.
            // **************************************************
            // DQ (8/4/2012): The type being used might not have to be qualified if it is associated with a SgClassDeclaration 
            // that has not been defined yet.  This fixes test2012_165.C.
            // **************************************************
               bool skipGlobalNameQualification = skipNameQualificationIfNotProperlyDeclaredWhereDeclarationIsDefinable(declaration);

#if (DEBUG_NAME_QUALIFICATION_LEVEL > 3)
               printf ("case of SgInitializedName: currentScope = %p = %s \n",currentScope,currentScope->class_name().c_str());
#endif

            // DQ (8/4/2012): However, this quasi-pathological case does not apply to template instantiations 
            // (only non-template classes or maybe named types more generally?).  Handle template declarations similarly.
            // OR enum declarations (since they can have a forward declaration (except that this is a common languae extension...).
               if (isSgTemplateInstantiationDecl(declaration) != NULL || isSgEnumDeclaration(declaration) != NULL)
                  {
                 // Do the regularly schedule name qualification for these cases.
                    skipGlobalNameQualification = false;
                  }
                 else
                  {
                 // Look back through the scopes and see if we are in a template instantiation or template scope, 
                 // if so then do the regularly scheduled name qualification.

                    SgScopeStatement* scope = declaration->get_scope();
                 // printf ("case of SgInitializedName: scope = %p = %s \n",scope,scope->class_name().c_str());
                    int distanceBackThroughScopes = amountOfNameQualificationRequiredForType;
                 // printf ("case of SgInitializedName: distanceBackThroughScopes = %d \n",distanceBackThroughScopes);
                    while (distanceBackThroughScopes > 0 && scope != NULL)
                       {
                      // Traverse backwards through the scopes checking for a SgTemplateClassDefinition scope
                      // If we traverse off the end of SgGlobal then the amountOfNameQualificationRequiredForType 
                      // value was trying to trigger global qualification, so this is not a problem.
                      // We at least need isSgTemplateInstantiationDefn, not clear about isSgTemplateClassDefinition.

                         if (isSgTemplateInstantiationDefn(scope) != NULL || isSgTemplateClassDefinition(scope) != NULL)
                            {
                              skipGlobalNameQualification = false;
                            }

                         ROSE_ASSERT(scope != NULL);
                         scope = scope->get_scope();

                         distanceBackThroughScopes--;
                       }
                  }

#if (DEBUG_NAME_QUALIFICATION_LEVEL > 3)
               printf ("Test of Type used in SgInitializedName: declaration = %p = %s skipGlobalNameQualification = %s \n",declaration,declaration->class_name().c_str(),skipGlobalNameQualification ? "true" : "false");
#endif

            // DQ (8/4/2012): Added support to permit global qualification be be skipped explicitly (see test2012_164.C and test2012_165.C for examples where this is important).
            // setNameQualification(initializedName,declaration,amountOfNameQualificationRequiredForType,skipGlobalNameQualification);

            // DQ (12/17/2013): Added support for name qualification of preinitialization list elements (see test codes: test2013_285-288.C).
               if (initializedName->get_initptr() != NULL)
                  {
                    SgConstructorInitializer* constructorInitializer = isSgConstructorInitializer(initializedName->get_initptr());
                 // ROSE_ASSERT(constructorInitializer != NULL);
                    if (constructorInitializer != NULL)
                       {
                      // SgType* type = initializedName->get_type();
                         SgType* type = constructorInitializer->get_type();
                         ROSE_ASSERT(type != NULL);
#if (DEBUG_NAME_QUALIFICATION_LEVEL > 3)
                         printf ("Test for special case of SgInitializedName used in SgCtorInitializerList: type = %p = %s \n",type,type->class_name().c_str());
#endif
                         SgFunctionType* functionType             = isSgFunctionType(type);
                         SgMemberFunctionType* memberFunctionType = isSgMemberFunctionType(type);

                         SgCtorInitializerList* ctor = isSgCtorInitializerList(currentStatement);
#if (DEBUG_NAME_QUALIFICATION_LEVEL > 3)
                         printf ("Test for special case of SgInitializedName used in SgCtorInitializerList: ctor = %p functionType = %p memberFunctionType = %p \n",ctor,functionType,memberFunctionType);
#endif
                      // if (ctor != NULL)
                         if (ctor != NULL && (functionType != NULL || memberFunctionType != NULL))
                            {
#if (DEBUG_NAME_QUALIFICATION_LEVEL > 3)
                              printf ("Calling setNameQualificationOnName() (operating DIRECTLY on the SgInitializedName) \n");
#endif
                           // DQ (1/13/2014): This only get's qualification when the name being used matches the class name, 
                           // else this is a data member and should not be qualified.  See test2014_01.C.
                           // SgName functionName = (functionType != NULL) ? functionType->get_name() : memberFunctionType->get_name();
                              SgFunctionDeclaration* functionDeclaration = isSgFunctionDeclaration(constructorInitializer->get_declaration());

#if (DEBUG_NAME_QUALIFICATION_LEVEL > 3)
                              printf ("Test for special case of SgInitializedName used in SgCtorInitializerList: functionDeclaration = %p \n",functionDeclaration);
#endif
                              SgName functionName = functionDeclaration->get_name();

#if (DEBUG_NAME_QUALIFICATION_LEVEL > 3)
                              printf ("Test for special case of SgInitializedName used in SgCtorInitializerList: functionName = %s \n",functionName.str());
                              printf ("Test for special case of SgInitializedName used in SgCtorInitializerList: initializedName->get_name() = %s \n",initializedName->get_name().str());
#endif
                              if (initializedName->get_name() == functionName)
                                 {
                                   setNameQualificationOnName(initializedName,declaration,amountOfNameQualificationRequiredForType,skipGlobalNameQualification);
                                 }
                            }
                           else
                            {
#if (DEBUG_NAME_QUALIFICATION_LEVEL > 3)
                              printf ("Calling setNameQualification() (operating on the TYPE of the SgInitializedName) \n");
#endif
                              setNameQualification(initializedName,declaration,amountOfNameQualificationRequiredForType,skipGlobalNameQualification);
                            }
                       }
                      else
                       {
#if (DEBUG_NAME_QUALIFICATION_LEVEL > 3)
                         printf ("Calling setNameQualification(): constructorInitializer == NULL: (operating on the TYPE of the SgInitializedName) \n");
#endif
                         setNameQualification(initializedName,declaration,amountOfNameQualificationRequiredForType,skipGlobalNameQualification);
                       }
                  }
                 else
                  {
#if (DEBUG_NAME_QUALIFICATION_LEVEL > 3)
                    printf ("Calling setNameQualification(): initializedName->get_initptr() == NULL: (operating on the TYPE of the SgInitializedName) \n");
#endif
                    setNameQualification(initializedName,declaration,amountOfNameQualificationRequiredForType,skipGlobalNameQualification);
                  }

            // **************************************************
#else
            // setNameQualification(initializedName,declaration,amountOfNameQualificationRequiredForType);
               setNameQualification(initializedName,declaration,amountOfNameQualificationRequiredForType,false);
#endif

#if 1
            // DQ (8/4/2012): Isolate that handling of the referencedNameSet from the use of skipGlobalNameQualification so that we can debug (test2012_96.C).
            // if (skipGlobalNameQualification == true && referencedNameSet.find(declaration) == referencedNameSet.end())
               if (referencedNameSet.find(declaration) == referencedNameSet.end())
                  {
                 // No qualification is required but we do want to count this as a reference to the class.
#if (DEBUG_NAME_QUALIFICATION_LEVEL > 3)
                    printf ("No qualification should be used for this type (class) AND insert it into the referencedNameSet \n");
#endif
                    referencedNameSet.insert(declaration);
                  }
#endif
            // This can be inside of the case where (declaration != NULL)
            // Traverse the type to set any possible template arguments (or other subtypes?) that require name qualification.
#if 0
               printf ("Calling traverseType on SgInitializedName = %p = %s \n",initializedName,initializedName->get_name().str());
#endif
               traverseType(initializedName->get_type(),initializedName,currentScope,currentStatement);
             }
            else
             {
            // DQ (8/23/2014): This case is deomonstrated by test2014_145.C. where a SgInitializedName is used in a SgArrayType.
            // However, it would provide greater symetry to handle the SgInitializedName objects in the processing of the 
            // SgFunctionParameterList similar to how they are handling in the SgVariableDeclaration.

#if (DEBUG_NAME_QUALIFICATION_LEVEL > 3)
               printf ("Case of SgInitializedName: getDeclarationAssociatedWithType() == NULL (this not associated with a type)  \n");
#endif
#if 0
            // DQ (8/23/2014): Adding this to support SgInitializedName in SgArrayType in function parameter lists.
            // SgDeclarationStatement* associatedDeclaration = NULL;

               SgScopeStatement* currentScope = inheritedAttribute.get_currentScope();
               ROSE_ASSERT(currentScope != NULL);

               SgStatement* associatedStatement = currentScope;

            // int amountOfNameQualificationRequiredForType = nameQualificationDepthForType(initializedName,currentScope,associatedDeclaration);
            // int amountOfNameQualificationRequiredForType = nameQualificationDepthForType(initializedName,currentScope,associatedStatement);
#if (DEBUG_NAME_QUALIFICATION_LEVEL > 3)
            // printf ("SgInitializedName's type: amountOfNameQualificationRequiredForType = %d \n",amountOfNameQualificationRequiredForType);
#endif
            // traverseType(initializedName->get_type(),initializedName,currentScope,associatedStatement);
#endif
#if 0
               printf ("Exiting as a test! \n");
               ROSE_ASSERT(false);
#endif
             }
        }

  // Handle references to SgFunctionDeclaration...
     SgFunctionDeclaration* functionDeclaration = isSgFunctionDeclaration(n);

  // DQ (6/4/2011): Avoid processing as both member and non-member function...
  // if (functionDeclaration != NULL)
     if (functionDeclaration != NULL && isSgMemberFunctionDeclaration(n) == NULL)
        {
       // Could it be that we only want to do this for the defining declaration? No, since prototypes must also use name qualification!

       // We need the structural location in scope (not the semantic one).
          SgScopeStatement* currentScope = isSgScopeStatement(functionDeclaration->get_parent());
       // SgScopeStatement* currentScope = TransformationSupport::getScope(functionDeclaration);
       // SgScopeStatement* currentScope = functionDeclaration->get_scope();

       // SgStatement* currentStatement = TransformationSupport::getStatement(functionDeclaration->get_parent());
       // ROSE_ASSERT(currentStatement != NULL);

       // Make sure these are the same. test2005_57.C presents what might be a relevant test code.
       // ROSE_ASSERT(currentScope == TransformationSupport::getScope(currentStatement));
       // ROSE_ASSERT(currentScope == currentStatement->get_scope());
#if 0
          printf ("Case of (functionDeclaration != NULL && isSgMemberFunctionDeclaration(n) == NULL): currentScope = %p \n",currentScope);
#endif
       // ROSE_ASSERT(currentScope != NULL);
          if (currentScope != NULL)
             {
            // Handle the function return type...
               ROSE_ASSERT(functionDeclaration->get_orig_return_type() != NULL);
               ROSE_ASSERT(functionDeclaration->get_type() != NULL);
               ROSE_ASSERT(functionDeclaration->get_type()->get_return_type() != NULL);
               SgType* returnType = functionDeclaration->get_type()->get_return_type();
               ROSE_ASSERT(returnType != NULL);

               SgDeclarationStatement* declaration = getDeclarationAssociatedWithType(returnType);
               if (declaration != NULL)
                  {
                    int amountOfNameQualificationRequiredForReturnType = nameQualificationDepth(declaration,currentScope,functionDeclaration);
#if (DEBUG_NAME_QUALIFICATION_LEVEL > 3)
                    printf ("SgFunctionDeclaration's return type: amountOfNameQualificationRequiredForType = %d \n",amountOfNameQualificationRequiredForReturnType);
                    printf ("Putting the name qualification for the type into the return type of SgFunctionDeclaration = %p = %s \n",functionDeclaration,functionDeclaration->get_name().str());
#endif
                 // setNameQualificationReturnType(functionDeclaration,amountOfNameQualificationRequiredForReturnType);
                    setNameQualificationReturnType(functionDeclaration,declaration,amountOfNameQualificationRequiredForReturnType);
                  }
                 else
                  {
                 // This case is common for builtin functions such as: __builtin_powi
#if (DEBUG_NAME_QUALIFICATION_LEVEL > 3)
                    printf ("declaration == NULL: could not put name qualification for the type into the return type of SgFunctionDeclaration = %p = %s \n",functionDeclaration,functionDeclaration->get_name().str());
#endif
                  }

#if 0
               printf ("Calling traverseType on SgFunctionDeclaration = %p = %s name = %s \n",functionDeclaration,functionDeclaration->class_name().c_str(),functionDeclaration->get_name().str());
#endif
            // DQ (6/3/2011): Traverse the type to set any possible template arguments (or other subtypes?) that require name qualification.
               traverseType(returnType,functionDeclaration,currentScope,functionDeclaration);

            // Handle the function name...
            // DQ (6/20/2011): Friend function can be qualified...sometimes...
            // if (functionDeclaration->get_declarationModifier().isFriend() == true || functionDeclaration->get_specialFunctionModifier().isOperator() == true)
               if (functionDeclaration->get_specialFunctionModifier().isOperator() == true)
                  {
                 // DQ (6/19/2011): We sometimes have to qualify friends if it is to avoid ambiguity (see test2006_159.C) (but we never qualify an operator, I think).
                 // Maybe a friend declaration should add an SgAliasSymbol to the class definition scope's symbol table.
                 // Then simpler rules (no special case) would cause the name qualification to be generated properly.

                 // Old comment
                 // Never use name qualification for friend functions or operators. I am more sure of the case of friend functions than operators.
                 // Friend functions will have a global scope (though this might change in the future; google "friend global scope injection").
                 // printf ("Detected a friend or operator function, these are not provided with name qualification. \n");
#if (DEBUG_NAME_QUALIFICATION_LEVEL > 3)
                    printf ("Detected a operator function, these are not provided with name qualification. \n");
#endif
                  }
                 else
                  {
                 // Only use name qualification where the scopes of the declaration's use (currentScope) is not the same 
                 // as the scope of the function declaration.  However, the analysis should work and determin that the 
                 // required name qualification length is zero.
#if (DEBUG_NAME_QUALIFICATION_LEVEL > 3)
                    printf ("I would like to not have to have this SgFunctionDeclaration logic, we should get the name qualification correct more directly. \n");
#endif
                 // DQ (6/20/2011): Friend function can be qualified and a fix to add a SgAliasSymbol to the class definition scope's symbol table 
                 // should allow it to be handled with greater precission.

                 // DQ (6/25/2011): Friend functions can require global qualification as well (see test2011_106.C).
                 // Not clear how to handle this case.
                    if (functionDeclaration->get_declarationModifier().isFriend() == true)
                       {
                      // This is the case of a friend function declaration which requires more name qualification than expected.
                      // Note that this might be compiler dependent but at least GNU g++ required more qualification than expected.
                         SgScopeStatement* scope = functionDeclaration->get_scope();
                         SgGlobal* globalScope = isSgGlobal(scope);
                         if (globalScope != NULL)
                            {
                           // We want to specify global qualification when the friend function is in global scope (see test2011_106.C).
#if 1
                           // DQ (6/25/2011): This will output the name qualification correctly AND cause the output of the outlined function to be supressed.
                              int amountOfNameQualificationRequired = 0;

                           // Check if this function declaration has been seen already...
                           // if (functionDeclaration == functionDeclaration->get_firstNondefiningDeclaration())

                           // This is the same code as below so it could be refactored (special handling for function declarations 
                           // that are defining declaration and don't have an associated nondefining declaration).

                           // DQ (8/4/2012): This is a case using the referencedNameSet that should be refactored out of this location.
                              SgDeclarationStatement* declarationForReferencedNameSet = functionDeclaration->get_firstNondefiningDeclaration();

                              if (declarationForReferencedNameSet == NULL)
                                 {
                                // Note that a function with only a defining declaration will not have a nondefining declaration 
                                // automatically constructed in the AST (unlike classes and some onther sorts of declarations).
                                   declarationForReferencedNameSet = functionDeclaration->get_definingDeclaration();

                                // DQ (6/22/2011): I think this is true.  This assertion fails for test2006_78.C (a template example code).
                                // ROSE_ASSERT(declarationForReferencedNameSet == declaration);

                                // DQ (6/23/2011): This assertion fails for the LoopProcessor on tests/roseTests/loopProcessingTests/mm.C
                                // ROSE_ASSERT(declarationForReferencedNameSet != NULL);
                                   if (declarationForReferencedNameSet == NULL)
                                      {
                                        declarationForReferencedNameSet = functionDeclaration;
                                        ROSE_ASSERT(declarationForReferencedNameSet != NULL);
                                      }
                                   ROSE_ASSERT(declarationForReferencedNameSet != NULL);
                                 }
                              ROSE_ASSERT(declarationForReferencedNameSet != NULL);

                           // DQ (8/4/2012): We would like to refactor this code (I think).
#ifdef ROSE_DEBUG_NEW_EDG_ROSE_CONNECTION
                              printf ("Name qualification for SgFunctionDeclaration: I think this should be using the defined function xxx so that we isolate references to the referencedNameSet \n");
#endif
                              if (referencedNameSet.find(declarationForReferencedNameSet) == referencedNameSet.end())
                                 {
                                // No global qualification is required.
#if (DEBUG_NAME_QUALIFICATION_LEVEL > 3)
                                   printf ("No qualification should be used for this friend function. \n");
#endif
                                 }
                                else
                                 {
                                   amountOfNameQualificationRequired = 1;
#if (DEBUG_NAME_QUALIFICATION_LEVEL > 3)
                                   printf ("Force global qualification for friend function: amountOfNameQualificationRequired = %d \n",amountOfNameQualificationRequired);
#endif
                                 }
#else
                           // DQ (6/25/2011): This will not generate the correct name qualification AND will cause the outlined function to be output.
                              int amountOfNameQualificationRequired = 0;
#endif
                              setNameQualification(functionDeclaration,amountOfNameQualificationRequired);
                            }
                           else
                            {
                           // Not clear what to do with this case, I guess we just want standard qualification rules.
                              int amountOfNameQualificationRequired = nameQualificationDepth(functionDeclaration,currentScope,functionDeclaration);
                              setNameQualification(functionDeclaration,amountOfNameQualificationRequired);
                            }
                       }
                      else
                       {
#if (DEBUG_NAME_QUALIFICATION_LEVEL > 3)
                         printf ("currentScope = %p functionDeclaration->get_scope() = %p \n",currentScope,functionDeclaration->get_scope());
#endif
                      // Case of non-member functions (more logical name qualification rules).
                         if (currentScope != functionDeclaration->get_scope())
                            {
                           // DQ (1/21/2013): Added support for testing the more general equivalence of scopes (where the pointers are not equal, applies only to namespaces, I think).
                              bool isSameNamespace = SgScopeStatement::isEquivalentScope(currentScope,functionDeclaration->get_scope());

                              if (isSameNamespace == false)
                                 {
                                   int amountOfNameQualificationRequired = nameQualificationDepth(functionDeclaration,currentScope,functionDeclaration);
#if (DEBUG_NAME_QUALIFICATION_LEVEL > 3)
                                   printf ("SgFunctionDeclaration: amountOfNameQualificationRequired = %d \n",amountOfNameQualificationRequired);
#endif
                                // DQ (21/2011): test2011_89.C demonstrates a case where name qualification of a functionRef expression is required.
                                // DQ (6/9/2011): Support for test2011_78.C (we only qualify function call references where the function has been declared in 
                                // a scope where it could be expected to be defined (e.g. not using a forward declaration in a SgBasicBlock, since the function
                                // definition could not live in the SgBasicBlock.
                                   bool skipNameQualification = skipNameQualificationIfNotProperlyDeclaredWhereDeclarationIsDefinable(functionDeclaration);
#if (DEBUG_NAME_QUALIFICATION_LEVEL > 3)
                                   printf ("Test of functionDeclaration: skipNameQualification = %s \n",skipNameQualification ? "true" : "false");
#endif
                                   if (skipNameQualification == false)
                                      {
                                        setNameQualification(functionDeclaration,amountOfNameQualificationRequired);
                                      }
                                 }
                            }
#if 1
                           else
                            {
                           // DQ (10/31/2013): Added to support name qualification on template parameters (see test2013_273.C).
                           // However, this just leads to over qualification (use of global qualification which is not required).

                              SgTemplateInstantiationFunctionDecl* templateFunction = isSgTemplateInstantiationFunctionDecl(functionDeclaration);

#if (DEBUG_NAME_QUALIFICATION_LEVEL > 3)
                              printf ("@@@@@@@@@@@@@ Calling nameQualificationDepth(): functionDeclaration = %p = %s \n",functionDeclaration,functionDeclaration->class_name().c_str());
                              if (templateFunction != NULL)
                                 {
                                   printf ("In NameQualificationTraversal::evaluateInheritedAttribute(): for case of SgTemplateInstantiationFunctionDecl: templateFunction = %p = %s \n",templateFunction,templateFunction->class_name().c_str());
                                   printf ("   --- templateFunction->get_name()         = %s \n",templateFunction->get_name().str());
                                   printf ("   --- templateFunction->get_templateName() = %s \n",templateFunction->get_templateName().str());
#if 0
                                   printf ("Exiting as a test! \n");
                                   ROSE_ASSERT(false);
#endif
                                 }
#endif

                           // DQ (11/16/2013): The point is that we need to handle the name qualification on any associated template arguments not 
                           // on the function itself. So we just want to call nameQualificationDepth(), to get the anem qualification on the template 
                           // arguments, but we can safely ignore the return result since it need not be used to drive name qualification of the
                           // function.  Either that or we handle the template arguments explicitly.
                           // int amountOfNameQualificationRequired = nameQualificationDepth(functionDeclaration,currentScope,functionDeclaration);
#if 0
                              printf ("In NameQualificationTraversal::evaluateInheritedAttribute(): non-member declaration: functionDeclaration = %p = %s = %s \n",functionDeclaration,functionDeclaration->class_name().c_str(),functionDeclaration->get_name().str());
                              printf ("In NameQualificationTraversal::evaluateInheritedAttribute(): non-member declaration: currentScope = %p = %s \n",currentScope,currentScope->class_name().c_str());
#endif
                           // DQ (11/18/2013): Restrict this to template instantiations, else failing some astInterface tests (deepcopy.C).
                           // nameQualificationDepth(functionDeclaration,currentScope,functionDeclaration);
                              if (templateFunction != NULL)
                                 {
                                   nameQualificationDepth(functionDeclaration,currentScope,functionDeclaration);
                                 }
                              
                           // setNameQualification(functionDeclaration,amountOfNameQualificationRequired);
                            }
#endif
                       }
                  }
             }
            else
             {
            // Note that test2005_57.C presents an example that triggers this case and so might be a relevant 
            // test code.  Example: "template<typename T> void foobar (T x){ }".
#if (DEBUG_NAME_QUALIFICATION_LEVEL > 3)
               printf ("WARNING: SgFunctionDeclaration -- currentScope is not available, not clear why! \n");
#endif
            // ROSE_ASSERT(false);
             }
        }

  // Handle references to SgMemberFunctionDeclaration...
     SgMemberFunctionDeclaration* memberFunctionDeclaration = isSgMemberFunctionDeclaration(n);
     if (memberFunctionDeclaration != NULL)
        {
       // Could it be that we only want to do this for the defining declaration? No, since prototypes must also use name qualification!

#if (DEBUG_NAME_QUALIFICATION_LEVEL > 3)
        // DQ (9/7/2014): Added debugging to verify that this case is supporting name qualification of SgTemplateMemberFunctionDeclaration IR node.
           if (isSgTemplateMemberFunctionDeclaration(memberFunctionDeclaration) != NULL)
              {
                printf ("Note: This case supports SgTemplateMemberFunctionDeclaration as well: memberFunctionDeclaration = %p = %s \n",memberFunctionDeclaration,memberFunctionDeclaration->get_name().str());
             // ROSE_ASSERT(false);
              }
#endif

       // We need the structural location in scope (not the semantic one).
          SgScopeStatement* currentScope = isSgScopeStatement(memberFunctionDeclaration->get_parent());

       // ROSE_ASSERT(currentScope != NULL);
          if (currentScope != NULL)
             {
            // Handle the function return type...
               ROSE_ASSERT(memberFunctionDeclaration->get_orig_return_type() != NULL);
               ROSE_ASSERT(memberFunctionDeclaration->get_type() != NULL);
               ROSE_ASSERT(memberFunctionDeclaration->get_type()->get_return_type() != NULL);
               SgType* returnType = memberFunctionDeclaration->get_type()->get_return_type();
               ROSE_ASSERT(returnType != NULL);

#if (DEBUG_NAME_QUALIFICATION_LEVEL > 3)
               printf ("case SgMemberFunctionDeclaration: returnType = %p = %s \n",returnType,returnType->class_name().c_str());
               SgTemplateType* template_returnType = isSgTemplateType(returnType);
               if (template_returnType != NULL)
                  {
                    printf ("template_returnType                                    = %p \n",template_returnType);
                    printf ("template_returnType->get_name()                        = %s \n",template_returnType->get_name().str());
                    printf ("template_returnType->get_template_parameter_position() = %d \n",template_returnType->get_template_parameter_position());

                  }
               printf ("   --- memberFunctionDeclaration->get_firstNondefiningDeclaration() = %p = %s \n",memberFunctionDeclaration->get_firstNondefiningDeclaration(),memberFunctionDeclaration->get_firstNondefiningDeclaration()->class_name().c_str());
               if (memberFunctionDeclaration->get_definingDeclaration() != NULL)
                  {
                    printf ("   --- memberFunctionDeclaration->get_definingDeclaration() = %p = %s \n",memberFunctionDeclaration->get_definingDeclaration(),memberFunctionDeclaration->get_definingDeclaration()->class_name().c_str());
                  }
               printf ("memberFunctionDeclaration->get_type() = %p = %s \n",memberFunctionDeclaration->get_type(),memberFunctionDeclaration->get_type()->class_name().c_str());
#if 1
               if (isSgTemplateMemberFunctionDeclaration(memberFunctionDeclaration) != NULL)
                  {
                    printf ("Exiting as a test: memberFunctionDeclaration = %p = %s \n",memberFunctionDeclaration,memberFunctionDeclaration->get_name().str());
                 // ROSE_ASSERT(false);
                    printf ("@@@@@@@@@@@@@@@@@@@@@@@@@@@@@@@@@@@@@@@@@@@@@@@@@@@@@@@@@@@@@@@@@@@@@@@@@@ \n");
                    printf ("@@@@@@@@@@@@@@@@@@@@@@@@@@@@@@@@@@@@@@@@@@@@@@@@@@@@@@@@@@@@@@@@@@@@@@@@@@ \n");
                    printf ("@@@@@@@@@@@@@@@@@@@@@@@@@@@@@@@@@@@@@@@@@@@@@@@@@@@@@@@@@@@@@@@@@@@@@@@@@@ \n");
                    printf ("@@@@@@@@@@@@@@@@@@@@@@@@@@@@@@@@@@@@@@@@@@@@@@@@@@@@@@@@@@@@@@@@@@@@@@@@@@ \n");
                    printf ("@@@@@@@@@@@@@@@@@@@@@@@@@@@@@@@@@@@@@@@@@@@@@@@@@@@@@@@@@@@@@@@@@@@@@@@@@@ \n");
                    printf ("@@@@@@@@@@@@@@@@@@@@@@@@@@@@@@@@@@@@@@@@@@@@@@@@@@@@@@@@@@@@@@@@@@@@@@@@@@ \n");
                    printf ("@@@@@@@@@@@@@@@@@@@@@@@@@@@@@@@@@@@@@@@@@@@@@@@@@@@@@@@@@@@@@@@@@@@@@@@@@@ \n");
                    printf ("@@@@@@@@@@@@@@@@@@@@@@@@@@@@@@@@@@@@@@@@@@@@@@@@@@@@@@@@@@@@@@@@@@@@@@@@@@ \n");
                    printf ("@@@@@@@@@@@@@@@@@@@@@@@@@@@@@@@@@@@@@@@@@@@@@@@@@@@@@@@@@@@@@@@@@@@@@@@@@@ \n");
                    printf ("@@@@@@@@@@@@@@@@@@@@@@@@@@@@@@@@@@@@@@@@@@@@@@@@@@@@@@@@@@@@@@@@@@@@@@@@@@ \n");
                    printf ("@@@@@@@@@@@@@@@@@@@@@@@@@@@@@@@@@@@@@@@@@@@@@@@@@@@@@@@@@@@@@@@@@@@@@@@@@@ \n");
                  }
#endif
#endif

               SgDeclarationStatement* declaration = getDeclarationAssociatedWithType(returnType);
               if (declaration != NULL)
                  {
                    int amountOfNameQualificationRequiredForReturnType = nameQualificationDepth(declaration,currentScope,memberFunctionDeclaration);
#if (DEBUG_NAME_QUALIFICATION_LEVEL > 3)
                    printf ("SgMemberFunctionDeclaration's return type: amountOfNameQualificationRequiredForType = %d \n",amountOfNameQualificationRequiredForReturnType);
                    printf ("Putting the name qualification for the type into the return type of SgMemberFunctionDeclaration = %p = %s \n",memberFunctionDeclaration,memberFunctionDeclaration->get_name().str());
#endif
                    setNameQualificationReturnType(memberFunctionDeclaration,declaration,amountOfNameQualificationRequiredForReturnType);
                  }
                 else
                  {
#if (DEBUG_NAME_QUALIFICATION_LEVEL > 3)
                    printf ("declaration == NULL: could not put name qualification for the type into the return type of SgMemberFunctionDeclaration = %p = %s \n",memberFunctionDeclaration,memberFunctionDeclaration->get_name().str());
#endif
                  }

#if 0
               printf ("Calling traverseType on SgMemberFunctionDeclaration = %p = %s name = %s \n",memberFunctionDeclaration,memberFunctionDeclaration->class_name().c_str(),memberFunctionDeclaration->get_name().str());
#endif
            // DQ (6/3/2011): Traverse the type to set any possible template arguments (or other subtypes?) that require name qualification.
               traverseType(returnType,memberFunctionDeclaration,currentScope,memberFunctionDeclaration);
#if (DEBUG_NAME_QUALIFICATION_LEVEL > 3)
               printf ("Don't forget possible covariant return types for SgMemberFunctionDeclaration IR nodes \n");

            // Only use name qualification where the scopes of the declaration's use (currentScope) is not the same 
            // as the scope of the function declaration.  However, the analysis should work and determin that the 
            // required name qualification length is zero.
               printf ("I would like to not have to have this SgMemberFunctionDeclaration logic, we should get the name qualification correct more directly. \n");
               printf ("   --- memberFunctionDeclaration->get_scope() = %p = %s \n",memberFunctionDeclaration->get_scope(),memberFunctionDeclaration->get_scope()->class_name().c_str());
               printf ("   --- currentScope                           = %p = %s \n",currentScope,currentScope->class_name().c_str());
#endif
               if (currentScope != memberFunctionDeclaration->get_scope())
                  {
                 // DQ (1/21/2013): Note that the concept of equivalent scope is fine here if it only tests the equivalence of the pointers.  
                 // We can't have member functions in namespaces so we don't require that more general test for scope equivalence.

                    int amountOfNameQualificationRequired = nameQualificationDepth(memberFunctionDeclaration,currentScope,memberFunctionDeclaration);
#if (DEBUG_NAME_QUALIFICATION_LEVEL > 3)
                    printf ("SgMemberFunctionDeclaration: amountOfNameQualificationRequired = %d \n",amountOfNameQualificationRequired);
#endif
                    setNameQualification(memberFunctionDeclaration,amountOfNameQualificationRequired);
                  }
                 else
                  {
                 // DQ (9/7/2014): This branch is taken by the non-defining template member functions defined outside of their 
                 // associated template class declarations. There are also other cases where this branch is taken.

                 // Don't know what test code exercises this case (see test2005_73.C).
#if (DEBUG_NAME_QUALIFICATION_LEVEL > 3)
                    printf ("WARNING: SgMemberFunctionDeclaration -- currentScope is not available through predicate (currentScope != memberFunctionDeclaration->get_scope()), not clear why! \n");
                    printf ("   --- memberFunctionDeclaration->get_scope() = %p = %s \n",memberFunctionDeclaration->get_scope(),memberFunctionDeclaration->get_scope()->class_name().c_str());
                    printf ("   --- currentScope                           = %p = %s \n",currentScope,currentScope->class_name().c_str());
#endif
                 // ROSE_ASSERT(false);
                  }
             }
            else
             {
            // Note that test2005_63.C presents an example that triggers this case and so might be a relevant.
            // This is also the reason why test2005_73.C is failing!!!  Fix it tomorrow!!! (SgTemplateInstantiationDirectiveStatement)
               SgDeclarationStatement* currentStatement = isSgDeclarationStatement(memberFunctionDeclaration->get_parent());

            // DQ (9/4/2014): Lambda functions (in SgLambdaExp) are an example where this fails.
            // ROSE_ASSERT(currentStatement != NULL);
               if (currentStatement != NULL)
                  {
                    SgScopeStatement* currentScope = isSgScopeStatement(currentStatement->get_parent());
                    if (currentScope != NULL)
                       {
                         int amountOfNameQualificationRequired = nameQualificationDepth(memberFunctionDeclaration,currentScope,memberFunctionDeclaration);
#if (DEBUG_NAME_QUALIFICATION_LEVEL > 3)
                         printf ("SgMemberFunctionDeclaration: amountOfNameQualificationRequired = %d \n",amountOfNameQualificationRequired);
#endif
                         setNameQualification(memberFunctionDeclaration,amountOfNameQualificationRequired);
                       }
                      else
                       {
                         printf ("WARNING: SgMemberFunctionDeclaration -- currentScope is not available through parent SgDeclarationStatement, not clear why! \n");
                         ROSE_ASSERT(false);
                       }

#if (DEBUG_NAME_QUALIFICATION_LEVEL > 3)
                    printf ("WARNING: SgMemberFunctionDeclaration -- currentScope is not available, not clear why! \n");
#endif
                 // ROSE_ASSERT(false);
                  }
                 else
                  {
                 // This should only be a lambda function defined in a SgLambdaExp.
                    ROSE_ASSERT(isSgLambdaExp(memberFunctionDeclaration->get_parent()) != NULL);
                  }
             }
        }

  // DQ (4/3/2014): Added new case to address no longer traversing this IR node's member.
  // See test2005_73.C.
     SgTemplateInstantiationDirectiveStatement* templateInstantiationDirectiveStatement = isSgTemplateInstantiationDirectiveStatement(n);
     if (templateInstantiationDirectiveStatement != NULL)
        {
       // DQ (4/3/2014): We no longer traverse the declaration referenced in this IR node so we
       // have to handle the name qualification requiredments for the associated declaration directly.
#if 0
          printf ("Processing SgTemplateInstantiationDirectiveStatement \n");
#endif
       // Note that test2005_63.C presents an example that triggers this case and so might be a relevant.
       // This is also the reason why test2005_73.C is failing!!!  Fix it tomorrow!!! (SgTemplateInstantiationDirectiveStatement)
       // SgDeclarationStatement* currentStatement = isSgDeclarationStatement(memberFunctionDeclaration->get_parent());
          SgDeclarationStatement* declarationStatement = isSgDeclarationStatement(templateInstantiationDirectiveStatement->get_declaration());
          ROSE_ASSERT(declarationStatement != NULL);
          SgDeclarationStatement* currentStatement = isSgDeclarationStatement(declarationStatement->get_parent());
          if (currentStatement == NULL)
             {
#if 0
               printf ("In name qualification: case SgTemplateInstantiationDirectiveStatement: Using backup mechanism to generate current statement (because EDG 4.8 shared template instantiations) \n");
#endif
               currentStatement = templateInstantiationDirectiveStatement;
             }
          ROSE_ASSERT(currentStatement != NULL);
#if 0
          printf ("declarationStatement = %p = %s \n",declarationStatement,declarationStatement->class_name().c_str());
          printf ("currentStatement     = %p = %s \n",currentStatement,currentStatement->class_name().c_str());
#endif
          SgScopeStatement* currentScope = isSgScopeStatement(currentStatement->get_parent());
          if (currentScope != NULL)
             {
#if 0
               printf ("currentScope     = %p = %s \n",currentScope,currentScope->class_name().c_str());
#endif
               int amountOfNameQualificationRequired = nameQualificationDepth(declarationStatement,currentScope,declarationStatement);
#if (DEBUG_NAME_QUALIFICATION_LEVEL > 3)
               printf ("SgTemplateInstantiationDirectiveStatement: amountOfNameQualificationRequired = %d \n",amountOfNameQualificationRequired);
#endif

            // Since the reference to the class or function declaration is shared, we might want to
            // attached the name qualification to the SgTemplateInstantiationDirectiveStatement instead.
            // setNameQualification(templateInstantiationDirectiveStatement->get_declaration(),amountOfNameQualificationRequired);
               SgClassDeclaration* classDeclaration       = isSgClassDeclaration(declarationStatement);
               SgFunctionDeclaration* functionDeclaration = isSgFunctionDeclaration(declarationStatement);
               if (classDeclaration != NULL)
                  {
                    setNameQualification(classDeclaration,amountOfNameQualificationRequired);
                  }
                 else
                  {
                    ROSE_ASSERT(functionDeclaration != NULL);
                    setNameQualification(functionDeclaration,amountOfNameQualificationRequired);
                  }
             }
            else
             {
               printf ("WARNING: SgTemplateInstantiationDirectiveStatement -- currentScope is not available through parent of SgDeclarationStatement, not clear why! \n");
               ROSE_ASSERT(false);
             }
#if 0
          printf ("In case of name qualification for SgTemplateInstantiationDirectiveStatement \n");
          ROSE_ASSERT(false);
#endif
        }

  // DQ (5/14/2011): Added support for the name qualification of the base type used in typedefs.
  // Handle references to SgTypedefDeclaration...
     SgTypedefDeclaration* typedefDeclaration = isSgTypedefDeclaration(n);
     if (typedefDeclaration != NULL)
        {
       // Could it be that we only want to do this for the defining declaration? No, since prototypes must also use name qualification!

       // We need the structural location in scope (not the semantic one).
       // SgScopeStatement* currentScope = isSgScopeStatement(typedefDeclaration->get_parent());
          SgScopeStatement* currentScope = typedefDeclaration->get_scope();
          ROSE_ASSERT(currentScope != NULL);

          SgType* baseType = typedefDeclaration->get_base_type();
          ROSE_ASSERT(baseType != NULL);
          SgDeclarationStatement* baseTypeDeclaration = associatedDeclaration(baseType);

       // If the base type is defined in the typedef directly then it should need no name qualification by definition.
#if (DEBUG_NAME_QUALIFICATION_LEVEL > 3)
          printf ("typedefDeclaration->get_typedefBaseTypeContainsDefiningDeclaration() = %s \n",typedefDeclaration->get_typedefBaseTypeContainsDefiningDeclaration() ? "true" : "false");
#endif
       // This is NULL if the base type is not associated with a declaration (e.g. not a SgNamedType).
       // ROSE_ASSERT(baseTypeDeclaration != NULL);
       // if (baseTypeDeclaration != NULL)
          if ( (baseTypeDeclaration != NULL) && (typedefDeclaration->get_typedefBaseTypeContainsDefiningDeclaration() == false) )
             {
            // int amountOfNameQualificationRequiredForBaseType = nameQualificationDepth(baseTypeDeclaration,currentScope,typedefDeclaration);
               int amountOfNameQualificationRequiredForBaseType = nameQualificationDepth(baseType,currentScope,typedefDeclaration);
#if (DEBUG_NAME_QUALIFICATION_LEVEL > 3)
               printf ("SgTypedefDeclaration: amountOfNameQualificationRequiredForBaseType = %d \n",amountOfNameQualificationRequiredForBaseType);
#endif
               ROSE_ASSERT(baseTypeDeclaration != NULL);
               setNameQualification(typedefDeclaration,baseTypeDeclaration,amountOfNameQualificationRequiredForBaseType);
             }

#if 0
          printf ("Calling traverseType on SgTypedefDeclaration = %p name = %s \n",typedefDeclaration,typedefDeclaration->get_name().str());
#endif
       // DQ (6/3/2011): Traverse the type to set any possible template arguments (or other subtypes?) that require name qualification.
          traverseType(baseType,typedefDeclaration,currentScope,typedefDeclaration);
        }

  // Handle references in SgUsingDirectiveStatement...
     SgUsingDirectiveStatement* usingDirective = isSgUsingDirectiveStatement(n);
     if (usingDirective != NULL)
        {
          SgNamespaceDeclarationStatement* namespaceDeclaration = usingDirective->get_namespaceDeclaration();
          ROSE_ASSERT(namespaceDeclaration != NULL);
          SgScopeStatement* currentScope = usingDirective->get_scope();
          ROSE_ASSERT(currentScope != NULL);

          int amountOfNameQualificationRequired = nameQualificationDepth(namespaceDeclaration,currentScope,usingDirective);
#if (DEBUG_NAME_QUALIFICATION_LEVEL > 3)
          printf ("SgUsingDirectiveStatement's SgNamespaceDeclarationStatement: amountOfNameQualificationRequired = %d \n",amountOfNameQualificationRequired);
#endif
          setNameQualification(usingDirective,namespaceDeclaration,amountOfNameQualificationRequired);
        }

     SgUsingDeclarationStatement* usingDeclaration = isSgUsingDeclarationStatement(n);
     if (usingDeclaration != NULL)
        {
          SgDeclarationStatement* associatedDeclaration     = usingDeclaration->get_declaration();
          SgInitializedName*      associatedInitializedName = usingDeclaration->get_initializedName();

#if (DEBUG_NAME_QUALIFICATION_LEVEL > 3)
          printf ("In case for SgUsingDeclarationStatement: associatedDeclaration = %p associatedInitializedName = %p \n",associatedDeclaration,associatedInitializedName);
          if (associatedDeclaration != NULL)
             printf ("associatedDeclaration = %p = %s = %s = %s \n",associatedDeclaration,associatedDeclaration->class_name().c_str(),SageInterface::get_name(associatedDeclaration).c_str(),SageInterface::generateUniqueName(associatedDeclaration,true).c_str());
          if (associatedInitializedName != NULL)
             printf ("associatedInitializedName = %p = %s = %s = %s \n",associatedInitializedName,associatedInitializedName->class_name().c_str(),SageInterface::get_name(associatedInitializedName).c_str(),SageInterface::generateUniqueName(associatedInitializedName,true).c_str());
#endif
          SgScopeStatement* currentScope = usingDeclaration->get_scope();
          ROSE_ASSERT(currentScope != NULL);

          int amountOfNameQualificationRequired = 0;
          if (associatedDeclaration != NULL)
             {
#if 0
               printf ("currentScope = %p = %s \n",currentScope,currentScope->class_name().c_str());
               if (currentScope->get_scope() != NULL)
                    printf ("currentScope->get_scope() = %p = %s \n",currentScope->get_scope(),currentScope->get_scope()->class_name().c_str());
#endif
#if 0
            // DQ (6/22/2011): The declaration in a SgUsingDeclarationStatement must have some qualification else it is not 
            // required and will be an error.  To avoid it being confused with a name in the current scope we have to start 
            // the process assuming the scope of the current scope. This is a special case in the name qualification handling.
            // But we also do not need the forceMoreNameQualification mechanism (I think).
            // DQ (5/14/2011): For the case of test2001_46.C I think we need to force name qualification.
            // In general any reference using a SgUsingDeclarationStatement should likely be qualified (at least one level, via the parent of the associatedDeclaration).
            // amountOfNameQualificationRequired = nameQualificationDepth(associatedDeclaration,currentScope,usingDeclaration);
            // amountOfNameQualificationRequired = nameQualificationDepth(associatedDeclaration,currentScope,usingDeclaration, /* forceMoreNameQualification = */ true);
               amountOfNameQualificationRequired = nameQualificationDepth(associatedDeclaration,currentScope->get_scope(),usingDeclaration, /* forceMoreNameQualification = */ false);
#else
            // DQ (3/31/2014): Compute the required depth for global qualification (required for using declarations).
               amountOfNameQualificationRequired = depthOfGlobalNameQualification(associatedDeclaration);
#endif
            // DQ (6/22/2011): If the amountOfNameQualificationRequired is zero then add one to force at least global qualification.
            // See test2004_80.C for an example.
               if (isSgGlobal(currentScope->get_scope()) != NULL && amountOfNameQualificationRequired == 0)
                  {
#if (DEBUG_NAME_QUALIFICATION_LEVEL > 3)
                    printf ("Handling special case to force at least global qualification. \n");
#endif
                    amountOfNameQualificationRequired += 1;
                  }

               setNameQualification(usingDeclaration,associatedDeclaration,amountOfNameQualificationRequired);
             }
            else
             {
               ROSE_ASSERT(associatedInitializedName != NULL);
               amountOfNameQualificationRequired = nameQualificationDepth(associatedInitializedName,currentScope,usingDeclaration);

               setNameQualification(usingDeclaration,associatedInitializedName,amountOfNameQualificationRequired);
#if 0
            // We want to debug this case later!
               printf ("Exiting in unimplemented case of SgInitializedName in SgUsingDeclarationStatement \n");
               ROSE_ASSERT(false);
#endif
             }

#if (DEBUG_NAME_QUALIFICATION_LEVEL > 3)
          printf ("SgUsingDeclarationStatement's SgVarRefExp: amountOfNameQualificationRequired = %d \n",amountOfNameQualificationRequired);
#endif
        }


  // DQ (7/8/2014): Adding support for name qualification of the SgNamespaceDeclarationStatement referenced by a SgNamespaceAliasDeclarationStatement.
  // Handle references in SgNamespaceAliasDeclarationStatement...
     SgNamespaceAliasDeclarationStatement* namespaceAliasDeclaration = isSgNamespaceAliasDeclarationStatement(n);
     if (namespaceAliasDeclaration != NULL)
        {
          SgNamespaceDeclarationStatement* namespaceDeclaration = namespaceAliasDeclaration->get_namespaceDeclaration();
          ROSE_ASSERT(namespaceDeclaration != NULL);
          SgScopeStatement* currentScope = namespaceAliasDeclaration->get_scope();
          ROSE_ASSERT(currentScope != NULL);

          int amountOfNameQualificationRequired = nameQualificationDepth(namespaceDeclaration,currentScope,namespaceAliasDeclaration);
#if (DEBUG_NAME_QUALIFICATION_LEVEL > 3)
          printf ("SgNamespaceAliasDeclarationStatement's SgNamespaceDeclarationStatement: amountOfNameQualificationRequired = %d \n",amountOfNameQualificationRequired);
#endif
          setNameQualification(namespaceAliasDeclaration,namespaceDeclaration,amountOfNameQualificationRequired);

#if (DEBUG_NAME_QUALIFICATION_LEVEL > 3)
          printf ("DONE: SgNamespaceAliasDeclarationStatement's SgNamespaceDeclarationStatement: amountOfNameQualificationRequired = %d \n",amountOfNameQualificationRequired);
#endif
#if 0
       // We want to debug this case later!
          printf ("Exiting in unimplemented case of name qualification for the SgNamespaceDeclarationStatement in a SgNamespaceAliasDeclarationStatement \n");
          ROSE_ASSERT(false);
#endif
        }


  // DQ (5/12/2011): We want to located name qualification information about referenced functions 
  // at the SgFunctionRefExp and SgMemberFunctionRefExp IR node instead of the SgFunctionCallExp IR node.
     SgFunctionRefExp* functionRefExp = isSgFunctionRefExp(n);
     if (functionRefExp != NULL)
        {
          SgFunctionDeclaration* functionDeclaration = functionRefExp->getAssociatedFunctionDeclaration();
       // ROSE_ASSERT(functionDeclaration != NULL);
          if (functionDeclaration != NULL)
             {
               SgStatement* currentStatement = TransformationSupport::getStatement(functionRefExp);

#if (DEBUG_NAME_QUALIFICATION_LEVEL > 3)
               printf ("case SgFunctionRefExp: currentStatement = %p = %s \n",currentStatement,currentStatement->class_name().c_str());
#endif
            // DQ (9/17/2011); Added escape for where the currentStatement == NULL (fails for STL code when the original expression trees are used to eliminate the constant folded values).
            // ROSE_ASSERT(currentStatement != NULL);
               if (currentStatement != NULL)
                  {
                 // DQ (9/17/2011): this is the original case we want to restore later...
                    SgScopeStatement* currentScope = currentStatement->get_scope();
                 // ROSE_ASSERT(currentScope != NULL);

#if (DEBUG_NAME_QUALIFICATION_LEVEL > 3)
                    printf ("case SgFunctionRefExp: currentScope = %p = %s \n",currentScope,currentScope->class_name().c_str());
#endif
                    int amountOfNameQualificationRequired = nameQualificationDepth(functionDeclaration,currentScope,currentStatement);
#if (DEBUG_NAME_QUALIFICATION_LEVEL > 3)
                    printf ("SgFunctionCallExp's function name: amountOfNameQualificationRequired = %d \n",amountOfNameQualificationRequired);
#endif
                 // DQ (6/9/2011): Support for test2011_78.C (we only qualify function call references where the function has been declared in 
                 // a scope where it could be expected to be defined (e.g. not using a forward declaration in a SgBasicBlock, since the function
                 // definition could not live in the SgBasicBlock.
                    bool skipNameQualification = skipNameQualificationIfNotProperlyDeclaredWhereDeclarationIsDefinable(functionDeclaration);
#if (DEBUG_NAME_QUALIFICATION_LEVEL > 3)
                    printf ("Test of functionRefExp: skipNameQualification = %s \n",skipNameQualification ? "true" : "false");
#endif
                    if (skipNameQualification == false)
                       {
                         setNameQualification(functionRefExp,functionDeclaration,amountOfNameQualificationRequired);
                       }
                  }
                 else
                  {
                 // DQ (9/17/2011): Added this case, print a warning and fix thiat after debugging the constant folding value elimination..
                    printf ("WARNING: SgFunctionRefExp name qualification not handled for the case of currentStatement == NULL \n");
                  }
             }
            else
             {
#if (DEBUG_NAME_QUALIFICATION_LEVEL > 3)
               printf ("WARNING: functionDeclaration == NULL in SgFunctionCallExp for name qualification support! \n");
#endif
             }

       // If this is a templated function then we have to save the name becuase its templated name might have template arguments that require name qualification.
          SgTemplateInstantiationFunctionDecl* templateInstantiationFunctionDeclaration = isSgTemplateInstantiationFunctionDecl(functionRefExp->getAssociatedFunctionDeclaration());
          if (templateInstantiationFunctionDeclaration != NULL)
             {
#if (DEBUG_NAME_QUALIFICATION_LEVEL > 3)
               printf ("Found a SgTemplateInstantiationFunctionDecl that will have template arguments that might require qualification. name = %s \n",templateInstantiationFunctionDeclaration->get_name().str());
#endif
               SgStatement* currentStatement = TransformationSupport::getStatement(functionRefExp);
               ROSE_ASSERT(currentStatement != NULL);

               SgScopeStatement* currentScope = currentStatement->get_scope();
               ROSE_ASSERT(currentScope != NULL);

            // traverseTemplatedFunction(functionRefExp,templateInstantiationFunctionDeclaration,currentScope,currentStatement);
               traverseTemplatedFunction(functionRefExp,functionRefExp,currentScope,currentStatement);
             }
        }

     SgMemberFunctionRefExp* memberFunctionRefExp = isSgMemberFunctionRefExp(n);
     if (memberFunctionRefExp != NULL)
        {
          SgMemberFunctionDeclaration* memberFunctionDeclaration = memberFunctionRefExp->getAssociatedMemberFunctionDeclaration();
       // ROSE_ASSERT(functionDeclaration != NULL);

#if (DEBUG_NAME_QUALIFICATION_LEVEL > 3)
          printf ("case of SgMemberFunctionRefExp: memberFunctionDeclaration = %p \n",memberFunctionDeclaration);
#endif
          if (memberFunctionDeclaration != NULL)
             {
               SgStatement* currentStatement = TransformationSupport::getStatement(memberFunctionRefExp);
               if (currentStatement == NULL)
                  {
                 // DQ (8/19/2014): Because we know where this can happen we don't need to always output debugging info.
                 // A better test might be to find the type that embeds the expression and make sure it is a SgArrayType.
                 // DQ (7/11/2014): test2014_83.C demonstrates how this can happen because the SgMemberFunctionRefExp 
                 // appears in an index expression of an array type in a variable declaration.
                    SgType* associatedType = TransformationSupport::getAssociatedType(memberFunctionRefExp);
                    if (associatedType != NULL)
                       {
                         SgArrayType* arrayType = isSgArrayType(associatedType);
                         if (arrayType == NULL)
                            {
                              printf ("Warning: Location of where we can NOT associate the expression to a SgArrayType \n");
                              memberFunctionRefExp->get_file_info()     ->display("Error: currentStatement == NULL: memberFunctionRefExp: debug");
                              memberFunctionDeclaration->get_file_info()->display("Error: currentStatement == NULL: memberFunctionDeclaration: debug");
                            }
                           else
                            {
#if (DEBUG_NAME_QUALIFICATION_LEVEL > 3)
                              printf ("Note: Location of where we CAN associate the expression to a statement: confirmed unassociated expression is buried in a type: associatedType = %p = %s \n",associatedType,associatedType->class_name().c_str());
#endif
                            }
                       }
                      else
                       {
                         printf ("Error: Location of where we can NOT associate the expression to a statement \n");
                         memberFunctionRefExp->get_file_info()     ->display("Error: currentStatement == NULL: memberFunctionRefExp: debug");
                         memberFunctionDeclaration->get_file_info()->display("Error: currentStatement == NULL: memberFunctionDeclaration: debug");
                       }

                 // DQ (7/11/2014): Added wupport for when this is a nested call and the scope where the call is made from is essential.
                    if (explictlySpecifiedCurrentScope != NULL)
                       {
#if (DEBUG_NAME_QUALIFICATION_LEVEL > 3)
                         printf ("explictlySpecifiedCurrentScope = %p = %s \n",explictlySpecifiedCurrentScope,explictlySpecifiedCurrentScope->class_name().c_str());
#endif
                         currentStatement = explictlySpecifiedCurrentScope;
                       }
                      else
                       {
                         printf ("Error: explictlySpecifiedCurrentScope == NULL \n");

                         printf ("Exiting as a test! \n");
                         ROSE_ASSERT(false);
                       }

                  }
               ROSE_ASSERT(currentStatement != NULL);

#if (DEBUG_NAME_QUALIFICATION_LEVEL > 3)
               printf ("case of SgMemberFunctionRefExp: currentStatement = %p = %s \n",currentStatement,currentStatement->class_name().c_str());
#endif
               SgScopeStatement* currentScope = currentStatement->get_scope();
               ROSE_ASSERT(currentScope != NULL);

#if (DEBUG_NAME_QUALIFICATION_LEVEL > 3)
               printf ("case of SgMemberFunctionRefExp: currentScope = %p = %s \n",currentScope,currentScope->class_name().c_str());
               printf ("***** case of SgMemberFunctionRefExp: Calling nameQualificationDepth() ***** \n");
#endif
               int amountOfNameQualificationRequired = nameQualificationDepth(memberFunctionDeclaration,currentScope,currentStatement);
#if (DEBUG_NAME_QUALIFICATION_LEVEL > 3)
               printf ("***** case of SgMemberFunctionRefExp: DONE: Calling nameQualificationDepth() ***** \n");
               printf ("SgMemberFunctionCallExp's member function name: amountOfNameQualificationRequired = %d \n",amountOfNameQualificationRequired);
#endif
            // DQ (6/5/2011): test2005_112.C demonstrates a case where this special case applies.
            // If this had to be more qualified, (amountOfNameQualificationRequired > 0), then it should be sufficently qualified and not need special case handling.
               if (amountOfNameQualificationRequired == 0)
                  {
                 // GNU reports that: "ISO C++ forbids taking the address of an unqualified or parenthesized non-static member function to form a pointer to member function.  Say '&A::f1'"
                    ROSE_ASSERT(memberFunctionRefExp->get_parent() != NULL);
                    SgAddressOfOp* addressOfOp = isSgAddressOfOp(memberFunctionRefExp->get_parent());
                    if (addressOfOp != NULL)
                       {
                      // I think that setting this to 1 is enough, but there could be a case where it must be more qualified than just to include it's qualified class name.
                         amountOfNameQualificationRequired = 1;
                       }
                  }

               setNameQualification(memberFunctionRefExp,memberFunctionDeclaration,amountOfNameQualificationRequired);
             }
            else
             {
#if (DEBUG_NAME_QUALIFICATION_LEVEL > 3)
               printf ("WARNING: memberFunctionDeclaration == NULL in SgMemberFunctionCallExp for name qualification support! \n");
#endif
             }

       // If this is a templated function then we have to save the name because its templated name might have template arguments that require name qualification.
          SgTemplateInstantiationMemberFunctionDecl* templateInstantiationMemberFunctionDeclaration = isSgTemplateInstantiationMemberFunctionDecl(memberFunctionRefExp->getAssociatedMemberFunctionDeclaration());
          if (templateInstantiationMemberFunctionDeclaration != NULL)
             {
#if (DEBUG_NAME_QUALIFICATION_LEVEL > 3)
               printf ("Found a SgTemplateInstantiationMemberFunctionDecl that will have template arguments that might require qualification. name = %s \n",templateInstantiationMemberFunctionDeclaration->get_name().str());
               printf ("Must handle templated SgMemberFunctionRefExp! \n");
#endif

            // DQ (5/24/2013): Added support for member function template argument lists to have similar handling, such as to 
            // SgTemplateInstantiationFunctionDecl IR nodes.  This is required to support test codes such as test2013_188.C.
               SgStatement* currentStatement = TransformationSupport::getStatement(memberFunctionRefExp);
               ROSE_ASSERT(currentStatement != NULL);

               SgScopeStatement* currentScope = currentStatement->get_scope();
               ROSE_ASSERT(currentScope != NULL);

#if (DEBUG_NAME_QUALIFICATION_LEVEL > 3)
               printf ("case of SgMemberFunctionRefExp: currentStatement = %p = %s \n",currentStatement,currentStatement->class_name().c_str());
               printf ("case of SgMemberFunctionRefExp: currentScope = %p = %s \n",currentScope,currentScope->class_name().c_str());
               printf ("***** calling traverseTemplatedMemberFunction() \n");
#endif

            // traverseTemplatedFunction(functionRefExp,templateInstantiationFunctionDeclaration,currentScope,currentStatement);
            // traverseTemplatedFunction(functionRefExp,functionRefExp,currentScope,currentStatement);
               traverseTemplatedMemberFunction(memberFunctionRefExp,memberFunctionRefExp,currentScope,currentStatement);

#if (DEBUG_NAME_QUALIFICATION_LEVEL > 3)
               printf ("***** DONE: calling traverseTemplatedMemberFunction() \n");
#endif
#if 0
               printf ("Exiting as a test! \n");
               ROSE_ASSERT(false);
#endif
             }
        }

  // DQ (5/31/2011): This is a derived class from SgExpression and SgInitializer...
     SgConstructorInitializer* constructorInitializer = isSgConstructorInitializer(n);
     if (constructorInitializer != NULL)
        {
          SgMemberFunctionDeclaration* memberFunctionDeclaration = constructorInitializer->get_declaration();

#if (DEBUG_NAME_QUALIFICATION_LEVEL > 3)
          printf ("Case of SgConstructorInitializer: memberFunctionDeclaration = %p \n",memberFunctionDeclaration);
#endif
          SgStatement* currentStatement = TransformationSupport::getStatement(constructorInitializer);
          if (currentStatement == NULL)
             {
               printf ("Error in constructorInitializer = %p \n",constructorInitializer);
               ROSE_ASSERT(constructorInitializer->get_parent() != NULL);
             }
          ROSE_ASSERT(currentStatement != NULL);

       // If this could occur in a SgForStatement then this should be fixed up as it is elsewhere...
          SgScopeStatement* currentScope = currentStatement->get_scope();
          ROSE_ASSERT(currentScope != NULL);

          if (memberFunctionDeclaration != NULL)
             {
               int amountOfNameQualificationRequired = nameQualificationDepth(memberFunctionDeclaration,currentScope,currentStatement);
#if (DEBUG_NAME_QUALIFICATION_LEVEL > 3)
               printf ("SgConstructorInitializer's constructor member function name: amountOfNameQualificationRequired = %d \n",amountOfNameQualificationRequired);
#endif
               setNameQualification(constructorInitializer,memberFunctionDeclaration,amountOfNameQualificationRequired);
#if 0
               printf ("In name qualification: Case of SgConstructorInitializer: memberFunctionDeclaration = %p \n",memberFunctionDeclaration);
#endif
#if 0
               printf ("DONE: Calling setNameQualification() on constructorInitializer: Exiting as a test! \n");
               ROSE_ASSERT(false);
#endif
             }
            else
             {
            // DQ (6/1/2011): This happens when there is no explicit constructor that can be used to build a class, in this case the class name must be used to define a default constructor.
            // This is a problem for test2004_130.C (at line 165 col = 14 file = /home/dquinlan/ROSE/ROSE_CompileTree/git-LINUX-64bit-4.2.4-dq-cxx-rc/include-staging/g++_HEADERS/hdrs3/bits/stl_iterator_base_types.h).
            // Need to investigate this later (it is strange that it is not an issue in test2011_63.C, but it is a struct instead of a class and that might be why).
#if (DEBUG_NAME_QUALIFICATION_LEVEL > 3)
               printf ("WARNING: memberFunctionDeclaration == NULL in SgConstructorInitializer for name qualification support! \n");
#endif
            // ROSE_ASSERT(false);

            // DQ (6/4/2011): Added support for this case.
               SgClassDeclaration* classDeclaration = constructorInitializer->get_class_decl();
            // ROSE_ASSERT(classDeclaration != NULL);
               if (classDeclaration != NULL)
                  {
                 // An example of the problem is test2005_42.C, where the class name is used to generate the constructor initializer name.
                    int amountOfNameQualificationRequired = nameQualificationDepth(classDeclaration,currentScope,currentStatement);
#if (DEBUG_NAME_QUALIFICATION_LEVEL > 3)
                    printf ("SgConstructorInitializer's constructor (class default constructor) name: amountOfNameQualificationRequired = %d \n",amountOfNameQualificationRequired);
#endif
                 // This will attach the new type string to the classDeclaration.
                    setNameQualification(constructorInitializer,classDeclaration,amountOfNameQualificationRequired);
                  }
                 else
                  {
                 // This is a strange error: see test2004_77.C
#if (DEBUG_NAME_QUALIFICATION_LEVEL > 3)
                    printf ("WARNING: In SgConstructorInitializer name qualification support: neither memberFunctionDeclaration or classDeclaration are valid pointers. \n");
#endif
                  }
             }

       // After processing the name qualification for the class declaration, we need to also process the 
       // reference to the type for any name qualification on possible template arguments.
          ROSE_ASSERT(constructorInitializer->get_type() != NULL);

#if (DEBUG_NAME_QUALIFICATION_LEVEL > 3)
          printf ("Calling traverseType() on constructorInitializer = %p class type = %p = %s \n",
                    constructorInitializer,constructorInitializer->get_type(),constructorInitializer->get_type()->class_name().c_str());
#endif
       // DQ (8/19/2013): Added the call to associate the name qualified class name with the constructorInitializer.
       // DQ (8/19/2013): Traverse the type to set any possible template arguments (or other subtypes?) that require name qualification.
          traverseType(constructorInitializer->get_type(),constructorInitializer,currentScope,currentStatement);
#if 0
          printf ("DONE: Calling traverseType() on constructorInitializer: Exiting as a test! \n");
          ROSE_ASSERT(false);
#endif
        }

     SgVarRefExp* varRefExp = isSgVarRefExp(n);
     if (varRefExp != NULL)
        {
       // We need to store the information about the required name qualification in the SgVarRefExp IR node.

          SgStatement* currentStatement = TransformationSupport::getStatement(varRefExp);
#if 0
          printf ("Case of SgConstructorInitializer: varRefExp = %p currentStatement = %p \n",varRefExp,currentStatement);
#endif
       // DQ (6/23/2011): This test fails for the new name qualification after a transformation in tests/roseTests/programTransformationTests/test1.C
       // ROSE_ASSERT(currentStatement != NULL);
          if (currentStatement != NULL)
             {
            // DQ (5/30/2011): Handle the case of test2011_58.C (index declaration in for loop construct).
            // SgScopeStatement* currentScope = currentStatement->get_scope();
               SgScopeStatement* currentScope = isSgScopeStatement(currentStatement);
               if (currentScope == NULL)
                    currentScope = currentStatement->get_scope();

               ROSE_ASSERT(currentScope != NULL);

            // printf ("Case SgVarRefExp: (could this be in an array type?) currentScope = %p = %s \n",currentScope,currentScope->class_name().c_str());

               SgVariableSymbol* variableSymbol = varRefExp->get_symbol();
               ROSE_ASSERT(variableSymbol != NULL);
               SgInitializedName* initializedName = variableSymbol->get_declaration();
               ROSE_ASSERT(initializedName != NULL);

            // DQ (7/18/2012): Added test as part of debugging test2011_75.C.
               ROSE_ASSERT(initializedName->get_parent() != NULL);

               SgVariableDeclaration* variableDeclaration = isSgVariableDeclaration(initializedName->get_parent());
            // ROSE_ASSERT(variableDeclaration != NULL);
               if (variableDeclaration == NULL)
                  {
                 // This is the special case for the compiler generated variable "__PRETTY_FUNCTION__".
                    if (initializedName->get_name() == "__PRETTY_FUNCTION__" ||  initializedName->get_name() == "__func__")
                       {
                      // Skip these cases ... no name qualification is required.
                       }
                      else
                       {
                      // If this is a SgInitializedName from a function parameter list then it does not need qualification.
                         SgFunctionParameterList* functionParameterList = isSgFunctionParameterList(initializedName->get_parent());
                         if (functionParameterList != NULL)
                            {
#if (DEBUG_NAME_QUALIFICATION_LEVEL > 3)
                              printf ("Names from function parameter list can not be name qualified (because they are the initial declarations): name = %s \n",initializedName->get_name().str());
#endif
                            }
                           else
                            {
#if (DEBUG_NAME_QUALIFICATION_LEVEL > 3)
                              printf ("varRefExp's initialized name = %s is not associated with a SgVariableDeclaration \n",initializedName->get_name().str());
                              initializedName->get_file_info()->display("This SgInitializedName is not associated with a SgVariableDeclaration");

                              SgStatement* currentStatement = TransformationSupport::getStatement(initializedName->get_parent());
                              ROSE_ASSERT(currentStatement != NULL);

                              SgScopeStatement* targetScope = initializedName->get_scope();
                              printf ("targetScope = %p = %s \n",targetScope,targetScope->class_name().c_str());

                              printf ("SgVarRefExp case (no associated variableDeclaration): currentStatement = %p = %s \n",currentStatement,currentStatement->class_name().c_str());

                              printf ("Exiting as a test! \n");
#endif
                           // DQ (7/18/2012): Uncommented to debug test2011_75.C, not fixed, but test2005_103.C fails and so this shuld be commented again (I think).
                           // ROSE_ASSERT(false);
                            }
                       }
                  }
                 else
                  {
#if (DEBUG_NAME_QUALIFICATION_LEVEL > 3)
                    printf ("In case SgVarRefExp: (currentStatement != NULL) Calling nameQualificationDepth() \n");
#endif
                    int amountOfNameQualificationRequired = nameQualificationDepth(variableDeclaration,currentScope,currentStatement);
#if (DEBUG_NAME_QUALIFICATION_LEVEL > 3)
                    printf ("SgVarRefExp's SgDeclarationStatement: amountOfNameQualificationRequired = %d \n",amountOfNameQualificationRequired);
#endif
                    setNameQualification(varRefExp,variableDeclaration,amountOfNameQualificationRequired);
                  }

            // End of new test...
             }
            else
             {
            // DQ (7/23/2011): This case happens when the SgVarRefExp can not be associated with a statement.
            // I think this only happens when a constant variable is used in an array index of an array type.
#if 0
               printf ("Case of TransformationSupport::getStatement(varRefExp) == NULL explictlySpecifiedCurrentScope = %p \n",explictlySpecifiedCurrentScope);
#endif
            // DQ (7/24/2011): This fails for the tests/CompileTests/OpenMP_tests/objectLastprivate.cpp test code.
            // ROSE_ASSERT(explictlySpecifiedCurrentScope != NULL);
               if (explictlySpecifiedCurrentScope != NULL)
                  {
                    SgVariableSymbol* variableSymbol = varRefExp->get_symbol();
                    ROSE_ASSERT(variableSymbol != NULL);
                    SgInitializedName* initializedName = variableSymbol->get_declaration();
                    ROSE_ASSERT(initializedName != NULL);
                    SgVariableDeclaration* variableDeclaration = isSgVariableDeclaration(initializedName->get_parent());
#if 1
                    currentStatement = explictlySpecifiedCurrentScope;
#if (DEBUG_NAME_QUALIFICATION_LEVEL > 3)
                    printf ("In case SgVarRefExp: (currentStatement == NULL) Calling nameQualificationDepth() variableDeclaration = %p initializedName->get_parent() = %p = %s \n",
                         variableDeclaration,initializedName->get_parent(),initializedName->get_parent()->class_name().c_str());
#endif
                 // ROSE_ASSERT(variableDeclaration != NULL);
                    if (variableDeclaration == NULL)
                       {
                      // DQ (7/11/2014): Test code test2014_84.C demonstrates this problem.
                         ROSE_ASSERT(explictlySpecifiedCurrentScope != NULL);

                         SgFunctionParameterList* functionParameterList = isSgFunctionParameterList(initializedName->get_parent());
                         ROSE_ASSERT(functionParameterList != NULL);

                         int amountOfNameQualificationRequired = nameQualificationDepth(initializedName,explictlySpecifiedCurrentScope,currentStatement);
                         setNameQualification(varRefExp,functionParameterList,amountOfNameQualificationRequired);
                       }
                      else
                       {
                         int amountOfNameQualificationRequired = nameQualificationDepth(variableDeclaration,explictlySpecifiedCurrentScope,currentStatement);
                         setNameQualification(varRefExp,variableDeclaration,amountOfNameQualificationRequired);
                       }
#else
                    ROSE_ASSERT(variableDeclaration != NULL);
                    currentStatement = explictlySpecifiedCurrentScope;

#if (DEBUG_NAME_QUALIFICATION_LEVEL > 3)
                    printf ("In case SgVarRefExp: (currentStatement == NULL) Calling nameQualificationDepth() \n");
#endif
                    int amountOfNameQualificationRequired = nameQualificationDepth(variableDeclaration,explictlySpecifiedCurrentScope,currentStatement);

                    setNameQualification(varRefExp,variableDeclaration,amountOfNameQualificationRequired);
#endif
                  }
             }

#if 0
          printf ("Exiting as a test! \n");
          ROSE_ASSERT(false);
#endif
        }

  // DQ (6/9/2011): Added support for test2011_79.C (enum values can require name qualification).
     SgEnumVal* enumVal = isSgEnumVal(n);
     if (enumVal != NULL)
        {
          SgScopeStatement* currentScope = NULL;

          SgEnumDeclaration* enumDeclaration = enumVal->get_declaration();
          ROSE_ASSERT(enumDeclaration != NULL);

          SgStatement* currentStatement = TransformationSupport::getStatement(enumVal);
       // ROSE_ASSERT(currentStatement != NULL);
#if 0
          printf ("case of SgEnumVal: currentStatement = %p \n",currentStatement);
#endif
          if (currentStatement != NULL)
             {
               currentScope = isSgScopeStatement(currentStatement);
#if 0
               printf ("case of SgEnumVal: currentStatement = %p = %s currentScope = %p = %s \n",
                    currentStatement,currentStatement->class_name().c_str(),currentScope,currentScope != NULL ? currentScope->class_name().c_str() : "NULL");
#endif
            // If the current statement was not a scope, then what scope contains the current statement.
               if (currentScope == NULL)
                  {
                 // DQ (5/24/2013): This is a better way to set the scope (see test2013_187.C).
                 // currentScope = currentStatement->get_scope();
                    ROSE_ASSERT(inheritedAttribute.get_currentScope() != NULL);
                    currentScope = inheritedAttribute.get_currentScope();
                  }
               ROSE_ASSERT(currentScope != NULL);
#if 0
               printf ("case of SgEnumVal (after setting currentScope): currentStatement = %p = %s currentScope = %p = %s \n",
                    currentStatement,currentStatement->class_name().c_str(),currentScope,currentScope != NULL ? currentScope->class_name().c_str() : "NULL");
#endif
               ROSE_ASSERT(inheritedAttribute.get_currentScope() != NULL);
#if 0
               printf ("case of SgEnumVal : inheritedAttribute.get_currentScope() = %p = %s \n",
                       inheritedAttribute.get_currentScope(),inheritedAttribute.get_currentScope()->class_name().c_str());
#endif
             }
            else
             {
            // If the enum value is contained in an index expression then currentStatement will be NULL.
            // But then the current scope should be known explicitly.
               currentScope = explictlySpecifiedCurrentScope;

            // DQ (9/17/2011); Added escape for where the currentScope == NULL (fails for STL code when the original expression trees are used to eliminate the constant folded values).
            // ROSE_ASSERT(currentScope != NULL);

            // Use the currentScope as the currentStatement
               currentStatement = currentScope;
             }

       // DQ (9/17/2011); Added escape for where the currentScope == NULL (fails for STL code when the original expression trees are used to eliminate the constant folded values).
       // ROSE_ASSERT(currentScope != NULL);
          if (currentScope != NULL)
             {
            // DQ (9/17/2011): this is the original case we waant to restore later...
               ROSE_ASSERT(currentScope != NULL);
               int amountOfNameQualificationRequired = nameQualificationDepth(enumDeclaration,currentScope,currentStatement);

#if (DEBUG_NAME_QUALIFICATION_LEVEL > 3)
               printf ("SgEnumVal: amountOfNameQualificationRequired = %d \n",amountOfNameQualificationRequired);
#endif
               setNameQualification(enumVal,enumDeclaration,amountOfNameQualificationRequired);
             }
            else
             {
            // DQ (9/17/2011): Added this case, print a warning and fix thiat after debugging the constant folding value elimination..
               printf ("WARNING: SgEnumVal name qualification not handled for the case of currentScope == NULL \n");
             }

#if 0
          printf ("Exiting as a test: case of SgEnumVal \n");
          ROSE_ASSERT(false);
#endif
        }

  // DQ (6/2/2011): Handle the range of expressions that can reference types that might require name qualification...
     SgNewExp*   newExp   = isSgNewExp(n);
     SgSizeOfOp* sizeOfOp = isSgSizeOfOp(n);
     SgCastExp*  castExp  = isSgCastExp(n);
     SgTypeIdOp* typeIdOp = isSgTypeIdOp(n);
     if (newExp != NULL || sizeOfOp != NULL || castExp != NULL || typeIdOp != NULL)
        {
          SgExpression* referenceToType = isSgExpression(n);

          bool skipQualification = false;

          SgType* qualifiedType = NULL;
          switch(n->variantT())
             {
               case V_SgNewExp:   qualifiedType = newExp->get_specified_type(); break;
               case V_SgSizeOfOp: 
                  {
                    qualifiedType = sizeOfOp->get_operand_type(); 
                    if (qualifiedType == NULL)
                       {
                      // This is the case of a value, which need not be qualified. Excpet that it could be a variable, but then it should be a SgVarRefExp
                         ROSE_ASSERT(sizeOfOp->get_operand_expr() != NULL);
                         skipQualification = true;
                       }
                    break;
                  }

               case V_SgCastExp:  qualifiedType = castExp->get_type();          break;

            // DQ (1/26/2013): typeId operator can take either an expression or a type, get_type() returns the type independent of which is specified.
               case V_SgTypeIdOp: qualifiedType = typeIdOp->get_operand_type(); break;
               //case V_SgTypeIdOp: qualifiedType = typeIdOp->get_type(); break;

               default:
                  {
                 // Anything else should not make it this far...
                    printf ("Error: default reached in switch... n = %p = %s \n",n,n->class_name().c_str());
                    ROSE_ASSERT(false);
                  }
             }

#if (DEBUG_NAME_QUALIFICATION_LEVEL > 3)
          if (qualifiedType == NULL)
             {
            // We see this case for test2006_139.C  (code is: "sizeof("string")" or "sizeof(<SgVarRefExp>)" ).
               printf ("Note: qualifiedType == NULL for n = %p = %s \n",n,n->class_name().c_str());
             }
#endif
       // ROSE_ASSERT(qualifiedType != NULL);

          if (skipQualification == false)
             {
            // DQ (1/26/2013): added assertion.
               ROSE_ASSERT(qualifiedType != NULL);
               SgDeclarationStatement* associatedTypeDeclaration = associatedDeclaration(qualifiedType);
               if (associatedTypeDeclaration != NULL)
                  {
                    SgStatement* currentStatement = TransformationSupport::getStatement(n);

                 // ROSE_ASSERT(currentStatement != NULL);
                    if (currentStatement != NULL)
                       {
                         SgScopeStatement* currentScope = currentStatement->get_scope();
                         ROSE_ASSERT(currentScope != NULL);

                         int amountOfNameQualificationRequiredForType = nameQualificationDepth(associatedTypeDeclaration,currentScope,currentStatement);
#if (DEBUG_NAME_QUALIFICATION_LEVEL > 3)
                         printf ("SgExpression (name = %s) type: amountOfNameQualificationRequiredForType = %d \n",referenceToType->class_name().c_str(),amountOfNameQualificationRequiredForType);
#endif
                         setNameQualification(referenceToType,associatedTypeDeclaration,amountOfNameQualificationRequiredForType);

#if 0
                         printf ("Calling traverseType on referenceToType = %p = %s \n",referenceToType,referenceToType->class_name().c_str());
#endif
                      // DQ (6/3/2011): Traverse the type to set any possible template arguments (or other subtypes?) that require name qualification.
                         traverseType(qualifiedType,referenceToType,currentScope,currentStatement);
                       }
                      else
                       {
#if (DEBUG_NAME_QUALIFICATION_LEVEL > 3)
                         printf ("WARNING: currentStatement == NULL for case of referenceToType = %p = %s \n",referenceToType,referenceToType->class_name().c_str());
#endif
                       }
                  }
                 else
                  {
#if (DEBUG_NAME_QUALIFICATION_LEVEL > 3)
                    printf ("Note: associatedTypeDeclaration == NULL in SgExpression for name qualification support! referenceToType = %s \n",referenceToType->class_name().c_str());
#endif
                  }
             }
        }

  // DQ (6/21/2011): Added support for name qualification of expressions contained in originalExpressionTree's where they are stored.
     SgExpression* expression = isSgExpression(n);
     if (expression != NULL)
        {
          SgExpression* originalExpressionTree = expression->get_originalExpressionTree();
          if (originalExpressionTree != NULL)
             {
#if 0
            // DQ (7/23/2011): I don't thisnk this code is required or executed (testing this!)
               printf ("I don't think this is executed since original expression tree's are traversed as part of the AST \n");
               ROSE_ASSERT(false);
#endif
            // Note that we have to pass the local copy of the referencedNameSet so that the same set will be used for all recursive calls (see test2011_89.C).
#if (DEBUG_NAME_QUALIFICATION_LEVEL > 3)
               printf ("@@@@@@@@@@@@@ Recursive call to the originalExpressionTree = %p = %s \n",originalExpressionTree,originalExpressionTree->class_name().c_str());
#endif
            // DQ (6/30/2013): Added to support using generateNestedTraversalWithExplicitScope() instead of generateNameQualificationSupport().
               SgStatement* currentStatement = TransformationSupport::getStatement(n);
               ROSE_ASSERT(currentStatement != NULL);
               SgScopeStatement* currentScope = currentStatement->get_scope();
               ROSE_ASSERT(currentScope != NULL);

            // DQ (6/30/2013): For the recursive call use generateNestedTraversalWithExplicitScope() instead of generateNameQualificationSupport().
            // generateNameQualificationSupport(originalExpressionTree,referencedNameSet);
               generateNestedTraversalWithExplicitScope(originalExpressionTree,currentScope);

#if (DEBUG_NAME_QUALIFICATION_LEVEL > 3)
               printf ("@@@@@@@@@@@@@ DONE: Recursive call to the originalExpressionTree = %p = %s \n",originalExpressionTree,originalExpressionTree->class_name().c_str());
#endif
             }
        }

  // DQ (6/25/2011): Added support for use from unparseToString().
  // I don't think that we need this case since the unparser handles the case of using 
  // the fully qualified name directly when called from the unparseToString() function.
     SgType* type = isSgType(n);
     if (type != NULL)
        {
#if 0
          printf ("Found a type in the evaluation of name qualification type = %p = %s \n",type,type->class_name().c_str());
#endif
       // void NameQualificationTraversal::traverseType ( SgType* type, SgNode* nodeReferenceToType, SgScopeStatement* currentScope, SgStatement* positionStatement )
       // SgNode* nodeReferenceToType    = NULL;
       // SgScopeStatement* currentScope = NULL;
       // SgStatement* positionStatement = NULL;
       // traverseType(type,initializedName,currentScope,currentStatement);
        }

  // ******************************************************************************
  // Now that this declaration is pocessed, mark it as being seen (place into set).
  // ******************************************************************************

     SgDeclarationStatement* declaration = isSgDeclarationStatement(n);
     if (declaration != NULL)
        {
#if 0
          printf ("Found a SgDeclarationStatement in the evaluation of name qualification declaration = %p = %s \n",declaration,declaration->class_name().c_str());
#endif
       // If this is a declaration of something that has a name then we need to mark it as having been seen.

       // In some cases of C++ name qualification depending on if the defining declaration (or a forward 
       // declaration is in a scope that would define the declaration to a scope where the declaration could be 
       // present).  This detail is handled by reporting if such a declaration has been seen yet.  Since the 
       // preorder traversal is the same as the traversal used in the unparsing it is sufficient to record
       // the order of the processing here and not complicate the unparser directly.  Note that the use of
       // function declarations follow these rules and so are a problem when the prototype is defined in a
       // function (where it does not communicate the defining declarations location) instead of in a global 
       // scope or namespace scope (where it does appear to communicate its position.

       // SgDeclarationStatement* firstNondefiningDeclaration   = declaration->get_firstNondefiningDeclaration();
          SgDeclarationStatement* declarationForReferencedNameSet = declaration->get_firstNondefiningDeclaration();
       // ROSE_ASSERT(declarationForReferencedNameSet == NULL);
       // declarationForReferencedNameSet = declaration->get_firstNondefiningDeclaration();

          if (declarationForReferencedNameSet == NULL)
             {
            // Note that a function with only a defining declaration will not have a nondefining declaration 
            // automatically constructed in the AST (unlike classes and some other sorts of declarations).
               declarationForReferencedNameSet = declaration->get_definingDeclaration();

            // DQ (6/22/2011): I think this is true.  This assertion fails for test2006_78.C (a template example code).
            // ROSE_ASSERT(declarationForReferencedNameSet == declaration);

            // DQ (6/23/2011): This assertion fails for the LoopProcessor on tests/roseTests/loopProcessingTests/mm.C
            // ROSE_ASSERT(declarationForReferencedNameSet != NULL);
               if (declarationForReferencedNameSet == NULL)
                  {
                    declarationForReferencedNameSet = declaration;
                    ROSE_ASSERT(declarationForReferencedNameSet != NULL);
                  }
               ROSE_ASSERT(declarationForReferencedNameSet != NULL);
             }
          ROSE_ASSERT(declarationForReferencedNameSet != NULL);
#if 0
       // ROSE_ASSERT(firstNondefiningDeclaration != NULL);
          if (firstNondefiningDeclaration == NULL)
             {
               printf ("WARNING: declaration->get_firstNondefiningDeclaration() == NULL for declaration = %p = %s \n",declaration,declaration->class_name().c_str());
             }
#endif
       // Look at each declaration, but as soon as we find an acceptable one put the declarationForReferencedNameSet
       // into the set so that we can search on a uniform representation of the declaration. Note that we want the 
       // scope of where it is located and not it's scope if it were name qualified...
       // SgScopeStatement* scopeOfNondefiningDeclaration = isSgScopeStatement(firstNondefiningDeclaration->get_parent());
          ROSE_ASSERT(declaration->get_parent() != NULL);
          SgScopeStatement* scopeOfDeclaration = isSgScopeStatement(declaration->get_parent());

          bool acceptableDeclarationScope = false;

       // I think that some declarations might not appear in a scope properly (e.g pointer to function, etc.)
       // ROSE_ASSERT(scopeOfNondefiningDeclaration != NULL);
          if (scopeOfDeclaration != NULL)
             {
               switch(scopeOfDeclaration->variantT())
                  {
                 // At least this case is not allowed.
                    case V_SgBasicBlock: acceptableDeclarationScope = false;
                         break;

                 // Everything else is OK!
                 // DQ (6/22/2011): Note that a declaration in a typedef is an acceptable scope under some cases (not clear on the limits of this case).
                    default:
                       {
#if (DEBUG_NAME_QUALIFICATION_LEVEL > 3)
                         printf ("scopeOfNondefiningDeclaration = %p = %s \n",scopeOfDeclaration,scopeOfDeclaration->class_name().c_str());
#endif
                         acceptableDeclarationScope = true;
                       }
                  }
             }
            else
             {
            // This appears to fail for something in rose_edg_required_macros_and_functions.h.
#if (DEBUG_NAME_QUALIFICATION_LEVEL > 3)
               printf ("I hope that we can make this an error (scopeOfDeclaration == NULL) declaration = %p = %s declaration->get_parent() = %p = %s \n",declaration,declaration->class_name().c_str(),declaration->get_parent(),declaration->get_parent()->class_name().c_str());
#endif
            // ROSE_ASSERT(false);
             }

          ROSE_ASSERT(declarationForReferencedNameSet != NULL);
       // if (referencedNameSet.find(firstNondefiningDeclaration) == referencedNameSet.end())
       // if (acceptableDeclarationScope == true && firstNondefiningDeclaration != NULL && referencedNameSet.find(firstNondefiningDeclaration) == referencedNameSet.end())
          if (acceptableDeclarationScope == true && referencedNameSet.find(declarationForReferencedNameSet) == referencedNameSet.end())
             {
            // printf ("Adding firstNondefiningDeclaration = %p = %s to set of visited declarations \n",firstNondefiningDeclaration,firstNondefiningDeclaration->class_name().c_str());
            // referencedNameSet.insert(firstNondefiningDeclaration);
#if (DEBUG_NAME_QUALIFICATION_LEVEL > 3)
               printf ("Adding declarationForReferencedNameSet = %p = %s to set of visited declarations \n",declarationForReferencedNameSet,declarationForReferencedNameSet->class_name().c_str());
#endif
               referencedNameSet.insert(declarationForReferencedNameSet);
             }
            else
             {
            // printf ("firstNondefiningDeclaration = %p NOT added to referencedNameSet \n",firstNondefiningDeclaration);
#if (DEBUG_NAME_QUALIFICATION_LEVEL > 3)
               printf ("declarationForReferencedNameSet = %p NOT added to referencedNameSet \n",declarationForReferencedNameSet);
#endif
             }
        }

  // DQ (7/12/2014): Add any possible nodes that can generate SgAliasSymbols to the SgSymbolTable::p_aliasSymbolCausalNodeSet SgNodeSet.
  // This is used by the symbol table to know when to use or ignore SgAliasSymbols in symbol table lookups.
     if (isSgUsingDirectiveStatement(n) != NULL || isSgUsingDeclarationStatement(n) != NULL || isSgBaseClass(n) != NULL)
        {
       // SgNodeSet & get_aliasSymbolCausalNodeSet()

          SgSymbolTable::get_aliasSymbolCausalNodeSet().insert(n);

#if (DEBUG_NAME_QUALIFICATION_LEVEL > 3)
          printf ("In NameQualificationTraversal::evaluateInheritedAttribute(): Added SgAliasSymbols causal node = %p = %s to SgSymbolTable::p_aliasSymbolCausalNodeSet size = %" PRIuPTR " \n",
               n,n->class_name().c_str(),SgSymbolTable::get_aliasSymbolCausalNodeSet().size());
#endif
        }

#if (DEBUG_NAME_QUALIFICATION_LEVEL > 3)
     printf ("****************************************************** \n");
     printf ("Leaving NameQualificationTraversal::evaluateInheritedAttribute(): node = %p = %s \n",n,n->class_name().c_str());
     printf ("******************************************************\n\n\n");
     SgLocatedNode* locatedNode = isSgLocatedNode(n);
     if (locatedNode != NULL)
        {
          locatedNode->get_file_info()->display("Leaving NameQualificationTraversal::evaluateInheritedAttribute()");
        }
     printf ("******************************************************\n\n\n");
     printf ("******************************************************\n\n\n");
#endif

     return NameQualificationInheritedAttribute(inheritedAttribute);
   }


NameQualificationSynthesizedAttribute
NameQualificationTraversal::evaluateSynthesizedAttribute(SgNode* n, NameQualificationInheritedAttribute inheritedAttribute, SynthesizedAttributesList synthesizedAttributeList)
   {
  // This is not used now but will likely be used later.
     NameQualificationSynthesizedAttribute returnAttribute;

// #if (DEBUG_NAME_QUALIFICATION_LEVEL > 3)
#if 0
     printf ("\n\n****************************************************** \n");
     printf ("****************************************************** \n");
     printf ("Inside of NameQualificationTraversal::evaluateSynthesizedAttribute(): node = %p = %s = %s \n",n,n->class_name().c_str(),SageInterface::get_name(n).c_str());
     printf ("****************************************************** \n");
#endif

#if (DEBUG_NAME_QUALIFICATION_LEVEL > 3)
  // DQ (6/23/2013): Output the generated name with required name qualification for debugging.
     switch(n->variantT())
        {
       // DQ (8/19/2013): Added case to support debugging.
          case V_SgConstructorInitializer:

          case V_SgMemberFunctionRefExp:
             {
               printf ("************************************************************************************** \n");
               printf ("In evaluateSynthesizedAttribute(): node = %p = %s node->unparseToString() = %s \n",n,n->class_name().c_str(),n->unparseToString().c_str());              
               printf ("************************************************************************************** \n");
               break;
             }
     
          default:
             {
            // do nothing
             }
        }
#endif

     return returnAttribute;
   }

// ************************************************************************************
//    These overloaded functions, setNameQualification(), support references to IR 
// nodes that require name qualification.  Each function inserts a qualified name 
// (string) into a map stored as a static data member in SgNode. For each IR node 
// that is qualified, the reference to the IR node carries the name qualification 
// (is used as a key in the map of qualified names).  There are two maps, one for 
// the qualification of names and one for qualification of types.  Note that, since 
// types are shared, it is more clear that the type can't carry the qualified name
// because it could be different at each location where the type is referenced; thus
// the reference to the type carries the qualified name (via the map).  The case of 
// why named IR constructs have to have there qualified name in the IR node referencing
// the named construct is similar.
//
// They are only a few IR nodes that reference IR nodes that can be qualified:
//    SgExpression IR nodes:
//       SgVarRefExp
//       SgFunctionRefExp
//       SgMemberFunctionRefExp
//       SgConstructorInitializer
//       SgNewExp
//       SgCastExp
//       SgSizeOfOp
//       SgTypeIdOp
//
//    SgDeclarationStatement IR nodes:
//       SgFunctionDeclaration (for the function name)
//       SgFunctionDeclaration (for the return type)
//       SgUsingDeclarationStatement (for references to a declaration (e.g. namespace or class))
//       SgUsingDeclarationStatement (for references to a SgInitializedName)
//       SgUsingDirectiveStatement
//       SgVariableDeclaration 
//       SgTypedefDeclaration
//       SgClassDeclaration
//
//    SgStatement IR nodes:
//       SgForInitStatement is not a problems since it is a list of SgInitializedName
//
//    SgLocatedNode nodes:
//       SgInitializedName
//
//    SgSupport nodes:
//       SgBaseClass
//       SgTemplateArgument
//
// Other (not yet supported) IR nodes recognized to reference types that could require name 
// qualification support:
//    SgExpression IR nodes:
//
//    And maybe also:
//       SgPseudoDestructorRefExp
//       SgTemplateParameter
//
// Note also that name qualifiction can be required on expressions that are a part of 
// the originalExpressionTree that represent the expanded representation from constant 
// folding.  Thus we have to make a recursive call on all valid originalExpressionTree
// pointers where they are present:
//     SgBinaryOp
//     SgValueExp
//     SgFunctionRefExp
//     SgValueExp
//     SgCastExp
// ************************************************************************************

void
NameQualificationTraversal::setNameQualification(SgVarRefExp* varRefExp, SgVariableDeclaration* variableDeclaration, int amountOfNameQualificationRequired)
   {
  // This is where we hide the details of translating the intepretation of the amountOfNameQualificationRequired
  // which can be greater than the number of nested scopes to a representation that is bounded by the number of 
  // nested scopes and sets the global qualification to be true. If I decide I don't like this here, then we
  // might find a way to handling this point more directly later. This at least gets it set properly in the AST.

  // Setup call to refactored code.
     int  outputNameQualificationLength = 0;
     bool outputGlobalQualification     = false;
     bool outputTypeEvaluation          = false;

  // DQ (7/31/2012): check if this is a SgVarRefExp that is associated with a class that is un-named, if so then 
  // supress the name qualification (which would use the internally generated name).  Note that all constructs 
  // that are un-named have names generated internally for them so that we can support the AST merge process
  // and generally reference multiple un-named constructs that may exist in a single compilation unit.
  // SgClassDeclaration* classDeclaration = isSgClassDeclaration(varRefExp->parent());

     ROSE_ASSERT(varRefExp != NULL);
     SgBinaryOp* dotExp   = isSgDotExp(varRefExp->get_parent());
     SgBinaryOp* arrowExp = isSgArrowExp(varRefExp->get_parent());

#if (DEBUG_NAME_QUALIFICATION_LEVEL > 3)
     printf ("dotExp = %p arrowExp = %p \n",dotExp,arrowExp);
#endif

     SgVarRefExp* possibleClassVarRefExp = NULL;
     if (dotExp != NULL)
        {
#if (DEBUG_NAME_QUALIFICATION_LEVEL > 3)
          printf ("Note that this code is overly sensitive to the local structure of the AST expressions \n");
#endif
          possibleClassVarRefExp = isSgVarRefExp(dotExp->get_lhs_operand());

          if (possibleClassVarRefExp == NULL)
             {
               SgPntrArrRefExp* possiblePntrArrRefExp = isSgPntrArrRefExp(dotExp->get_lhs_operand());
               if (possiblePntrArrRefExp != NULL)
                  {
                    possibleClassVarRefExp = isSgVarRefExp(possiblePntrArrRefExp->get_lhs_operand());
                  }
             }
        }

     if (arrowExp != NULL)
        {
#if (DEBUG_NAME_QUALIFICATION_LEVEL > 3)
          printf ("Note that this code is overly sensitive to the local structure of the AST expressions \n");
#endif
          possibleClassVarRefExp = isSgVarRefExp(arrowExp->get_lhs_operand());

          if (possibleClassVarRefExp == NULL)
             {
               SgPntrArrRefExp* possiblePntrArrRefExp = isSgPntrArrRefExp(arrowExp->get_lhs_operand());
               if (possiblePntrArrRefExp != NULL)
                  {
                    possibleClassVarRefExp = isSgVarRefExp(possiblePntrArrRefExp->get_lhs_operand());
                  }
             }
#if 0
          printf ("Case of SgVarRefExp to un-named class not finished yet! \n");
          ROSE_ASSERT(false);
#endif
        }

#if (DEBUG_NAME_QUALIFICATION_LEVEL > 3)
     printf ("possibleClassVarRefExp = %p \n",possibleClassVarRefExp);
#endif

     SgClassType* classType = NULL;
     if (possibleClassVarRefExp != NULL)
        {
          SgType* varRefExpType = possibleClassVarRefExp->get_type(); 
          ROSE_ASSERT(varRefExpType != NULL);

#if (DEBUG_NAME_QUALIFICATION_LEVEL > 3)
          printf ("In NameQualificationTraversal::setNameQualification(): varRefExpType = %p = %s \n",varRefExpType,varRefExpType->class_name().c_str());
#endif

       // DQ (8/2/2012): test2007_06.C and test2012_156.C show that we need to strip past the typedefs.
       // Note that we don't want to strip typedefs, since that could take us past public types and into private types.
       // SgType* possibleClassType = varRefExpType->stripType(SgType::STRIP_MODIFIER_TYPE|SgType::STRIP_REFERENCE_TYPE|SgType::STRIP_POINTER_TYPE|SgType::STRIP_ARRAY_TYPE); // Excluding SgType::STRIP_TYPEDEF_TYPE
          SgType* possibleClassType = varRefExpType->stripType(SgType::STRIP_MODIFIER_TYPE|SgType::STRIP_REFERENCE_TYPE|SgType::STRIP_POINTER_TYPE|SgType::STRIP_ARRAY_TYPE|SgType::STRIP_TYPEDEF_TYPE);
          classType = isSgClassType(possibleClassType);
        }


     bool isAnUnamedConstructs = false;
     if (classType != NULL)
        {
#if (DEBUG_NAME_QUALIFICATION_LEVEL > 3)
          printf ("In NameQualificationTraversal::setNameQualification(): classType = %p = %s \n",classType,classType->class_name().c_str());
#endif
          SgClassDeclaration* classDeclaration = isSgClassDeclaration(classType->get_declaration());
          ROSE_ASSERT(classDeclaration != NULL);

#if (DEBUG_NAME_QUALIFICATION_LEVEL > 3)
          printf ("In NameQualificationTraversal::setNameQualification(): classDeclaration = %p = %s \n",classDeclaration,classDeclaration->class_name().c_str());
#endif

       // DQ (9/4/2012): I don't think that the defining declaration should have to exist.
       // However this was a previously passing test for all of the regression tests.
       // ROSE_ASSERT(classDeclaration->get_definingDeclaration() != NULL);
          if (classDeclaration->get_definingDeclaration() != NULL)
             {
               SgClassDeclaration* definingClassDeclaration = isSgClassDeclaration(classDeclaration->get_definingDeclaration());
               if (definingClassDeclaration == NULL)
                  {
                    printf ("ERROR: definingClassDeclaration == NULL: classDeclaration->get_definingDeclaration() = %p = %s \n",classDeclaration->get_definingDeclaration(),classDeclaration->get_definingDeclaration()->class_name().c_str());
                  }
               ROSE_ASSERT(definingClassDeclaration != NULL);

            // This should be true so assert this here.
               ROSE_ASSERT(classDeclaration->get_isUnNamed() == definingClassDeclaration->get_isUnNamed());
             }
            else
             {
               printf ("WARNING: classDeclaration->get_definingDeclaration() == NULL: This was a previously passing test, but not now that we have force SgTemplateTypes to be handled in the local type table. \n");
             }

          if (classDeclaration->get_isUnNamed() == true)
             {
               isAnUnamedConstructs = true;
#if 0
               printf ("Error: This is an un-named class/struct and so we can't generate name qualification for it's data members. \n");
               ROSE_ASSERT(false);
#endif
             }
        }

  // DQ (7/31/2012): If this is an un-named construct then no qualifiaction can be used since there is no associated name.
     if (isAnUnamedConstructs == false)
        {
          string qualifier = setNameQualificationSupport(variableDeclaration->get_scope(),amountOfNameQualificationRequired, outputNameQualificationLength, outputGlobalQualification, outputTypeEvaluation);

          varRefExp->set_global_qualification_required(outputGlobalQualification);
          varRefExp->set_name_qualification_length(outputNameQualificationLength);

       // There should be no type evaluation required for a variable reference, as I recall.
          ROSE_ASSERT(outputTypeEvaluation == false);
          varRefExp->set_type_elaboration_required(outputTypeEvaluation);

#if (DEBUG_NAME_QUALIFICATION_LEVEL > 3)
          printf ("In NameQualificationTraversal::setNameQualification(): varRefExp->get_name_qualification_length()     = %d \n",varRefExp->get_name_qualification_length());
          printf ("In NameQualificationTraversal::setNameQualification(): varRefExp->get_type_elaboration_required()     = %s \n",varRefExp->get_type_elaboration_required() ? "true" : "false");
          printf ("In NameQualificationTraversal::setNameQualification(): varRefExp->get_global_qualification_required() = %s \n",varRefExp->get_global_qualification_required() ? "true" : "false");
#endif

          if (qualifiedNameMapForNames.find(varRefExp) == qualifiedNameMapForNames.end())
             {
#if (DEBUG_NAME_QUALIFICATION_LEVEL > 3)
               printf ("Inserting qualifier for name = %s into list at IR node = %p = %s \n",qualifier.c_str(),varRefExp,varRefExp->class_name().c_str());
#endif
               qualifiedNameMapForNames.insert(std::pair<SgNode*,std::string>(varRefExp,qualifier));
             }
            else
             {
            // DQ (6/20/2011): We see this case in test2011_87.C.
            // If it already existes then overwrite the existing information.
               std::map<SgNode*,std::string>::iterator i = qualifiedNameMapForNames.find(varRefExp);
               ROSE_ASSERT (i != qualifiedNameMapForNames.end());

#if (DEBUG_NAME_QUALIFICATION_LEVEL > 3)
               string previousQualifier = i->second.c_str();
               printf ("WARNING: replacing previousQualifier = %s with new qualifier = %s \n",previousQualifier.c_str(),qualifier.c_str());
#endif
               if (i->second != qualifier)
                  {
                 // DQ (7/23/2011): Multiple uses of the SgVarRefExp expression in SgArrayType will cause
                 // the name qualification to be reset each time.  This is OK since it is used to build
                 // the type name that will be saved.
                    i->second = qualifier;
#if 0
                    printf ("Note: name in qualifiedNameMapForNames already exists and is different... \n");
#endif
                  }
             }
        }
   }


void
NameQualificationTraversal::setNameQualification(SgFunctionRefExp* functionRefExp, SgFunctionDeclaration* functionDeclaration, int amountOfNameQualificationRequired)
   {
  // This is where we hide the details of translating the intepretation of the amountOfNameQualificationRequired
  // which can be greater than the number of nested scopes to a representation that is bounded by the number of 
  // nested scopes and sets the global qualification to be true. If I decide I don't like this here, then we
  // might find a way to handling this point more directly later. This at least gets it set properly in the AST.

  // Setup call to refactored code.
     int  outputNameQualificationLength = 0;
     bool outputGlobalQualification     = false;
     bool outputTypeEvaluation          = false;

     string qualifier = setNameQualificationSupport(functionDeclaration->get_scope(),amountOfNameQualificationRequired, outputNameQualificationLength, outputGlobalQualification, outputTypeEvaluation);

     functionRefExp->set_global_qualification_required(outputGlobalQualification);
     functionRefExp->set_name_qualification_length(outputNameQualificationLength);

  // There should be no type evaluation required for a variable reference, as I recall.
     ROSE_ASSERT(outputTypeEvaluation == false);
     functionRefExp->set_type_elaboration_required(outputTypeEvaluation);

#if (DEBUG_NAME_QUALIFICATION_LEVEL > 3)
     printf ("In NameQualificationTraversal::setNameQualification(): functionRefExp->get_name_qualification_length()     = %d \n",functionRefExp->get_name_qualification_length());
     printf ("In NameQualificationTraversal::setNameQualification(): functionRefExp->get_type_elaboration_required()     = %s \n",functionRefExp->get_type_elaboration_required() ? "true" : "false");
     printf ("In NameQualificationTraversal::setNameQualification(): functionRefExp->get_global_qualification_required() = %s \n",functionRefExp->get_global_qualification_required() ? "true" : "false");
#endif

  // DQ (5/2/2012): I don't think that global qualification is allowed for friend functions (so test for this).
  // test2012_59.C is an example of this issue.
#if (DEBUG_NAME_QUALIFICATION_LEVEL > 3)
     printf ("In NameQualificationTraversal::setNameQualification(): functionDeclaration->get_declarationModifier().isFriend() = %s \n",functionDeclaration->get_declarationModifier().isFriend() ? "true" : "false");
     if (functionDeclaration->get_firstNondefiningDeclaration() != NULL)
          printf ("In NameQualificationTraversal::setNameQualification(): functionDeclaration->get_firstNondefiningDeclaration()->get_declarationModifier().isFriend() = %s \n",functionDeclaration->get_firstNondefiningDeclaration()->get_declarationModifier().isFriend() ? "true" : "false");
     if (functionDeclaration->get_definingDeclaration() != NULL)
          printf ("In NameQualificationTraversal::setNameQualification(): functionDeclaration->get_definingDeclaration()->get_declarationModifier().isFriend()         = %s \n",functionDeclaration->get_definingDeclaration()->get_declarationModifier().isFriend() ? "true" : "false");
#endif

  // Look for friend declaration on both declaration (defining and non-defining).
     bool isFriend = false;
     if (functionDeclaration->get_firstNondefiningDeclaration() != NULL)
        {
          isFriend = isFriend || functionDeclaration->get_firstNondefiningDeclaration()->get_declarationModifier().isFriend();
        }
     if (functionDeclaration->get_definingDeclaration() != NULL)
        {
          isFriend = isFriend || functionDeclaration->get_definingDeclaration()->get_declarationModifier().isFriend();
        }

#if (DEBUG_NAME_QUALIFICATION_LEVEL > 3)
     printf ("isFriend                                       = %s \n",isFriend ? "true" : "false");
     printf ("functionDeclaration->get_definingDeclaration() = %p \n",functionDeclaration->get_definingDeclaration());
#endif

  // DQ (4/2/2014): After discusion with Markus, this is a problem that is a significant
  // issue and requires a general solution that would be useful more generally than just 
  // to this specific problem.  We need to build a data stucture and hide it behind a
  // class with an appropriate API.  The data structure should have a container of
  // non-defining declarations for each first-non-defining declaration.  Thus we would
  // have a way to find all of the non-defining declarations associated with any
  // function and thus query if one of them was declard in a scope that defined its
  // scope definatively.  This class should be a part of an AST Information sort of 
  // object that we would use to collect similar analysis information that would be
  // seperate from the AST, but might be used with the AST for certain purposes
  // (e.g. removning all functions including all associated non-defining declarations).

  // DQ (4/6/2014): Adding support for new analysis results. Fails for test2013_242.C.
     ROSE_ASSERT(declarationSet != NULL);
  // ROSE_ASSERT(declarationSet->getDeclarationMap().size() != 0);

  // DQ (4/1/2014): It might be that we need a still better test (such as if it a friend function).
     if (isFriend == true)
        {
          if (functionDeclaration->get_definingDeclaration() == NULL)
             {
            // We need to check if there is a non-defining declaration (beyond the friend declaration
            // in the Class definition) appearing in a named scope (which specifies the scope where 
            // the defining declaration would appear.

               SgDeclarationStatement* firstNondefiningDeclaration = functionDeclaration->get_firstNondefiningDeclaration();
               ROSE_ASSERT(firstNondefiningDeclaration != NULL);
               bool declarationIsLocatedInDefiningScope = declarationSet->isLocatedInDefiningScope(firstNondefiningDeclaration);

            // This is required to allow test2013_115.C to pass.
            // declarationIsLocatedInDefiningScope = false;

#if (DEBUG_NAME_QUALIFICATION_LEVEL > 3)
               printf ("declarationIsLocatedInDefiningScope = %s \n",declarationIsLocatedInDefiningScope ? "true" : "false");
#endif
               if (declarationIsLocatedInDefiningScope == true)
                  {
#if (DEBUG_NAME_QUALIFICATION_LEVEL > 3)
                    printf ("NOTE: using global qualification because there is a declaration in a defining scope \n");
#endif
                  }
                 else
                  {
#if (DEBUG_NAME_QUALIFICATION_LEVEL > 3)
                    printf ("WARNING: skipping global qualification because there is no defining declaration \n");
#endif
                    outputGlobalQualification = false;
                    qualifier = "";
                  }
             }
            else
             {
                SgClassDefinition* classDefinition = isSgClassDefinition(functionDeclaration->get_definingDeclaration()->get_parent());
             // if (functionDeclaration->get_definingDeclaration() != NULL && functionDeclaration->get_definingDeclaration()->get_parent() == functionDeclaration->get_scope())
                if (functionDeclaration->get_definingDeclaration() != NULL && classDefinition != NULL)
                  {
#if (DEBUG_NAME_QUALIFICATION_LEVEL > 3)
                    printf ("WARNING: skipping global qualification because the defining declaration is defined in the class declaration \n");
#endif
                    outputGlobalQualification = false;
                    qualifier = "";
                  }
                 else
                  {
#if (DEBUG_NAME_QUALIFICATION_LEVEL > 3)
                    printf ("WARNING: allow global name qualification if required since function is defined outside of the class \n");
#endif
                  }
             }
        }

#if 0
  // DQ (4/1/2014): This causes test2014_29.C to fail I think it might be that the defining declaration 
  // that nails down the location (scope) has been seen, but it id had not then we would want to 
  // disable name qualification.
     if (outputGlobalQualification == true && isFriend == true)
        {
#if (DEBUG_NAME_QUALIFICATION_LEVEL > 3)
          printf ("WARNING: We can't specify global qualification of friend function (qualifier reset to be empty string) \n");
#endif
       // Note that I think this might only be an issue where outputNameQualificationLength == 0.
          ROSE_ASSERT (outputNameQualificationLength == 0);

       // Reset the values (and the qualifier string).
       // outputNameQualificationLength = 0;
          outputGlobalQualification = false;
          qualifier = "";
        }
#endif

  // printf ("In NameQualificationTraversal::setNameQualification(): qualifier = %s \n",qualifier.c_str());

     if (qualifiedNameMapForNames.find(functionRefExp) == qualifiedNameMapForNames.end())
        {
#if (DEBUG_NAME_QUALIFICATION_LEVEL > 3)
          printf ("Inserting qualifier for (SgFunctionRefExp) name = %s into list at IR node = %p = %s \n",qualifier.c_str(),functionRefExp,functionRefExp->class_name().c_str());
#endif
          qualifiedNameMapForNames.insert(std::pair<SgNode*,std::string>(functionRefExp,qualifier));

#if (DEBUG_NAME_QUALIFICATION_LEVEL > 3)
          printf ("Testing name in map: for SgFunctionRefExp = %p qualified name = %s \n",functionRefExp,functionRefExp->get_qualified_name_prefix().str());
          printf ("SgNode::get_globalQualifiedNameMapForNames().size() = %" PRIuPTR " \n",SgNode::get_globalQualifiedNameMapForNames().size());
#endif
        }
       else
        {
       // If it already existes then overwrite the existing information.
          std::map<SgNode*,std::string>::iterator i = qualifiedNameMapForNames.find(functionRefExp);
          ROSE_ASSERT (i != qualifiedNameMapForNames.end());

#if (DEBUG_NAME_QUALIFICATION_LEVEL > 3)
          string previousQualifier = i->second.c_str();
          printf ("WARNING: replacing previousQualifier = %s with new qualifier = %s \n",previousQualifier.c_str(),qualifier.c_str());
#endif
          if (i->second != qualifier)
             {
               i->second = qualifier;
#if 1
               printf ("Error: name in qualifiedNameMapForNames already exists and is different... \n");
               ROSE_ASSERT(false);
#endif
             }
        }
   }

void
NameQualificationTraversal::setNameQualification(SgMemberFunctionRefExp* functionRefExp, SgMemberFunctionDeclaration* functionDeclaration, int amountOfNameQualificationRequired)
   {
  // This is where we hide the details of translating the intepretation of the amountOfNameQualificationRequired
  // which can be greater than the number of nested scopes to a representation that is bounded by the number of 
  // nested scopes and sets the global qualification to be true. If I decide I don't like this here, then we
  // might find a way to handling this point more directly later. This at least gets it set properly in the AST.

  // Setup call to refactored code.
     int  outputNameQualificationLength = 0;
     bool outputGlobalQualification     = false;
     bool outputTypeEvaluation          = false;

     string qualifier = setNameQualificationSupport(functionDeclaration->get_scope(),amountOfNameQualificationRequired, outputNameQualificationLength, outputGlobalQualification, outputTypeEvaluation);

     functionRefExp->set_global_qualification_required(outputGlobalQualification);
     functionRefExp->set_name_qualification_length(outputNameQualificationLength);

  // There should be no type evaluation required for a variable reference, as I recall.
     ROSE_ASSERT(outputTypeEvaluation == false);
     functionRefExp->set_type_elaboration_required(outputTypeEvaluation);

#if (DEBUG_NAME_QUALIFICATION_LEVEL > 3)
     printf ("In NameQualificationTraversal::setNameQualification(): memberFunctionRefExp->get_name_qualification_length()     = %d \n",functionRefExp->get_name_qualification_length());
     printf ("In NameQualificationTraversal::setNameQualification(): memberFunctionRefExp->get_type_elaboration_required()     = %s \n",functionRefExp->get_type_elaboration_required() ? "true" : "false");
     printf ("In NameQualificationTraversal::setNameQualification(): memberFunctionRefExp->get_global_qualification_required() = %s \n",functionRefExp->get_global_qualification_required() ? "true" : "false");
#endif
     if (qualifiedNameMapForNames.find(functionRefExp) == qualifiedNameMapForNames.end())
        {
#if (DEBUG_NAME_QUALIFICATION_LEVEL > 3)
          printf ("Inserting (memberFunction) qualifier for name = %s into list at IR node = %p = %s \n",qualifier.c_str(),functionRefExp,functionRefExp->class_name().c_str());
#endif
          qualifiedNameMapForNames.insert(std::pair<SgNode*,std::string>(functionRefExp,qualifier));
        }
       else
        {
       // If it already existes then overwrite the existing information.
          std::map<SgNode*,std::string>::iterator i = qualifiedNameMapForNames.find(functionRefExp);
          ROSE_ASSERT (i != qualifiedNameMapForNames.end());

#if (DEBUG_NAME_QUALIFICATION_LEVEL > 3)
          string previousQualifier = i->second.c_str();
          printf ("WARNING: replacing previousQualifier = %s with new qualifier = %s \n",previousQualifier.c_str(),qualifier.c_str());
#endif
          if (i->second != qualifier)
             {
               i->second = qualifier;
#if 1
               printf ("Error: name in qualifiedNameMapForNames already exists and is different... \n");
               ROSE_ASSERT(false);
#endif
             }
        }
   }


// DQ (6/4/2011): This function handles a specific case that is demonstrated by test2005_42.C.
// DQ (6/1/2011): Added support for qualification of the SgConstructorInitializer.
// void NameQualificationTraversal::setNameQualification(SgConstructorInitializer* constructorInitializer, SgMemberFunctionDeclaration* functionDeclaration, int amountOfNameQualificationRequired)
void
NameQualificationTraversal::setNameQualification(SgConstructorInitializer* constructorInitializer, SgDeclarationStatement* declaration, int amountOfNameQualificationRequired)
   {
  // DQ (6/4/2011): This handles the case of both the declaration being a SgMemberFunctionDeclaration and a SgClassDeclaration.

  // Setup call to refactored code.
     int  outputNameQualificationLength = 0;
     bool outputGlobalQualification     = false;
     bool outputTypeEvaluation          = false;

     string qualifier = setNameQualificationSupport(declaration->get_scope(), amountOfNameQualificationRequired, outputNameQualificationLength, outputGlobalQualification, outputTypeEvaluation);

     constructorInitializer->set_global_qualification_required(outputGlobalQualification);
     constructorInitializer->set_name_qualification_length(outputNameQualificationLength);

  // There should be no type evaluation required for a variable reference, as I recall.
     ROSE_ASSERT(outputTypeEvaluation == false);
     constructorInitializer->set_type_elaboration_required(outputTypeEvaluation);

#if (DEBUG_NAME_QUALIFICATION_LEVEL > 3)
     printf ("In NameQualificationTraversal::setNameQualification(): constructorInitializer->get_name_qualification_length()     = %d \n",constructorInitializer->get_name_qualification_length());
     printf ("In NameQualificationTraversal::setNameQualification(): constructorInitializer->get_type_elaboration_required()     = %s \n",constructorInitializer->get_type_elaboration_required() ? "true" : "false");
     printf ("In NameQualificationTraversal::setNameQualification(): constructorInitializer->get_global_qualification_required() = %s \n",constructorInitializer->get_global_qualification_required() ? "true" : "false");
#endif

     if (qualifiedNameMapForNames.find(constructorInitializer) == qualifiedNameMapForNames.end())
        {
#if (DEBUG_NAME_QUALIFICATION_LEVEL > 3)
          printf ("Inserting qualifier for name = %s into list at IR node = %p = %s \n",qualifier.c_str(),constructorInitializer,constructorInitializer->class_name().c_str());
#endif
          qualifiedNameMapForNames.insert(std::pair<SgNode*,std::string>(constructorInitializer,qualifier));
        }
       else
        {
       // DQ (2/12/2012): Fixing support where the name qualification must be rewritten where it is used in a different context.
       // this appears to be a common requirement.  This case appears to not have been a problem before but is now with the 
       // new EDG 4.3 support.  This has been added because of the requirements of that support.

       // If it already existes then overwrite the existing information.
          std::map<SgNode*,std::string>::iterator i = qualifiedNameMapForNames.find(constructorInitializer);
          ROSE_ASSERT (i != qualifiedNameMapForNames.end());

#if (DEBUG_NAME_QUALIFICATION_LEVEL > 3)
          string previousQualifier = i->second.c_str();
          printf ("WARNING: replacing previousQualifier = %s with new qualifier = %s \n",previousQualifier.c_str(),qualifier.c_str());
#endif
       // I think I can do this!
       // *i = std::pair<SgNode*,std::string>(templateArgument,qualifier);
          if (i->second != qualifier)
             {
               i->second = qualifier;

#if 1
               printf ("Error: name in qualifiedNameMapForNames already exists and is different... \n");
               ROSE_ASSERT(false);
#endif
             }
#if 0
       // DQ (2/12/2012): commented this code out.
          printf ("Error: name in qualifiedNameMapForNames already exists... \n");
          ROSE_ASSERT(false);
#endif
        }

  // DQ (6/4/2011): Added test...
     ROSE_ASSERT(SgNode::get_globalQualifiedNameMapForNames().find(constructorInitializer) != SgNode::get_globalQualifiedNameMapForNames().end());
   }


void
NameQualificationTraversal::setNameQualification(SgEnumVal* enumVal, SgEnumDeclaration* enumDeclaration, int amountOfNameQualificationRequired)
   {
  // Setup call to refactored code.
     int  outputNameQualificationLength = 0;
     bool outputGlobalQualification     = false;
     bool outputTypeEvaluation          = false;

     string qualifier = setNameQualificationSupport(enumDeclaration->get_scope(),amountOfNameQualificationRequired, outputNameQualificationLength, outputGlobalQualification, outputTypeEvaluation);

     enumVal->set_global_qualification_required(outputGlobalQualification);
     enumVal->set_name_qualification_length(outputNameQualificationLength);

  // There should be no type evaluation required for a variable reference, as I recall.
     ROSE_ASSERT(outputTypeEvaluation == false);
     enumVal->set_type_elaboration_required(outputTypeEvaluation);

#if (DEBUG_NAME_QUALIFICATION_LEVEL > 3)
     printf ("In NameQualificationTraversal::setNameQualification(): enumVal->get_name_qualification_length()     = %d \n",enumVal->get_name_qualification_length());
     printf ("In NameQualificationTraversal::setNameQualification(): enumVal->get_type_elaboration_required()     = %s \n",enumVal->get_type_elaboration_required() ? "true" : "false");
     printf ("In NameQualificationTraversal::setNameQualification(): enumVal->get_global_qualification_required() = %s \n",enumVal->get_global_qualification_required() ? "true" : "false");
#endif
     if (qualifiedNameMapForNames.find(enumVal) == qualifiedNameMapForNames.end())
        {
#if (DEBUG_NAME_QUALIFICATION_LEVEL > 3)
          printf ("Inserting qualifier for name = %s into list at IR node = %p = %s \n",qualifier.c_str(),enumVal,enumVal->class_name().c_str());
#endif
          qualifiedNameMapForNames.insert(std::pair<SgNode*,std::string>(enumVal,qualifier));
        }
       else
        {
       // If it already existes then overwrite the existing information.
          std::map<SgNode*,std::string>::iterator i = qualifiedNameMapForNames.find(enumVal);
          ROSE_ASSERT (i != qualifiedNameMapForNames.end());

#if (DEBUG_NAME_QUALIFICATION_LEVEL > 3)
          string previousQualifier = i->second.c_str();
          printf ("WARNING: replacing previousQualifier = %s with new qualifier = %s \n",previousQualifier.c_str(),qualifier.c_str());
#endif
       // I think I can do this!
       // *i = std::pair<SgNode*,std::string>(templateArgument,qualifier);
          if (i->second != qualifier)
             {
            // DQ (5/3/2013): Note that this happens for test2013_144.C where the enumValue is used as the size 
            // in the array type (and the SgArrayType is shared). See comments in the test code for how this 
            // might be improved (forcing name qualification).
               i->second = qualifier;

#if 0
               enumVal->get_file_info()->display("In NameQualificationTraversal::setNameQualification(): enumVal: Where is this located");
#endif

#if 0
               printf ("Error: name in qualifiedNameMapForNames already exists and is different... \n");
               ROSE_ASSERT(false);
#endif
             }
        }
   }


void
NameQualificationTraversal::setNameQualification ( SgBaseClass* baseClass, SgClassDeclaration* classDeclaration, int amountOfNameQualificationRequired )
   {
  // Setup call to refactored code.
     int  outputNameQualificationLength = 0;
     bool outputGlobalQualification     = false;
     bool outputTypeEvaluation          = false;

     string qualifier = setNameQualificationSupport(classDeclaration->get_scope(),amountOfNameQualificationRequired, outputNameQualificationLength, outputGlobalQualification, outputTypeEvaluation);

     baseClass->set_global_qualification_required(outputGlobalQualification);
     baseClass->set_name_qualification_length(outputNameQualificationLength);
     baseClass->set_type_elaboration_required(outputTypeEvaluation);

  // There should be no type evaluation required for a variable reference, as I recall.
     ROSE_ASSERT(outputTypeEvaluation == false);

#if (DEBUG_NAME_QUALIFICATION_LEVEL > 3)
     printf ("In NameQualificationTraversal::setNameQualification(): baseClass->get_name_qualification_length()     = %d \n",baseClass->get_name_qualification_length());
     printf ("In NameQualificationTraversal::setNameQualification(): baseClass->get_type_elaboration_required()     = %s \n",baseClass->get_type_elaboration_required() ? "true" : "false");
     printf ("In NameQualificationTraversal::setNameQualification(): baseClass->get_global_qualification_required() = %s \n",baseClass->get_global_qualification_required() ? "true" : "false");
#endif

     if (qualifiedNameMapForNames.find(baseClass) == qualifiedNameMapForNames.end())
        {
#if (DEBUG_NAME_QUALIFICATION_LEVEL > 3)
          printf ("Inserting qualifier for name = %s into list at IR node = %p = %s \n",qualifier.c_str(),baseClass,baseClass->class_name().c_str());
#endif
          qualifiedNameMapForNames.insert(std::pair<SgNode*,std::string>(baseClass,qualifier));
        }
       else
        {
       // DQ (6/17/2013): I think it is reasonable that this might have been previously set and 
       // we have to overwrite the last value as we handle it again in a different context.

       // If it already existes then overwrite the existing information.
          std::map<SgNode*,std::string>::iterator i = qualifiedNameMapForNames.find(baseClass);
          ROSE_ASSERT (i != qualifiedNameMapForNames.end());

#if (DEBUG_NAME_QUALIFICATION_LEVEL > 3)
          string previousQualifier = i->second.c_str();
          printf ("WARNING: replacing previousQualifier = %s with new qualifier = %s \n",previousQualifier.c_str(),qualifier.c_str());
#endif
       // I think I can do this!
       // *i = std::pair<SgNode*,std::string>(templateArgument,qualifier);
          if (i->second != qualifier)
             {
               i->second = qualifier;
#if 1
            // DQ (6/17/2013): Commented out this assertion.
               printf ("Error: name in qualifiedNameMapForNames already exists and is different... \n");
               ROSE_ASSERT(false);
#else
            // DQ (6/17/2013): I think this is OK, but I'm not certain (see test2012_57.C).
               printf ("WARNING: name in qualifiedNameMapForNames already exists and is different... (reset) \n");
#endif
             }
#if 0
          printf ("Error: name in qualifiedNameMapForNames already exists... \n");
          ROSE_ASSERT(false);
#endif
        }
   }


void
NameQualificationTraversal::setNameQualification ( SgFunctionDeclaration* functionDeclaration, int amountOfNameQualificationRequired )
   {
  // This takes only a SgFunctionDeclaration since it is where we locate the name qualification information AND
  // is the correct scope from which to iterate backwards through scopes to evaluate what name qualification is required.

  // Setup call to refactored code.
     int  outputNameQualificationLength = 0;
     bool outputGlobalQualification     = false;
     bool outputTypeEvaluation          = false;

  // printf ("\n************************************************ \n");

     string qualifier = setNameQualificationSupport(functionDeclaration->get_scope(),amountOfNameQualificationRequired, outputNameQualificationLength, outputGlobalQualification, outputTypeEvaluation);

  // DQ (9/7/2014): Added suppor for where this is a template member or non-member function declaration and we need to genrate the name with the associated template header.
     string template_header;
     SgTemplateFunctionDeclaration*       templateFunctionDeclaration       = isSgTemplateFunctionDeclaration(functionDeclaration);
     SgTemplateMemberFunctionDeclaration* templateMemberFunctionDeclaration = isSgTemplateMemberFunctionDeclaration(functionDeclaration);
     bool buildTemplateHeaderString = (templateFunctionDeclaration != NULL || templateMemberFunctionDeclaration != NULL);
     if (buildTemplateHeaderString == true)
        {
       // DQ (9/7/2014): First idea, but not likely to work...and too complex.
       // Note that another aspect of this implementation might be that we save a set of template class 
       // declarations so that we can match types in the function's parameter list against the template class declaration 
       // set so that we know when to build function parameter types as template types vs. template instantiation types.
       // This would require that we save a more complex data structure than a simple string.  It is also not clear if
       // all references to a template class instantiation could be assumed to be references to it's template declaration?
       // Or maybe the problem is that there is some other function parameter lis that we need to consult.

       // DQ (9/7/2014): Better:
       // A better solution would be to make sure that we generate type in the EDG/ROSE translation using the template 
       // function's paramter list associated with the first non-defining declaration (instead of the one being generated
       // as part of building the defining declaration (which is using the same a_routine_ptr as that used to build the 
       // template instantiation.  As a result we a mixing the types in the defining template declaration with that of the
       // defining template instantiation (which is always wrong).  So the simple solution is to just use the types from
       // the non-defining template member or non-member function declaration.  The same should apply to the function 
       // return type.  This is the simplest solution to date.

       // DQ (9/8/2014): The best solution was to translate the defining non-template function declarations when we saw them
       // as defining declarations, but only put the non-defining declaration into the class template (to match the normalization
       // done by EDG) and then attach the defining template declaration ahead of the first associated template instantiation.
       // This appears to work well and will soon be evaluated for further tests.
#if 0
          printf ("WARNING: technical problem with function paramter types of template functions (should maybe not be template instantiations) \n");
#endif
          template_header = setTemplateHeaderNameQualificationSupport(functionDeclaration->get_scope(),amountOfNameQualificationRequired);
#if 0
          printf ("In NameQualificationTraversal::setNameQualification(): qualifier = %s template_header = %s \n",qualifier.c_str(),template_header.c_str());
#endif
#if 0
          printf ("Exiting as a test! \n");
          ROSE_ASSERT(false);
#endif
        }

#if (DEBUG_NAME_QUALIFICATION_LEVEL > 3)
     printf ("In NameQualificationTraversal::setNameQualification(): functionDeclaration->get_declarationModifier().isFriend() = %s \n",functionDeclaration->get_declarationModifier().isFriend() ? "true" : "false");
     printf ("In NameQualificationTraversal::setNameQualification(): outputNameQualificationLength                             = %d \n",outputNameQualificationLength);
     printf ("In NameQualificationTraversal::setNameQualification(): outputGlobalQualification                                 = %s \n",outputGlobalQualification ? "true" : "false");
#endif

  // DQ (2/16/2013): Note that test2013_67.C is a case where name qualification of the friend function is required.
  // I think it is because it is a non defining declaration instead of a defining declaration.
  // DQ (3/31/2012): I don't think that global qualification is allowed for friend functions (so test for this).
  // test2012_57.C is an example of this issue.
  // if (outputGlobalQualification == true && functionDeclaration->get_declarationModifier().isFriend() == true)
     if ( (outputGlobalQualification == true) && (functionDeclaration->get_declarationModifier().isFriend() == true) && (functionDeclaration == functionDeclaration->get_definingDeclaration()))
        {
#if (DEBUG_NAME_QUALIFICATION_LEVEL > 3)
          printf ("WARNING: We can't specify global qualification of friend function (qualifier reset to be empty string) \n");
#endif
       // Note that I think this might only be an issue where outputNameQualificationLength == 0.
          ROSE_ASSERT (outputNameQualificationLength == 0);

       // Reset the values (and the qualifier string).
       // outputNameQualificationLength = 0;
          outputGlobalQualification = false;
          qualifier = "";
        }

     functionDeclaration->set_global_qualification_required(outputGlobalQualification);
     functionDeclaration->set_name_qualification_length(outputNameQualificationLength);
     functionDeclaration->set_type_elaboration_required(outputTypeEvaluation);

  // There should be no type evaluation required for a variable reference, as I recall.
     ROSE_ASSERT(outputTypeEvaluation == false);

#if (DEBUG_NAME_QUALIFICATION_LEVEL > 3)
     printf ("In NameQualificationTraversal::setNameQualification(): functionDeclaration->get_name_qualification_length()     = %d \n",functionDeclaration->get_name_qualification_length());
     printf ("In NameQualificationTraversal::setNameQualification(): functionDeclaration->get_type_elaboration_required()     = %s \n",functionDeclaration->get_type_elaboration_required() ? "true" : "false");
     printf ("In NameQualificationTraversal::setNameQualification(): functionDeclaration->get_global_qualification_required() = %s \n",functionDeclaration->get_global_qualification_required() ? "true" : "false");

     printf ("In NameQualificationTraversal::setNameQualification(): functionDeclaration = %p firstNondefiningDeclaration() = %p \n",functionDeclaration,functionDeclaration->get_firstNondefiningDeclaration());
     printf ("In NameQualificationTraversal::setNameQualification(): functionDeclaration = %p definingDeclaration()         = %p \n",functionDeclaration,functionDeclaration->get_definingDeclaration());
#endif

     if (qualifiedNameMapForNames.find(functionDeclaration) == qualifiedNameMapForNames.end())
        {
#if (DEBUG_NAME_QUALIFICATION_LEVEL > 3)
          printf ("Inserting qualifier for name = %s into list at IR node = %p = %s \n",qualifier.c_str(),functionDeclaration,functionDeclaration->class_name().c_str());
#endif
          qualifiedNameMapForNames.insert(std::pair<SgNode*,std::string>(functionDeclaration,qualifier));
        }
       else
        {
       // If it already exists then overwrite the existing information.
          std::map<SgNode*,std::string>::iterator i = qualifiedNameMapForNames.find(functionDeclaration);
          ROSE_ASSERT (i != qualifiedNameMapForNames.end());

#if (DEBUG_NAME_QUALIFICATION_LEVEL > 3)
          string previousQualifier = i->second.c_str();
          printf ("WARNING: replacing previousQualifier = %s with new qualifier = %s \n",previousQualifier.c_str(),qualifier.c_str());
#endif
       // I think I can do this!
       // *i = std::pair<SgNode*,std::string>(templateArgument,qualifier);
          if (i->second != qualifier)
             {
               i->second = qualifier;

#if 1
            // DQ (3/31/2012): Commented out this assertion.
               printf ("Error: name in qualifiedNameMapForNames already exists and is different... \n");
               ROSE_ASSERT(false);
#else
            // DQ (3/31/2012): I think this is OK, but I'm not certain (see test2012_57.C).
               printf ("WARNING: name in qualifiedNameMapForNames already exists and is different... (reset) \n");
#endif
             }
        }

     if (buildTemplateHeaderString == true)
        {
       // Add the template header string to a new map.
#if 0
          printf ("Add the template header string to a new map: template_header = %s \n",template_header.c_str());
#endif

          if (qualifiedNameMapForTemplateHeaders.find(functionDeclaration) == qualifiedNameMapForTemplateHeaders.end())
             {
#if (DEBUG_NAME_QUALIFICATION_LEVEL > 3)
               printf ("Inserting qualifier for template header = %s into list at IR node = %p = %s \n",template_header.c_str(),functionDeclaration,functionDeclaration->class_name().c_str());
#endif
               qualifiedNameMapForTemplateHeaders.insert(std::pair<SgNode*,std::string>(functionDeclaration,template_header));
             }
            else
             {
            // If it already exists then overwrite the existing information.
               std::map<SgNode*,std::string>::iterator i = qualifiedNameMapForTemplateHeaders.find(functionDeclaration);
               ROSE_ASSERT (i != qualifiedNameMapForTemplateHeaders.end());

#if (DEBUG_NAME_QUALIFICATION_LEVEL > 3)
               string previous_template_header = i->second.c_str();
               printf ("WARNING: replacing previousQualifier = %s with new qualifier = %s \n",previous_template_header.c_str(),template_header.c_str());
#endif
               if (i->second != template_header)
                  {
                    i->second = template_header;
#if 1
                 // DQ (9/7/2014): Make this an error.
                    printf ("Error: name in qualifiedNameMapForTemplateHeaders already exists and is different... \n");
                    ROSE_ASSERT(false);
#else
                 // DQ (9/7/2014): Let's not alow this.
                    printf ("WARNING: name in qualifiedNameMapForTemplateHeaders already exists and is different... (reset) \n");
#endif
                  }
             }
#if 0
          printf ("Exiting as a test! \n");
          ROSE_ASSERT(false);
#endif
        }


  // printf ("****************** DONE ******************** \n\n");
   }

// void NameQualificationTraversal::setNameQualificationReturnType ( SgFunctionDeclaration* functionDeclaration, int amountOfNameQualificationRequired )
void
NameQualificationTraversal::setNameQualificationReturnType ( SgFunctionDeclaration* functionDeclaration, SgDeclarationStatement* declaration, int amountOfNameQualificationRequired ) 
   {
  // This takes only a SgFunctionDeclaration since it is where we locate the name qualification information AND
  // is the correct scope from which to iterate backwards through scopes to evaluate what name qualification is required.

  // Setup call to refactored code.
     int  outputNameQualificationLength = 0;
     bool outputGlobalQualification     = false;
     bool outputTypeEvaluation          = false;

  // setNameQualificationSupport(functionDeclaration->get_scope(),amountOfNameQualificationRequired, outputNameQualificationLength, outputGlobalQualification, outputTypeEvaluation);
     string qualifier = setNameQualificationSupport(declaration->get_scope(),amountOfNameQualificationRequired, outputNameQualificationLength, outputGlobalQualification, outputTypeEvaluation);

     functionDeclaration->set_global_qualification_required_for_return_type(outputGlobalQualification);
     functionDeclaration->set_name_qualification_length_for_return_type(outputNameQualificationLength);
     functionDeclaration->set_type_elaboration_required_for_return_type(outputTypeEvaluation);

  // There should be no type evaluation required for a variable reference, as I recall.
     ROSE_ASSERT(outputTypeEvaluation == false);

#if (DEBUG_NAME_QUALIFICATION_LEVEL > 3)
     printf ("In NameQualificationTraversal::setNameQualification(): functionDeclaration->get_name_qualification_length_for_return_type()     = %d \n",functionDeclaration->get_name_qualification_length_for_return_type());
     printf ("In NameQualificationTraversal::setNameQualification(): functionDeclaration->get_type_elaboration_required_for_return_type()     = %s \n",functionDeclaration->get_type_elaboration_required_for_return_type() ? "true" : "false");
     printf ("In NameQualificationTraversal::setNameQualification(): functionDeclaration->get_global_qualification_required_for_return_type() = %s \n",functionDeclaration->get_global_qualification_required_for_return_type() ? "true" : "false");
#endif

     if (qualifiedNameMapForTypes.find(functionDeclaration) == qualifiedNameMapForTypes.end())
        {
#if (DEBUG_NAME_QUALIFICATION_LEVEL > 3)
          printf ("Inserting qualifier for type = %s into list at IR node = %p = %s \n",qualifier.c_str(),functionDeclaration,functionDeclaration->class_name().c_str());
#endif
          qualifiedNameMapForTypes.insert(std::pair<SgNode*,std::string>(functionDeclaration,qualifier));
        }
       else
        {
       // If it already existes then overwrite the existing information.
          std::map<SgNode*,std::string>::iterator i = qualifiedNameMapForTypes.find(functionDeclaration);
          ROSE_ASSERT (i != qualifiedNameMapForTypes.end());

#if (DEBUG_NAME_QUALIFICATION_LEVEL > 3)
          string previousQualifier = i->second.c_str();
          printf ("WARNING: replacing previousQualifier = %s with new qualifier = %s \n",previousQualifier.c_str(),qualifier.c_str());
#endif
       // I think I can do this!
       // *i = std::pair<SgNode*,std::string>(templateArgument,qualifier);
          if (i->second != qualifier)
             {
               i->second = qualifier;

#if 1
               printf ("Error: name in qualifiedNameMapForNames already exists and is different... \n");
               ROSE_ASSERT(false);
#endif
             }
        }
   }


void
NameQualificationTraversal::setNameQualification ( SgUsingDeclarationStatement* usingDeclaration, SgDeclarationStatement* declaration, int amountOfNameQualificationRequired )
   {
  // Setup call to refactored code.
     int  outputNameQualificationLength = 0;
     bool outputGlobalQualification     = false;
     bool outputTypeEvaluation          = false;

     string qualifier = setNameQualificationSupport(declaration->get_scope(),amountOfNameQualificationRequired, outputNameQualificationLength, outputGlobalQualification, outputTypeEvaluation);

     usingDeclaration->set_global_qualification_required(outputGlobalQualification);
     usingDeclaration->set_name_qualification_length(outputNameQualificationLength);
     usingDeclaration->set_type_elaboration_required(outputTypeEvaluation);

  // There should be no type evaluation required for a variable reference, as I recall.
     ROSE_ASSERT(outputTypeEvaluation == false);

#if (DEBUG_NAME_QUALIFICATION_LEVEL > 3)
     printf ("In NameQualificationTraversal::setNameQualification(): usingDeclaration->get_name_qualification_length()     = %d \n",usingDeclaration->get_name_qualification_length());
     printf ("In NameQualificationTraversal::setNameQualification(): usingDeclaration->get_type_elaboration_required()     = %s \n",usingDeclaration->get_type_elaboration_required() ? "true" : "false");
     printf ("In NameQualificationTraversal::setNameQualification(): usingDeclaration->get_global_qualification_required() = %s \n",usingDeclaration->get_global_qualification_required() ? "true" : "false");
#endif

     if (qualifiedNameMapForNames.find(usingDeclaration) == qualifiedNameMapForNames.end())
        {
#if (DEBUG_NAME_QUALIFICATION_LEVEL > 3)
          printf ("Inserting qualifier for name = %s into list at IR node = %p = %s \n",qualifier.c_str(),usingDeclaration,usingDeclaration->class_name().c_str());
#endif
          qualifiedNameMapForNames.insert(std::pair<SgNode*,std::string>(usingDeclaration,qualifier));
        }
       else
        {
          printf ("Error: name in qualifiedNameMapForNames already exists... \n");
          ROSE_ASSERT(false);
        }
   }


void
NameQualificationTraversal::setNameQualification ( SgUsingDeclarationStatement* usingDeclaration, SgInitializedName* associatedInitializedName, int amountOfNameQualificationRequired )
   {
  // Setup call to refactored code.
     int  outputNameQualificationLength = 0;
     bool outputGlobalQualification     = false;
     bool outputTypeEvaluation          = false;

     string qualifier = setNameQualificationSupport(associatedInitializedName->get_scope(),amountOfNameQualificationRequired, outputNameQualificationLength, outputGlobalQualification, outputTypeEvaluation);

     usingDeclaration->set_global_qualification_required(outputGlobalQualification);
     usingDeclaration->set_name_qualification_length(outputNameQualificationLength);
     usingDeclaration->set_type_elaboration_required(outputTypeEvaluation);

  // There should be no type evaluation required for a variable reference, as I recall.
     ROSE_ASSERT(outputTypeEvaluation == false);

#if (DEBUG_NAME_QUALIFICATION_LEVEL > 3)
     printf ("In NameQualificationTraversal::setNameQualification(): usingDeclaration->get_name_qualification_length()     = %d \n",usingDeclaration->get_name_qualification_length());
     printf ("In NameQualificationTraversal::setNameQualification(): usingDeclaration->get_type_elaboration_required()     = %s \n",usingDeclaration->get_type_elaboration_required() ? "true" : "false");
     printf ("In NameQualificationTraversal::setNameQualification(): usingDeclaration->get_global_qualification_required() = %s \n",usingDeclaration->get_global_qualification_required() ? "true" : "false");
#endif

     if (qualifiedNameMapForNames.find(usingDeclaration) == qualifiedNameMapForNames.end())
        {
#if (DEBUG_NAME_QUALIFICATION_LEVEL > 3)
          printf ("Inserting qualifier for name = %s into list at IR node = %p = %s \n",qualifier.c_str(),usingDeclaration,usingDeclaration->class_name().c_str());
#endif
          qualifiedNameMapForNames.insert(std::pair<SgNode*,std::string>(usingDeclaration,qualifier));
        }
       else
        {
          printf ("Error: name in qualifiedNameMapForNames already exists... \n");
          ROSE_ASSERT(false);
        }
   }


void
NameQualificationTraversal::setNameQualification ( SgUsingDirectiveStatement* usingDirective, SgDeclarationStatement* declaration, int amountOfNameQualificationRequired )
   {
  // Setup call to refactored code.
     int  outputNameQualificationLength = 0;
     bool outputGlobalQualification     = false;
     bool outputTypeEvaluation          = false;

     string qualifier = setNameQualificationSupport(declaration->get_scope(),amountOfNameQualificationRequired, outputNameQualificationLength, outputGlobalQualification, outputTypeEvaluation);

     usingDirective->set_global_qualification_required(outputGlobalQualification);
     usingDirective->set_name_qualification_length(outputNameQualificationLength);
     usingDirective->set_type_elaboration_required(outputTypeEvaluation);

  // There should be no type evaluation required for a variable reference, as I recall.
     ROSE_ASSERT(outputTypeEvaluation == false);

#if (DEBUG_NAME_QUALIFICATION_LEVEL > 3)
     printf ("In NameQualificationTraversal::setNameQualification(): usingDirective->get_name_qualification_length()     = %d \n",usingDirective->get_name_qualification_length());
     printf ("In NameQualificationTraversal::setNameQualification(): usingDirective->get_type_elaboration_required()     = %s \n",usingDirective->get_type_elaboration_required() ? "true" : "false");
     printf ("In NameQualificationTraversal::setNameQualification(): usingDirective->get_global_qualification_required() = %s \n",usingDirective->get_global_qualification_required() ? "true" : "false");
#endif

     if (qualifiedNameMapForNames.find(usingDirective) == qualifiedNameMapForNames.end())
        {
#if (DEBUG_NAME_QUALIFICATION_LEVEL > 3)
          printf ("Inserting qualifier for name = %s into list at IR node = %p = %s \n",qualifier.c_str(),usingDirective,usingDirective->class_name().c_str());
#endif
          qualifiedNameMapForNames.insert(std::pair<SgNode*,std::string>(usingDirective,qualifier));
        }
       else
        {
          printf ("Error: name in qualifiedNameMapForNames already exists... \n");
          ROSE_ASSERT(false);
        }
   }


// DQ (7/8/2014): Adding support for name qualification of SgNamespaceDeclarations within a SgNamespaceAliasDeclarationStatement.
void
NameQualificationTraversal::setNameQualification ( SgNamespaceAliasDeclarationStatement* namespaceAliasDeclaration, SgDeclarationStatement* declaration, int amountOfNameQualificationRequired )
   {
  // Setup call to refactored code.
     int  outputNameQualificationLength = 0;
     bool outputGlobalQualification     = false;
     bool outputTypeEvaluation          = false;

     string qualifier = setNameQualificationSupport(declaration->get_scope(),amountOfNameQualificationRequired, outputNameQualificationLength, outputGlobalQualification, outputTypeEvaluation);

     namespaceAliasDeclaration->set_global_qualification_required(outputGlobalQualification);
     namespaceAliasDeclaration->set_name_qualification_length(outputNameQualificationLength);
     namespaceAliasDeclaration->set_type_elaboration_required(outputTypeEvaluation);

  // There should be no type evaluation required for a variable reference, as I recall.
     ROSE_ASSERT(outputTypeEvaluation == false);

#if (DEBUG_NAME_QUALIFICATION_LEVEL > 3)
     printf ("In NameQualificationTraversal::setNameQualification(): namespaceAliasDeclaration->get_name_qualification_length()     = %d \n",namespaceAliasDeclaration->get_name_qualification_length());
     printf ("In NameQualificationTraversal::setNameQualification(): namespaceAliasDeclaration->get_type_elaboration_required()     = %s \n",namespaceAliasDeclaration->get_type_elaboration_required() ? "true" : "false");
     printf ("In NameQualificationTraversal::setNameQualification(): namespaceAliasDeclaration->get_global_qualification_required() = %s \n",namespaceAliasDeclaration->get_global_qualification_required() ? "true" : "false");
#endif

     if (qualifiedNameMapForNames.find(namespaceAliasDeclaration) == qualifiedNameMapForNames.end())
        {
#if (DEBUG_NAME_QUALIFICATION_LEVEL > 3)
          printf ("Inserting qualifier for name = %s into list at IR node = %p = %s \n",qualifier.c_str(),namespaceAliasDeclaration,namespaceAliasDeclaration->class_name().c_str());
#endif
          qualifiedNameMapForNames.insert(std::pair<SgNode*,std::string>(namespaceAliasDeclaration,qualifier));
        }
       else
        {
          printf ("Error: name in qualifiedNameMapForNames already exists... \n");
          ROSE_ASSERT(false);
        }
   }


// DQ (8/4/2012): Added support to permit global qualification to be skipped explicitly (see test2012_164.C and test2012_165.C for examples where this is important).
// void NameQualificationTraversal::setNameQualification(SgInitializedName* initializedName,SgFunctionDeclaration* functionDeclaration, int amountOfNameQualificationRequired)
// void NameQualificationTraversal::setNameQualification(SgInitializedName* initializedName,SgDeclarationStatement* declaration, int amountOfNameQualificationRequired)
void
NameQualificationTraversal::setNameQualification(SgInitializedName* initializedName,SgDeclarationStatement* declaration, int amountOfNameQualificationRequired, bool skipGlobalQualification)
   {
  // This is used to set the name qualification on the type referenced by the SgInitializedName, and not on the SgInitializedName IR node itself.

  // Setup call to refactored code.
     int  outputNameQualificationLength = 0;
     bool outputGlobalQualification     = false;
     bool outputTypeEvaluation          = false;

  // setNameQualificationSupport(functionDeclaration->get_scope(),amountOfNameQualificationRequired, outputNameQualificationLength, outputGlobalQualification, outputTypeEvaluation);
     string qualifier = setNameQualificationSupport(declaration->get_scope(),amountOfNameQualificationRequired, outputNameQualificationLength, outputGlobalQualification, outputTypeEvaluation);

  // DQ (8/4/2012): In rare cases we have to eliminate qualification only if it is going to be global qualification.
  // if (skipGlobalQualification == true && qualifier == "::")
     if (skipGlobalQualification == true)
        {
// #ifdef ROSE_DEBUG_NEW_EDG_ROSE_CONNECTION
#if (DEBUG_NAME_QUALIFICATION_LEVEL > 3)
          printf ("In NameQualificationTraversal::setNameQualification(SgInitializedName* initializedName): skipGlobalQualification has caused global qualification to be ignored \n");
#endif
          qualifier = "";

          outputNameQualificationLength = 0;
          outputGlobalQualification     = false;

       // Note clear if this is what we want.
          outputTypeEvaluation          = false;
#if 0
          printf ("Exiting as a test! \n");
          ROSE_ASSERT(false);
#endif
        }

     initializedName->set_global_qualification_required_for_type(outputGlobalQualification);
     initializedName->set_name_qualification_length_for_type(outputNameQualificationLength);
     initializedName->set_type_elaboration_required_for_type(outputTypeEvaluation);

  // There should be no type evaluation required for a variable reference, as I recall.
     ROSE_ASSERT(outputTypeEvaluation == false);

#if (DEBUG_NAME_QUALIFICATION_LEVEL > 3)
     printf ("In NameQualificationTraversal::setNameQualification(): initializedName->get_name_qualification_length_for_type()     = %d \n",initializedName->get_name_qualification_length_for_type());
     printf ("In NameQualificationTraversal::setNameQualification(): initializedName->get_type_elaboration_required_for_type()     = %s \n",initializedName->get_type_elaboration_required_for_type() ? "true" : "false");
     printf ("In NameQualificationTraversal::setNameQualification(): initializedName->get_global_qualification_required_for_type() = %s \n",initializedName->get_global_qualification_required_for_type() ? "true" : "false");
#endif

     if (qualifiedNameMapForTypes.find(initializedName) == qualifiedNameMapForTypes.end())
        {
#if (DEBUG_NAME_QUALIFICATION_LEVEL > 3)
          printf ("Inserting qualifier for type = %s into list at SgInitializedName IR node = %p = %s \n",qualifier.c_str(),initializedName,initializedName->get_name().str());
#endif
          qualifiedNameMapForTypes.insert(std::pair<SgNode*,std::string>(initializedName,qualifier));
        }
       else
        {
       // If it already existes then overwrite the existing information.
          std::map<SgNode*,std::string>::iterator i = qualifiedNameMapForTypes.find(initializedName);
          ROSE_ASSERT (i != qualifiedNameMapForTypes.end());

#if (DEBUG_NAME_QUALIFICATION_LEVEL > 3)
          string previousQualifier = i->second.c_str();
          printf ("WARNING: replacing previousQualifier = %s with new qualifier = %s \n",previousQualifier.c_str(),qualifier.c_str());
#endif
       // I think I can do this!
       // *i = std::pair<SgNode*,std::string>(templateArgument,qualifier);
          if (i->second != qualifier)
             {
               i->second = qualifier;

#ifdef ROSE_DEBUG_NEW_EDG_ROSE_CONNECTION
               printf ("WARNING: name in qualifiedNameMapForTypes already exists and is different... \n");
#endif
            // ROSE_ASSERT(false);
             }
        }
   }


// DQ (12/17/2013): Added support for the name qualification of the SgInitializedName object when used in the context of the preinitialization list.
void
NameQualificationTraversal::setNameQualificationOnName(SgInitializedName* initializedName,SgDeclarationStatement* declaration, int amountOfNameQualificationRequired, bool skipGlobalQualification)
   {
  // This is used to set the name qualification on the SgInitializedName directly, and not on the type referenced by the SgInitializedName IR node.

  // Setup call to refactored code.
     int  outputNameQualificationLength = 0;
     bool outputGlobalQualification     = false;
     bool outputTypeEvaluation          = false;

  // setNameQualificationSupport(functionDeclaration->get_scope(),amountOfNameQualificationRequired, outputNameQualificationLength, outputGlobalQualification, outputTypeEvaluation);
     string qualifier = setNameQualificationSupport(declaration->get_scope(),amountOfNameQualificationRequired, outputNameQualificationLength, outputGlobalQualification, outputTypeEvaluation);

  // DQ (8/4/2012): In rare cases we have to eliminate qualification only if it is going to be global qualification.
  // if (skipGlobalQualification == true && qualifier == "::")
     if (skipGlobalQualification == true)
        {
// #ifdef ROSE_DEBUG_NEW_EDG_ROSE_CONNECTION
#if (DEBUG_NAME_QUALIFICATION_LEVEL > 3)
          printf ("In NameQualificationTraversal::setNameQualification(SgInitializedName* initializedName): skipGlobalQualification has caused global qualification to be ignored \n");
#endif
          qualifier = "";

          outputNameQualificationLength = 0;
          outputGlobalQualification     = false;

       // Note clear if this is what we want.
          outputTypeEvaluation          = false;
#if 0
          printf ("Exiting as a test! \n");
          ROSE_ASSERT(false);
#endif
        }

     initializedName->set_global_qualification_required_for_type(outputGlobalQualification);
     initializedName->set_name_qualification_length_for_type(outputNameQualificationLength);
     initializedName->set_type_elaboration_required_for_type(outputTypeEvaluation);

  // There should be no type evaluation required for a variable reference, as I recall.
     ROSE_ASSERT(outputTypeEvaluation == false);

#if (DEBUG_NAME_QUALIFICATION_LEVEL > 3)
     printf ("In NameQualificationTraversal::setNameQualification(): initializedName->get_name_qualification_length_for_type()     = %d \n",initializedName->get_name_qualification_length_for_type());
     printf ("In NameQualificationTraversal::setNameQualification(): initializedName->get_type_elaboration_required_for_type()     = %s \n",initializedName->get_type_elaboration_required_for_type() ? "true" : "false");
     printf ("In NameQualificationTraversal::setNameQualification(): initializedName->get_global_qualification_required_for_type() = %s \n",initializedName->get_global_qualification_required_for_type() ? "true" : "false");
#endif

     if (qualifiedNameMapForNames.find(initializedName) == qualifiedNameMapForNames.end())
        {
#if (DEBUG_NAME_QUALIFICATION_LEVEL > 3)
          printf ("Inserting qualifier for type = %s into list at SgInitializedName IR node = %p = %s \n",qualifier.c_str(),initializedName,initializedName->get_name().str());
#endif
          qualifiedNameMapForNames.insert(std::pair<SgNode*,std::string>(initializedName,qualifier));
        }
       else
        {
       // If it already existes then overwrite the existing information.
          std::map<SgNode*,std::string>::iterator i = qualifiedNameMapForNames.find(initializedName);
          ROSE_ASSERT (i != qualifiedNameMapForNames.end());

#if (DEBUG_NAME_QUALIFICATION_LEVEL > 3)
          string previousQualifier = i->second.c_str();
          printf ("WARNING: replacing previousQualifier = %s with new qualifier = %s \n",previousQualifier.c_str(),qualifier.c_str());
#endif
       // I think I can do this!
       // *i = std::pair<SgNode*,std::string>(templateArgument,qualifier);
          if (i->second != qualifier)
             {
               i->second = qualifier;

#ifdef ROSE_DEBUG_NEW_EDG_ROSE_CONNECTION
               printf ("WARNING: name in qualifiedNameMapForNames already exists and is different... \n");
#endif
            // ROSE_ASSERT(false);
             }
        }

#if 0
     printf ("Exiting as a test in the support for name qualifiction in the preinitialization list \n");
     ROSE_ASSERT(false);
#endif
   }


void
NameQualificationTraversal::setNameQualification(SgVariableDeclaration* variableDeclaration,SgDeclarationStatement* declaration, int amountOfNameQualificationRequired)
   {
  // This is used to set the name qualification on the associated SgInitializedName (there is only one per SgVariableDeclaration at present, but this may be changed (fixed) in the future.

  // Setup call to refactored code.
     int  outputNameQualificationLength = 0;
     bool outputGlobalQualification     = false;
     bool outputTypeEvaluation          = false;

  // setNameQualificationSupport(functionDeclaration->get_scope(),amountOfNameQualificationRequired, outputNameQualificationLength, outputGlobalQualification, outputTypeEvaluation);
     string qualifier = setNameQualificationSupport(declaration->get_scope(),amountOfNameQualificationRequired, outputNameQualificationLength, outputGlobalQualification, outputTypeEvaluation);

     variableDeclaration->set_global_qualification_required(outputGlobalQualification);
     variableDeclaration->set_name_qualification_length(outputNameQualificationLength);
     variableDeclaration->set_type_elaboration_required(outputTypeEvaluation);

  // There should be no type evaluation required for a variable reference, as I recall.
     ROSE_ASSERT(outputTypeEvaluation == false);

#if (DEBUG_NAME_QUALIFICATION_LEVEL > 3)
     printf ("In NameQualificationTraversal::setNameQualification(): variableDeclaration->get_name_qualification_length()     = %d \n",variableDeclaration->get_name_qualification_length());
     printf ("In NameQualificationTraversal::setNameQualification(): variableDeclaration->get_type_elaboration_required()     = %s \n",variableDeclaration->get_type_elaboration_required() ? "true" : "false");
     printf ("In NameQualificationTraversal::setNameQualification(): variableDeclaration->get_global_qualification_required() = %s \n",variableDeclaration->get_global_qualification_required() ? "true" : "false");
#endif

     std::map<SgNode*,std::string>::iterator it_qualifiedNameMapForNames = qualifiedNameMapForNames.find(variableDeclaration);
     if (it_qualifiedNameMapForNames == qualifiedNameMapForNames.end())
        {
#if (DEBUG_NAME_QUALIFICATION_LEVEL > 3)
          printf ("Inserting qualifier for name = %s into list at SgVariableDeclaration IR node = %p = %s \n",qualifier.c_str(),variableDeclaration,variableDeclaration->class_name().c_str());
#endif
          qualifiedNameMapForNames.insert(std::pair<SgNode*,std::string>(variableDeclaration,qualifier));
        }
       else
        {
<<<<<<< HEAD
       // If it already existes then overwrite the existing information.
          std::map<SgNode*,std::string>::iterator i = qualifiedNameMapForNames.find(variableDeclaration);
          ROSE_ASSERT (i != qualifiedNameMapForNames.end());

#if (DEBUG_NAME_QUALIFICATION_LEVEL > 3)
          string previousQualifier = i->second.c_str();
          printf ("WARNING: replacing previousQualifier = %s with new qualifier = %s \n",previousQualifier.c_str(),qualifier.c_str());
#endif
       // I think I can do this!
       // *i = std::pair<SgNode*,std::string>(templateArgument,qualifier);
          if (i->second != qualifier)
             {
               i->second = qualifier;

#ifdef ROSE_DEBUG_NEW_EDG_ROSE_CONNECTION
               printf ("WARNING: name in qualifiedNameMapForNames already exists and is different... \n");
#endif
            // ROSE_ASSERT(false);
             }
#if 0
          printf ("Error: name in qualifiedNameMapForNames already exists... \n");
          ROSE_ASSERT(false);
=======
#if 1
       // TV (07/19/2013) : It was a error. When using multi-file builder with "project wide global scope" it was failing.
       //                   I relaxed the check to verify that the computed qualification is the same as previously...
          printf ("Warning: name in qualifiedNameMapForNames already exists... Checking if they are equals...\n");
          ROSE_ASSERT(it_qualifiedNameMapForNames->second == qualifier);
>>>>>>> 48daa5d4
#endif
        }
   }


void
NameQualificationTraversal::setNameQualification(SgTypedefDeclaration* typedefDeclaration, SgDeclarationStatement* declaration, int amountOfNameQualificationRequired)
   {
  // Setup call to refactored code.
     int  outputNameQualificationLength = 0;
     bool outputGlobalQualification     = false;
     bool outputTypeEvaluation          = false;

  // setNameQualificationSupport(functionDeclaration->get_scope(),amountOfNameQualificationRequired, outputNameQualificationLength, outputGlobalQualification, outputTypeEvaluation);
     string qualifier = setNameQualificationSupport(declaration->get_scope(),amountOfNameQualificationRequired, outputNameQualificationLength, outputGlobalQualification, outputTypeEvaluation);

     typedefDeclaration->set_global_qualification_required_for_base_type(outputGlobalQualification);
     typedefDeclaration->set_name_qualification_length_for_base_type(outputNameQualificationLength);
     typedefDeclaration->set_type_elaboration_required_for_base_type(outputTypeEvaluation);

  // There should be no type evaluation required for a variable reference, as I recall.
     ROSE_ASSERT(outputTypeEvaluation == false);

#if (DEBUG_NAME_QUALIFICATION_LEVEL > 3)
     printf ("In NameQualificationTraversal::setNameQualification(): typedefDeclaration->get_name_qualification_length_for_base_type()     = %d \n",typedefDeclaration->get_name_qualification_length_for_base_type());
     printf ("In NameQualificationTraversal::setNameQualification(): typedefDeclaration->get_type_elaboration_required_for_base_type()     = %s \n",typedefDeclaration->get_type_elaboration_required_for_base_type() ? "true" : "false");
     printf ("In NameQualificationTraversal::setNameQualification(): typedefDeclaration->get_global_qualification_required_for_base_type() = %s \n",typedefDeclaration->get_global_qualification_required_for_base_type() ? "true" : "false");
#endif

     if (qualifiedNameMapForTypes.find(typedefDeclaration) == qualifiedNameMapForTypes.end())
        {
#if (DEBUG_NAME_QUALIFICATION_LEVEL > 3)
          printf ("Inserting qualifier for type = %s into list at IR node = %p = %s \n",qualifier.c_str(),typedefDeclaration,typedefDeclaration->class_name().c_str());
#endif
          qualifiedNameMapForTypes.insert(std::pair<SgNode*,std::string>(typedefDeclaration,qualifier));
        }
       else
        {
       // If it already existes then overwrite the existing information.
          std::map<SgNode*,std::string>::iterator i = qualifiedNameMapForTypes.find(typedefDeclaration);
          ROSE_ASSERT (i != qualifiedNameMapForTypes.end());

#if (DEBUG_NAME_QUALIFICATION_LEVEL > 3)
          string previousQualifier = i->second.c_str();
          printf ("WARNING: replacing previousQualifier = %s with new qualifier = %s \n",previousQualifier.c_str(),qualifier.c_str());
#endif
       // I think I can do this!
       // *i = std::pair<SgNode*,std::string>(templateArgument,qualifier);
          if (i->second != qualifier)
             {
               i->second = qualifier;

#if (DEBUG_NAME_QUALIFICATION_LEVEL > 3)
               printf ("WARNING: name in qualifiedNameMapForTypes already exists and is different... \n");
            // ROSE_ASSERT(false);

               SgName testNameInMap = typedefDeclaration->get_qualified_name_prefix();
               printf ("testNameInMap = %s \n",testNameInMap.str());
#endif
             }
#if 0
          printf ("Error: name in qualifiedNameMapForTypes already exists... \n");
          ROSE_ASSERT(false);
#endif
        }
   }


void
NameQualificationTraversal::setNameQualification(SgTemplateArgument* templateArgument, SgDeclarationStatement* declaration, int amountOfNameQualificationRequired)
   {
  // This function will generate the qualified name prefix (without the name of the declaration) and add it to 
  // the map of name qualification strings referenced via the IR node that references the SgTemplateArgument.

  // DQ (6/1/2011): Note that the name qualification could be more complex than this function presently supports. 
  // The use of derivation can permit there to be multiple legal qualified names for a single construct.  There 
  // could also be some qualified names using using type names that are private or protected and thus can only 
  // be used in restricted contexts.  This sumbject of multiple qualified names or selecting amongst them for 
  // where each may be used is not handled presently.

  // DQ (9/23/2012): Note that the template arguments of the defining declaration don't appear to be set (only for 
  // the nondefining declaration).  This was a problem for test2012_220.C.  The fix was to make sure that the 
  // unparsing of the SgClassType consistantly uses the nondefining declaration, and it's template arguments.

  // Setup call to refactored code.
     int  outputNameQualificationLength = 0;
     bool outputGlobalQualification     = false;
     bool outputTypeEvaluation          = false;

  // setNameQualificationSupport(functionDeclaration->get_scope(),amountOfNameQualificationRequired, outputNameQualificationLength, outputGlobalQualification, outputTypeEvaluation);
     string qualifier = setNameQualificationSupport(declaration->get_scope(),amountOfNameQualificationRequired, outputNameQualificationLength, outputGlobalQualification, outputTypeEvaluation);

  // These may not be important under the newest version of name qualification that uses the qualified 
  // name string map to IR nodes that reference the construct using the name qualification.
     templateArgument->set_global_qualification_required(outputGlobalQualification);
     templateArgument->set_name_qualification_length(outputNameQualificationLength);
     templateArgument->set_type_elaboration_required(outputTypeEvaluation);

  // There should be no type evaluation required for a variable reference, as I recall.
     ROSE_ASSERT(outputTypeEvaluation == false);

#if (DEBUG_NAME_QUALIFICATION_LEVEL > 3)
     printf ("In NameQualificationTraversal::setNameQualification(): templateArgument                                      = %p \n",templateArgument);
     printf ("In NameQualificationTraversal::setNameQualification(): templateArgument->get_name_qualification_length()     = %d \n",templateArgument->get_name_qualification_length());
     printf ("In NameQualificationTraversal::setNameQualification(): templateArgument->get_type_elaboration_required()     = %s \n",templateArgument->get_type_elaboration_required() ? "true" : "false");
     printf ("In NameQualificationTraversal::setNameQualification(): templateArgument->get_global_qualification_required() = %s \n",templateArgument->get_global_qualification_required() ? "true" : "false");
#endif

  // DQ (9/25/2012): The code below is more complex than I would like because it has to set the name qualification 
  // on both the template arguments of the defining and nondefining declarations.

  // DQ (9/22/2012): This is the bug to fix tomorrow morning...
  // XXX:  Either we should be setting the name_qualification_length on the SgTemplateArgument for the defining declaration (as well as the (first?) nondefining declaration)
  //       or we should be sharing the SgTemplateArgument across both the non-defining and defining declarations.
  //       I think I would like to share the SgTemplateArgument (this this problem would take care of itself).

     ROSE_ASSERT(templateArgument->get_parent() != NULL);
     SgDeclarationStatement* associatedDeclaration = isSgDeclarationStatement(templateArgument->get_parent());
     ROSE_ASSERT(associatedDeclaration != NULL);
#if (DEBUG_NAME_QUALIFICATION_LEVEL > 3)
     printf ("associatedDeclaration = %p = %s \n",associatedDeclaration,associatedDeclaration->class_name().c_str());
#endif
     SgDeclarationStatement* firstNondefining_associatedDeclaration = associatedDeclaration->get_firstNondefiningDeclaration();
     SgDeclarationStatement* defining_associatedDeclaration         = associatedDeclaration->get_definingDeclaration();
#if (DEBUG_NAME_QUALIFICATION_LEVEL > 3)
     printf ("firstNondefining_associatedDeclaration = %p \n",firstNondefining_associatedDeclaration);
#endif
     SgTemplateInstantiationDecl* firstDefining_classTemplateInstantiationDeclaration = isSgTemplateInstantiationDecl(firstNondefining_associatedDeclaration);

  // SgTemplateArgument* nondefining_templateArgument = templateArgument;
     SgTemplateArgument* defining_templateArgument    = NULL;

     int nondefiningDeclaration_templateArgument_position = 0;
     int definingDeclaration_templateArgument_position    = 0;

     bool found = false;
     if (firstDefining_classTemplateInstantiationDeclaration != NULL)
        {
       // Find the index position of the current template argument.
          SgTemplateArgumentPtrList & l = firstDefining_classTemplateInstantiationDeclaration->get_templateArguments();
          for (SgTemplateArgumentPtrList::iterator i = l.begin(); i != l.end(); i++)
             {
#if (DEBUG_NAME_QUALIFICATION_LEVEL > 3)
               printf ("--- template argument = %p = %s \n",*i,(*i)->class_name().c_str());
#endif
               if (found == false)
                  {
                    if (*i == templateArgument)
                         found = true;
                      else
                         nondefiningDeclaration_templateArgument_position++;
                  }
             }
        }

#if (DEBUG_NAME_QUALIFICATION_LEVEL > 3)
     printf ("defining_associatedDeclaration                   = %p \n",defining_associatedDeclaration);
     printf ("nondefiningDeclaration_templateArgument_position = %d \n",nondefiningDeclaration_templateArgument_position);
     printf ("definingDeclaration_templateArgument_position    = %d \n",definingDeclaration_templateArgument_position);
#endif

     SgTemplateInstantiationDecl* defining_classTemplateInstantiationDeclaration      = isSgTemplateInstantiationDecl(defining_associatedDeclaration);
     if (defining_classTemplateInstantiationDeclaration != NULL)
        {
       // Find the associated template argument (matching position) in the template argument list of the defining declaration.
#if 0
       // This is simpler code (but it causes some sort of error in the stack).
          defining_templateArgument = defining_classTemplateInstantiationDeclaration->get_templateArguments()[nondefiningDeclaration_templateArgument_position];
#else
       // This code is better tested and works well.
          SgTemplateArgumentPtrList & l = defining_classTemplateInstantiationDeclaration->get_templateArguments();
          for (SgTemplateArgumentPtrList::iterator i = l.begin(); i != l.end(); i++)
             {
#if (DEBUG_NAME_QUALIFICATION_LEVEL > 3)
               printf ("--- template argument = %p = %s \n",*i,(*i)->class_name().c_str());
               printf ("In loop: nondefiningDeclaration_templateArgument_position = %d \n",nondefiningDeclaration_templateArgument_position);
               printf ("In loop: definingDeclaration_templateArgument_position    = %d \n",definingDeclaration_templateArgument_position);
#endif
               if (definingDeclaration_templateArgument_position == nondefiningDeclaration_templateArgument_position)
                  {
                 // This is the template argument in the coresponding defining declaration.
                    defining_templateArgument = *i;
                  }

               definingDeclaration_templateArgument_position++;
             }
#endif

#if (DEBUG_NAME_QUALIFICATION_LEVEL > 3)
          printf ("defining_templateArgument = %p \n",defining_templateArgument);
#endif

       // This is false when the template arguments are shared (which appears to happen sometimes, see test2004_38.C).
       // ROSE_ASSERT(defining_templateArgument != NULL);
       // if (defining_templateArgument != NULL)
          if (defining_templateArgument != NULL && defining_templateArgument != templateArgument)
             {
            // Mark the associated template argument in the defining declaration so that it can be output with qualification (see test2012_220.C).
               defining_templateArgument->set_global_qualification_required(outputGlobalQualification);
               defining_templateArgument->set_name_qualification_length(outputNameQualificationLength);
               defining_templateArgument->set_type_elaboration_required(outputTypeEvaluation);

            // DQ (9/24/2012): Make sure these are different.
               ROSE_ASSERT(defining_templateArgument != templateArgument);
             }
        }


  // Look for the template argument in the IR node map and either reset it or add it to the map.
  // The support for the template argument from the defining declaration makes this a bit more 
  // complex, but both are set to always be the same (since we will prefer to use that from the 
  // defining declaration in the unparsing).  Note that the preference for the defining declaration
  // use in the unparsing comes from supporting the corner case of type declarations nested in 
  // other declarations; e.g. "struct X { int a; } Y;" where the declaration of the type "X" is
  // nested in the declaration of the variable "Y" (there are several different forms of this).
     if (qualifiedNameMapForTypes.find(templateArgument) == qualifiedNameMapForTypes.end())
        {
#if (DEBUG_NAME_QUALIFICATION_LEVEL > 3)
          printf ("Inserting qualifier for name or type = %s into list at IR node = %p = %s \n",qualifier.c_str(),templateArgument,templateArgument->class_name().c_str());
#endif
          qualifiedNameMapForTypes.insert(std::pair<SgNode*,std::string>(templateArgument,qualifier));

       // Handle the definig declaration's template argument.
       // if (defining_templateArgument != NULL)
          if (defining_templateArgument != NULL && defining_templateArgument != templateArgument)
             {
#if (DEBUG_NAME_QUALIFICATION_LEVEL > 3)
               printf ("Insert qualified name = %s for defining_templateArgument = %p \n",qualifier.c_str(),defining_templateArgument);
#endif
               qualifiedNameMapForTypes.insert(std::pair<SgNode*,std::string>(defining_templateArgument,qualifier));
             }
            else
             {
#if (DEBUG_NAME_QUALIFICATION_LEVEL > 3)
                printf ("NOTE: defining_templateArgument != NULL && defining_templateArgument != templateArgument (qualified not inserted into qualifiedNameMapForTypes using defining_templateArgument = %p \n",defining_templateArgument);
#endif
             }
        }
       else
        {
       // If it already existes then overwrite the existing information.
          std::map<SgNode*,std::string>::iterator i = qualifiedNameMapForTypes.find(templateArgument);
          ROSE_ASSERT (i != qualifiedNameMapForTypes.end());

#if (DEBUG_NAME_QUALIFICATION_LEVEL > 3)
          string previousQualifier = i->second.c_str();
          printf ("WARNING: replacing previousQualifier = %s with new qualifier = %s \n",previousQualifier.c_str(),qualifier.c_str());
#endif
       // I think I can do this!
       // *i = std::pair<SgNode*,std::string>(templateArgument,qualifier);
          if (i->second != qualifier)
             {
               i->second = qualifier;

#if (DEBUG_NAME_QUALIFICATION_LEVEL > 3)
               printf ("WARNING: name in qualifiedNameMapForTypes already exists and is different... \n");
            // ROSE_ASSERT(false);
#endif

               SgName testNameInMap = templateArgument->get_qualified_name_prefix();
#if (DEBUG_NAME_QUALIFICATION_LEVEL > 3)
               printf ("testNameInMap = %s \n",testNameInMap.str());
#endif

            // DQ (9/24/2012): Check that the defining declaration's template argument is uniformally set.
            // if (defining_templateArgument != NULL)
               if (defining_templateArgument != NULL && defining_templateArgument != templateArgument)
                  {
                    ROSE_ASSERT(qualifiedNameMapForTypes.find(defining_templateArgument) != qualifiedNameMapForTypes.end());
                    std::map<SgNode*,std::string>::iterator j = qualifiedNameMapForTypes.find(defining_templateArgument);
                    ROSE_ASSERT (j != qualifiedNameMapForTypes.end());

#if (DEBUG_NAME_QUALIFICATION_LEVEL > 3)
                    printf ("For defining_templateArgument = %p j->second = %s qualifier = %s \n",defining_templateArgument,j->second.c_str(),qualifier.c_str());
#endif
                 // ROSE_ASSERT(j->second != qualifier);

                    if (j->second != qualifier)
                       {
                         j->second = qualifier;
                       }

                    SgName defining_testNameInMap = defining_templateArgument->get_qualified_name_prefix();
#if (DEBUG_NAME_QUALIFICATION_LEVEL > 3)
                    printf ("defining_testNameInMap = %s \n",defining_testNameInMap.str());
#endif
                    ROSE_ASSERT(defining_testNameInMap == testNameInMap);
                  }
             }
        }
   }


// void NameQualificationTraversal::setNameQualification(SgCastExp* castExp, SgDeclarationStatement* typeDeclaration, int amountOfNameQualificationRequired)
void
NameQualificationTraversal::setNameQualification(SgExpression* exp, SgDeclarationStatement* typeDeclaration, int amountOfNameQualificationRequired)
   {
  // Setup call to refactored code.
     int  outputNameQualificationLength = 0;
     bool outputGlobalQualification     = false;
     bool outputTypeEvaluation          = false;

  // DQ (6/4/2011): This should not be a SgConstructorInitializer since that uses the qualifiedNameMapForNames instead of the qualifiedNameMapForTypes.
     ROSE_ASSERT(isSgConstructorInitializer(exp) == NULL);

     string qualifier = setNameQualificationSupport(typeDeclaration->get_scope(),amountOfNameQualificationRequired, outputNameQualificationLength, outputGlobalQualification, outputTypeEvaluation);

     exp->set_global_qualification_required(outputGlobalQualification);
     exp->set_name_qualification_length(outputNameQualificationLength);

  // DQ (6/2/2011): I think that type elaboration could be required for casts, but I am not certain.
     exp->set_type_elaboration_required(outputTypeEvaluation);

#if (DEBUG_NAME_QUALIFICATION_LEVEL > 3)
     printf ("In NameQualificationTraversal::setNameQualification(): exp->get_name_qualification_length()     = %d \n",exp->get_name_qualification_length());
     printf ("In NameQualificationTraversal::setNameQualification(): exp->get_type_elaboration_required()     = %s \n",exp->get_type_elaboration_required() ? "true" : "false");
     printf ("In NameQualificationTraversal::setNameQualification(): exp->get_global_qualification_required() = %s \n",exp->get_global_qualification_required() ? "true" : "false");
#endif
     if (qualifiedNameMapForTypes.find(exp) == qualifiedNameMapForTypes.end())
        {
#if (DEBUG_NAME_QUALIFICATION_LEVEL > 3)
          printf ("Inserting qualifier for name = %s into list at IR node = %p = %s \n",qualifier.c_str(),exp,exp->class_name().c_str());
#endif
          qualifiedNameMapForTypes.insert(std::pair<SgNode*,std::string>(exp,qualifier));
        }
       else
        {
       // DQ (6/21/2011): Now we are catching this case...

       // If it already existes then overwrite the existing information.
          std::map<SgNode*,std::string>::iterator i = qualifiedNameMapForTypes.find(exp);
          ROSE_ASSERT (i != qualifiedNameMapForTypes.end());

#if (DEBUG_NAME_QUALIFICATION_LEVEL > 3)
          string previousQualifier = i->second.c_str();
          printf ("WARNING: replacing previousQualifier = %s with new qualifier = %s \n",previousQualifier.c_str(),qualifier.c_str());
#endif
       // I think I can do this!
       // *i = std::pair<SgNode*,std::string>(templateArgument,qualifier);
          if (i->second != qualifier)
             {
               i->second = qualifier;

#if 1
               printf ("WARNING: name in qualifiedNameMapForTypes already exists and is different... \n");
               ROSE_ASSERT(false);
#endif

               SgName testNameInMap = exp->get_qualified_name_prefix();
               printf ("testNameInMap = %s \n",testNameInMap.str());
             }
        }
   }


void
NameQualificationTraversal::setNameQualification(SgClassDeclaration* classDeclaration, int amountOfNameQualificationRequired)
   {
  // This is used to set the name qualification on the associated SgClassDeclaration.

  // Setup call to refactored code.
     int  outputNameQualificationLength = 0;
     bool outputGlobalQualification     = false;
     bool outputTypeEvaluation          = false;

  // setNameQualificationSupport(functionDeclaration->get_scope(),amountOfNameQualificationRequired, outputNameQualificationLength, outputGlobalQualification, outputTypeEvaluation);
     string qualifier = setNameQualificationSupport(classDeclaration->get_scope(),amountOfNameQualificationRequired, outputNameQualificationLength, outputGlobalQualification, outputTypeEvaluation);

     classDeclaration->set_global_qualification_required(outputGlobalQualification);
     classDeclaration->set_name_qualification_length(outputNameQualificationLength);
     classDeclaration->set_type_elaboration_required(outputTypeEvaluation);

  // There should be no type evaluation required for a variable reference, as I recall.
     ROSE_ASSERT(outputTypeEvaluation == false);

#if (DEBUG_NAME_QUALIFICATION_LEVEL > 3)
     printf ("In NameQualificationTraversal::setNameQualification(): classDeclaration->get_name_qualification_length()     = %d \n",classDeclaration->get_name_qualification_length());
     printf ("In NameQualificationTraversal::setNameQualification(): classDeclaration->get_type_elaboration_required()     = %s \n",classDeclaration->get_type_elaboration_required() ? "true" : "false");
     printf ("In NameQualificationTraversal::setNameQualification(): classDeclaration->get_global_qualification_required() = %s \n",classDeclaration->get_global_qualification_required() ? "true" : "false");
#endif

     if (qualifiedNameMapForNames.find(classDeclaration) == qualifiedNameMapForNames.end())
        {
#if (DEBUG_NAME_QUALIFICATION_LEVEL > 3)
          printf ("Inserting qualifier for name = %s into list at SgClassDeclaration IR node = %p = %s \n",qualifier.c_str(),classDeclaration,classDeclaration->class_name().c_str());
#endif
          qualifiedNameMapForNames.insert(std::pair<SgNode*,std::string>(classDeclaration,qualifier));
        }
       else
        {
       // If it already existes then overwrite the existing information.
          std::map<SgNode*,std::string>::iterator i = qualifiedNameMapForNames.find(classDeclaration);
          ROSE_ASSERT (i != qualifiedNameMapForNames.end());

#if (DEBUG_NAME_QUALIFICATION_LEVEL > 3)
          string previousQualifier = i->second.c_str();
          printf ("WARNING: replacing previousQualifier = %s with new qualifier = %s \n",previousQualifier.c_str(),qualifier.c_str());
#endif
       // I think I can do this!
       // *i = std::pair<SgNode*,std::string>(templateArgument,qualifier);
          if (i->second != qualifier)
             {
               i->second = qualifier;

#if 1
               printf ("Error: name in qualifiedNameMapForNames already exists and is different... \n");
               ROSE_ASSERT(false);
#endif
             }
#if 0
          printf ("Error: name in qualifiedNameMapForNames already exists... \n");
          ROSE_ASSERT(false);
#endif
        }
   }


string
NameQualificationTraversal::setNameQualificationSupport(SgScopeStatement* scope, const int inputNameQualificationLength, int & output_amountOfNameQualificationRequired , bool & outputGlobalQualification, bool & outputTypeEvaluation )
   {
  // This is lower level support for the different overloaded setNameQualification() functions.
  // This function builds up the qualified name as a string and then returns it to be used in 
  // either the map to names or the map to types (two different hash maps).
     string qualifierString;

     output_amountOfNameQualificationRequired = inputNameQualificationLength;
     outputGlobalQualification                = false;
     outputTypeEvaluation                     = false;

#if (DEBUG_NAME_QUALIFICATION_LEVEL > 3)
     printf ("In NameQualificationTraversal::setNameQualificationSupport(): scope = %p = %s = %s inputNameQualificationLength = %d \n",scope,scope->class_name().c_str(),SageInterface::get_name(scope).c_str(),inputNameQualificationLength);
#endif

     for (int i = 0; i < inputNameQualificationLength; i++)
        {
#if (DEBUG_NAME_QUALIFICATION_LEVEL > 3)
          printf ("   --- In loop: i = %d scope = %p = %s = %s \n",i,scope,scope->class_name().c_str(),SageInterface::get_name(scope).c_str());
#endif
          string scope_name;

       // DQ (8/19/2014): This is used to control the generation of qualified names for un-named namespaces
       // (and maybe also other un-named language constructs).
          bool skip_over_scope = false;

       // This requirement to visit the template arguments occurs for templaed functions and templated member functions as well.
          SgTemplateInstantiationDefn* templateClassDefinition = isSgTemplateInstantiationDefn(scope);
          if (templateClassDefinition != NULL)
             {
            // Need to investigate how to generate a better quality name.
               SgTemplateInstantiationDecl* templateClassDeclaration = isSgTemplateInstantiationDecl(templateClassDefinition->get_declaration());
               ROSE_ASSERT(templateClassDeclaration != NULL);

#if (DEBUG_NAME_QUALIFICATION_LEVEL > 3)
            // This is the normalized name (without name qualification for internal template arguments)
               printf ("templateClassDeclaration->get_name()          = %s \n",templateClassDeclaration->get_name().str());

            // This is the name of the template (without and internal template arguments)
               printf ("templateClassDeclaration->get_templateName() = %s \n",templateClassDeclaration->get_templateName().str());
#endif

               SgUnparse_Info* unparseInfoPointer = new SgUnparse_Info();
               ROSE_ASSERT (unparseInfoPointer != NULL);
               unparseInfoPointer->set_outputCompilerGeneratedStatements();

            // templateClassDeclaration->get_file_info()->display("SgTemplateInstantiationDecl trying to generate the qualified name: debug");

               string template_name = templateClassDeclaration->get_templateName();
               template_name += "< ";
            // printf ("START: template_name = %s \n",template_name.c_str());
               SgTemplateArgumentPtrList & templateArgumentList = templateClassDeclaration->get_templateArguments();
               SgTemplateArgumentPtrList::iterator i = templateArgumentList.begin();
               while (i != templateArgumentList.end())
                  {
                    SgTemplateArgument* templateArgument = *i;
                    ROSE_ASSERT(templateArgument != NULL);

                    string template_argument_name = globalUnparseToString(templateArgument,unparseInfoPointer);
#if (DEBUG_NAME_QUALIFICATION_LEVEL > 3)
                    printf ("templateArgument = %p template_argument_name (globalUnparseToString()) = %s \n",templateArgument,template_argument_name.c_str());
#endif
                    template_name += template_argument_name;
                    i++;

                    if (i != templateArgumentList.end())
                         template_name += ",";
                  }

               template_name += "> ";

               scope_name = template_name;

#if (DEBUG_NAME_QUALIFICATION_LEVEL > 3)
               printf ("NAME OF SCOPE: scope name -- template_name = %s \n",template_name.c_str());
#endif

            // DQ (2/18/2013): Fixing generation of too many SgUnparse_Info object.
               delete unparseInfoPointer;
             }
            else
             {
            // scope_name = scope->class_name().c_str();
               scope_name = SageInterface::get_name(scope).c_str();

#if (DEBUG_NAME_QUALIFICATION_LEVEL > 3)
               printf ("Before test for __anonymous_ un-named scopes: scope_name = %s \n",scope_name.c_str());
#endif
            // DQ (4/6/2013): Test this scope name for that of n un-named scope so that we can avoid name qualification 
            // using an internally generated scope name.
            // Note that the pointer is from an EDG object (e.g. a_type_ptr), so we can't reproduce it in ROSE.
            // This might be something to fix if we want to be able to reproduce it.
               if (scope_name.substr(0,14) == "__anonymous_0x")
                  {
                 // DQ (4/6/2013): Added test (this would be better to added to the AST consistancy tests).
                    SgClassDefinition* classDefinition = isSgClassDefinition(scope);
                    if (classDefinition != NULL)
                       {
                         if (classDefinition->get_declaration()->get_isUnNamed() == false)
                            {
                              SgClassDeclaration* classDeclaration = classDefinition->get_declaration();
                              printf ("Error: class should be marked as unnamed: classDeclaration = %p = %s \n",classDeclaration,classDeclaration->class_name().c_str());
                              printf ("   --- classDeclaration name = %s \n",classDeclaration->get_name().str());
                            }
                         ROSE_ASSERT(classDefinition->get_declaration()->get_isUnNamed() == true);
                       }
#if 0
                    printf ("In NameQualificationTraversal::setNameQualificationSupport(): Detected scope_name of un-named scope: scope_name = %s (reset to empty string for name qualification) \n",scope_name.c_str());
#endif
                    scope_name = "";

                 // DQ (5/3/2013): If this case was detected then we can't use the qualified name.
                 // The test2013_145.C demonstrates this case where one part of the name qualification 
                 // is empty string (unnamed scope, specifically a union in the test code).
                    qualifierString = "";
#if 0
                    printf ("In NameQualificationTraversal::setNameQualificationSupport(): Exiting loop prematurely... \n");
#endif
                    break;
                  }
                 else
                  {
                 // DQ (4/6/2013): Added test (this would be better to add to the AST consistancy tests).
                 // ROSE_ASSERT(scope->get_isUnNamed() == false);

                    SgNamespaceDefinitionStatement* namespaceDefinition = isSgNamespaceDefinitionStatement(scope);
                    if (namespaceDefinition != NULL)
                       {
#if 0
                         printf ("In NameQualificationTraversal::setNameQualificationSupport(): Detected a SgNamespaceDefinition: namespaceDefinition = %p \n",namespaceDefinition);
#endif

                         SgNamespaceDeclarationStatement* namespaceDeclaration = isSgNamespaceDeclarationStatement(namespaceDefinition->get_namespaceDeclaration());
                         ROSE_ASSERT(namespaceDeclaration != NULL);
                         if (namespaceDeclaration->get_isUnnamedNamespace() == true)
                            {
#if 0
                              printf ("In NameQualificationTraversal::setNameQualificationSupport(): found un-named namespace: namespaceDefinition = %p \n",namespaceDefinition);
#endif
                              skip_over_scope = true;
                            }
                       }
                      else
                       {
                      // DQ (9/7/2014): Added case for template class definitions (which we were not using and thus 
                      // it was not a problem that we didn't compute them quite right).  These were being computed
                      // as "class-name::class-name", but we need then to be computed to be:
                      // "class-name<template-parameter>::class-name<template-parameter>" instead.
                      // Other logic will have to add the template header where these are used (not clear how to 
                      // do that if we don't do it here).
                         SgTemplateClassDefinition* templateClassDefinition = isSgTemplateClassDefinition(scope);
                         if (templateClassDefinition != NULL)
                            {
#if (DEBUG_NAME_QUALIFICATION_LEVEL > 3) || 0
                              printf ("In NameQualificationTraversal::setNameQualificationSupport(): Found SgTemplateClassDefinition: templateClassDefinition = %p = %s \n",templateClassDefinition,templateClassDefinition->class_name().c_str());
#endif
                              SgTemplateClassDeclaration* templateClassDeclaration = templateClassDefinition->get_declaration();
                              ROSE_ASSERT(templateClassDeclaration != NULL);

#if (DEBUG_NAME_QUALIFICATION_LEVEL > 3)
                           // This is the normalized name (without name qualification for internal template arguments)
                              printf ("In NameQualificationTraversal::setNameQualificationSupport(): templateClassDeclaration->get_name()          = %s \n",templateClassDeclaration->get_name().str());

                           // This is the name of the template (without and internal template arguments)
                              printf ("In NameQualificationTraversal::setNameQualificationSupport(): templateClassDeclaration->get_templateName() = %s \n",templateClassDeclaration->get_templateName().str());
#endif

                              SgUnparse_Info* unparseInfoPointer = new SgUnparse_Info();
                              ROSE_ASSERT (unparseInfoPointer != NULL);
                              unparseInfoPointer->set_outputCompilerGeneratedStatements();

                           // templateClassDeclaration->get_file_info()->display("SgTemplateInstantiationDecl trying to generate the qualified name: debug");

                              string template_name = templateClassDeclaration->get_templateName();

                           // DQ (9/12/2014): If we have template specialization arguments then we wnat to use these instead of the template parameters (I think).
                           // See test2014_222.C for an example.
                              SgTemplateArgumentPtrList & templateSpecializationArgumentList = templateClassDeclaration->get_templateSpecializationArguments();
#if 0
                              printf ("templateSpecializationArgumentList.size() = %zu \n",templateSpecializationArgumentList.size());
                              printf ("specialization = %d \n",templateClassDeclaration->get_specialization());
#endif
                              if (templateSpecializationArgumentList.empty() == false)
                                 {
                                // DQ (9/13/2014): I have build overloaded versions of globalUnparseToString() to handle that case of SgTemplateArgumentPtrList.
                                   string template_specialization_argument_list_string = globalUnparseToString(&templateSpecializationArgumentList,unparseInfoPointer);
#if 0
                                   printf ("template_specialization_argument_list_string = %s \n",template_specialization_argument_list_string.c_str());
#endif
                                   template_name += template_specialization_argument_list_string;
                                 }
                                else
                                 {

                           // ROSE_ASSERT(templateSpecializationArgumentList.size() == 0);
                           // if (templateSpecializationArgumentList.empty() == true)

                           // DQ (9/9/2014): Modified to support empty name template parameter lists as what appear if none are present 
                           // (and this is a non-template function in a template class which we consider to be a template function 
                           // because it can be instantiated).
                              SgTemplateParameterPtrList & templateParameterList = templateClassDeclaration->get_templateParameters();
                              if (templateParameterList.empty() == false)
                                 {
#if 1
                                // DQ (9/13/2014): I have build overloaded versions of globalUnparseToString() to handle that case of SgTemplateParameterPtrList.
                                   string template_parameter_list_string = globalUnparseToString(&templateParameterList,unparseInfoPointer);
                                   template_name += template_parameter_list_string;
#else
                                   template_name += "< ";
                                // printf ("START: template_name = %s \n",template_name.c_str());
                                   SgTemplateParameterPtrList::iterator i = templateParameterList.begin();

#error "DEAD CODE!"

                                   while (i != templateParameterList.end())
                                      {
                                        SgTemplateParameter* templateParameter = *i;
                                        ROSE_ASSERT(templateParameter != NULL);

                                        string template_parameter_name = globalUnparseToString(templateParameter,unparseInfoPointer);
#if (DEBUG_NAME_QUALIFICATION_LEVEL > 3) || 1
                                        printf ("In NameQualificationTraversal::setNameQualificationSupport(): templateParameter = %p template_parameter_name (globalUnparseToString()) = %s \n",templateParameter,template_parameter_name.c_str());
#endif
                                        template_name += "/* Is this a pointer? */";
                                        template_name += template_parameter_name;
                                        i++;

                                        if (i != templateParameterList.end())
                                             template_name += ",";
                                      }

                                   template_name += "> ";
#endif
                                 }
                                 }

                              scope_name = template_name;

#if (DEBUG_NAME_QUALIFICATION_LEVEL > 3) || 0
                              printf ("setNameQualificationSupport(): case of SgTemplateClassDefinition: scope_name = %s \n",scope_name.c_str());
#endif
#if 0
                              printf ("Exiting as a test! \n");
                              ROSE_ASSERT(false);
#endif
                            }
                       }
                  }
             }

          SgGlobal* globalScope = isSgGlobal(scope);
          if (globalScope != NULL)
             {
            // If we have iterated beyond the number of nested scopes, then set the global 
            // qualification and reduce the name_qualification_length correspondingly by one.

#if (DEBUG_NAME_QUALIFICATION_LEVEL > 3)
               printf ("!!!!! We have iterated beyond the number of nested scopes: setting outputGlobalQualification == true \n");
#endif
               outputGlobalQualification = true;
               output_amountOfNameQualificationRequired = inputNameQualificationLength-1;

               scope_name = "::";
             }

#if (DEBUG_NAME_QUALIFICATION_LEVEL > 3) || 0
          printf ("In NameQualificationTraversal::setNameQualificationSupport(): scope_name = %s skip_over_scope = %s \n",scope_name.c_str(),skip_over_scope ? "true" : "false");
#endif

          if (skip_over_scope == false)
             {
#if 0
               printf ("In NameQualificationTraversal::setNameQualificationSupport(): outputGlobalQualification = %s \n",outputGlobalQualification ? "true" : "false");
#endif
            // qualifierString = scope_name + "::" + qualifierString;
               if (outputGlobalQualification == true)
                  {
                 // Avoid out put of "::::" as substrings.
                    qualifierString = "::" + qualifierString;
                  }
                 else
                  {
                 // qualifierString = scope_name + "::" + qualifierString;
                    if (scope_name.length() == 0)
                       {
                      // Nothing to do for this case of an empty string for a scope name (see test2006_121.C, using an un-named namespace).
                       }
                      else
                       {
                         qualifierString = scope_name + "::" + qualifierString;
                       }
                  }
             }
            else
             {
#if (DEBUG_NAME_QUALIFICATION_LEVEL > 3)
               printf ("In NameQualificationTraversal::setNameQualificationSupport(): Case of skip_over_scope == true! \n");
#endif
             }

       // We have to loop over scopes that are not named scopes!
          scope = scope->get_scope();
        }

#if 0
     printf ("In NameQualificationTraversal::setNameQualificationSupport(): After loop over name qualifiction depth: inputNameQualificationLength = %d \n",inputNameQualificationLength);
#endif

#if (DEBUG_NAME_QUALIFICATION_LEVEL > 3) || 0
     printf ("Leaving NameQualificationTraversal::setNameQualificationSupport(): outputGlobalQualification = %s output_amountOfNameQualificationRequired = %d qualifierString = %s \n",
          outputGlobalQualification ? "true" : "false",output_amountOfNameQualificationRequired,qualifierString.c_str());
#endif

  // DQ (6/12/2011): Make sure we have not generated a qualified name with "::::" because of an scope translated to an empty name.
     ROSE_ASSERT(qualifierString.find("::::") == string::npos);

  // DQ (6/23/2011): Never generate a qualified name from a pointer value.
  // This is a bug in the inlining support where the symbol tables are not setup just right.
     if (qualifierString.substr(0,2) == "0x")
        {
// #ifdef ROSE_DEBUG_NEW_EDG_ROSE_CONNECTION
#if (DEBUG_NAME_QUALIFICATION_LEVEL > 3)
          printf ("WARNING: Detected qualified name generated from pointer value 0x..., reset to empty string (inlining does not fixup symbol tables) \n");
#endif
          qualifierString = "";
        }
     ROSE_ASSERT(qualifierString.substr(0,2) != "0x");

     return qualifierString;
   }


string
NameQualificationTraversal::setTemplateHeaderNameQualificationSupport(SgScopeStatement* scope, const int inputNameQualificationLength )
   {
  // DQ (9/7/2014): This function generates a string that is used with name qualification of template declarations.
  // For example:
  //      template < typename T >
  //      template < typename S >
  //      void X<T>::A<S>::foobar (int x) { int a_value; }
  // Requires the template header string: "template < typename T > template < typename S >"
  // in addition to the usual name qualification (which here is in terms of template parameters 
  // instead of template arguments (as in a template instantiation), namely "X<T>::A<S>::").  
  // This new support for template headers also requires a new map of names to template declarations.

  // This is lower level support for the different overloaded setNameQualification() functions.
  // This function builds up the qualified name as a string and then returns it to be used in 
  // either the map to names or the map to types (two different hash maps).
     string accumulated_template_header_name;

#if (DEBUG_NAME_QUALIFICATION_LEVEL > 3) || 0
     printf ("In NameQualificationTraversal::setTemplateHeaderNameQualificationSupport(): scope = %p = %s = %s inputNameQualificationLength = %d \n",scope,scope->class_name().c_str(),SageInterface::get_name(scope).c_str(),inputNameQualificationLength);
#endif

     for (int i = 0; i < inputNameQualificationLength; i++)
        {
#if (DEBUG_NAME_QUALIFICATION_LEVEL > 3)
          printf ("   --- In loop: i = %d scope = %p = %s = %s \n",i,scope,scope->class_name().c_str(),SageInterface::get_name(scope).c_str());
#endif
          string template_header_name;

       // DQ (9/7/2014): Added case for template class definitions (which we were not using and thus 
       // it was not a problem that we didn't compute them quite right).  These were being computed
       // as "class-name::class-name", but we need then to be computed to be:
       // "class-name<template-parameter>::class-name<template-parameter>" instead.
       // Other logic will have to add the template header where these are used (not clear how to 
       // do that if we don't do it here).
          SgTemplateClassDefinition* templateClassDefinition = isSgTemplateClassDefinition(scope);
          if (templateClassDefinition != NULL)
             {
#if (DEBUG_NAME_QUALIFICATION_LEVEL > 3)
               printf ("Found SgTemplateClassDefinition: templateClassDefinition = %p = %s \n",templateClassDefinition,templateClassDefinition->class_name().c_str());
#endif
               SgTemplateClassDeclaration* templateClassDeclaration = templateClassDefinition->get_declaration();
               ROSE_ASSERT(templateClassDeclaration != NULL);

#if (DEBUG_NAME_QUALIFICATION_LEVEL > 3)
            // This is the normalized name (without name qualification for internal template arguments)
               printf ("templateClassDeclaration->get_name()          = %s \n",templateClassDeclaration->get_name().str());

            // This is the name of the template (without and internal template arguments)
               printf ("templateClassDeclaration->get_templateName() = %s \n",templateClassDeclaration->get_templateName().str());
#endif
#if 0
               SgUnparse_Info* unparseInfoPointer = new SgUnparse_Info();
               ROSE_ASSERT (unparseInfoPointer != NULL);
               unparseInfoPointer->set_outputCompilerGeneratedStatements();
#endif
            // templateClassDeclaration->get_file_info()->display("SgTemplateInstantiationDecl trying to generate the qualified name: debug");

               SgTemplateParameterPtrList & templateParameterList = templateClassDeclaration->get_templateParameters();
               if (templateParameterList.empty() == false)
                  {
            // string template_name = templateClassDeclaration->get_templateName();

#if 1
               string template_name = buildTemplateHeaderString(templateParameterList);
#else
               string template_name = "template < ";
            // printf ("START: template_name = %s \n",template_name.c_str());
               SgTemplateParameterPtrList::iterator i = templateParameterList.begin();
               while (i != templateParameterList.end())
                  {

#error "DEAD CODE!"

#if 0
                    printf ("In NameQualificationTraversal::setTemplateHeaderNameQualificationSupport(): Check for the type of the template parameters (could be non-type, etc.) \n");
#endif
                    SgTemplateParameter* templateParameter = *i;
                    ROSE_ASSERT(templateParameter != NULL);

#error "DEAD CODE!"

                 // DQ (9/10/2014): We only want to output the "typename" when it is required (and exactly when it is required is not clear).
                 // Note that in C++ using "class" or "typename" is equivalent.
                 // template_name += "typename ";
                    switch(templateParameter->get_parameterType())
                       {
                      // Only type parameters should require "typename" (but not if the type was explicit).
                         case SgTemplateParameter::type_parameter:
                            {
                           // DQ (9/10/2014): Added support for case SgTemplateParameter::type_parameter.
                              SgType* type = templateParameter->get_type();
                              ROSE_ASSERT(type != NULL);
#if 0
                              printf ("In NameQualificationTraversal::setTemplateHeaderNameQualificationSupport(): case SgTemplateParameter::type_parameter: type = %p = %s \n",type,type->class_name().c_str());
#endif
                           // If the type was explicit then don't output a redundant "typename".
                              SgTemplateType* templateType = isSgTemplateType(type);
                              if (templateType == NULL)
                                 {
#error "DEAD CODE!"

#if 0
                                // This might tell us when to use "class: instead of "typename" but since they are equivalent we can prefer to output "typename".
                                   SgClassType* classType = isSgClassType(type);
                                   if (classType != NULL)
                                      {
                                        string name = classType->get_name();
                                        curprint(name);
                                      }
                                     else
                                      {
                                        SgUnparse_Info ninfo(info);
                                        unp->u_type->unparseType(type,ninfo);
                                      }
#endif
                                 }
                                else
                                 {
#error "DEAD CODE!"

                                   template_name += "typename ";
#if 0
                                   string name = templateType->get_name();
#if 0
                                   printf ("In NameQualificationTraversal::setTemplateHeaderNameQualificationSupport(): case SgTemplateParameter::type_parameter: type->get_name() = %s \n",name.c_str());
#endif
                                // unp->u_exprStmt->curprint(" typename ");
                                   curprint(name);
#endif
                                 }

                              break;
                            }

#error "DEAD CODE!"

                      // Non-type parameters should not require "typename".
                         case SgTemplateParameter::nontype_parameter:
                            {
                              if (templateParameter->get_expression() != NULL)
                                 {
                                // unp->u_exprStmt->unparseExpression(templateParameter->get_expression(),info);
                                 }
                                else
                                 {
                                   if (templateParameter->get_initializedName() == NULL)
                                      {
                                     // Not clear what this is?
                                      }
                                   ROSE_ASSERT(templateParameter->get_initializedName() != NULL);

#error "DEAD CODE!"
                                   SgType* type = templateParameter->get_initializedName()->get_type();
                                   ROSE_ASSERT(type != NULL);

                                // unp->u_type->outputType<SgInitializedName>(templateParameter->get_initializedName(),type,info);
                                   SgUnparse_Info* unparseInfoPointer = new SgUnparse_Info();
                                   ROSE_ASSERT (unparseInfoPointer != NULL);
                                   unparseInfoPointer->set_outputCompilerGeneratedStatements();

                                   string template_parameter_name = globalUnparseToString(type,unparseInfoPointer);
#if (DEBUG_NAME_QUALIFICATION_LEVEL > 3) || 0
                                   printf ("templateParameter = %p template_parameter_name (globalUnparseToString()) = %s \n",templateParameter,template_parameter_name.c_str());
#endif
                                // DQ (9/11/2014): Need to add a space.
                                   template_parameter_name += " ";

                                   template_name += template_parameter_name;
                                }
                              break;
                            }

#error "DEAD CODE!"

                         case SgTemplateParameter::template_parameter:
                            {
                              printf ("setTemplateHeaderNameQualificationSupport(): case SgTemplateParameter::template_parameter: Sorry, not implemented (ignored) \n");

                              ROSE_ASSERT(templateParameter->get_templateDeclaration() != NULL);
                              SgTemplateDeclaration* templateDeclaration = isSgTemplateDeclaration(templateParameter->get_templateDeclaration());
                              ROSE_ASSERT(templateDeclaration != NULL);

                              SgTemplateParameterPtrList & templateParameterList = templateDeclaration->get_templateParameters();
                              SgTemplateParameterPtrList::iterator i = templateParameterList.begin();
                              curprint(" template < ");
                              while (i != templateParameterList.end())
                                 {
                                   SgUnparse_Info newInfo(info);
                                   curprint(" typename ");
                                // unparseTemplateParameter(*i,newInfo);
                                // curprint(" SgTemplateDeclaration_name ");

                                   i++;

                                   if (i != templateParameterList.end())
                                        curprint(",");
                                 }

#error "DEAD CODE!"

                              curprint(" > ");
                              curprint(templateDeclaration->get_name());
#if 0
                              ROSE_ASSERT(false);
#endif
                              break;
                            }

                         default:
                            {
                              printf ("Error: setTemplateHeaderNameQualificationSupport(): default reached \n");
                              ROSE_ASSERT(false);
                              break;
                            }
                       }

                 // Maybe the unparser support should optionally insert the "typename" or other parameter kind support.
                    string template_parameter_name = globalUnparseToString(templateParameter,unparseInfoPointer);
#if (DEBUG_NAME_QUALIFICATION_LEVEL > 3)
                    printf ("templateParameter = %p template_parameter_name (globalUnparseToString()) = %s \n",templateParameter,template_parameter_name.c_str());
#endif
                    template_name += template_parameter_name;
                    i++;

                    if (i != templateParameterList.end())
                         template_name += ",";
                  }

#error "DEAD CODE!"

               template_name += "> ";
#endif
               template_header_name = template_name;
                  }
#if 0
               printf ("Exiting as a test! \n");
               ROSE_ASSERT(false);
#endif
             }

#if (DEBUG_NAME_QUALIFICATION_LEVEL > 3)
          printf ("In NameQualificationTraversal::setTemplateHeaderNameQualificationSupport(): template_header_name = %s accumulated_template_header_name = %s \n",template_header_name.c_str(),accumulated_template_header_name.c_str());
#endif
          accumulated_template_header_name = template_header_name + accumulated_template_header_name;

       // We have to loop over scopes that are not named scopes!
          scope = scope->get_scope();
        }

     ROSE_ASSERT(accumulated_template_header_name.substr(0,2) != "0x");

#if (DEBUG_NAME_QUALIFICATION_LEVEL > 3) || 0
     printf ("In NameQualificationTraversal::setTemplateHeaderNameQualificationSupport(): accumulated_template_header_name = %s \n",accumulated_template_header_name.c_str());
#endif
#if 0
     printf ("Exiting as a test! \n");
     ROSE_ASSERT(false);
#endif

     return accumulated_template_header_name;
   }

 
string
NameQualificationTraversal::buildTemplateHeaderString ( SgTemplateParameterPtrList & templateParameterList )
   {
     SgUnparse_Info* unparseInfoPointer = new SgUnparse_Info();
     ROSE_ASSERT (unparseInfoPointer != NULL);
     unparseInfoPointer->set_outputCompilerGeneratedStatements();

#if 0
     printf ("In NameQualificationTraversal::buildTemplateHeaderString(): templateParameterList.size() = %zu \n",templateParameterList.size());
#endif

     string template_name = "template < ";
  // printf ("START: template_name = %s \n",template_name.c_str());
     SgTemplateParameterPtrList::iterator i = templateParameterList.begin();
     while (i != templateParameterList.end())
        {
#if 0
          printf ("In NameQualificationTraversal::buildTemplateHeaderString(): Check for the type of the template parameters (could be non-type, etc.) \n");
#endif
          SgTemplateParameter* templateParameter = *i;
          ROSE_ASSERT(templateParameter != NULL);

       // Maybe the unparser support should optionally insert the "typename" or other parameter kind support.
          string template_parameter_name = globalUnparseToString(templateParameter,unparseInfoPointer);

          bool template_parameter_name_has_been_output = false;

       // DQ (9/10/2014): We only want to output the "typename" when it is required (and exactly when it is required is not clear).
       // Note that in C++ using "class" or "typename" is equivalent.
       // template_name += "typename ";
          switch(templateParameter->get_parameterType())
             {
            // Only type parameters should require "typename" (but not if the type was explicit).
               case SgTemplateParameter::type_parameter:
                  {
                 // DQ (9/10/2014): Added support for case SgTemplateParameter::type_parameter.
                    SgType* type = templateParameter->get_type();
                    ROSE_ASSERT(type != NULL);
#if 0
                    printf ("In NameQualificationTraversal::buildTemplateHeaderString(): case SgTemplateParameter::type_parameter: type = %p = %s \n",type,type->class_name().c_str());
#endif
                 // If the type was explicit then don't output a redundant "typename".
                    SgTemplateType* templateType = isSgTemplateType(type);
                    if (templateType == NULL)
                       {
                      // This might tell us when to use "class: instead of "typename" but since they are equivalent we can prefer to output "typename".
                         SgClassType* classType = isSgClassType(type);
                         if (classType != NULL)
                            {
                           // DQ (9/13/2014): See test2014_224.C for where this is required.
                              template_name += "typename ";
                           // string name = classType->get_name();
                           // curprint(name);
                            }
                           else
                            {
                           // SgUnparse_Info ninfo(info);
                           // unp->u_type->unparseType(type,ninfo);
                            }
                       }
                      else
                       {
                         template_name += "typename ";
#if 0
                         string name = templateType->get_name();
#if 0
                         printf ("In NameQualificationTraversal::buildTemplateHeaderString(): case SgTemplateParameter::type_parameter: type->get_name() = %s \n",name.c_str());
#endif
                      // unp->u_exprStmt->curprint(" typename ");
                         curprint(name);
#endif
                       }

                    break;
                  }

            // Non-type parameters should not require "typename".
               case SgTemplateParameter::nontype_parameter:
                  {
                    if (templateParameter->get_expression() != NULL)
                       {
                      // unp->u_exprStmt->unparseExpression(templateParameter->get_expression(),info);
                       }
                      else
                       {
                         if (templateParameter->get_initializedName() == NULL)
                            {
                           // Not clear what this is?
                            }
                         ROSE_ASSERT(templateParameter->get_initializedName() != NULL);

                         SgType* type = templateParameter->get_initializedName()->get_type();
                         ROSE_ASSERT(type != NULL);
#if 0
                         printf ("In NameQualificationTraversal::buildTemplateHeaderString(): case SgTemplateParameter::nontype_parameter: type = %p = %s \n",type,type->class_name().c_str());
#endif
                      // unp->u_type->outputType<SgInitializedName>(templateParameter->get_initializedName(),type,info);
                         SgUnparse_Info* unparseInfoPointer = new SgUnparse_Info();
                         ROSE_ASSERT (unparseInfoPointer != NULL);
                         unparseInfoPointer->set_outputCompilerGeneratedStatements();

                         unparseInfoPointer->set_isTypeFirstPart();

                         string template_parameter_name_1stpart = globalUnparseToString(type,unparseInfoPointer);

#if (DEBUG_NAME_QUALIFICATION_LEVEL > 3) || 0
                         printf ("case SgTemplateParameter::nontype_parameter: templateParameter = %p template_parameter_name_1stpart (globalUnparseToString()) = %s \n",templateParameter,template_parameter_name_1stpart.c_str());
#endif
                         unparseInfoPointer->unset_isTypeFirstPart();

                      // DQ (9/11/2014): Need to add a space.
                         template_parameter_name_1stpart += " ";

                         template_name += template_parameter_name_1stpart;

                      // Put out the template parameter name.
                         template_name += template_parameter_name;

                         template_parameter_name_has_been_output = true;

                         unparseInfoPointer->set_isTypeSecondPart();

                      // Output the second part of the type.
                         string template_parameter_name_2ndpart = globalUnparseToString(type,unparseInfoPointer);

#if (DEBUG_NAME_QUALIFICATION_LEVEL > 3) || 0
                         printf ("case SgTemplateParameter::nontype_parameter: templateParameter = %p template_parameter_name_2ndpart (globalUnparseToString()) = %s \n",templateParameter,template_parameter_name_2ndpart.c_str());
#endif
                         template_name += template_parameter_name_2ndpart;

                      // This is not really required since the SgUnparse_Info object will not be used further.
                         unparseInfoPointer->unset_isTypeSecondPart();
                       }
                    break;
                  }

               case SgTemplateParameter::template_parameter:
                  {
                    ROSE_ASSERT(templateParameter->get_templateDeclaration() != NULL);
                    SgTemplateDeclaration* templateDeclaration = isSgTemplateDeclaration(templateParameter->get_templateDeclaration());
                    ROSE_ASSERT(templateDeclaration != NULL);

                    SgTemplateParameterPtrList & templateParameterList = templateDeclaration->get_templateParameters();

                    template_name += buildTemplateHeaderString(templateParameterList);

                 // Not clear if this should always be marked as "class".
                    template_name += "class ";
#if 0
                    printf ("buildTemplateHeaderString(): case SgTemplateParameter::template_parameter: Sorry, not implemented (ignored) \n");
                    ROSE_ASSERT(false);
#endif
                    break;
                  }

               default:
                  {
                    printf ("Error: buildTemplateHeaderString(): default reached \n");
                    ROSE_ASSERT(false);
                    break;
                  }
             }

#if (DEBUG_NAME_QUALIFICATION_LEVEL > 3) || 0
          printf ("templateParameter = %p template_parameter_name (globalUnparseToString()) = %s \n",templateParameter,template_parameter_name.c_str());
#endif
       // template_name += template_parameter_name;
          if (template_parameter_name_has_been_output == false)
             {
               template_name += template_parameter_name;
             }
          i++;

          if (i != templateParameterList.end())
               template_name += ",";
        }

     template_name += " > ";

#if 0
     printf ("Leaving buildTemplateHeaderString(): template_name = %s \n",template_name.c_str());
#endif

     return template_name;
   }



// DQ (3/31/2014): Adding support for global qualifiction.
size_t
NameQualificationTraversal::depthOfGlobalNameQualification(SgDeclarationStatement* declaration)
   {
     ROSE_ASSERT(declaration != NULL);
#if 0
     printf ("In depthOfGlobalNameQualification(): declaration = %p = %s \n",declaration,declaration->class_name().c_str());
#endif
     size_t depthOfNameQualification = 0;

     SgScopeStatement* scope = declaration->get_scope();
     while (isSgGlobal(scope) == NULL)
        {
#if 0
          printf ("   --- scope = %p = %s \n",scope,scope->class_name().c_str());
#endif
          if (scope->isNamedScope() == true)
             {
               depthOfNameQualification++;
#if 0
               printf ("Incrementing depthOfNameQualification = %" PRIuPTR " \n",depthOfNameQualification);
#endif
             }

          scope = scope->get_scope();
#if 0
          printf ("   --- (after scope->get_scope()): scope = %p = %s \n",scope,scope->class_name().c_str());
#endif
        }

#if 0
     printf ("In depthOfGlobalNameQualification(): depthOfNameQualification = %" PRIuPTR " \n",depthOfNameQualification);
#endif

     return depthOfNameQualification;
   }
<|MERGE_RESOLUTION|>--- conflicted
+++ resolved
@@ -6771,7 +6771,6 @@
         }
        else
         {
-<<<<<<< HEAD
        // If it already existes then overwrite the existing information.
           std::map<SgNode*,std::string>::iterator i = qualifiedNameMapForNames.find(variableDeclaration);
           ROSE_ASSERT (i != qualifiedNameMapForNames.end());
@@ -6794,13 +6793,6 @@
 #if 0
           printf ("Error: name in qualifiedNameMapForNames already exists... \n");
           ROSE_ASSERT(false);
-=======
-#if 1
-       // TV (07/19/2013) : It was a error. When using multi-file builder with "project wide global scope" it was failing.
-       //                   I relaxed the check to verify that the computed qualification is the same as previously...
-          printf ("Warning: name in qualifiedNameMapForNames already exists... Checking if they are equals...\n");
-          ROSE_ASSERT(it_qualifiedNameMapForNames->second == qualifier);
->>>>>>> 48daa5d4
 #endif
         }
    }
