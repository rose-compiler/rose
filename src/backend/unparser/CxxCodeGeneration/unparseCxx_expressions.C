--- conflicted
+++ resolved
@@ -2690,16 +2690,12 @@
 
   // DQ (6/15/2005): reinterpret_cast always needs parens
      if (addParens == true)
-<<<<<<< HEAD
-          curprint ( "/* part of cast */ (");
+          curprint ( " (");
 
   // DQ (6/21/2011): Added support for name qualification.
      info.set_reference_node_for_qualification(cast_op->get_operand());
      ROSE_ASSERT(info.get_reference_node_for_qualification() != NULL);
 
-=======
-          curprint ( " (");
->>>>>>> ae2b3715
      unparseExpression(cast_op->get_operand(), info); 
 
      if (addParens == true)
@@ -3527,7 +3523,6 @@
    }
 
 // TV (05/06/2010): CUDA, Kernel call unparse
-
 void Unparse_ExprStmt::unparseCudaKernelCall(SgExpression* expr, SgUnparse_Info& info) {
 
      SgCudaKernelCallExp* kernel_call = isSgCudaKernelCallExp(expr);
@@ -3537,7 +3532,7 @@
      
      SgCudaKernelExecConfig * exec_config = isSgCudaKernelExecConfig(kernel_call->get_exec_config());
      ROSE_ASSERT(exec_config != NULL);
-     
+
      curprint ("<<<");
      
      SgExpression * grid_exp = exec_config->get_grid();
