/* unparse_expr.C
 * 
 * This C file contains the general unparse function for expressions and functions 
 * to unparse every kind of expression. Note that there are no definitions for the 
 * following functions (Sage didn't provide this): AssnExpr, ExprRoot, AbstractOp, 
 * ClassInit, DyCast, ForDecl, VConst, and ExprInit. 
 * 
 * NOTE: Look over WCharVal. Sage provides no public function to access p_valueUL, so
 * just use p_value for now. When Sage is rebuilt, we should be able to fix this.
 *
 */
// tps (01/14/2010) : Switching from rose.h to sage3.
#include "sage3basic.h"
#include "unparser.h"
#include <limits>

// DQ (12/31/2005): This is OK if not declared in a header file
using namespace std;
using namespace rose;

#define OUTPUT_DEBUGGING_FUNCTION_BOUNDARIES 0
#define OUTPUT_HIDDEN_LIST_DATA 0
#define OUTPUT_DEBUGGING_INFORMATION 0

#ifdef _MSC_VER
#include "Cxx_Grammar.h"
#endif

// DQ (10/14/2010):  This should only be included by source files that require it.
// This fixed a reported bug which caused conflicts with autoconf macros (e.g. PACKAGE_BUGREPORT).
// Interestingly it must be at the top of the list of include files.
#include "rose_config.h"



void
Unparse_ExprStmt::unparseLanguageSpecificExpression(SgExpression* expr, SgUnparse_Info& info)
   {
  // This is the C and C++ specific expression code generation

#if 0
     printf ("In C/C++ Unparse_ExprStmt::unparseLanguageSpecificExpression ( expr = %p = %s ) language = %s \n",expr,expr->class_name().c_str(),languageName().c_str());
     curprint(string("\n /*    unparseLanguageSpecificExpression(): class name  = ") + expr->class_name().c_str() + " */ \n");
#endif

     switch (expr->variant())
        {
       // DQ (4/18/2013): I don't think this is ever called this way, IR node resolve to the derived classes not the base classes.
          case UNARY_EXPRESSION:
             {
               printf ("This should never be called: case UNARY_EXPRESSION\n");
               ROSE_ASSERT(false);

               unparseUnaryExpr (expr, info);
               break;
             }

       // DQ (4/18/2013): I don't think this is ever called this way, IR node resolve to the derived classes not the base classes.
          case BINARY_EXPRESSION: 
             {
               printf ("This should never be called: case BINARY_EXPRESSION \n");
               ROSE_ASSERT(false);

               unparseBinaryExpr(expr, info); break; 
             }

       // case EXPRESSION_ROOT:       { unparseExprRoot(expr, info); break; }
       // case EXPR_LIST:             { unparseExprList(expr, info); break; }
          case VAR_REF:               { unparseVarRef(expr, info); break; }
          case CLASSNAME_REF:         { unparseClassRef(expr, info); break; }
          case FUNCTION_REF:          { unparseFuncRef(expr, info); break; }
          case MEMBER_FUNCTION_REF:   { unparseMFuncRef(expr, info); break; }
          case UNSIGNED_INT_VAL:      { unparseUIntVal(expr, info); break; }
          case LONG_INT_VAL:          { unparseLongIntVal(expr, info); break; }
          case LONG_LONG_INT_VAL:     { unparseLongLongIntVal(expr, info); break; }
          case UNSIGNED_LONG_LONG_INT_VAL: { unparseULongLongIntVal(expr, info); break; }
          case UNSIGNED_LONG_INT_VAL: { unparseULongIntVal(expr, info); break; }
          case FLOAT_VAL:             { unparseFloatVal(expr, info); break; }
          case LONG_DOUBLE_VAL:       { unparseLongDoubleVal(expr, info); break; }
       // Liao, 6/18/2008 , UPC identifiers 
          case UPC_THREADS:           { unparseUpcThreads(expr, info); break; }
          case UPC_MYTHREAD:          { unparseUpcMythread(expr, info); break; }
          case FUNC_CALL:             { unparseFuncCall(expr, info); break; }
          case POINTST_OP:            { unparsePointStOp(expr, info); break; }
          case RECORD_REF:            { unparseRecRef(expr, info); break; }
          case DOTSTAR_OP:            { unparseDotStarOp(expr, info); break; }
          case ARROWSTAR_OP:          { unparseArrowStarOp(expr, info); break; }
          case EQ_OP:                 { unparseEqOp(expr, info); break; }
          case LT_OP:                 { unparseLtOp(expr, info); break; }
          case GT_OP:                 { unparseGtOp(expr, info); break; }
          case NE_OP:                 { unparseNeOp(expr, info); break; }
          case LE_OP:                 { unparseLeOp(expr, info); break; }
          case GE_OP:                 { unparseGeOp(expr, info); break; }
          case ADD_OP:                { unparseAddOp(expr, info); break; }
          case SUBT_OP:               { unparseSubtOp(expr, info); break; }
          case MULT_OP:               { unparseMultOp(expr, info); break; }
          case DIV_OP:                { unparseDivOp(expr, info); break; }
          case INTEGER_DIV_OP:        { unparseIntDivOp(expr, info); break; }
          case MOD_OP:                { unparseModOp(expr, info); break; }
          case AND_OP:                { unparseAndOp(expr, info); break; }
          case OR_OP:                 { unparseOrOp(expr, info); break; }
          case BITXOR_OP:             { unparseBitXOrOp(expr, info); break; }
          case BITAND_OP:             { unparseBitAndOp(expr, info); break; }
          case BITOR_OP:              { unparseBitOrOp(expr, info); break; }
          case COMMA_OP:              { unparseCommaOp(expr, info); break; }
          case LSHIFT_OP:             { unparseLShiftOp(expr, info); break; }
          case RSHIFT_OP:             { unparseRShiftOp(expr, info); break; }
          case UNARY_MINUS_OP:        { unparseUnaryMinusOp(expr, info); break; }
          case UNARY_ADD_OP:          { unparseUnaryAddOp(expr, info); break; }

          case SIZEOF_OP:             { unparseSizeOfOp(expr, info); break; }
          case UPC_LOCAL_SIZEOF_EXPR: { unparseUpcLocalSizeOfOp(expr, info); break; }
          case UPC_BLOCK_SIZEOF_EXPR: { unparseUpcBlockSizeOfOp(expr, info); break; }
          case UPC_ELEM_SIZEOF_EXPR:  { unparseUpcElemSizeOfOp(expr, info); break; }

       // DQ (6/20/2013): Added alignof operator to support C/C++ extensions (used in EDG 4.7).
          case ALIGNOF_OP:            { unparseAlignOfOp(expr, info); break; }

       // DQ (2/5/2015): Added missing C++11 support.
          case NOEXCEPT_OP:           { unparseNoexceptOp(expr, info); break; }

          case TYPEID_OP:               { unparseTypeIdOp(expr, info); break; }
          case NOT_OP:                  { unparseNotOp(expr, info); break; }
          case DEREF_OP:                { unparseDerefOp(expr, info); break; }
          case ADDRESS_OP:              { unparseAddrOp(expr, info); break; }
          case MINUSMINUS_OP:           { unparseMinusMinusOp(expr, info); break; }
          case PLUSPLUS_OP:             { unparsePlusPlusOp(expr, info); break; }
          case BIT_COMPLEMENT_OP:       { unparseBitCompOp(expr, info); break; }
          case REAL_PART_OP:            { unparseRealPartOp(expr, info); break; }
          case IMAG_PART_OP:            { unparseImagPartOp(expr, info); break; }
          case CONJUGATE_OP:            { unparseConjugateOp(expr, info); break; }
          case EXPR_CONDITIONAL:        { unparseExprCond(expr, info); break; }
          case CAST_OP:                 { unparseCastOp(expr, info); break; }
          case ARRAY_OP:                { unparseArrayOp(expr, info); break; }
          case NEW_OP:                  { unparseNewOp(expr, info); break; }
          case DELETE_OP:               { unparseDeleteOp(expr, info); break; }
          case THIS_NODE:               { unparseThisNode(expr, info); break; }
          case SCOPE_OP:                { unparseScopeOp(expr, info); break; }
          case ASSIGN_OP:               { unparseAssnOp(expr, info); break; }
          case PLUS_ASSIGN_OP:          { unparsePlusAssnOp(expr, info); break; }
          case MINUS_ASSIGN_OP:         { unparseMinusAssnOp(expr, info); break; }
          case AND_ASSIGN_OP:           { unparseAndAssnOp(expr, info); break; }
          case IOR_ASSIGN_OP:           { unparseIOrAssnOp(expr, info); break; }
          case MULT_ASSIGN_OP:          { unparseMultAssnOp(expr, info); break; }
          case DIV_ASSIGN_OP:           { unparseDivAssnOp(expr, info); break; }
          case MOD_ASSIGN_OP:           { unparseModAssnOp(expr, info); break; }
          case XOR_ASSIGN_OP:           { unparseXorAssnOp(expr, info); break; }
          case LSHIFT_ASSIGN_OP:        { unparseLShiftAssnOp(expr, info); break; }
          case RSHIFT_ASSIGN_OP:        { unparseRShiftAssnOp(expr, info); break; }
          case TYPE_REF:                { unparseTypeRef(expr, info); break; }
          case EXPR_INIT:               { unparseExprInit(expr, info); break; }
          case AGGREGATE_INIT:          { unparseAggrInit(expr, info); break; }
          case COMPOUND_INIT:           { unparseCompInit(expr, info); break; }
          case CONSTRUCTOR_INIT:        { unparseConInit(expr, info); break; }
          case ASSIGN_INIT:             { unparseAssnInit(expr, info); break; }
          case THROW_OP:                { unparseThrowOp(expr, info); break; }
          case VA_START_OP:             { unparseVarArgStartOp(expr, info); break; }
          case VA_START_ONE_OPERAND_OP: { unparseVarArgStartOneOperandOp(expr, info); break; }
          case VA_OP:                   { unparseVarArgOp(expr, info); break; }
          case VA_END_OP:               { unparseVarArgEndOp(expr, info); break; }
          case VA_COPY_OP:              { unparseVarArgCopyOp(expr, info); break; }
          case NULL_EXPR:               { unparseNullExpression(expr, info); break; }
          case STMT_EXPR:               { unparseStatementExpression(expr, info); break; }
          case ASM_OP:                  { unparseAsmOp (expr, info); break; }
          case DESIGNATED_INITIALIZER:  { unparseDesignatedInitializer(expr, info); break; }
          case PSEUDO_DESTRUCTOR_REF:   { unparsePseudoDtorRef(expr, info); break; }
          case KERN_CALL:               { unparseCudaKernelCall(expr, info); break; }

       // DQ (2/26/2012): Added support for template function calls (member and non-member).
          case TEMPLATE_FUNCTION_REF:        { unparseTemplateFuncRef(expr, info);  break; }
          case TEMPLATE_MEMBER_FUNCTION_REF: { unparseTemplateMFuncRef(expr, info); break; }

       // DQ (7/21/2012): This is only called if we process C++ code using the Cxx11 option.
       // This can be demonstrated on test2012_133.C (any maybe many other places too).
          case TEMPLATE_PARAMETER_VAL:  { unparseTemplateParameterValue(expr, info); break; }

       // DQ (7/12/2013): Added support for unparsing type trait builtin expressions (operators).
          case TYPE_TRAIT_BUILTIN_OPERATOR: { unparseTypeTraitBuiltinOperator(expr, info); break; }

       // DQ (9/4/2013): Added support for compund literals.
          case COMPOUND_LITERAL:        { unparseCompoundLiteral(expr, info); break; }

       // DQ (7/24/2014): Added more general support for type expressions (required for C11 generic macro support.
          case TYPE_EXPRESSION:         { unparseTypeExpression(expr, info); break; }

       // DQ (7/24/2014): Added more general support for type expressions (required for C11 generic macro support.
          case FUNCTION_PARAMETER_REF_EXP:  { unparseFunctionParameterRefExpression(expr, info); break; }

       // DQ (4/27/2014): This case appears in a snippet test code (testJava3a) as a result 
       // of something added to support the new shared memory DSL.  Not clear what this is,
       // I will ignore it for the moment as part of debugging this larger issue.
          case JAVA_TYPE_EXPRESSION: 
             {
               printf ("Warning: unparseLanguageSpecificExpression(): case SgJavaTypeExpression ignored \n");
               break;
             }

          case LAMBDA_EXP:              { unparseLambdaExpression(expr, info); break; }

          default:
             {
            // printf ("Default reached in switch statement for unparsing expressions! expr = %p = %s \n",expr,expr->class_name().c_str());
               printf ("Default reached in switch statement for unparsing expressions! expr = %p = %s \n",expr,expr->class_name().c_str());
               ROSE_ASSERT(false);
               break;
             }
        }
   }


void
Unparse_ExprStmt::unparseLambdaExpression(SgExpression* expr, SgUnparse_Info& info)
   {
     SgLambdaExp* lambdaExp = isSgLambdaExp(expr);
     ROSE_ASSERT(lambdaExp != NULL);

     curprint(" [");
     // if '=' or '&' exists
     bool hasCaptureCharacter = false;
     int commaCounter = 0;

     if (lambdaExp->get_capture_default() == true)
        {
          curprint("=");
<<<<<<< HEAD
          hasCaptureCharacter = true; 
=======
>>>>>>> 4786e95f
        }

     if (lambdaExp->get_default_is_by_reference() == true)
        {
          curprint("&");
<<<<<<< HEAD
          hasCaptureCharacter = true;
=======
>>>>>>> 4786e95f
        }

     ROSE_ASSERT(lambdaExp->get_lambda_capture_list() != NULL);
     size_t bound = lambdaExp->get_lambda_capture_list()->get_capture_list().size();
     for (size_t i = 0; i < bound; i++)
        {
          SgLambdaCapture* lambdaCapture = lambdaExp->get_lambda_capture_list()->get_capture_list()[i];
          ROSE_ASSERT(lambdaCapture != NULL);

<<<<<<< HEAD
=======
         // Liao 6/24/2016, we output ",item"
         if (i!=0)
          curprint(",");
>>>>>>> 4786e95f

          if (lambdaCapture->get_capture_variable() != NULL)
             {

              // Liao 6/24/2016, we output ",item" when 
              // When not output , : first comma and there is no previous = or & character
              if (commaCounter == 0) // look backwards one identifier
              {
                if (hasCaptureCharacter)
                  curprint(",");
                commaCounter ++; 
              }
              else
                curprint(",");


               if (lambdaCapture->get_capture_by_reference() == true)
                  {
                    curprint("&");
                  }

               unp->u_exprStmt->unparseExpression(lambdaCapture->get_capture_variable(),info);
             }

#if 0
          if (i < bound-1)
             {
               curprint(",");
             }
#endif             
        }
     curprint("] ");

  // DQ (1/24/2016): Before the function is output, we want to support an experimental "__device__" keyword.
  // Find the associated function where this SgLambdaExp is a function argument.  Note that it might be 
  // better to support this as a transformation instead of directly in the unparser.  But then I would have
  // to explicitly mark the lambdaExp.
#if 1
     bool lambaFunctionMarkedAsDevice = lambdaExp->get_is_device();
     if (lambaFunctionMarkedAsDevice == true)
        {
#if 0
          printf ("Use the __device__ keyword in the unparsed code \n");
#endif
          curprint(" __device__ ");
#if 0
          printf ("Exiting as a test! \n");
          ROSE_ASSERT(false);
#endif
        }
#endif
     SgFunctionDeclaration* lambdaFunction =  lambdaExp->get_lambda_function();
     ROSE_ASSERT(lambdaFunction != NULL);
     ROSE_ASSERT(lambdaFunction->get_firstNondefiningDeclaration() != NULL);
     ROSE_ASSERT(lambdaFunction->get_definingDeclaration() != NULL);

#if 0
     printf ("lambdaFunction                                    = %p = %s \n",lambdaFunction,lambdaFunction->class_name().c_str());
     printf ("lambdaFunction->get_firstNondefiningDeclaration() = %p = %s \n",lambdaFunction->get_firstNondefiningDeclaration(),lambdaFunction->get_firstNondefiningDeclaration()->class_name().c_str());
     printf ("lambdaFunction->get_definingDeclaration()         = %p = %s \n",lambdaFunction->get_definingDeclaration(),lambdaFunction->get_definingDeclaration()->class_name().c_str());
#endif

     if (lambdaExp->get_has_parameter_decl() == true)
        {
       // Output the function parameters
          curprint("(");
          unparseFunctionArgs(lambdaFunction,info);
          curprint(")");
        }

     if (lambdaExp->get_is_mutable() == true)
        {
          curprint(" mutable ");
        }

#if 0
     if (lambdaFunction->get_is_mutable() == true)
        {
          curprint(" throw() ");
        }
#else
#if 0
     printf ("Lambda function throw keyword not yet supported! \n");
#endif
#endif

     if (lambdaExp->get_explicit_return_type() == true)
        {
          curprint(" -> ");
          ROSE_ASSERT(lambdaFunction != NULL);
          ROSE_ASSERT(lambdaFunction->get_type() != NULL);
          SgType* returnType = lambdaFunction->get_type()->get_return_type();
          ROSE_ASSERT(returnType != NULL);
          unp->u_type->unparseType(returnType,info);
        }



  // Use a new SgUnparse_Info object to support supression of the SgThisExp where compiler generated.
  // This is required because the function is internally a member function but can't explicitly refer 
  // to a "this" expression.
     SgUnparse_Info ninfo(info);
     ninfo.set_supressImplicitThisOperator();

  // Output the function definition
     ROSE_ASSERT(lambdaFunction->get_definition() != NULL);
     unparseStatement(lambdaFunction->get_definition()->get_body(), ninfo);

#if 0
     printf ("Exitng as a test! \n");
     ROSE_ASSERT(false);
#endif
   }


// DQ (8/11/2014): Added more general support for function parameter expressions (required for C++11 support).
void
Unparse_ExprStmt::unparseFunctionParameterRefExpression (SgExpression* expr, SgUnparse_Info& info)
   {
     ROSE_ASSERT(expr != NULL);

     SgFunctionParameterRefExp* functionParameterRefExp = isSgFunctionParameterRefExp(expr);
     ROSE_ASSERT(functionParameterRefExp != NULL);

#if 0
     printf ("In unparseFunctionParameterRefExpression = %p = %s \n",functionParameterRefExp,functionParameterRefExp->class_name().c_str());
     printf ("   --- functionParameterRefExp->get_parameter_number()    = %d \n",functionParameterRefExp->get_parameter_number());
     printf ("   --- functionParameterRefExp->get_parameter_levels_up() = %d \n",functionParameterRefExp->get_parameter_levels_up());
     printf ("   --- functionParameterRefExp->get_parameter_type()      = %p \n",functionParameterRefExp->get_parameter_type());
#endif

#if 0
     if (functionParameterRefExp->get_base_expression() != NULL)
        {
          unp->u_exprStmt->unparseExpression(functionParameterRefExp->get_base_expression(),info);
        }
       else
        {
          ROSE_ASSERT(functionParameterRefExp->get_base_type() != NULL);
          unp->u_type->unparseType(functionParameterRefExp->get_base_type(),info);
        }
#else
  // unp->u_exprStmt->curprint(" /* In unparseFunctionParameterRefExpression() */ ");

  // DQ (2/14/2015): We at least require this sort of funcationality for C++11 test2015_13.C.
  // if (functionParameterRefExp->get_parameter_levels_up() == 0)
     if (functionParameterRefExp->get_parameter_number() == 0 && functionParameterRefExp->get_parameter_levels_up() == 0)
        {
          unp->u_exprStmt->curprint("this ");
        }
#endif

#if 0
     printf ("Exiting as a test! \n");
     ROSE_ASSERT(false);
#endif
   }


// DQ (7/24/2014): Added more general support for type expressions (required for C11 generic macro support).
void
Unparse_ExprStmt::unparseTypeExpression (SgExpression* expr, SgUnparse_Info& info)
   {
     ROSE_ASSERT(expr != NULL);

     printf ("In unparseTypeExpression(expr = %p = %s) \n",expr,expr->class_name().c_str());

#if 1
     printf ("Exiting as a test! \n");
     ROSE_ASSERT(false);
#endif
   }


// DQ (7/21/2012): Added support for new template IR nodes (only used in C++11 code so far, see test2012_133.C).
void
Unparse_ExprStmt::unparseTemplateParameterValue(SgExpression* expr, SgUnparse_Info& info)
   {
     SgTemplateParameterVal* template_parameter_value = isSgTemplateParameterVal(expr);
     ROSE_ASSERT(template_parameter_value != NULL);

#if 0
     printf ("In unparseTemplateParameterValue(): template_parameter_value->get_template_parameter_position() = %d \n",template_parameter_value->get_template_parameter_position());
     printf ("In unparseTemplateParameterValue(): template_parameter_value->get_valueString()                 = %s \n",template_parameter_value->get_valueString().c_str());

     printf ("In unparseTemplateParameterValue(): Output the SgTemplateParameterVal valueString = %s \n",template_parameter_value->get_valueString().c_str());
#endif

     curprint(template_parameter_value->get_valueString());

  // printf ("Skip unparsing this IR node until we understand it's connection to C++11 better. \n");
  // DQ (8/23/2012): Uncommented to support debugging.
  // ROSE_ASSERT(false);
   }


#if 1
// DQ (4/25/2012): Added support for new template IR nodes.
void
Unparse_ExprStmt::unparseTemplateFuncRef(SgExpression* expr, SgUnparse_Info& info)
   {
     SgTemplateFunctionRefExp* func_ref = isSgTemplateFunctionRefExp(expr);
     ROSE_ASSERT(func_ref != NULL);

  // Calling the template function unparseFuncRef<SgFunctionRefExp>(func_ref);
  // unparseFuncRefSupport(func_ref,info);
     unparseFuncRefSupport<SgTemplateFunctionRefExp>(expr,info);
   }
#else
void
Unparse_ExprStmt::unparseTemplateFuncRef(SgExpression* expr, SgUnparse_Info& info)
   {
     unp->u_exprStmt->curprint ("Output TemplateFunctionRefExp");
   }
#endif

#if 1
// DQ (4/25/2012): Added support for new template IR nodes.
void
Unparse_ExprStmt::unparseTemplateMFuncRef ( SgExpression* expr, SgUnparse_Info& info )
   {
     unparseMFuncRefSupport<SgTemplateMemberFunctionRefExp>(expr,info);
   }

#else
void
Unparse_ExprStmt::unparseTemplateMFuncRef(SgExpression* expr, SgUnparse_Info& info)
   {
     unp->u_exprStmt->curprint ("Output TemplateMemberFunctionRefExp");
   }
#endif

// DQ (2/16/2005): This function has been moved to this file from unparse_type.C
void
Unparse_ExprStmt::unparseTemplateName(SgTemplateInstantiationDecl* templateInstantiationDeclaration, SgUnparse_Info& info)
   {
     ROSE_ASSERT (templateInstantiationDeclaration != NULL);

#if 0
     printf ("In unparseTemplateName(): templateInstantiationDeclaration = %p \n",templateInstantiationDeclaration);
#endif

     unp->u_exprStmt->curprint ( templateInstantiationDeclaration->get_templateName().str());

  // DQ (8/24/2014): Made this a warning instead of an error (see unparseToString/test2004_35.C).
  // DQ (5/7/2013): I think these should be false so that the full type will be output.
     if (info.isTypeFirstPart()  == true)
        {
#if 0
          printf ("WARNING: In unparseTemplateName(): info.isTypeFirstPart() == true \n");
#endif
        }
  // ROSE_ASSERT(info.isTypeFirstPart()  == false);
     ROSE_ASSERT(info.isTypeSecondPart() == false);

#if 1
  // DQ (6/21/2011): Refactored this code to generate more then templated class names.
     unparseTemplateArgumentList(templateInstantiationDeclaration->get_templateArguments(),info);
#else
     const SgTemplateArgumentPtrList& templateArgListPtr = templateInstantiationDeclaration->get_templateArguments();
     if (!templateArgListPtr.empty())
        {
       // printf ("templateArgListPtr->size() = %" PRIuPTR " \n",templateArgListPtr->size());

       // DQ (4/18/2005): We would like to avoid output of "<>" if possible so verify that there are template arguments
          ROSE_ASSERT(templateArgListPtr.size() > 0);

#error "DEAD CODE!"

          unp->u_exprStmt->curprint ( "< ");
          SgTemplateArgumentPtrList::const_iterator i = templateArgListPtr.begin();
          while (i != templateArgListPtr.end())
             {
            // printf ("templateArgList element *i = %s \n",(*i)->sage_class_name());
#if 0
               unp->u_exprStmt->curprint ( string("/* templateArgument is explicitlySpecified = ") + 
                      (((*i)->get_explicitlySpecified() == true) ? "true" : "false") + " */");
#endif

               unparseTemplateArgument(*i,info);
               i++;
               if (i != templateArgListPtr.end())
                    unp->u_exprStmt->curprint ( " , ");
             }
          unp->u_exprStmt->curprint ( " > ");
        }
#endif
   }


void
Unparse_ExprStmt::unparseTemplateFunctionName(SgTemplateInstantiationFunctionDecl* templateInstantiationFunctionDeclaration, SgUnparse_Info& info)
   {
  // DQ (6/21/2011): Generated this function from refactored call to unparseTemplateArgumentList
     ROSE_ASSERT (templateInstantiationFunctionDeclaration != NULL);

     unp->u_exprStmt->curprint(templateInstantiationFunctionDeclaration->get_templateName().str());

     bool unparseTemplateArguments = templateInstantiationFunctionDeclaration->get_template_argument_list_is_explicit();

#if 0
  // DQ (6/29/2013): This controls if the template arguments for the function should be unparsed.
  // printf ("In unparseTemplateFunctionName(): templateInstantiationFunctionDeclaration->get_template_argument_list_is_explicit() = %s \n",
  //      templateInstantiationFunctionDeclaration->get_template_argument_list_is_explicit() ? "true" : "false");
     printf ("In unparseTemplateFunctionName(): name = %s unparse template arguments = %s \n",
          templateInstantiationFunctionDeclaration->get_templateName().str(),unparseTemplateArguments ? "true" : "false");
#endif

  // DQ (6/29/2013): Use the information recorded in the AST as to if this function has been used with 
  // template arguments in the original code.  If so then we always unparse the template arguments, if 
  // not then we never unparse the template arguments.  See test2013_242.C for an example of where this 
  // is significant in the generated code.  Note that this goes a long way toward making the generated
  // code look more like the original input code (where before we have always unparsed template arguments
  // resulting in some very long function calls in the generated code).  Note that if some template
  // arguments are specified and some are not then control over not unparsing template arguments that
  // where not explicit in the original code will be handled seperately in the near future (in the 
  // SgTemplateArgument IR nodes).
  // unparseTemplateArgumentList(templateInstantiationFunctionDeclaration->get_templateArguments(),info);
     if (unparseTemplateArguments == true)
        {
          unparseTemplateArgumentList(templateInstantiationFunctionDeclaration->get_templateArguments(),info);
        }
   }


void
Unparse_ExprStmt::unparseTemplateMemberFunctionName(SgTemplateInstantiationMemberFunctionDecl* templateInstantiationMemberFunctionDeclaration, SgUnparse_Info& info)
   {
  // DQ (5/25/2013): Generated this function to match that of unparseTemplateFunctionName().
     ROSE_ASSERT (templateInstantiationMemberFunctionDeclaration != NULL);

  // unp->u_exprStmt->curprint(templateInstantiationMemberFunctionDeclaration->get_templateName().str());
     string function_name = templateInstantiationMemberFunctionDeclaration->get_templateName();

#if 0
     printf ("In unparseTemplateMemberFunctionName(): function_name before processing to remove >> references = %s \n",function_name.c_str());
#endif
#if 0
  // printf ("In unparseTemplateMemberFunctionName(): templateInstantiationMemberFunctionDeclaration->get_template_argument_list_is_explicit() = %s \n",
  //      templateInstantiationMemberFunctionDeclaration->get_template_argument_list_is_explicit() ? "true" : "false");
     printf ("In unparseTemplateMemberFunctionName(): name = %s unparse template arguments = %s \n",
          function_name.c_str(),templateInstantiationMemberFunctionDeclaration->get_template_argument_list_is_explicit() ? "true" : "false");
#endif

  // DQ (6/15/2013): Now that we have fixed template handling for member function name output in member 
  // function reference handling, we have to make sure that if handle cases where the operator name
  // (for a conversion operator) has template arguments.  We have to make sure we don't ouput names
  // that contain "<<" or ">>" (since these need an extra space to be unparsed in C++, somthing fixed
  // in C++11, as I recall).
  // This code is translating "s >> len;" to "s > > len;" in test2013_97.C.
     if (function_name != "operator>>")
        {
       // DQ (11/18/2012): Process the function name to remove any cases of ">>" from template names.
          string targetString      = ">>";
          string replacementString = "> >";
          size_t found = function_name.find(targetString);
          while (found != string::npos)
             {
               function_name.replace(found,targetString.length(),replacementString);
               found = function_name.find(targetString);
             }
        }
#if 0
     printf ("In unparseTemplateMemberFunctionName(): func_name after processing to remove >> references = %s \n",function_name.c_str());
#endif

     unp->u_exprStmt->curprint(function_name);

  // DQ (5/26/2013): test2013_194.C demonstrates that we need to drop the template argument list for the case of a constructor (I think).
  // I think that this applies to constructors, destructors, and conversion operators, but I am not sure...
  // unparseTemplateArgumentList(templateInstantiationMemberFunctionDeclaration->get_templateArguments(),info);
     bool isConstructor        = templateInstantiationMemberFunctionDeclaration->get_specialFunctionModifier().isConstructor();
     bool isDestructor         = templateInstantiationMemberFunctionDeclaration->get_specialFunctionModifier().isDestructor();
     bool isConversionOperator = templateInstantiationMemberFunctionDeclaration->get_specialFunctionModifier().isConversion();

  // DQ (5/26/2013): Output output the template argument list when this is not a constructor, destructor, or conversion operator.
     bool skipTemplateArgumentList = (isConstructor == true || isDestructor == true || isConversionOperator == true);

#if 0
     printf ("In unparseTemplateMemberFunctionName(): skipTemplateArgumentList = %s \n",skipTemplateArgumentList ? "true" : "false");
#endif

  // DQ (6/29/2013): Use the information recorded in the AST as to if this function has been used with 
  // template arguments in the original code.  See note in unparseTemplateFunctionName().
     bool unparseTemplateArguments = templateInstantiationMemberFunctionDeclaration->get_template_argument_list_is_explicit();
     if (unparseTemplateArguments == false)
        {
          skipTemplateArgumentList = true;
        }

     if (skipTemplateArgumentList == false)
        {
          unparseTemplateArgumentList(templateInstantiationMemberFunctionDeclaration->get_templateArguments(),info);
        }
   }



void
Unparse_ExprStmt::unparseTemplateArgumentList(const SgTemplateArgumentPtrList & templateArgListPtr, SgUnparse_Info& info)
   {
  // DQ (7/23/2012): This is one of three locations where the template arguments are assembled and where 
  // the name generated identically (in each case) is critical.  Not clear how to best refactor this code.
  // The other two are:
  //      SgName SageBuilder::appendTemplateArgumentsToName( const SgName & name, const SgTemplateArgumentPtrList & templateArgumentsList)
  // and in:
  //      void SgDeclarationStatement::resetTemplateNameSupport ( bool & nameResetFromMangledForm, SgName & name )
  // It is less clear how to refactor this code.

#ifdef ROSE_DEBUG_NEW_EDG_ROSE_CONNECTION
  // DQ (8/24/2012): Print this out a little less often; but still enough so that we know to fix this later.
     static int counter = 0;
     if (counter++ % 100 == 0)
        {
          printf ("In Unparse_ExprStmt::unparseTemplateArgumentList(): CRITICAL FUNCTION TO BE REFACTORED \n");
        }
#endif

#if 0
     printf ("In unparseTemplateArgumentList(): templateArgListPtr.size() = %" PRIuPTR " \n",templateArgListPtr.size());
#endif

     SgUnparse_Info ninfo(info);

  // DQ (5/6/2013): This fixes the test2013_153.C test code.
     if (ninfo.isTypeFirstPart() == true)
        {
#if 0
          printf ("In unparseTemplateArgumentList(): resetting isTypeFirstPart() == false \n");
#endif
          ninfo.unset_isTypeFirstPart();
        }

     if (ninfo.isTypeSecondPart() == true)
        {
#if 0
          printf ("In unparseTemplateArgumentList(): resetting isTypeSecondPart() == false \n");
#endif
          ninfo.unset_isTypeSecondPart();
        }

  // DQ (5/6/2013): I think these should be false so that the full type will be output.
     ROSE_ASSERT(ninfo.isTypeFirstPart()  == false);
     ROSE_ASSERT(ninfo.isTypeSecondPart() == false);

     if (!templateArgListPtr.empty())
        {
#if 0
          printf ("In unparseTemplateArgumentList(): templateArgListPtr.size() = %" PRIuPTR " \n",templateArgListPtr.size());
#endif
       // DQ (4/18/2005): We would like to avoid output of "<>" if possible so verify that there are template arguments
          ROSE_ASSERT(templateArgListPtr.size() > 0);

       // DQ (5/6/2013): I think these should be false so that the full type will be output.
          ROSE_ASSERT(ninfo.isTypeFirstPart()  == false);
          ROSE_ASSERT(ninfo.isTypeSecondPart() == false);

          unp->u_exprStmt->curprint ( "< ");
          SgTemplateArgumentPtrList::const_iterator i = templateArgListPtr.begin();
          while (i != templateArgListPtr.end())
             {
               // skip pack expansion argument, it will be NULL anyway
               if ((*i)->get_argumentType() == SgTemplateArgument::start_of_pack_expansion_argument)
               {
                 i++;
                 continue; 
               }

#if 0
               printf ("In unparseTemplateArgumentList(): templateArgList element *i = %s explicitlySpecified = %s \n",(*i)->class_name().c_str(),((*i)->get_explicitlySpecified() == true) ? "true" : "false");
#endif
#if 0
               unp->u_exprStmt->curprint ( string("/* templateArgument is explicitlySpecified = ") + (((*i)->get_explicitlySpecified() == true) ? "true" : "false") + " */");
#endif
           // unparseTemplateArgument(*i,info);
               unparseTemplateArgument(*i,ninfo);
               i++;


               // When to output , ?  the argument must not be the last one.
               if (i != templateArgListPtr.end())
                  {
                    // check if if is a class type for C++ 11 lambda function
                    bool hasLambdaFollowed = false;
                    SgTemplateArgument* arg = *i; 
                    if (arg != NULL) 
                    {
                      if (SgClassType * ctype = isSgClassType (arg->get_type()))
                      {
                        if (SgNode* pnode = ctype->get_declaration()->get_parent())
                        {
                          if (isSgLambdaExp(pnode))
                          {
                            hasLambdaFollowed = true; 
                          }
                        }
                      }
                    }
               // When to skip , ?
               // condition 1: next item is a lambda function
              //  Or condition 2:  next item is an ending parameter pack argument (parameter pack argument in the middle should have , )
              //
              //  Negate this , we get when to output ,
              //
              if (!(hasLambdaFollowed  || 
                  ((*i)->get_argumentType() == SgTemplateArgument::start_of_pack_expansion_argument 
                    && ((i+1)== templateArgListPtr.end())  )) )
                 unp->u_exprStmt->curprint(" , ");

#if 0
                 // unp->u_exprStmt->curprint(" , ");
                 // Now the argument is in the middle. It's next argument must not be start_of_pack_expansion_argument
                 // Since the next argument will be unparsed to be NULL
                 // DQ (2/7/2015): See C++11 test2015_01.C for where we have to handle this special case.
                    if ((*i)->get_argumentType() == SgTemplateArgument::start_of_pack_expansion_argument)
                       {
                      // This should be the last template parameter, we I am not verifying this.
#if 0
                         printf ("In unparseTemplateArgumentList(): Need to supress the trailing \",\" \n");
#endif
                       }
                      else
                       {
                             unp->u_exprStmt->curprint(" , ");
                       }
#endif

                  }
             }

          unp->u_exprStmt->curprint(" > ");
        }
       else
        {
       // DQ (5/26/2014): In the case of a template instantiation with empty template argument list, output
       // a " " to be consistent with the behavior when there is a non-empty template argument list.
       // This is a better fix for the template issue that Robb pointed out and that was fixed last week.
          unp->u_exprStmt->curprint(" ");
        }

#if 0
     printf ("Leaving Unparse_ExprStmt::unparseTemplateArgumentList(): CRITICAL FUNCTION TO BE REFACTORED \n");
#endif
   }


void
Unparse_ExprStmt::unparseTemplateParameterList( const SgTemplateParameterPtrList & templateParameterList, SgUnparse_Info& info)
   {
#if 0
     printf ("In unparseTemplateParameterList(): templateParameterList.size() = %zu \n",templateParameterList.size());
#endif

     if (templateParameterList.empty() == false)
        {
          curprint ("< ");
          SgTemplateParameterPtrList::const_iterator i = templateParameterList.begin();
          while (i != templateParameterList.end())
             {
               SgTemplateParameter* templateParameter = *i;
               ROSE_ASSERT(templateParameter != NULL);
#if 0
               printf ("In unparseTemplateParameterList(): templateParameter = %p \n",templateParameter);
#endif
               unparseTemplateParameter(templateParameter,info);

               i++;

               if (i != templateParameterList.end())
                  {
                    curprint (",");
                  }
             }

          curprint ("> ");
        }
   }


void
Unparse_ExprStmt::unparseTemplateParameter(SgTemplateParameter* templateParameter, SgUnparse_Info& info)
   {
     ROSE_ASSERT(templateParameter != NULL);

#if 0
     printf ("In unparseTemplateParameter(): templateParameter = %p \n",templateParameter);
#endif

     switch(templateParameter->get_parameterType())
        {
          case SgTemplateParameter::type_parameter:
             {
            // DQ (9/7/2014): Added support for case SgTemplateParameter::type_parameter.
               SgType* type = templateParameter->get_type();
               ROSE_ASSERT(type != NULL);
#if 0
               printf ("unparseTemplateParameter(): case SgTemplateParameter::type_parameter: type = %p = %s \n",type,type->class_name().c_str());
#endif

            // DQ (9/9/2014): Note that this is now constrcuted to be a SgClassType were ever possible.
            // This allows the name qualification to be resolved when unparsing template declarations.
               SgTemplateType* templateType = isSgTemplateType(type);
            // ROSE_ASSERT(templateType != NULL);
               if (templateType == NULL)
                  {
#if 0
                    printf ("unparseTemplateParameter(): case SgTemplateParameter::type_parameter: (templateType == NULL): type = %p = %s \n",type,type->class_name().c_str());
#endif
                 // When unparsing a template paramter we only want to use the name.
                    SgClassType* classType = isSgClassType(type);
                    if (classType != NULL)
                       {
                         string name = classType->get_name();
                         curprint(name);
                       }
                      else
                       {
                         SgUnparse_Info ninfo(info);
                         unp->u_type->unparseType(type,ninfo);
                       }
                  }
                 else
                  {
                    string name = templateType->get_name();
#if 0
                    printf ("unparseTemplateParameter(): case SgTemplateParameter::type_parameter: type->get_name() = %s \n",name.c_str());
#endif
                 // unp->u_exprStmt->curprint(" typename ");
                    curprint(name);
                  }

               SgType* default_type = templateParameter->get_defaultTypeParameter();
               if (default_type != NULL)
                  {
                 // Need to add the default type.
#if 0
                    curprint("=");

                    SgUnparse_Info ninfo(info);
                    unp->u_type->unparseType(default_type,ninfo);
#else
                 // See test2014_149.C for an example of where this is mistakenly done in the defining declaration (where it is an error).
#if 0
                    printf ("Skipping default template parameter unparsing \n");
#endif
#endif
                  }
#if 0
               printf ("unparseTemplateParameter(): case SgTemplateParameter::type_parameter: Sorry, not implemented! \n");
               ROSE_ASSERT(false);
#endif
               break;
             }

          case SgTemplateParameter::nontype_parameter:
             {
               if (templateParameter->get_expression() != NULL)
                  {
#if 0
                    printf ("unparseTemplateParameter(): case SgTemplateParameter::nontype_parameter: templateParameter->get_expression() = %p = %s \n",templateParameter->get_expression(),templateParameter->get_expression()->class_name().c_str());
#endif
                    unp->u_exprStmt->unparseExpression(templateParameter->get_expression(),info);
                  }
                 else
                  {
                    ROSE_ASSERT(templateParameter->get_initializedName() != NULL);

                    SgType* type = templateParameter->get_initializedName()->get_type();
                    ROSE_ASSERT(type != NULL);
#if 0
                    printf ("unparseTemplateParameter(): case SgTemplateParameter::nontype_parameter: templateParameter->get_initializedName()->get_type() = %p = %s \n",type,type->class_name().c_str());
#endif
                 // DQ (9/10/2014): Note that this will unparse "int T" which we want in the template header, but not in the template parameter list.
                 // unp->u_type->outputType<SgInitializedName>(templateParameter->get_initializedName(),type,info);
                 // SgUnparse_Info ninfo(info);
                 // unp->u_type->unparseType(type,ninfo);
                    curprint(templateParameter->get_initializedName()->get_name());
                  }

               break;
             }

          case SgTemplateParameter::template_parameter:
             {
               ROSE_ASSERT(templateParameter->get_templateDeclaration() != NULL);
               SgTemplateDeclaration* templateDeclaration = isSgTemplateDeclaration(templateParameter->get_templateDeclaration());
               ROSE_ASSERT(templateDeclaration != NULL);
#if 0
               printf ("unparseTemplateParameter(): case SgTemplateParameter::template_parameter: output name = %s \n",templateDeclaration->get_name().str());
#endif
#if 0
            // This is a part of the template header that is not output here.
               SgTemplateParameterPtrList & templateParameterList = templateDeclaration->get_templateParameters();
               SgTemplateParameterPtrList::iterator i = templateParameterList.begin();
               curprint(" template < ");
               while (i != templateParameterList.end())
                  {
                    SgUnparse_Info newInfo(info);
                    curprint(" typename ");
                    unparseTemplateParameter(*i,newInfo);
                 // curprint(" SgTemplateDeclaration_name ");

                    i++;

                    if (i != templateParameterList.end())
                         curprint(",");
                  }

               curprint(" > ");
#endif
               curprint(templateDeclaration->get_name());
#if 0
               printf ("unparseTemplateParameter(): case SgTemplateParameter::template_parameter: Sorry, not implemented! \n");
               ROSE_ASSERT(false);
#endif
               break;
             }

          default:
             {
               printf ("Error: default reached \n");
               ROSE_ASSERT(false);
               break;
             }
        }

#if 0
     printf ("unparseTemplateParameter(): Sorry, not implemented! \n");
     ROSE_ASSERT(false);
#endif
   }


#if 0
// Saved version of this function.  We want to build a verison that will output a string seperately
// and then use this function to output the string.  Then the front-end can use the same function to generate 
// the string.
void
Unparse_ExprStmt::unparseTemplateArgument(SgTemplateArgument* templateArgument, SgUnparse_Info& info)
   {
     ROSE_ASSERT(templateArgument != NULL);

#error "DEAD CODE!"

#if OUTPUT_DEBUGGING_FUNCTION_BOUNDARIES
     printf ("Unparse TemplateArgument (%p) \n",templateArgument);
     unp->u_exprStmt->curprint ( "\n/* Unparse TemplateArgument */ \n");
  // unp->u_exprStmt->curprint ( std::endl;
     unp->u_exprStmt->curprint ( "\n");
#endif

#if 0
     unp->u_exprStmt->curprint ( string("/* templateArgument is explicitlySpecified = ") + 
            ((templateArgument->get_explicitlySpecified() == true) ? "true" : "false") +
            " */");
#endif

     SgUnparse_Info newInfo(info);

  // DQ (8/6/2007): Turn this off now that we have a more sophisticated hidden declaration and hidden type list mechanism.
  // DQ (10/13/2006): Force template arguments to be fully qualified! (else they can 
  // now be turned off where the template instantiation appears in a namespace)!
  // DQ (10/14/2006): Since template can appear anywhere types referenced in template instantiation
  // declarations have to be fully qualified.  We can't tell from the template argument if it requires 
  // qualification we would need the type and the function declaration (and then some 
  // analysis).  So fully qualify all function parameter types.  This is a special case
  // (documented in the Unparse_ExprStmt::generateNameQualifier() member function.
  // newInfo.set_forceQualifiedNames();

#error "DEAD CODE!"

  // DQ (5/14/2011): Added support for newer name qualification implementation.
  // printf ("In unparseTemplateArgument(): templateArgument->get_name_qualification_length() = %d \n",templateArgument->get_name_qualification_length());
     newInfo.set_name_qualification_length(templateArgument->get_name_qualification_length());
     newInfo.set_global_qualification_required(templateArgument->get_global_qualification_required());
     newInfo.set_type_elaboration_required(templateArgument->get_type_elaboration_required());

  // DQ (5/30/2011): Added support for name qualification.
     newInfo.set_reference_node_for_qualification(templateArgument);
     ROSE_ASSERT(newInfo.get_reference_node_for_qualification() != NULL);

#if 0
     printf ("Exiting in unparseTemplateArgument() to see whate this is called \n");
     ROSE_ASSERT(false);
#endif

  // ROSE_ASSERT(newInfo.isTypeFirstPart() == false);
  // ROSE_ASSERT(newInfo.isTypeSecondPart() == false);

#error "DEAD CODE!"

     switch (templateArgument->get_argumentType())
        {
          case SgTemplateArgument::type_argument:
             {
               ROSE_ASSERT (templateArgument->get_type() != NULL);

            // printf ("In unparseTemplateArgument(): templateArgument->get_type() = %s \n",templateArgument->get_type()->class_name().c_str());

#if OUTPUT_DEBUGGING_INFORMATION
               printf ("In unparseTemplateArgument(): templateArgument->get_type() = %s \n",templateArgument->get_type()->sage_class_name());
               unp->u_exprStmt->curprint ( "\n /* templateArgument->get_type() */ \n");
#endif
            // curprint ( "\n /* SgTemplateArgument::type_argument */ \n");

            // DQ (7/24/2011): Comment out to test going back to previous version befor unparsing array types correctly.
               newInfo.set_SkipClassDefinition();
               newInfo.set_SkipClassSpecifier();

            // DQ (7/24/2011): Added to prevent output of enum declarations with enum fields in template argument.
               newInfo.set_SkipEnumDefinition();
               
            // DQ (7/23/2011): These are required to unparse the full type directly (e.g. SgArrayType (see test2011_117.C).
            // DQ (11/27/2004): Set these (though I am not sure that they help!)
            // newInfo.unset_isTypeFirstPart();
            // newInfo.unset_isTypeSecondPart();

#if 0
            // DQ (7/24/2011): Output the first part (before the name qualification)
               newInfo.unset_isTypeFirstPart();
               newInfo.unset_isTypeSecondPart();

               newInfo.set_isTypeFirstPart();
               unp->u_type->unparseType(templateArgument->get_type(),newInfo);

            // DQ (7/24/2011): Output the second part (after the name qualification)
               newInfo.unset_isTypeFirstPart();
               newInfo.set_isTypeSecondPart();

            // Debugging...this will fail for unparseToString...
               ROSE_ASSERT(newInfo.get_reference_node_for_qualification() != NULL);
               printf ("newInfo.get_reference_node_for_qualification() = %p = %s \n",newInfo.get_reference_node_for_qualification(),newInfo.get_reference_node_for_qualification()->class_name().c_str());
#endif

#error "DEAD CODE!"

#if 1
            // DQ (5/28/2011): We have to handle the name qualification directly since types can be qualified 
            // different and so it depends upon where the type is referenced.  Thus the qualified name is 
            // stored in a map to the IR node that references the type.
               SgName nameQualifier;
               if (templateArgument->get_name_qualification_length() > 0)
                  {
                    std::map<SgNode*,std::string>::iterator i = SgNode::get_globalQualifiedNameMapForTypes().find(templateArgument);
                    ROSE_ASSERT(i != SgNode::get_globalQualifiedNameMapForTypes().end());
                    if (i != SgNode::get_globalQualifiedNameMapForTypes().end())
                       {
                         nameQualifier = i->second;
#if 0
                         printf ("In unparseTemplateArgument(): Found a valid name qualification: nameQualifier %s \n",nameQualifier.str());
#endif
                         curprint(nameQualifier);
                       }
                  }
#endif
            // DQ (7/23/2011): To unparse the type directly we can't have either of these set!
            // ROSE_ASSERT(newInfo.isTypeFirstPart()  == false);
            // ROSE_ASSERT(newInfo.isTypeSecondPart() == false);

            // This will unparse the type will any required name qualification.
               unp->u_type->unparseType(templateArgument->get_type(),newInfo);
               break;
             }

#error "DEAD CODE!"

          case SgTemplateArgument::nontype_argument:
             {
               ROSE_ASSERT (templateArgument->get_expression() != NULL);
#if OUTPUT_DEBUGGING_INFORMATION
               printf ("In unparseTemplateArgument(): templateArgument->get_expression() = %s \n",templateArgument->get_expression()->sage_class_name());
               unp->u_exprStmt->curprint ( "\n /* templateArgument->get_expression() */ \n");
#endif
            // curprint ( "\n /* SgTemplateArgument::nontype_argument */ \n");

            // DQ (1/5/2007): test2007_01.C demonstrated where this expression argument requires qualification.
            // printf ("Template argument = %p = %s \n",templateArgument->get_expression(),templateArgument->get_expression()->class_name().c_str());

               unp->u_exprStmt->unparseExpression(templateArgument->get_expression(),newInfo);
            // printf ("Error: nontype_argument case not implemented in Unparse_ExprStmt::unparseTemplateArgument \n");
            // ROSE_ABORT();
               break;
             }

#error "DEAD CODE!"

          case SgTemplateArgument::template_template_argument:
             {
            // unparseTemplateName(templateArgument->xxx,newInfo);
               ROSE_ASSERT(templateArgument->get_templateDeclaration() != NULL);

            // curprint ( "\n /* SgTemplateArgument::template_template_argument */ \n");

            // DQ (8/24/2006): Skip output of the extra space.
            // unp->u_exprStmt->curprint ( templateArgument->get_templateDeclaration()->get_name().str() << " ";
#ifdef TEMPLATE_DECLARATIONS_DERIVED_FROM_NON_TEMPLATE_DECLARATIONS
               unp->u_exprStmt->curprint ( templateArgument->get_templateDeclaration()->get_template_name().str());
#else
               unp->u_exprStmt->curprint ( templateArgument->get_templateDeclaration()->get_name().str());
#endif
            // printf ("Error: template_argument case not implemented in Unparse_ExprStmt::unparseTemplateArgument \n");
            // ROSE_ABORT();
               break;
             }

          case SgTemplateArgument::argument_undefined:
             {
               printf ("Error argument_undefined in Unparse_ExprStmt::unparseTemplateArgument \n");
               ROSE_ABORT();
               break;
             }

#error "DEAD CODE!"

          default:
             {
               printf ("Error default reached in Unparse_ExprStmt::unparseTemplateArgument \n");
               ROSE_ABORT();
             }
        }

#if OUTPUT_DEBUGGING_FUNCTION_BOUNDARIES
     printf ("Leaving unparseTemplateArgument (%p) \n",templateArgument);
     unp->u_exprStmt->curprint ( string("\n/* Bottom of unparseTemplateArgument */ \n"));
#endif
   }
#endif



void
Unparse_ExprStmt::unparseTemplateArgument(SgTemplateArgument* templateArgument, SgUnparse_Info& info)
   {
     ROSE_ASSERT(templateArgument != NULL);

#if 0
     printf ("In unparseTemplateArgument() = %p \n",templateArgument);
#endif

#if OUTPUT_DEBUGGING_FUNCTION_BOUNDARIES
     printf ("Unparse TemplateArgument (%p) \n",templateArgument);
     unp->u_exprStmt->curprint ( "\n/* Unparse TemplateArgument */ \n");
     unp->u_exprStmt->curprint ( "\n");
#endif

#if 0
     unp->u_exprStmt->curprint(string("/* templateArgument is explicitlySpecified = ") + ((templateArgument->get_explicitlySpecified() == true) ? "true" : "false") + " */");
#endif
#if 0
     printf ("Exiting as a test! \n");
     ROSE_ASSERT(false);
#endif

     SgUnparse_Info newInfo(info);

  // DQ (8/6/2007): Turn this off now that we have a more sophisticated hidden declaration and hidden type list mechanism.
  // DQ (10/13/2006): Force template arguments to be fully qualified! (else they can 
  // now be turned off where the template instantiation appears in a namespace)!
  // DQ (10/14/2006): Since template can appear anywhere types referenced in template instantiation
  // declarations have to be fully qualified.  We can't tell from the template argument if it requires 
  // qualification we would need the type and the function declaration (and then some 
  // analysis).  So fully qualify all function parameter types.  This is a special case
  // (documented in the Unparse_ExprStmt::generateNameQualifier() member function.
  // newInfo.set_forceQualifiedNames();

  // DQ (5/14/2011): Added support for newer name qualification implementation.
  // printf ("In unparseTemplateArgument(): templateArgument->get_name_qualification_length() = %d \n",templateArgument->get_name_qualification_length());
     newInfo.set_name_qualification_length(templateArgument->get_name_qualification_length());
     newInfo.set_global_qualification_required(templateArgument->get_global_qualification_required());
     newInfo.set_type_elaboration_required(templateArgument->get_type_elaboration_required());

  // DQ (5/30/2011): Added support for name qualification.
     newInfo.set_reference_node_for_qualification(templateArgument);
     ROSE_ASSERT(newInfo.get_reference_node_for_qualification() != NULL);

#if 0
     printf ("Exiting in unparseTemplateArgument() to see where this is called \n");
     ROSE_ASSERT(false);
#endif

  // ROSE_ASSERT(newInfo.isTypeFirstPart() == false);
  // ROSE_ASSERT(newInfo.isTypeSecondPart() == false);

#if 0
     printf ("In unparseTemplateArgument(): newInfo.isWithType()       = %s \n",(newInfo.isWithType()       == true) ? "true" : "false");
     printf ("In unparseTemplateArgument(): newInfo.SkipBaseType()     = %s \n",(newInfo.SkipBaseType()     == true) ? "true" : "false");
     printf ("In unparseTemplateArgument(): newInfo.isTypeFirstPart()  = %s \n",(newInfo.isTypeFirstPart()  == true) ? "true" : "false");
     printf ("In unparseTemplateArgument(): newInfo.isTypeSecondPart() = %s \n",(newInfo.isTypeSecondPart() == true) ? "true" : "false");
#endif

     if (newInfo.SkipBaseType() == true)
        {
#if 0
          printf ("In unparseTemplateArgument(): unset SkipBaseType() (how was this set? Maybe from the function reference expression?) \n");
#endif
          newInfo.unset_SkipBaseType();
        }

#if 0
     printf ("In unparseTemplateArgument(): templateArgument->get_argumentType() = %d \n",templateArgument->get_argumentType());
#endif

     switch (templateArgument->get_argumentType())
        {
          case SgTemplateArgument::type_argument:
             {
               ROSE_ASSERT (templateArgument->get_type() != NULL);

               SgType* templateArgumentType = templateArgument->get_type();
#if 0
               printf ("In unparseTemplateArgument(): templateArgument->get_type() = %s \n",templateArgumentType->class_name().c_str());
            // curprint ( "\n /* templateArgument->get_type() */ \n");
#endif
#if OUTPUT_DEBUGGING_INFORMATION
               printf ("In unparseTemplateArgument(): templateArgument->get_type() = %s \n",templateArgumentType->class_name().c_str());
               unp->u_exprStmt->curprint ( "\n /* templateArgument->get_type() */ \n");
#endif
            // curprint ( "\n /* SgTemplateArgument::type_argument */ \n");

            // DQ (7/24/2011): Comment out to test going back to previous version befor unparsing array types correctly.
               newInfo.set_SkipClassDefinition();
               newInfo.set_SkipClassSpecifier();

            // DQ (7/24/2011): Added to prevent output of enum declarations with enum fields in template argument.
               newInfo.set_SkipEnumDefinition();
               
            // DQ (7/23/2011): These are required to unparse the full type directly (e.g. SgArrayType (see test2011_117.C).
            // DQ (11/27/2004): Set these (though I am not sure that they help!)
            // newInfo.unset_isTypeFirstPart();
            // newInfo.unset_isTypeSecondPart();

#if 0
            // DQ (7/24/2011): Output the first part (before the name qualification)
               newInfo.unset_isTypeFirstPart();
               newInfo.unset_isTypeSecondPart();

               newInfo.set_isTypeFirstPart();
               unp->u_type->unparseType(templateArgument->get_type(),newInfo);

            // DQ (7/24/2011): Output the second part (after the name qualification)
               newInfo.unset_isTypeFirstPart();
               newInfo.set_isTypeSecondPart();

            // Debugging...this will fail for unparseToString...
               ROSE_ASSERT(newInfo.get_reference_node_for_qualification() != NULL);
               printf ("newInfo.get_reference_node_for_qualification() = %p = %s \n",newInfo.get_reference_node_for_qualification(),newInfo.get_reference_node_for_qualification()->class_name().c_str());
#endif
#if 0
               printf ("In unparseTemplateArgument(): case SgTemplateArgument::type_argument: templateArgument->get_name_qualification_length() = %d \n",templateArgument->get_name_qualification_length());
#endif
#if 0
            // DQ (5/4/2013): I think we have to separate out the parts of the type so that the name qualificaion will not be output before the "const" for const types.
               newInfo.set_isTypeFirstPart();
               unp->u_type->unparseType(templateArgumentType,newInfo);
            // newInfo.unset_isTypeFirstPart();
               newInfo.set_isTypeSecondPart();
#endif
            // DQ (5/28/2011): We have to handle the name qualification directly since types can be qualified 
            // different and so it depends upon where the type is referenced.  Thus the qualified name is 
            // stored in a map to the IR node that references the type.
               SgName nameQualifier;
               if (templateArgument->get_name_qualification_length() > 0)
                  {
#if 0
                    printf ("In unparseTemplateArgument(): Found a valid name qualification: nameQualifier %s \n",nameQualifier.str());
#endif

#if 1
                 // DQ (4/7/2013): If this is an enum type then we need to output an enum type specifier sometimes 
                 // (do so unconditionally since that always works).  See test2013_91.C as an example.
                 // if (isSgEnumType(templateArgument->get_type()) != NULL || isSgClassType(templateArgument->get_type()) != NULL)
                    if (isSgNamedType(templateArgument->get_type()) != NULL)
                       {
                      // Note that typedefs are not elaborated in C++.
#if 0
                         printf ("If this is an enum or class/struct/union type then output a type elaboration before any possible qualification: nameQualifier %s \n",nameQualifier.str());
#endif
                         if (isSgEnumType(templateArgument->get_type()) != NULL)
                            {
                              curprint("enum ");
                            }
                           else
                            {
                              if (isSgClassType(templateArgument->get_type()) != NULL)
                                 {
                                   curprint("class ");
                                 }
                            }
                       }
#endif

#if 0
#error "DEAD CODE!"
                 // Previous code to output the qualified name (but it happens too early).
                    curprint(nameQualifier);
#else
#if 1
            // newInfo.display("In unparseTemplateArgument(): newInfo.display()");

            // DQ (5/5/2013): Refactored code used here and in the unparseFunctionParameterDeclaration().
               unp->u_type->outputType<SgTemplateArgument>(templateArgument,templateArgumentType,newInfo);
#else
            // DQ (5/4/2013): This code was copied from the function argument processing which does handle the types properly.
            // So this code needs to be refactored.

#error "DEAD CODE!"

               printf ("REFACTOR THIS TEMPLATE ARGUMENT TYPE HANDLING! \n");

            // info.set_isTypeFirstPart();
               newInfo.set_isTypeFirstPart();
            // curprint( "\n/* unparse_helper(): output the 1st part of the type */ \n");

            // DQ (8/6/2007): Skip forcing the output of qualified names now that we have a hidden list mechanism.
            // DQ (10/14/2006): Since function can appear anywhere types referenced in function 
            // declarations have to be fully qualified.  We can't tell from the type if it requires 
            // qualification we would need the type and the function declaration (and then some 
            // analysis).  So fully qualify all function parameter types.  This is a special case
            // (documented in the Unparse_ExprStmt::unp->u_name->generateNameQualifier() member function.
            // info.set_forceQualifiedNames();

#error "DEAD CODE!"

            // SgUnparse_Info ninfo_for_type(info);
               SgUnparse_Info ninfo_for_type(newInfo);

#if 1
            // DQ (12/20/2006): This is used to specify global qualification separately from the more general name 
            // qualification mechanism.  Note that SgVariableDeclarations don't use the requiresGlobalNameQualificationOnType
            // on the SgInitializedNames in their list since the SgVariableDeclaration IR nodes is marked directly.
            // if (initializedName->get_requiresGlobalNameQualificationOnType() == true)
               if (templateArgument->get_requiresGlobalNameQualificationOnType() == true)
                  {
                 // Output the name qualification for the type in the variable declaration.
                 // But we have to do so after any modifiers are output, so in unparseType().
                 // printf ("In Unparse_ExprStmt::unparseFunctionParameterDeclaration(): This function parameter type requires a global qualifier \n");

                 // Note that general qualification of types is separated from the use of globl qualification.
                 // ninfo2.set_forceQualifiedNames();
                    ninfo_for_type.set_requiresGlobalNameQualification();
                  }
#endif

#error "DEAD CODE!"

            // DQ (5/12/2011): Added support for newer name qualification implementation.
            // ninfo_for_type.set_name_qualification_length(initializedName->get_name_qualification_length_for_type());
            // ninfo_for_type.set_global_qualification_required(initializedName->get_global_qualification_required_for_type());
            // ninfo_for_type.set_type_elaboration_required(initializedName->get_type_elaboration_required_for_type());
#if 0
               printf ("In unparseTemplateArgument(): BEFORE: templateArgument->get_name_qualification_length_for_type()     = %d \n",templateArgument->get_name_qualification_length_for_type());
               printf ("In unparseTemplateArgument(): BEFORE: templateArgument->get_global_qualification_required_for_type() = %s \n",templateArgument->get_global_qualification_required_for_type() ? "true" : "false");
               printf ("In unparseTemplateArgument(): BEFORE: templateArgument->get_type_elaboration_required_for_type()     = %s \n",templateArgument->get_type_elaboration_required_for_type() ? "true" : "false");
#endif
            // Transfer values from old variables to the newly added variables (which will be required to support the refactoring into a template of common code.
               templateArgument->set_name_qualification_length_for_type(templateArgument->get_name_qualification_length());
               templateArgument->set_global_qualification_required_for_type(templateArgument->get_global_qualification_required());
               templateArgument->set_type_elaboration_required_for_type(templateArgument->get_type_elaboration_required());

            // ninfo_for_type.set_name_qualification_length(templateArgument->get_name_qualification_length_for_type());
               ninfo_for_type.set_name_qualification_length(templateArgument->get_name_qualification_length());

#error "DEAD CODE!"

            // ninfo_for_type.set_global_qualification_required(templateArgument->get_global_qualification_required_for_type());
               ninfo_for_type.set_global_qualification_required(templateArgument->get_global_qualification_required());

            // ninfo_for_type.set_type_elaboration_required(templateArgument->get_type_elaboration_required_for_type());
               ninfo_for_type.set_type_elaboration_required(templateArgument->get_type_elaboration_required());
#if 0
               printf ("In unparseTemplateArgument(): AFTER: templateArgument->get_name_qualification_length_for_type()     = %d \n",templateArgument->get_name_qualification_length_for_type());
               printf ("In unparseTemplateArgument(): AFTER: templateArgument->get_global_qualification_required_for_type() = %s \n",templateArgument->get_global_qualification_required_for_type() ? "true" : "false");
               printf ("In unparseTemplateArgument(): AFTER: templateArgument->get_type_elaboration_required_for_type()     = %s \n",templateArgument->get_type_elaboration_required_for_type() ? "true" : "false");
#endif
            // DQ (5/29/2011): We have to set the associated reference node so that the type unparser can get the name qualification if required.
            // ninfo_for_type.set_reference_node_for_qualification(initializedName);
               ninfo_for_type.set_reference_node_for_qualification(templateArgument);

#error "DEAD CODE!"

            // unparseType(tmp_type, info);
            // unp->u_type->unparseType(tmp_type, ninfo_for_type);
               unp->u_type->unparseType(templateArgumentType, ninfo_for_type);

            // curprint( "\n/* DONE - unparse_helper(): output the 1st part of the type */ \n");

#if 0
            // DQ (5/4/2013): This would be the name of the variable of the specific type in the function 
            // parameter list, not wanted for the case of template arguments.

            // forward declarations don't necessarily need the name of the argument
            // so we must check if not NULL before adding to chars_on_line
            // This is a more consistant way to handle the NULL string case
            // curprint( "\n/* unparse_helper(): output the name of the type */ \n");
            // curprint(tmp_name.str());
               curprint( "\n/* In unparseTemplateArgument(): <<< name of type >>> */ \n");
#endif
            // output the rest of the type
            // info.set_isTypeSecondPart();
               newInfo.set_isTypeSecondPart();

            // info.display("unparse_helper(): output the 2nd part of the type");

#error "DEAD CODE!"

            // printf ("unparse_helper(): output the 2nd part of the type \n");
            // curprint( "\n/* unparse_helper(): output the 2nd part of the type */ \n");
            // unp->u_type->unparseType(tmp_type, info);
            // unp->u_type->unparseType(templateArgumentType, info);
               unp->u_type->unparseType(templateArgumentType, newInfo);

            // printf ("DONE: unparse_helper(): output the 2nd part of the type \n");
            // curprint( "\n/* DONE: unparse_helper(): output the 2nd part of the type */ \n");
#endif
#endif
                  }
                 else
                  {
                 // DQ (7/23/2011): To unparse the type directly we can't have either of these set!
                 // ROSE_ASSERT(newInfo.isTypeFirstPart()  == false);
                 // ROSE_ASSERT(newInfo.isTypeSecondPart() == false);

#if 0
                 // DQ (6/19/2013): If we are not using name qualification we at least need to unparse the whold type (both of the two parts).
                 // DQ (5/4/2013): I think we have to separate out the parts of the type so that the name qualificaion will not be output before the "const" for const types.
                    newInfo.set_isTypeFirstPart();
#if 0
                    printf ("In unparseTemplateArgument(): Calling unparseType(templateArgument->get_type(),newInfo); (first part) templateArgument->get_type() = %p = %s \n",templateArgument->get_type(),templateArgument->get_type()->class_name().c_str());
                    curprint ( "\n /* first part of type */ \n");
#endif
                    unp->u_type->unparseType(templateArgumentType,newInfo);
                 // newInfo.unset_isTypeFirstPart();
                    newInfo.set_isTypeSecondPart();
#endif
                 // This will unparse the type will any required name qualification.
#if 0
                    printf ("In unparseTemplateArgument(): Calling unparseType(templateArgument->get_type(),newInfo); (second part) templateArgument->get_type() = %p = %s \n",templateArgument->get_type(),templateArgument->get_type()->class_name().c_str());
                    curprint ( "\n /* second part of type */ \n");
#endif
                 // unp->u_type->unparseType(templateArgument->get_type(),newInfo);
                    unp->u_type->unparseType(templateArgumentType,newInfo);
#if 0
                    printf ("DONE: In unparseTemplateArgument(): Calling unparseType(templateArgument->get_type(),newInfo); \n");
                    curprint ( "\n /* end of type */ \n");
#endif
                  }

#if 0
            // DQ (5/4/2013): This is the old code.

            // DQ (7/23/2011): To unparse the type directly we can't have either of these set!
            // ROSE_ASSERT(newInfo.isTypeFirstPart()  == false);
            // ROSE_ASSERT(newInfo.isTypeSecondPart() == false);

            // This will unparse the type will any required name qualification.
#if 0
               printf ("In unparseTemplateArgument(): Calling unparseType(templateArgument->get_type(),newInfo); templateArgument->get_type() = %p = %s \n",templateArgument->get_type(),templateArgument->get_type()->class_name().c_str());
#endif
            // unp->u_type->unparseType(templateArgument->get_type(),newInfo);
               unp->u_type->unparseType(templateArgumentType,newInfo);
#if 0
               printf ("DONE: In unparseTemplateArgument(): Calling unparseType(templateArgument->get_type(),newInfo); \n");
#endif
#endif
               break;
             }

          case SgTemplateArgument::nontype_argument:
             {
            // DQ (8/12/2013): This can be either an SgExpression or SgInitializedName.
            // ROSE_ASSERT (templateArgument->get_expression() != NULL);
               ROSE_ASSERT (templateArgument->get_expression() != NULL || templateArgument->get_initializedName() != NULL);
               ROSE_ASSERT (templateArgument->get_expression() == NULL || templateArgument->get_initializedName() == NULL);
               if (templateArgument->get_expression() != NULL)
                  {
#if 0
                    printf ("In unparseTemplateArgument(): templateArgument->get_expression() = %s \n",templateArgument->get_expression()->class_name().c_str());
#endif
#if OUTPUT_DEBUGGING_INFORMATION
                    printf ("In unparseTemplateArgument(): templateArgument->get_expression() = %s \n",templateArgument->get_expression()->class_name().c_str());
                    unp->u_exprStmt->curprint ( "\n /* templateArgument->get_expression() */ \n");
#endif
                 // curprint ( "\n /* SgTemplateArgument::nontype_argument */ \n");

                 // DQ (8/7/2013): Adding support for template functions overloaded on template parameters.
                 // This should be present, but we don't use it directly in the name generation. We want 
                 // to use the template arguments in the symbol table lookup, but not the name generation.
                    ROSE_ASSERT(templateArgument->get_expression()->get_type() != NULL);
#if 0
                    printf ("Template argument (templateArgument->get_expression()->get_type() (not used in name generation)) = %p = %s \n",templateArgument->get_expression()->get_type(),templateArgument->get_expression()->get_type()->class_name().c_str());
#endif
                 // unp->u_type->unparseType(templateArgument->get_expression()->get_type(),newInfo);

                 // DQ (1/5/2007): test2007_01.C demonstrated where this expression argument requires qualification.
#if 0
                    printf ("Template argument = %p = %s \n",templateArgument->get_expression(),templateArgument->get_expression()->class_name().c_str());
#endif
                    unp->u_exprStmt->unparseExpression(templateArgument->get_expression(),newInfo);
                  }
                 else
                  {
                 // Unparse this case of a SgInitializedName.
#if 0
                    printf ("In unparseTemplateArgument(): templateArgument->get_initializedName() = %s \n",templateArgument->get_initializedName()->get_name().str());
#endif
                    SgType* type = templateArgument->get_initializedName()->get_type();
                    ROSE_ASSERT(type != NULL);

                 // DQ (9/10/2014): Note that this will unparse "int T" which we want in the template header, but not in the template parameter or argument list.
                 // unp->u_type->outputType<SgInitializedName>(templateArgument->get_initializedName(),type,newInfo);
                 // SgUnparse_Info ninfo(info);
                 // unp->u_type->unparseType(type,ninfo);
                    curprint(templateArgument->get_initializedName()->get_name());
                  }

            // printf ("Error: nontype_argument case not implemented in Unparse_ExprStmt::unparseTemplateArgument \n");
            // ROSE_ABORT();
               break;
             }

          case SgTemplateArgument::template_template_argument:
             {
            // unparseTemplateName(templateArgument->xxx,newInfo);
               ROSE_ASSERT(templateArgument->get_templateDeclaration() != NULL);
#if 0
               printf ("In unparseTemplateArgument(): template_template_argument: templateArgument->get_templateDeclaration()->get_template_name() = %s \n",templateArgument->get_templateDeclaration()->get_template_name().str());
#endif
            // curprint ( "\n /* SgTemplateArgument::template_template_argument */ \n");

            // DQ (8/24/2006): Skip output of the extra space.
            // unp->u_exprStmt->curprint ( templateArgument->get_templateDeclaration()->get_name().str() << " ";
#ifdef TEMPLATE_DECLARATIONS_DERIVED_FROM_NON_TEMPLATE_DECLARATIONS
               unp->u_exprStmt->curprint ( templateArgument->get_templateDeclaration()->get_template_name().str());
#else
// DQ (8/29/2012): this is OK to compile now (using the older EDG 3.3 work for backward compatability).
// #error "Older version of pre-EDG 4.x code!"
               unp->u_exprStmt->curprint ( templateArgument->get_templateDeclaration()->get_name().str());
#endif
            // printf ("Error: template_argument case not implemented in Unparse_ExprStmt::unparseTemplateArgument \n");
            // ROSE_ABORT();
               break;
             }

           case SgTemplateArgument::start_of_pack_expansion_argument:
             {
            // DQ (7/3/2013): Added initial support for varadic template arguments.
            // Using an expression for now, but we might need something else.
               ROSE_ASSERT (templateArgument->get_expression() != NULL);
#if 0
               printf ("In unparseTemplateArgument(): Template argument = %p = %s \n",templateArgument->get_expression(),templateArgument->get_expression()->class_name().c_str());
#endif
            // unp->u_exprStmt->unparseExpression(templateArgument->get_expression(),newInfo);

            // DQ (11/6/2014): C++11 test: test2014_84.C demonstrates that we don't want to output the "...".
            // DQ (7/4/2013): I am not sure if this is correct.
#if 0
               curprint("/* varadic template argument */ ...");
#else
            // DQ (2/7/2015): Supress the comment from being output.
            // curprint("/* varadic template argument */ ");
#endif
               break;
             }

          case SgTemplateArgument::argument_undefined:
             {
               printf ("Error argument_undefined in Unparse_ExprStmt::unparseTemplateArgument \n");
               ROSE_ABORT();
               break;
             }

          default:
             {
               printf ("Error default reached in Unparse_ExprStmt::unparseTemplateArgument \n");
               ROSE_ABORT();
             }
        }

#if 0
     printf ("Leaving unparseTemplateArgument (%p) \n",templateArgument);
     curprint("\n/* Bottom of unparseTemplateArgument */ \n");
#endif
#if OUTPUT_DEBUGGING_FUNCTION_BOUNDARIES
     printf ("Leaving unparseTemplateArgument (%p) \n",templateArgument);
     unp->u_exprStmt->curprint ( string("\n/* Bottom of unparseTemplateArgument */ \n"));
#endif
   }


string
unparse_operand_constraint (SgAsmOp::asm_operand_constraint_enum constraint)
   {
  // DQ (7/22/2006): filescope array of char
     static char asm_operand_constraint_letters[(int)SgAsmOp::e_last + 1] = 
   {
  /* aoc_invalid */             '@',
  /* aoc_any */                 'X',
  /* aoc_general */             'g',
  /* aoc_match_0 */             '0',
  /* aoc_match_1 */             '1',
  /* aoc_match_2 */             '2',
  /* aoc_match_3 */             '3',
  /* aoc_match_4 */             '4',
  /* aoc_match_5 */             '5',
  /* aoc_match_6 */             '6',
  /* aoc_match_7 */             '7',
  /* aoc_match_8 */             '8',
  /* aoc_match_9 */             '9',
  /* aoc_reg_integer */         'r',
  /* aoc_reg_float */           'f',
  /* aoc_mem_any */             'm',
  /* aoc_mem_offset */          'o',
  /* aoc_mem_nonoffset */       'V',
  /* aoc_mem_autoinc */         '>',
  /* aoc_mem_autodec */         '<',
  /* aoc_imm_int */             'i',
  // DQ (1/10/2009): The code 'n' is not understood by gnu, so use 'r'
  // aoc_imm_number             'n',
  /* aoc_imm_number */          'r',
  /* aoc_imm_symbol */          's',
  /* aoc_imm_float */           'F',
  /* aoc_reg_a */               'a',
  /* aoc_reg_b */               'b',
  /* aoc_reg_c */               'c',
  /* aoc_reg_d */               'd',
  /* aoc_reg_si */              'S',
  /* aoc_reg_di */              'D',
  /* aoc_reg_legacy */          'R',
  // DQ (8/10/2006): Change case of register name, but I'm unclear if
  // this required for any others (OK for GNU, but required for Intel).
  /* aoc_reg_q */               'q',
  /* aoc_reg_ad */              'A',
  /* aoc_reg_float_tos */       't',
  /* aoc_reg_float_second */    'u',
  /* aoc_reg_sse */             'x',
  /* aoc_reg_sse2 */            'Y',
  /* aoc_reg_mmx */             'y',
  /* aoc_imm_short_shift */     'I',
  /* aoc_imm_long_shift */      'J',
  /* aoc_imm_lea_shift */       'M',
  /* aoc_imm_signed8 */         'K',
  /* aoc_imm_unsigned8 */       'N',
  /* aoc_imm_and_zext */        'L',
  /* aoc_imm_80387 */           'G',
  /* aoc_imm_sse */             'H',
  /* aoc_imm_sext32 */          'e',
  /* aoc_imm_zext32 */          'z',
  /* aoc_last */                '~'
   };

  // string returnString = asm_operand_constraint_letters[constraint];
     char shortString [2];
     shortString[0] = asm_operand_constraint_letters[constraint];
     shortString[1] = '\0';
     string returnString = shortString;

     return returnString;
   }

string
Unparse_ExprStmt::unparse_register_name (SgInitializedName::asm_register_name_enum register_name)
   {
  // DQ (7/22/2006): filescope array of char
     static const char* asm_register_names[(int)SgInitializedName::e_last_register + 1] = 
   {
  /* e_invalid_register */ "invalid",
  /* e_memory_register */  "memory",
  /* register_a */       "ax",
  /* register_b */       "bx",
  /* register_c */       "cx",
  /* register_d */       "dx",
  /* register_si */      "si",
  /* register_di */      "di",
  /* register_bp */      "bp",
  /* register_sp */      "sp",
  /* register_r8 */      "r8",
  /* register_r9 */      "r9",
  /* register_r10 */     "r10",
  /* register_r11 */     "r11",
  /* register_r12 */     "r12",
  /* register_r13 */     "r13",
  /* register_r14 */     "r14",
  /* register_r15 */     "r15",
  /* register_st0 */     "st(0)",
  /* register_st1 */     "st(1)",
  /* register_st2 */     "st(2)",
  /* register_st3 */     "st(3)",
  /* register_st4 */     "st(4)",
  /* register_st5 */     "st(5)",
  /* register_st6 */     "st(6)",
  /* register_st7 */     "st(7)",
  /* register_mm0 */     "mm0",
  /* register_mm1 */     "mm1",
  /* register_mm2 */     "mm2",
  /* register_mm3 */     "mm3",
  /* register_mm4 */     "mm4",
  /* register_mm5 */     "mm5",
  /* register_mm6 */     "mm6",
  /* register_mm7 */     "mm7",
  /* register_f0 */      "xmm0",
  /* register_f1 */      "xmm1",
  /* register_f2 */      "xmm2",
  /* register_f3 */      "xmm3",
  /* register_f4 */      "xmm4",
  /* register_f5 */      "xmm5",
  /* register_f6 */      "xmm6",
  /* register_f7 */      "xmm7",
  /* register_f8 */      "xmm8",
  /* register_f9 */      "xmm9",
  /* register_f10 */     "xmm10",
  /* register_f11 */     "xmm11",
  /* register_f12 */     "xmm12",
  /* register_f13 */     "xmm13",
  /* register_f14 */     "xmm14",
  /* register_f15 */     "xmm15",
  /* register_flags */   "flags",
  /* register_fpsr */    "fpsr",
  /* register_dirflag */ "dirflag",
  /* e_unrecognized_register */ "unrecognized",
  /* e_last_register */    "last"
   };

     string returnString = asm_register_names[register_name];

#if (__x86_64 == 1 || __x86_64__ == 1 || __x86_32 == 1 || __x86_32__ == 1)
  // DQ (12/12/2012): Fixup the name of the register so that we are refering to EAX instead of AX (on both 32 bit and 64 bit systems).
     if (register_name >= SgInitializedName::e_register_a && register_name <= SgInitializedName::e_register_sp)
        {
       // Use the extended register name.
          returnString = "e" + returnString;
        }
#endif

  // DQ (12/12/2012): If this is an unrecognized register at least specify a simple register name.
     if (register_name == SgInitializedName::e_unrecognized_register)
        {
          printf ("Error: register names not recognized on non-x86 architectures (putting out reference name: 'ax' \n");
          returnString = "ax";
        }

     return returnString;
   }

void 
Unparse_ExprStmt::unparse_asm_operand_modifier(SgAsmOp::asm_operand_modifier_enum flags)
   {
  // Modifiers to asm operand strings.  These are all machine independent.
  // Many of them do not make sense in asm() but are included anyway for
  // completeness.  Note that these are bitmasks, and that 
  // aom_input + aom_output == aom_modify.

  // e_invalid           = 0x00,  error
  // e_input             = 0x01,  no mod: input operand
  // e_output            = 0x02,  =: output operand
  // e_modify            = 0x03,  +: read-mod-write operand
  // e_earlyclobber      = 0x04,  &: modified early, cannot overlap inputs
  // e_commutative       = 0x08,  %: commutative with next operand
  // e_ignore_next       = 0x10,  *: ignore next letter as a register pref
  // e_ignore_till_comma = 0x20,  #: ignore up to comma as a register pref
  // e_poor_choice       = 0x40,  ?: avoid choosing this
  // e_bad_choice        = 0x80   !: really avoid choosing this

     if (flags & SgAsmOp::e_invalid)           curprint ( "error");

  // DQ (7/23/2006): The coding of these is a bit more complex, get it? :-)
  // if (flags & SgAsmOp::e_input)             curprint ( "";
  // if (flags & SgAsmOp::e_output)            curprint ( "=";
  // if (flags & SgAsmOp::e_modify)            curprint ( "+";

     if ( ((flags & SgAsmOp::e_input) != 0) && ((flags & SgAsmOp::e_output) != 0) )
        {
       // This is how "modify" is coded!
#if PRINT_DEVELOPER_WARNINGS
          printf ("This is how modify is coded \n");
#endif
       // DQ (8/10/2006): Intel compiler can not handle the output of modifier for input operand:
       //      error: an asm input operand may not have the '=' or '+' modifiers
       // curprint ( "+";
       // if ( string(BACKEND_CXX_COMPILER_NAME_WITHOUT_PATH) != string("icpc") && (flags & SgAsmOp::e_output) )
       // if ( string(BACKEND_CXX_COMPILER_NAME_WITHOUT_PATH) != string("icpc") )
               curprint ( "+");
        }
       else
        {
       // Only one of these are true
          if (flags & SgAsmOp::e_output) curprint ( "=");

       // We need an exact match not a partial match!

#if PRINT_DEVELOPER_WARNINGS
          printf ("We need an exact match not a partial match \n");
#endif
       // DQ (8/10/2006): Intel compiler can not handle the output of modifier for input operand:
       //      error: an asm input operand may not have the '=' or '+' modifiers
       // if ( string(BACKEND_CXX_COMPILER_NAME_WITHOUT_PATH) != string("icpc") )
             {
               if ((flags & SgAsmOp::e_modify) == SgAsmOp::e_modify) curprint ( "+");
             }
        }

      if (flags & SgAsmOp::e_earlyclobber)      curprint ( "&");
      if (flags & SgAsmOp::e_commutative)       curprint ( "%");
      if (flags & SgAsmOp::e_ignore_next)       curprint ( "*");
      if (flags & SgAsmOp::e_ignore_till_comma) curprint ( "#");
      if (flags & SgAsmOp::e_poor_choice)       curprint ( "?");
      if (flags & SgAsmOp::e_bad_choice)        curprint ( "!");
   }

void
Unparse_ExprStmt::unparseAsmOp (SgExpression* expr, SgUnparse_Info& info)
   {
  // Just call unparse on the statement.
     SgAsmOp* asmOp = isSgAsmOp(expr);
     ROSE_ASSERT(asmOp != NULL);

  // printf ("In unparseAsmOp(): asmOp->get_recordRawAsmOperandDescriptions() = %s \n",asmOp->get_recordRawAsmOperandDescriptions() ? "true" : "false");

     SgExpression* expression = asmOp->get_expression();
     ROSE_ASSERT(expression != NULL);

     if (asmOp->get_name().empty() == false)
        {
       // This is symbolic name indicated for this operand (using the "[ <identifier> ]" syntax, if present).
          curprint ("[" + asmOp->get_name() + "] ");
        }

     curprint ( "\"");
     if (asmOp->get_recordRawAsmOperandDescriptions() == false)
        {
       // This is only set to non-invalid state when RECORD_RAW_ASM_OPERAND_DESCRIPTIONS == FALSE in EDG.
          unparse_asm_operand_modifier(asmOp->get_modifiers());
          curprint ( unparse_operand_constraint(asmOp->get_constraint()));
        }
       else
        {
       // The modifier is part of the constraint, and it is output in the constraintString when recordRawAsmOperandDescriptions() == true.
#if 0
          printf ("asmOp->get_constraintString() = %s \n",asmOp->get_constraintString().c_str());
#endif
          curprint ( asmOp->get_constraintString() );
        }

#if 0
  // DQ (1/8/2009): Added support for case of asm operand handling with EDG RECORD_RAW_ASM_OPERAND_DESCRIPTIONS == TRUE
  // (this case uses the constraintString instead of a constrant code)
  // curprint ( unparse_operand_constraint(asmOp->get_constraint()));
     if (asmOp->get_recordRawAsmOperandDescriptions() == false)
        {
          curprint ( unparse_operand_constraint(asmOp->get_constraint()));
        }
       else
        {
          curprint ( asmOp->get_constraintString() );
        }
#endif

  // This is usually a SgVarRefExp
     curprint ( "\"");
     curprint ( " (");
     unparseExpression(expression,info);
     curprint ( ")");
   }

void
Unparse_ExprStmt::unparseStatementExpression (SgExpression* expr, SgUnparse_Info& info)
   {
  // Just call unparse on the statement.
     SgStatementExpression* statementExpression = isSgStatementExpression(expr);
     ROSE_ASSERT(statementExpression != NULL);
     SgStatement* statement = statementExpression->get_statement();
     ROSE_ASSERT(statement != NULL);

  // DQ (10/7/2006): Even if we are in a conditional the statements appearing in the 
  // statement expression must have ";" output (here we have to turn off the flags 
  // to both SkipSemiColon and inConditional).  See test2006_148.C for an example.
     SgUnparse_Info info2(info);
     info2.unset_SkipSemiColon();
     info2.unset_inConditional();

  // Expressions are another place where a class definition should NEVER be unparsed
  // DQ (5/23/2007): Note that statement expressions can have class definition 
  // (so they are exceptions, see test2007_51.C).
     info2.unset_SkipClassDefinition();

  // DQ (1/9/2014): We have to make the handling of enum definitions consistant with that of class definitions.
     info2.unset_SkipEnumDefinition();

     curprint ( "(");
     unparseStatement(statement,info2);
     curprint ( ")");
   }

void
Unparse_ExprStmt::unparseUnaryOperator(SgExpression* expr, const char* op, SgUnparse_Info & info)
   {
  //
  // Flag to keep to original state of the "this" option
  //
     bool orig_this_opt = unp->opt.get_this_opt();
     SgUnparse_Info newinfo(info);
     newinfo.set_operator_name(op);
  //
  // If the "this" option was originally false, then we shouldn't print "this."
  // however, this only applies when the "this" is part of a binary expression.
  // In the unary case, we must print "this," otherwise a syntax error will be
  // produced. (i.e. *this)
  //
     if ( !orig_this_opt )
          unp->opt.set_this_opt(true);
#if 0
     curprint ("\n /* Inside of unparseUnaryOperator(" + expr->class_name() + "," + op + ",SgUnparse_Info) */ \n");
#endif
     unparseUnaryExpr(expr, newinfo);

  //
  // Now set the "this" option back to its original state
  //
     if( !orig_this_opt )
          unp->opt.set_this_opt(false);
   }

void
Unparse_ExprStmt::unparseBinaryOperator(SgExpression* expr, const char* op, SgUnparse_Info& info)
   {
     SgUnparse_Info newinfo(info);
     newinfo.set_operator_name(op);

#if 0
     curprint ( string("\n /* Inside of unparseBinaryOperator(expr = ") +  StringUtility::numberToString(expr) + " = " + expr->sage_class_name() + "," + op + ",SgUnparse_Info) */ \n");
#endif

#if 0
     printf ("In unparseBinaryOperator(): info.SkipClassDefinition() = %s \n",(info.SkipClassDefinition() == true) ? "true" : "false");
     printf ("In unparseBinaryOperator(): info.SkipEnumDefinition()  = %s \n",(info.SkipEnumDefinition() == true) ? "true" : "false");
#endif

  // DQ (1/9/2014): These should have been setup to be the same.
     ROSE_ASSERT(info.SkipClassDefinition() == info.SkipEnumDefinition());

     if (info.skipCompilerGeneratedSubExpressions() == true)
        {
       // Only unparse the rhs operand if it is compiler generated.
          SgBinaryOp* binaryOp = isSgBinaryOp(expr);
          ROSE_ASSERT(binaryOp != NULL);

          SgExpression* lhs = binaryOp->get_lhs_operand();
          ROSE_ASSERT(lhs != NULL);
          SgExpression* rhs = binaryOp->get_rhs_operand();
          ROSE_ASSERT(rhs != NULL);
#if 0
          printf ("In unparseBinaryOperator(): info.skipCompilerGeneratedSubExpressions() == true: only unparsing the rhs operand \n");
#endif
          if (lhs->isCompilerGenerated() == true)
             {
            // Then only unparse the rhs.
               unparseExpression(rhs, newinfo);
             }
            else
             {
               unparseBinaryExpr(expr, newinfo);
             }
        }
       else
        {
          unparseBinaryExpr(expr, newinfo);
        }

#if 0
     curprint ( string("\n /* Leaving unparseBinaryOperator(expr = ") +  StringUtility::numberToString(expr) + " = " + expr->sage_class_name() + "," + op + ",SgUnparse_Info) */ \n");
#endif
   }


void
Unparse_ExprStmt::unparseAssnExpr(SgExpression* expr, SgUnparse_Info& info) {}


void
Unparse_ExprStmt::unparseVarRef(SgExpression* expr, SgUnparse_Info& info)
   {
     SgVarRefExp* var_ref = isSgVarRefExp(expr);
     ROSE_ASSERT(var_ref != NULL);

#if 0
     printf ("In Unparse_ExprStmt::unparseVarRef() \n");
     curprint(" /* In Unparse_ExprStmt::unparseVarRef() */ \n ");
#endif

#if 0
     var_ref->get_startOfConstruct()->display("In Unparse_ExprStmt::unparseVarRef()");
#endif

  // todo: when get_parent() works for this class we can
  // get back to the lhs of the SgArrowExp or SgDotExp that
  // may be a parent of this expression.  This will let
  // us avoid outputting the class qualifier when its not needed.

  // For now we always output the class qualifier.

     if (var_ref->get_symbol() == NULL)
        {
          printf ("Error in unparseVarRef() at line %d column %d \n",var_ref->get_file_info()->get_line(),var_ref->get_file_info()->get_col());
        }
     ROSE_ASSERT(var_ref->get_symbol() != NULL);

     SgInitializedName* theName = var_ref->get_symbol()->get_declaration();
     ROSE_ASSERT(theName != NULL);

#if 0
     printf ("In Unparse_ExprStmt::unparseVarRef(): SgInitializedName* theName = %p = %s \n",theName,theName->get_name().str());
     printf ("In Unparse_ExprStmt::unparseVarRef(): SgInitializedName scope = %p = %s \n",theName->get_scope(),theName->get_scope()->class_name().c_str());
     printf ("In Unparse_ExprStmt::unparseVarRef(): SgInitializedName scope = %p qualified name = %s \n",theName->get_scope(),theName->get_scope()->get_qualified_name().str());
#endif

#if 0
  // DQ (2/8/2010): Debugging code.
     var_ref->get_startOfConstruct()->display("Inside of unparseVarRef");
#endif

  // DQ (1/7/2007): Much simpler version of code!
  // SgScopeStatement* declarationScope = theName->get_scope();
  // ROSE_ASSERT(declarationScope != NULL);
  // SgUnparse_Info ninfo(info);

  // DQ (2/10/2010): Don't search for the name "__assert_fail", this is part of macro expansion of the assert macro and will not be found.
  // SgName nameQualifier = unp->u_name->generateNameQualifier(theName,info);
     SgName nameQualifier;
     if (theName->get_name() != "__assert_fail")
        {
       // nameQualifier = unp->u_name->generateNameQualifier(theName,info);

       // DQ (5/30/2011): Newest refactored support for name qualification.
          nameQualifier = var_ref->get_qualified_name_prefix();

#if 0
          printf ("In Unparse_ExprStmt::unparseVarRef(): nameQualifier = %s \n",nameQualifier.str());
          curprint(" /* In Unparse_ExprStmt::unparseVarRef() */ \n ");
#endif
        }

  // DQ (1/22/2014): Adding support for generated names used in un-named variables.
     bool isAnonymousName = (string(var_ref->get_symbol()->get_name()).substr(0,14) == "__anonymous_0x");
#if 0
     printf ("In unparseVarRef(): isAnonymousName = %s \n",isAnonymousName ? "true" : "false");
#endif

#if 0
     printf ("In Unparse_ExprStmt::unparseVarRef(): output nameQualifier = %s \n",nameQualifier.str());
     curprint(" /* In Unparse_ExprStmt::unparseVarRef(): output nameQualifier */ \n ");
#endif

#if 0
  // DQ (7/31/2012): I don't think we use the name "__unnamed_class" any more (so this maybe be always true).
  // DQ (11/9/2007): Need to ignore these sorts of generated names
     if (nameQualifier.getString().find("__unnamed_class") == string::npos)
        {
#if 0
          printf ("In Unparse_ExprStmt::unparseVarRef(): nameQualifier = %s \n",nameQualifier.str());
#endif
          curprint(nameQualifier.str());
        }
#else
  // DQ (8/19/2014): This causes output such as: "XXX::isValidDomainSize(domain_extents . Extents_s::imin);"
  // with the function parameter's SgVarRefExp qualified un-nessesarily (see test2014_116.C).
     curprint(nameQualifier.str());
#endif

#if 0
     printf ("In Unparse_ExprStmt::unparseVarRef(): DONE output nameQualifier = %s \n",nameQualifier.str());
     curprint(" /* In Unparse_ExprStmt::unparseVarRef(): DONE output nameQualifier */ \n ");
#endif

  // DQ (2/10/2010): This is a strange problem demonstrated only by test2010_07.C.
  // curprint (  var_ref->get_symbol()->get_name().str());
     if (theName->get_name() == "__assert_fail")
        {
       // DQ (2/10/2010): For some reason, "__PRETTY_FUNCTION__" is replaced with "__assert_fail" by EDG?
       // But only when the assert comes from a struct (see test2010_07.C).
       // printf ("Warning: work around substitution of __PRETTY_FUNCTION__ for __assert_fail \n");
          curprint ("__PRETTY_FUNCTION__");
        }
       else
        {
       // curprint (var_ref->get_symbol()->get_name().str());
          if (isAnonymousName == false)
             {
               curprint (var_ref->get_symbol()->get_name().str());
             }
        }

#if 0
     printf ("Leaving Unparse_ExprStmt::unparseVarRef() \n");
     curprint(" /* Leaving Unparse_ExprStmt::unparseVarRef() */ \n ");
#endif
   }


// DQ (9/4/2013): Added support for compound literals.
void
Unparse_ExprStmt::unparseCompoundLiteral (SgExpression* expr, SgUnparse_Info& info)
   {
     SgCompoundLiteralExp* compoundLiteral = isSgCompoundLiteralExp(expr);
     ROSE_ASSERT(compoundLiteral != NULL);

     SgVariableSymbol* variableSymbol = compoundLiteral->get_symbol();
     ROSE_ASSERT(variableSymbol != NULL);

     SgInitializedName* initializedName = variableSymbol->get_declaration();
     ROSE_ASSERT(initializedName != NULL);
     ROSE_ASSERT(initializedName->get_initptr() != NULL);

     SgAggregateInitializer* aggregateInitializer = isSgAggregateInitializer(initializedName->get_initptr());
     ROSE_ASSERT(aggregateInitializer != NULL);
     ROSE_ASSERT(aggregateInitializer->get_uses_compound_literal() == true);
#if 0
     printf ("Calling unparseAggrInit() \n");
     curprint ("/* Calling unparseAggrInit() */ \n");
#endif

     unparseAggrInit(aggregateInitializer,info);

#if 0
     printf ("DONE: Calling unparseAggrInit() \n");
     curprint ("/* DONE: Calling unparseAggrInit() */ \n");
#endif
#if 0
     printf ("unparseCompoundLiteral not implemented yet! \n");
#endif
#if 0
     printf ("Exiting as a test! \n");
     ROSE_ASSERT(false);
#endif
   }


void
Unparse_ExprStmt::unparseClassRef(SgExpression* expr, SgUnparse_Info& info)
   {
     SgClassNameRefExp* classname_ref = isSgClassNameRefExp(expr);
     ROSE_ASSERT(classname_ref != NULL);

     curprint (  classname_ref->get_symbol()->get_declaration()->get_name().str());
   }


void
Unparse_ExprStmt::unparseFuncRef(SgExpression* expr, SgUnparse_Info& info)
   {
     SgFunctionRefExp* func_ref = isSgFunctionRefExp(expr);
     ROSE_ASSERT(func_ref != NULL);

  // Calling the template function unparseFuncRef<SgFunctionRefExp>(func_ref);
     unparseFuncRefSupport<SgFunctionRefExp>(expr,info);
   }


template <class T>
void
Unparse_ExprStmt::unparseFuncRefSupport(SgExpression* expr, SgUnparse_Info& info)
   {
  // DQ (4/25/2012): since these IR nodes have the same API, we can use a templated function to avoid the dublication of code.

#define DEBUG_FUNCTION_REFERENCE_SUPPORT 0

  // SgFunctionRefExp* func_ref = isSgFunctionRefExp(expr);
     T* func_ref = dynamic_cast<T*>(expr);
     ROSE_ASSERT(func_ref != NULL);

  // DQ (4/14/2013): Added support for unparsing "operator+(x,y)" in place of "x+y".  This is 
  // required in places even though we have historically defaulted to the generation of the 
  // operator syntax (e.g. "x+y"), see test2013_100.C for an example of where this is required.
     ROSE_ASSERT(func_ref->get_parent() != NULL);
  // SgNode* possibleFunctionCall = func_ref->get_parent()->get_parent();
     SgNode* possibleFunctionCall = func_ref->get_parent();
     ROSE_ASSERT(possibleFunctionCall != NULL);
     SgFunctionCallExp* functionCallExp = isSgFunctionCallExp(possibleFunctionCall);

  // This fails for test2005_112.C.
  // ROSE_ASSERT(functionCallExp != NULL);

     bool uses_operator_syntax = false;
     if (functionCallExp != NULL)
        {
          uses_operator_syntax = functionCallExp->get_uses_operator_syntax();
#if 0
       // DQ (8/28/2014): It is a bug in GNU 4.4.7 to use the non-operator syntax of a user-defined conversion operator.
       // So we have to detect such operators and then detect if they are implicit then mark them to use the operator 
       // syntax plus supress them from being output.  We might alternatively go directly to supressing them from being
       // output, except that this is more complex for the non-operator syntax unparsing (I think).

          SgFunctionSymbol* functionSymbol = func_ref->get_symbol();
          ROSE_ASSERT(functionSymbol != NULL);
          SgFunctionDeclaration* functionDeclaration = functionSymbol->get_declaration();
          ROSE_ASSERT(functionDeclaration != NULL);
#endif
#if 0
          printf ("Exiting as a tesxt! \n");
          ROSE_ASSERT(false);
#endif
        }

#if DEBUG_FUNCTION_REFERENCE_SUPPORT
     printf ("In unparseFuncRefSupport(): uses_operator_syntax = %s \n",uses_operator_syntax ? "true" : "false");
     curprint (string("\n /* Inside of unparseFuncRefSupport: uses_operator_syntax = ") + (uses_operator_syntax ? "true" : "false") + " */ \n");
#endif

  // If we have previously computed a name for this function (because it was a templated function 
  // with template arguments that required name qualification) then output the name directly.

  // DQ (6/21/2011): This controls if we output the generated name of the type (required to 
  // support name qualification of subtypes) or if we unparse the type from the AST (where 
  // name qualification of subtypes is not required).
     bool usingGeneratedNameQualifiedFunctionNameString = false;
     string functionNameString;

  // DQ (6/4/2011): Support for output of generated string for type (used where name 
  // qualification is required for subtypes (e.g. template arguments)).
     SgNode* nodeReferenceToFunction = info.get_reference_node_for_qualification();

#if DEBUG_FUNCTION_REFERENCE_SUPPORT
     printf ("In unparseFuncRefSupport(): nodeReferenceToFunction = %p \n",nodeReferenceToFunction);
#endif

  // DQ (8/24/2014): test2014_156.C demonstrates where we need to sometime distinquish between when a 
     if (functionCallExp == NULL)
        {
#if DEBUG_FUNCTION_REFERENCE_SUPPORT
          printf ("This SgFunctionRefExp is not a part of a SgFunctionCallExp, so just using the associated function name. \n");
#endif
       // reset the nodeReferenceToFunction to avoid the wrong logic from being used.
          nodeReferenceToFunction = NULL;
        }

     if (nodeReferenceToFunction != NULL)
        {
       // See test2005_02.C for an example of where this logic is required fro constructors.
#if DEBUG_FUNCTION_REFERENCE_SUPPORT
          printf ("rrrrrrrrrrrr In unparseFuncRefSupport() output type generated name: nodeReferenceToFunction = %p = %s SgNode::get_globalTypeNameMap().size() = %" PRIuPTR " \n",
               nodeReferenceToFunction,nodeReferenceToFunction->class_name().c_str(),SgNode::get_globalTypeNameMap().size());
#endif
          std::map<SgNode*,std::string>::iterator i = SgNode::get_globalTypeNameMap().find(nodeReferenceToFunction);
          if (i != SgNode::get_globalTypeNameMap().end())
             {
               usingGeneratedNameQualifiedFunctionNameString = true;

               functionNameString = i->second.c_str();
#if DEBUG_FUNCTION_REFERENCE_SUPPORT
               printf ("ssssssssssssssss Found type name in SgNode::get_globalTypeNameMap() typeNameString = %s for nodeReferenceToType = %p = %s \n",functionNameString.c_str(),nodeReferenceToFunction,nodeReferenceToFunction->class_name().c_str());
#endif
#if 0
            // DQ (8/24/2014): reset the string to generate an error so that I can better understand where this name qualification feature is required.
               functionNameString = "TEST_TEST_TEST";
#endif
             }
            else
             {
#if DEBUG_FUNCTION_REFERENCE_SUPPORT
               printf ("Could not find saved name qualified function name in globalTypeNameMap: nodeReferenceToFunction = %p \n",nodeReferenceToFunction);
#endif
             }
        }
       else
        {
       // DQ (6/23/2011): Make this a warning since the tests/CompileTests/OpenMP_tests/alignment.c fails in the tests/roseTests/ompLoweringTests directory.
       // This also happens for the tests/roseTests/programAnalysisTests/testPtr1.C when run by the tests/roseTests/programAnalysisTests/PtrAnalTest tool.

       // printf ("ERROR: In unparseType(): nodeReferenceToFunction = NULL \n");
       // printf ("WARNING: In unparseType(): nodeReferenceToFunction = NULL \n");
       // ROSE_ASSERT(false);
        }

#if DEBUG_FUNCTION_REFERENCE_SUPPORT
     printf ("In unparseFuncRef(): usingGeneratedNameQualifiedFunctionNameString = %s \n",usingGeneratedNameQualifiedFunctionNameString ? "true" : "false");
#endif

     if (usingGeneratedNameQualifiedFunctionNameString == true)
        {
       // Output the previously generated type name contianing the correct name qualification of subtypes (e.g. template arguments).
       // curprint ("/* output the function in unparseFuncRef() */");

          curprint(functionNameString);
       // curprint ("/* DONE: output the function in unparseFuncRef() */");
        }
       else
        {
       // This is the code that was always used before the addition of type names generated from where name qualification of subtypes are required.

       // Start of old code (not yet intended properly).

  // DQ: This acceses the string pointed to by the pointer in the SgName object 
  // directly ans is thus UNSAFE! A copy of the string should be made.
  // char* func_name = func_ref->get_symbol()->get_name();
  // char* func_name = strdup (func_ref->get_symbol()->get_name().str());
     ROSE_ASSERT(func_ref->get_symbol() != NULL);
     string func_name = func_ref->get_symbol()->get_name().str();
     int diff = 0; // the length difference between "operator" and function

#if DEBUG_FUNCTION_REFERENCE_SUPPORT
     printf ("Inside of Unparse_ExprStmt::unparseFuncRef(): func_name = %s \n",func_name.c_str());
#endif

     ROSE_ASSERT(func_ref->get_symbol() != NULL);
     ROSE_ASSERT(func_ref->get_symbol()->get_declaration() != NULL);

     SgDeclarationStatement* declaration = func_ref->get_symbol()->get_declaration();

#if DEBUG_FUNCTION_REFERENCE_SUPPORT
  // DQ (7/26/2012): Test the function name (debuging test2009_31.C: "operator<<" output as "operator")
     printf ("declaration = %p = %s \n",declaration,declaration->class_name().c_str());
     SgTemplateInstantiationFunctionDecl* templateInstantiationFunctionDecl = isSgTemplateInstantiationFunctionDecl(declaration);
     if (templateInstantiationFunctionDecl != NULL)
        {
          printf ("templateInstantiationFunctionDecl->get_name() = %p = %s \n",templateInstantiationFunctionDecl,templateInstantiationFunctionDecl->get_name().str());
        }
       else
        {
          SgTemplateInstantiationMemberFunctionDecl* templateInstantiationMemberFunctionDecl = isSgTemplateInstantiationMemberFunctionDecl(declaration);
          if (templateInstantiationMemberFunctionDecl != NULL)
             {
               printf ("templateInstantiationMemberFunctionDecl->get_name() = %p = %s \n",templateInstantiationMemberFunctionDecl,templateInstantiationMemberFunctionDecl->get_name().str());
             }
            else
             {
               printf ("This is not a template function instantation (member nor non-member function) \n");
             }
        }
#endif

  // check that this an operator overloading function
  // if (!unp->opt.get_overload_opt() && !strncmp(func_name.c_str(), "operator", 8))
     if (!unp->opt.get_overload_opt() && !strncmp(func_name.c_str(), "operator", 8))
        {
       // set the length difference between "operator" and function
       // diff = strlen(func_name.c_str()) - strlen("operator");
          diff = (uses_operator_syntax == true) ? strlen(func_name.c_str()) - strlen("operator") : 0;
#if 0
#ifdef ROSE_DEBUG_NEW_EDG_ROSE_CONNECTION
          printf ("Found an operator: func_name = %s \n",func_name.c_str());
#endif
#endif
       // DQ (1/6/2006): trap out cases of global new and delete functions called 
       // using ("::operator new" or "::operator delete" syntax).  In these cases 
       // the function are treated as normal function calls and not classified in 
       // the AST as SgNewExp and SgDeleteExp.  See test2006_04.C.
          bool isNewOperator    =  (strncmp(func_name.c_str(), "operator new", 12) == 0)    ? true : false;
          bool isDeleteOperator =  (strncmp(func_name.c_str(), "operator delete", 15) == 0) ? true : false;
#if DEBUG_FUNCTION_REFERENCE_SUPPORT
          printf ("isNewOperator    = %s \n",isNewOperator    ? "true" : "false");
          printf ("isDeleteOperator = %s \n",isDeleteOperator ? "true" : "false");
#endif
       // DQ (1/6/2006): Only do this if not the "operator new" or "operator delete" functions.
       // now we check if the difference is larger than 0. If it is, that means that
       // there is something following "operator". Then we can get the substring after
       // "operator." If the diff is not larger than 0, then don't get the substring.
          if ( (isNewOperator == false) && (isDeleteOperator == false) && (diff > 0) )
             {
            // get the substring after "operator." If you are confused with how strchr 
            // works, look up the man page for it.
            // func_name = strchr(func_name.c_str(), func_name[8]);
               if (uses_operator_syntax == true)
                  {
                    func_name = strchr(func_name.c_str(), func_name[8]);

#if DEBUG_FUNCTION_REFERENCE_SUPPORT
                    printf ("In unparseFuncRef(): using operator syntax: func_name = %s \n",func_name.c_str());
#endif
                  }
                 else
                  {
#if DEBUG_FUNCTION_REFERENCE_SUPPORT
                    printf ("In unparseFuncRef(): using full operator name: func_name = %s \n",func_name.c_str());
#endif
                  }
             }
        }

  // if func_name is not "()", print it. Otherwise, we don't print it because we want
  // to print out, for example, A(0) = 5, not A()(0) = 5.

#if DEBUG_FUNCTION_REFERENCE_SUPPORT
     printf ("func_name = %s uses_operator_syntax = %s \n",func_name.c_str(),uses_operator_syntax ? "true" : "false");
     printf ("   --- strcmp(func_name.c_str(), \"()\") = %s \n",strcmp(func_name.c_str(), "()") ? "true" : "false");
#endif

  // DQ (4/14/2013): Modified to handle conditional use of uses_operator_syntax.
  // if (strcmp(func_name.c_str(), "()"))
     if ( ( strcmp(func_name.c_str(), "()") && (uses_operator_syntax == true) ) || ( strcmp(func_name.c_str(), "operator()") && (uses_operator_syntax == false) ) )
        {
       // DQ (10/21/2006): Only do name qualification of function names for C++
          if (SageInterface::is_Cxx_language() == true)
             {
#if DEBUG_FUNCTION_REFERENCE_SUPPORT
               printf ("declaration->get_declarationModifier().isFriend() = %s \n",declaration->get_declarationModifier().isFriend() ? "true" : "false");
#endif
            // DQ (12/2/2004): Added diff == 0 to avoid qualification of operators (avoids "i__gnu_cxx::!=0") 
            // added some extra spaces to make it more clear if it is ever wrong again (i.e. "i __gnu_cxx:: != 0")
            // DQ (11/13/2004) Modified to avoid qualified name for friend functions
            // DQ (11/12/2004) Added support for qualification of function names output as function calls
            // if ( (declaration->get_declarationModifier().isFriend() == false) && (diff == 0) )
               bool useNameQualification = ( (declaration->get_declarationModifier().isFriend() == false) && (diff == 0) );

            // DQ (4/1/2014): Force name qualification where it was computed to be required (see test2014_28.C).
            // Even friends can need name qualification.  However, this causes other test codes to fail.
               useNameQualification = true;
               useNameQualification = useNameQualification && (uses_operator_syntax == false);
          
               if ( useNameQualification == true )
                  {
                 // DQ (8/6/2007): Now that we have a more sophisticated name qualifiation mechanism using 
                 // hidden declaration lists, we don't have to force the qualification of function names.
                 // DQ (10/15/2006): Force output of any qualified names for function calls.
                 // info.set_forceQualifiedNames();

                 // curprint ( "/* unparseFuncRef calling info.set_forceQualifiedNames() */ ";

                 // DQ (5/12/2011): Support for new name qualification.
                    SgUnparse_Info tmp_info(info);
                    tmp_info.set_name_qualification_length(func_ref->get_name_qualification_length());
                    tmp_info.set_global_qualification_required(func_ref->get_global_qualification_required());

                 // SgName nameQualifier = unp->u_name->generateNameQualifier( declaration, info );
                 // SgName nameQualifier = unp->u_name->generateNameQualifier( declaration, tmp_info );

                 // DQ (5/29/2011): Newest refactored support for name qualification.
                 // printf ("In unparseFuncRef(): Looking for name qualification for SgFunctionRefExp = %p \n",func_ref);
                    SgName nameQualifier = func_ref->get_qualified_name_prefix();
#if DEBUG_FUNCTION_REFERENCE_SUPPORT
                    printf ("In unparseFuncRef(): nameQualifier = %s \n",nameQualifier.str());
                    printf ("SgNode::get_globalQualifiedNameMapForNames().size() = %" PRIuPTR " \n",SgNode::get_globalQualifiedNameMapForNames().size());
                    printf ("In unparseFuncRef(): Testing name in map: for SgFunctionRefExp = %p qualified name = %s \n",func_ref,func_ref->get_qualified_name_prefix().str());
                 // curprint ( "\n /* unparseFuncRef using nameQualifier = " + nameQualifier.str() + " */ \n";
#endif
#if 0
                    SgFunctionCallExp* functionCallExpression = isSgFunctionCallExp(expr->get_parent());
                    if (functionCallExpression != NULL)
                       {
                         printf ("Found the function call, global qualification is defined here functionCallExpression->get_global_qualified_name() = %s \n",
                              functionCallExpression->get_global_qualified_name() == true ? "true" : "false");
                         if (functionCallExpression->get_global_qualified_name() == true)
                            {
                              curprint ("::");
                            }
                       }
#endif
                    curprint (nameQualifier.str());
                 // curprint (nameQualifier.str() + " ";
                  }
                 else
                  {
#if DEBUG_FUNCTION_REFERENCE_SUPPORT
                    printf ("In unparseFuncRef(): No name qualification permitted in this case! \n");
#endif
                  }
             }

       // curprint ("\n /* unparseFuncRef func_name = " + func_name + " */ \n");
       // DQ (6/21/2011): Support for new name qualification (output of generated function name).
          ROSE_ASSERT(declaration != NULL);
       // printf ("Inside of Unparse_ExprStmt::unparseFuncRef(): declaration = %p = %s \n",declaration,declaration->class_name().c_str());
#if 0
       // DQ (4/15/2013): If there is other debug output turned on then nesting of comments inside of comments can occur in this output (see test2007_17.C).
          curprint (string("\n /* In unparseFuncRef(): put out func_name = ") + func_name + " */ \n ");
#endif
       // If this is a template then the name will include template arguments which require name qualification and the name 
       // qualification will depend on where the name is referenced in the code.  So we have generate the non-canonical name 
       // with all possible qualifications and save it to be reused by the unparser when it unparses the tempated function name.
          SgTemplateInstantiationFunctionDecl* templateInstantiationFunctionDecl = isSgTemplateInstantiationFunctionDecl(declaration);
          if (templateInstantiationFunctionDecl != NULL)
             {
#if DEBUG_FUNCTION_REFERENCE_SUPPORT
               printf ("In unparseFuncRef(): declaration->get_declarationModifier().isFriend() = %s \n",declaration->get_declarationModifier().isFriend() ? "true" : "false");
               printf ("In unparseFuncRef(): diff = %d \n",diff);
#endif
#if DEBUG_FUNCTION_REFERENCE_SUPPORT
               printf ("In unparseFuncRef(): templateInstantiationFunctionDecl = %p \n",templateInstantiationFunctionDecl);
#endif
            // SgTemplateFunctionDeclaration* templateFunctionDeclaration = templateInstantiationFunctionDecl->get_templateDeclaration();
            // ROSE_ASSERT(templateFunctionDeclaration != NULL);
#if DEBUG_FUNCTION_REFERENCE_SUPPORT
            // printf ("In unparseFuncRef(): templateFunctionDeclaration->get_template_argument_list_is_explicit() = %s \n",templateFunctionDeclaration->get_template_argument_list_is_explicit() ? "true" : "false");
               printf ("In unparseFuncRef(): templateInstantiationFunctionDecl->get_template_argument_list_is_explicit() = %s \n",templateInstantiationFunctionDecl->get_template_argument_list_is_explicit() ? "true" : "false");
#endif
               if ( (declaration->get_declarationModifier().isFriend() == false) && (diff == 0) )
                  {
#if DEBUG_FUNCTION_REFERENCE_SUPPORT
                    printf ("Regenerate the name func_name = %s \n",func_name.c_str());
                    printf ("templateInstantiationFunctionDecl->get_templateName() = %s \n",templateInstantiationFunctionDecl->get_templateName().str());
#endif
                    unparseTemplateFunctionName(templateInstantiationFunctionDecl,info);
                  }
                 else
                  {
                 // This case supports test2004_77.C
#if DEBUG_FUNCTION_REFERENCE_SUPPORT
                    printf ("In unparseFuncRef(): No name qualification permitted in this case! \n");
#endif
                    curprint (func_name);
                  }
             }
            else
             {
               curprint (func_name);
             }
        }

       // End of old code (not yet intended properly).
        }

  // printDebugInfo("unparseFuncRef, Function Name: ", false); printDebugInfo(func_name.c_str(), true);

#if DEBUG_FUNCTION_REFERENCE_SUPPORT
     printf ("Leaving unparseFuncRefSupport() \n");
#endif
   }


void
Unparse_ExprStmt::unparseMFuncRef ( SgExpression* expr, SgUnparse_Info& info )
   {
     unparseMFuncRefSupport<SgMemberFunctionRefExp>(expr,info);
   }




#if 1
// DQ (7/6/2014): A different version of this is in the unparseCxx_expressions.C file.
bool
partOfArrowOperatorChain(SgExpression* expr)
   {
#define DEBUG_ARROW_OPERATOR_CHAIN 0

     SgBinaryOp* binary_op = isSgBinaryOp(expr);
  // ROSE_ASSERT(binary_op != NULL);

     bool result = false;

  // DQ (7/6/2014): We need this test to avoid more general cases where this function can be called.
     if (binary_op != NULL)
        {
#if DEBUG_ARROW_OPERATOR_CHAIN
          printf ("Inside of partOfArrowOperatorChain(): binary_op = %p = %s \n",binary_op,binary_op->class_name().c_str());
#endif

  // DQ (4/9/2013): Added support for unparsing "operator+(x,y)" in place of "x+y".  This is 
  // required in places even though we have historically defaulted to the generation of the 
  // operator syntax (e.g. "x+y"), see test2013_100.C for an example of where this is required.
     SgNode* possibleParentFunctionCall = binary_op->get_parent();

  // DQ (4/9/2013): This fails for test2006_92.C.
  // ROSE_ASSERT(possibleFunctionCall != NULL);
//   bool parent_is_a_function_call                    = false;
//   bool parent_function_call_uses_operator_syntax    = false;
     bool parent_function_is_overloaded_arrow_operator = false;
//   bool parent_function_call_is_compiler_generated   = false;
     if (possibleParentFunctionCall != NULL)
        {
          SgFunctionCallExp* functionCallExp = isSgFunctionCallExp(possibleParentFunctionCall);
          if (functionCallExp != NULL)
             {
//             parent_is_a_function_call                  = true;
//             parent_function_call_uses_operator_syntax  = functionCallExp->get_uses_operator_syntax();
//             parent_function_call_is_compiler_generated = functionCallExp->isCompilerGenerated();
#if 1
            // DQ (7/5/2014): Add code to detect use of overloaded "operator->" as a special case.
               SgExpression* rhs = binary_op->get_rhs_operand();
            // bool isRelevantOverloadedOperator = false;
               SgMemberFunctionRefExp* memberFunctionRefExp = isSgMemberFunctionRefExp(rhs);
               if (memberFunctionRefExp != NULL)
                  {
                    string functionName = memberFunctionRefExp->get_symbol()->get_name();
#if DEBUG_ARROW_OPERATOR_CHAIN
                    printf ("--- parent function is: functionName = %s \n",functionName.c_str());
#endif
                    if (functionName == "operator->")
                       {
                         parent_function_is_overloaded_arrow_operator = true;
                       }
                  }
#endif
               if (parent_function_is_overloaded_arrow_operator == true)
                  {
                    SgExpression* expression = isSgExpression(functionCallExp->get_parent());
                    if (expression != NULL)
                       {
                         SgCastExp* castExp = isSgCastExp(expression);
                         if (castExp != NULL)
                            {
                           // Skip over an SgCastExp IR nodes (see test2014_72.C).
                              expression = isSgExpression(castExp->get_parent());
                            }

                         SgArrowExp* arrowExp = isSgArrowExp(expression);
                         if (arrowExp != NULL)
                            {
                              result = true;
                            }
                           else
                            {
                              result = partOfArrowOperatorChain(expression);
                            }
                       }
                      else
                       {
                         result = false;
                       }
                  }
                 else
                  {
                    result = false;
                  }
             }
        }
        }

     return result;
   }
#endif


template <class T>
void
Unparse_ExprStmt::unparseMFuncRefSupport ( SgExpression* expr, SgUnparse_Info& info )
   {
  // CH (4/7/2010): This issue is because of using a MSVC keyword 'cdecl' as a variable name

#define MFuncRefSupport_DEBUG 0

     T* mfunc_ref = dynamic_cast<T*>(expr);
     ROSE_ASSERT(mfunc_ref != NULL);

#if MFuncRefSupport_DEBUG
     printf ("In unparseMFuncRefSupport(): expr = %p = %s \n",expr,expr->class_name().c_str());
#endif
#if MFuncRefSupport_DEBUG
     curprint ("\n /* Inside of unparseMFuncRef " + StringUtility::numberToString(expr) + " */ \n");
#endif

  // info.display("Inside of unparseMFuncRef");

     SgMemberFunctionDeclaration* mfd  = mfunc_ref->get_symbol()->get_declaration();
     ROSE_ASSERT (mfd != NULL);

#if MFuncRefSupport_DEBUG
     printf ("mfunc_ref->get_symbol()->get_name() = %s \n",mfunc_ref->get_symbol()->get_name().str());
     printf ("mfunc_ref->get_symbol()->get_declaration()->get_name() = %s \n",mfunc_ref->get_symbol()->get_declaration()->get_name().str());
#endif

  // DQ (4/8/2013): Added support for unparsing "operator+(x,y)" in place of "x+y".  This is 
  // required in places even though we have historically defaulted to the generation of the 
  // operator syntax (e.g. "x+y"), see test2013_100.C for an example of where this is required.
     ROSE_ASSERT(mfunc_ref->get_parent() != NULL);
     SgNode* possibleFunctionCall = mfunc_ref->get_parent()->get_parent();
     ROSE_ASSERT(possibleFunctionCall != NULL);
     SgFunctionCallExp* functionCallExp = isSgFunctionCallExp(possibleFunctionCall);
     bool uses_operator_syntax = false;
//   bool is_compiler_generated = false;
     if (functionCallExp != NULL)
        {
          uses_operator_syntax  = functionCallExp->get_uses_operator_syntax();
//        is_compiler_generated = functionCallExp->isCompilerGenerated();

#if 0
       // DQ (8/28/2014): It is a bug in GNU 4.4.7 to use the non-operator syntax of a user-defined conversion operator.
       // So we have to detect such operators and then detect if they are implicit then mark them to use the operator 
       // syntax plus supress them from being output.  We might alternatively go directly to supressing them from being
       // output, except that this is more complex for the non-operator syntax unparsing (I think).

          SgFunctionSymbol* functionSymbol = mfunc_ref->get_symbol();
          ROSE_ASSERT(functionSymbol != NULL);
          SgFunctionDeclaration* functionDeclaration = functionSymbol->get_declaration();
          ROSE_ASSERT(functionDeclaration != NULL);
          SgMemberFunctionDeclaration* memberFunctionDeclaration = isSgMemberFunctionDeclaration(functionDeclaration);
          ROSE_ASSERT(memberFunctionDeclaration != NULL);

          if (functionDeclaration->get_specialFunctionModifier().isConversion() == true)
             {
#if 0
               printf ("Detected a conversion operator! \n");
#endif
            // Force output of generated code using the operator syntax, plus supress the output if is_compiler_generated == true.
               uses_operator_syntax = true;
               if (is_compiler_generated == true)
                  {
#if 0
                    printf ("Detected is_compiler_generated == true for conversion operator! \n");
#endif
#if 0
                    printf ("Exiting as a test! \n");
                    ROSE_ASSERT(false);
#endif
                  }

#if 0
               printf ("Exiting as a test! \n");
               ROSE_ASSERT(false);
#endif
             }
#endif
        }

     SgExpression* binary_op = isSgExpression(mfunc_ref->get_parent());
     ROSE_ASSERT(binary_op != NULL);
     bool isPartOfArrowOperatorChain = partOfArrowOperatorChain(binary_op);

#if MFuncRefSupport_DEBUG
     printf ("In unparseMFuncRefSupport(): isPartOfArrowOperatorChain                   = %s \n",isPartOfArrowOperatorChain ? "true" : "false");
     printf ("In unparseMFuncRefSupport(): uses_operator_syntax  = %s \n",uses_operator_syntax ? "true" : "false");
     printf ("In unparseMFuncRefSupport(): is_compiler_generated = %s \n",is_compiler_generated ? "true" : "false");
#endif
#if MFuncRefSupport_DEBUG
     curprint (string("\n /* Inside of unparseMFuncRef: uses_operator_syntax  = ") + (uses_operator_syntax ? "true" : "false") + " */ \n");
     curprint (string("\n /* Inside of unparseMFuncRef: is_compiler_generated = ") + (is_compiler_generated ? "true" : "false") + " */ \n");
#endif

  // DQ (11/17/2004): Interface modified, use get_class_scope() if we want a
  // SgClassDefinition, else use get_scope() if we want a SgScopeStatement.
  // SgClassDefinition*           cdef = mfd->get_scope();
     SgClassDefinition*           cdef = mfd->get_class_scope();

  // DQ (2/16/2004): error in templates (test2004_18.C)
     ROSE_ASSERT (cdef != NULL);
     SgClassDeclaration* decl;
     decl = cdef->get_declaration();

#if MFuncRefSupport_DEBUG
     printf ("In unparseMFuncRefSupport(): expr = %p (name = %s::%s) \n",expr,decl->get_name().str(),mfd->get_name().str());
#endif
#if 0
     curprint ("\n /* Inside of unparseMFuncRef */ \n");
#endif
#if 0
     mfd->get_functionModifier().display("In unparseMFuncRef: functionModifier");
     mfd->get_specialFunctionModifier().display("In unparseMFuncRef: specialFunctionModifier");
#endif

  // If we have previously computed a name for this function (because it was a templated function 
  // with template arguments that required name qualification) then output the name directly.

  // DQ (6/21/2011): This controls if we output the generated name of the type (required to 
  // support name qualification of subtypes) or if we unparse the type from the AST (where 
  // name qualification of subtypes is not required).
     bool usingGeneratedNameQualifiedFunctionNameString = false;
     string functionNameString;

  // DQ (6/4/2011): Support for output of generated string for type (used where name 
  // qualification is required for subtypes (e.g. template arguments)).
     SgNode* nodeReferenceToFunction = info.get_reference_node_for_qualification();
#if MFuncRefSupport_DEBUG
     printf ("In unparseMFuncRefSupport(): nodeReferenceToFunction = %p \n",nodeReferenceToFunction);
#endif
     if (nodeReferenceToFunction != NULL)
        {
#if 0
          printf ("rrrrrrrrrrrr In unparseMFuncRefSupport() output type generated name: nodeReferenceToFunction = %p = %s SgNode::get_globalTypeNameMap().size() = %" PRIuPTR " \n",
               nodeReferenceToFunction,nodeReferenceToFunction->class_name().c_str(),SgNode::get_globalTypeNameMap().size());
#endif
          std::map<SgNode*,std::string>::iterator i = SgNode::get_globalTypeNameMap().find(nodeReferenceToFunction);
          if (i != SgNode::get_globalTypeNameMap().end())
             {
            // I think this branch supports non-template member functions in template classes (called with explicit template arguments).
               usingGeneratedNameQualifiedFunctionNameString = true;

               functionNameString = i->second.c_str();
#if 0
               printf ("ssssssssssssssss Found type name in SgNode::get_globalTypeNameMap() typeNameString = %s for nodeReferenceToType = %p = %s \n",
                    functionNameString.c_str(),nodeReferenceToFunction,nodeReferenceToFunction->class_name().c_str());
#endif
             }
            else
             {
#if 0
               printf ("Could not find saved name qualified function name in globalTypeNameMap: using key: nodeReferenceToFunction = %p = %s \n",nodeReferenceToFunction,nodeReferenceToFunction->class_name().c_str());
#endif
#if 0
            // DQ (6/23/2013): If it was not present in the globalTypeNameMap, then look in the globalQualifiedNameMapForNames.
            // However, this is the qualified name for the member function ref, not the generated name of the member function.
               std::map<SgNode*,std::string>::iterator i = SgNode::get_globalQualifiedNameMapForNames().find(mfunc_ref);
               if (i != SgNode::get_globalQualifiedNameMapForNames().end())
                  {
                 // I think this branch supports template member functions (called with explicit template arguments) (see test2013_221.C).

#error "DEAD CODE!"

                    printf ("Commented out usingGeneratedNameQualifiedFunctionNameString: Not using the saved generated name from globalQualifiedNameMapForNames() \n");
                 // usingGeneratedNameQualifiedFunctionNameString = true;

                    functionNameString = i->second.c_str();
#if 0
                    printf ("tttttttttttttt Found type name in SgNode::get_globalQualifiedNameMapForNames() typeNameString = %s for nodeReferenceToType = %p = %s \n",
                         functionNameString.c_str(),mfunc_ref,mfunc_ref->class_name().c_str());
#endif
                  }
                 else
                  {
#if 0
                    printf ("Could not find saved name qualified function name in globalNameMap: nodeReferenceToFunction = %p \n",nodeReferenceToFunction);
#endif
                  }
#endif
#if 1
            // DQ (6/23/2013): This will get any generated name for the member function (typically only generated if template argument name qualification was required).
               std::map<SgNode*,std::string>::iterator j = SgNode::get_globalTypeNameMap().find(mfunc_ref);
               if (j != SgNode::get_globalTypeNameMap().end())
                  {
                 // I think this branch supports non-template member functions in template classes (called with explicit template arguments).

                 // printf ("Commented out usingGeneratedNameQualifiedFunctionNameString: Not using the saved generated name from globalTypeNameMap() \n");
                    usingGeneratedNameQualifiedFunctionNameString = true;

                    functionNameString = j->second.c_str();
#if 0
                    printf ("uuuuuuuuuuuuuuuuuuuu Found type name in SgNode::get_globalTypeNameMap() typeNameString = %s for nodeReferenceToType = %p = %s \n",
                         functionNameString.c_str(),mfunc_ref,mfunc_ref->class_name().c_str());
#endif
                  }
                 else
                  {
#if 0
                    printf ("Could not find saved name qualified function name in globalTypeNameMap: using key: mfunc_ref = %p = %s \n",mfunc_ref,mfunc_ref->class_name().c_str());
#endif
                  }
#endif
             }
        }
       else
        {
       // DQ (6/23/2011): Make this a warning since the tests/CompileTests/OpenMP_tests/alignment.c fails in the tests/roseTests/ompLoweringTests directory.
       // This also happens for the tests/roseTests/programAnalysisTests/testPtr1.C when run by the tests/roseTests/programAnalysisTests/PtrAnalTest tool.

       // printf ("ERROR: In unparseType(): nodeReferenceToFunction = NULL \n");
       // printf ("WARNING: In unparseType(): nodeReferenceToFunction = NULL \n");
       // ROSE_ASSERT(false);
        }

#if 0
     printf ("In unparseMFuncRef(): usingGeneratedNameQualifiedFunctionNameString = %s \n",usingGeneratedNameQualifiedFunctionNameString ? "true" : "false");
#endif
#if MFuncRefSupport_DEBUG
     printf ("In unparseMFuncRefSupport(): functionNameString = %s \n",functionNameString.c_str());
#endif

     if (usingGeneratedNameQualifiedFunctionNameString == true)
        {
       // Output the previously generated type name contianing the correct name qualification of subtypes (e.g. template arguments).
       // curprint ("/* output the function in unparseFuncRef() */");

          curprint(functionNameString);
       // curprint ("/* DONE: output the function in unparseFuncRef() */");
        }
       else
        {
       // This is the code that was always used before the addition of type names generated from where name qualification of subtypes are required.

       // Start of old code (not yet intended properly).

  // qualified name is always outputed except when the p_need_qualifier is
  // set to 0 (when the naming class is identical to the selection class, and
  // and when we aren't suppressing the virtual function mechanism).

  // if (!get_is_virtual_call()) -- take off because this is not properly set

  // DQ (9/17/2004): Added assertion
     ROSE_ASSERT(decl != NULL);
     if (decl->get_parent() == NULL)
        {
          printf ("Note: decl->get_parent() == NULL for decl = %p = %s (name = %s::%s) (OK for index expresion in array type) \n",
               decl,decl->class_name().c_str(),decl->get_name().str(),mfd->get_name().str());
        }
  // DQ (5/30/2016): This need not have a parent if it is an expression in index for an array type (see test2016_33.C).
  // ROSE_ASSERT(decl->get_parent() != NULL);

     bool print_colons = false;

#if MFuncRefSupport_DEBUG
     printf ("mfunc_ref->get_need_qualifier() = %s \n",(mfunc_ref->get_need_qualifier() == true) ? "true" : "false");
#endif

  // DQ (11/7/2012): This is important for Elsa test code t0051.cc and now also test2012_240.C (putting it back).
  // DQ (3/28/2012): I think this is a bug left over from the previous implementation of support for name qualification.
  // if (mfunc_ref->get_need_qualifier() == true)
  // SgFunctionCallExp* functionCall = isSgFunctionCallExp(mfunc_ref->get_parent());
  // if (functionCall != NULL)
     if (mfunc_ref->get_need_qualifier() == true)
        {
       // check if this is a iostream operator function and the value of the overload opt is false
#if 0
          printf ("unp->opt.get_overload_opt()        = %s \n",unp->opt.get_overload_opt() ? "true" : "false");
          printf ("unp->u_sage->isOperator(mfunc_ref) = %s \n",unp->u_sage->isOperator(mfunc_ref) ? "true" : "false");
#endif
       // DQ (12/28/2005): Changed to check for more general overloaded operators (e.g. operator[])
       // if (!unp->opt.get_overload_opt() && isIOStreamOperator(mfunc_ref));
       // if (unp->opt.get_overload_opt() == false && unp->u_sage->isOperator(mfunc_ref) == true)
          if (unp->opt.get_overload_opt() == false && (uses_operator_syntax == true) && unp->u_sage->isOperator(mfunc_ref) == true)
             {
            // ... nothing to do here
             }
            else
             {
#if 0
               curprint("\n /* Output the qualified class name: mfunc_ref->get_need_qualifier() == true */ \n");
#endif
            // printf ("In unparseMFuncRef(): Qualified names of member function reference expressions are not handled yet! \n");
            // DQ (6/1/2011): Use the newly generated qualified names.
               SgName nameQualifier = mfunc_ref->get_qualified_name_prefix();
               curprint (nameQualifier);
#if 0
               printf ("Output name qualification for SgMemberFunctionDeclaration: nameQualifier = %s \n",nameQualifier.str());
#endif
               print_colons = true;
             }
        }
       else
        {
       // See test2012_51.C for an example of this.

       // printf ("In unparseMFuncRefSupport(): mfunc_ref->get_parent() = %p = %s \n",mfunc_ref->get_parent(),mfunc_ref->get_parent()->class_name().c_str());
          SgAddressOfOp* addressOperator = isSgAddressOfOp(mfunc_ref->get_parent());
          if (addressOperator != NULL)
             {
            // DQ (5/19/2012): This case also happens for test2005_112.C. This case is now supported.
            // When the address of a member function is take it must use the qualified name.
               SgName nameQualifier = mfunc_ref->get_qualified_name_prefix();
#if 0
               curprint("\n /* Output the qualified class name for SgAddressOfOp */ \n");
#endif
               curprint (nameQualifier);
            // printf ("Output name qualification for SgMemberFunctionDeclaration: nameQualifier = %s \n",nameQualifier.str());
               print_colons = true;
             }
        }

  // comments about the logic below can be found above in the unparseFuncRef function.

  // char* func_name = mfunc_ref->get_symbol()->get_name();
     string func_name = mfunc_ref->get_symbol()->get_name().str();

     string full_function_name = func_name;

#if MFuncRefSupport_DEBUG
 // DQ (2/8/2014): This is a problem when we output comments in the func_name and comments will not nest.
 // curprint ( "\n /* Inside of unparseMFuncRef (after name qualification) func_name = " + func_name + " */ \n");
#endif
#if MFuncRefSupport_DEBUG
     printf ("func_name before processing to extract operator substring = %s \n",func_name.c_str());

     printf ("unp->opt.get_overload_opt()                            = %s \n",(unp->opt.get_overload_opt() == true) ? "true" : "false");
     printf ("strncmp(func_name, \"operator\", 8)                 = %d \n",strncmp(func_name.c_str(), "operator", 8));
     printf ("print_colons                                      = %s \n",(print_colons == true) ? "true" : "false");
     printf ("mfd->get_specialFunctionModifier().isConversion() = %s \n",(mfd->get_specialFunctionModifier().isConversion() == true) ? "true" : "false");
#endif

  // DQ (4/7/2013): This code is translating "s >> len;" to "s > > len;" in test2013_97.C.
     if (mfunc_ref->get_symbol()->get_name() != "operator>>")
        {
       // DQ (11/18/2012): Process the function name to remove any cases of ">>" from template names.
          string targetString      = ">>";
          string replacementString = "> >";
          size_t found = func_name.find(targetString);
          while (found != string::npos)
             {
               func_name.replace( found, targetString.length(), replacementString );
               found = func_name.find( targetString );
             }
        }

#if MFuncRefSupport_DEBUG
     printf("In unparseMFuncRefSupport(): func_name after processing to remove >> references = %s \n",func_name.c_str());
     curprint("\n /* Inside of unparseMFuncRef (after name qualification and before output of function name) func_name = " + func_name + " */ \n");
#endif

  // DQ (7/6/2014): Added support for if the operator is compiler generated (undid this change 
  // since overloaded operators using operator syntax will always be marked as compiler generated).
  // DQ (11/24/2004): unparse conversion operators ("operator X&();") as "result.operator X&()"
  // instead of "(X&) result" (which appears as a cast instead of a function call.
  // check that this an operator overloading function and that colons were not printed
  // if (!unp->opt.get_overload_opt() && !strncmp(func_name, "operator", 8) && !print_colons)
  // if (!unp->opt.get_overload_opt() && func_name.size() >= 8 && func_name.substr(0, 8) == "operator" &&  !print_colons && !mfd->get_specialFunctionModifier().isConversion())
  // if (!unp->opt.get_overload_opt() && (uses_operator_syntax == true) && func_name.size() >= 8 && func_name.substr(0, 8) == "operator" &&  !print_colons && !mfd->get_specialFunctionModifier().isConversion())
  // if (!unp->opt.get_overload_opt() && (uses_operator_syntax == true && is_compiler_generated == true) && func_name.size() >= 8 && func_name.substr(0, 8) == "operator" &&  !print_colons && !mfd->get_specialFunctionModifier().isConversion())
     if (!unp->opt.get_overload_opt() && (uses_operator_syntax == true) && func_name.size() >= 8 && func_name.substr(0, 8) == "operator" &&  !print_colons && !mfd->get_specialFunctionModifier().isConversion())
        {
          func_name = func_name.substr(8);
        }
#if MFuncRefSupport_DEBUG
     printf ("func_name after processing to extract operator substring = %s \n",func_name.c_str());
#endif

     if (func_name == "[]")
        {
       // DQ (12/28/2005): This case now appears to be just dead code!

       //
       // [DT] 3/30/2000 -- Don't unparse anything here.  The square brackets will
       //      be handled from unparseFuncCall().
       //
       //      May want to handle overloaded operator() the same way.
#if 0
          printf ("Case of unparsing \"operator[]\" \n");
          curprint ("\n /* Case of unparsing \"operator[]\" */ \n");
#endif
       // This is a special case, while the input code may be either expressed as "a[i]" or "a.operator[i]"
       // (we can't tell which from the EDG AST, I think).
       // often we want to unparse the code as "a[i]" but there is a case were this is not possible
       // ("a->operator[](i)" is valid as is "(*a)[i]", but only if the operator-> is not defined for 
       // the type of which "a" is a variable).  So here we check the lhs of the parent of the curprintrent
       // expression so that we can detect this special case!

       // DQ (12/11/2004): We need to unparse the keyword "operator" in this special cases (see test2004_159.C)
          SgExpression* parentExpression = isSgExpression(expr->get_parent());
          ROSE_ASSERT(parentExpression != NULL);
       // printf ("parentExpression = %p = %s \n",parentExpression,parentExpression->sage_class_name());
          SgDotExp* dotExpression = isSgDotExp(parentExpression);
          if (dotExpression != NULL)
             {
               SgExpression* lhs = dotExpression->get_lhs_operand();
               ROSE_ASSERT(lhs != NULL);
#if 0
               printf ("lhs = %p = %s \n",lhs,lhs->class_name().c_str());
               curprint ( "\n /* lhs = " + StringUtility::numberToString(lhs) + " = " + lhs->class_name() + " */ \n");
#endif
             }
        }
       else
        {
#if MFuncRefSupport_DEBUG
          printf ("Case of unparsing a member function which is NOT short form of \"operator[]\" (i.e. \"[]\") funct_name = %s \n",func_name.c_str());
#endif
       // Make sure that the member function name does not include "()" (this prevents "operator()()" from being output)
          if (func_name != "()")
             {
#if MFuncRefSupport_DEBUG
               printf ("Case of unparsing a member function which is NOT \"operator()\" \n");
               curprint ("/* Case of unparsing a member function which is NOT \"operator()\" */ \n");
#endif
            // DQ (12/11/2004): Catch special case of "a.operator->();" and avoid unparsing it as "a->;" (illegal C++ code)
            // Get the parent SgFunctionCall so that we can check if it's parent was a SgDotExp with a valid rhs_operand!
            // if not then we have the case of "a.operator->();"

            // It might be that this could be a "->" instead of a "."
               ROSE_ASSERT(mfunc_ref != NULL);
               SgDotExp   *dotExpression   = isSgDotExp  (mfunc_ref->get_parent());
               SgArrowExp *arrowExpression = isSgArrowExp(mfunc_ref->get_parent());
            // ROSE_ASSERT(dotExpression != NULL || arrowExpression != NULL);

            // printf ("dotExpression = %p arrowExpression = %p \n",dotExpression,arrowExpression);

            // Note that not all references to a member function are a function call.
               SgFunctionCallExp* functionCall = NULL;
               if (dotExpression != NULL)
                  {
                 // printf ("Check for X.operator->(); then check for X->operator->() \n");
                    functionCall = isSgFunctionCallExp(dotExpression->get_parent());
                  }
               if (arrowExpression != NULL)
                  {
                 // printf ("Not a X.operator->(); check for X->operator->() \n");
                    functionCall = isSgFunctionCallExp(arrowExpression->get_parent());
                  }

#if MFuncRefSupport_DEBUG
               curprint (string("/* In unparseMFuncRefSupport(): (functionCall != NULL) && (uses_operator_syntax == false) = ") + (((functionCall != NULL) && (uses_operator_syntax == false)) ? "true" : "false") + " */ \n");
               curprint (string("/* In unparseMFuncRefSupport(): (functionCall != NULL) = ") + ((functionCall != NULL) ? "true" : "false") + " */ \n");
               curprint (string("/* In unparseMFuncRefSupport(): uses_operator_syntax   = ") + (uses_operator_syntax   ? "true" : "false") + " */ \n");
#endif
#if MFuncRefSupport_DEBUG
               printf ("In unparseMFuncRefSupport(): functionCall = %p uses_operator_syntax = %s \n",functionCall,uses_operator_syntax ? "true" : "false");
#endif
            // if (functionCall != NULL)
               if ( (functionCall != NULL) && (uses_operator_syntax == false) )
                  {
                 // SgExpressionRoot* expressionRoot = isSgExpressionRoot(functionCall->get_parent());
                 // if ( (expressionRoot != NULL) && (isUnaryOperatorArrowSubtree(functionCall) == true) )
                    if ( unp->u_sage->isUnaryOperatorArrowSubtree(functionCall) == true )
                       {
                      // DQ (Dec, 2004): special (rare) case of .operator->() or ->operator->()
                      // decided to handle these cases because they are amusing (C++ Trivia) :-).
#if 0
                         printf ("Output special case of .operator->() or ->operator->() \n");
                         curprint("\n /* Output special case of .operator->() or ->operator->() */ \n");
#endif
                         if (dotExpression != NULL)
                            {
                           // curprint(".operator->()");
                           // curprint(".operator->");
                              curprint("operator->");
                            }
                           else
                            {
                           // curprint("->operator->()");
                           // curprint("->operator->");
                              curprint("operator->");
                            }
                       }
                      else
                       {
                      // DQ (2/9/2010): Fix for test2010_03.C
#if 0
                         printf ("In unparseMFuncRefSupport(): output function name: func_name = %s \n",func_name.c_str());
#endif
#if 0
                      // DQ (6/15/2013): This is the older version of the code (which si a problem for test2013_206.C).
                      // curprint(func_name);
#error "DEAD CODE!"
                         curprint(" " + func_name + " ");
#else
#if 1
                      // DQ (6/15/2013): The code for processing the function name when it contains template arguments that requires name qualification.

                      // DQ (5/25/2013): Added support to unparse the template arguments seperately from the member function name (which should NOT 
                      // include the template arguments when unparsing). Note the the template arguments in the name are important for the generation
                      // of mangled names for use in symbol tabls, but that we need to output the member function name and it's template arguments 
                      // seperately so that they name qulification can be computed and saved in the name qualification name maps.

                      // Note that this code below is a copy of that from the support for unpasing the SgTemplateInstantiationFunctionDecl (in function above).

                         SgDeclarationStatement* declaration = mfd;

                      // DQ (6/21/2011): Support for new name qualification (output of generated function name).
                         ROSE_ASSERT(declaration != NULL);
#if 0
                         printf ("Inside of Unparse_ExprStmt::unparseFuncRef(): declaration = %p = %s \n",declaration,declaration->class_name().c_str());
#endif
#if 0
                      // DQ (4/15/2013): If there is other debug output turned on then nesting of comments inside of comments can occur in this output (see test2007_17.C).
                         curprint (string("\n /* In unparseMFuncRef(): put out func_name = ") + func_name + " */ \n ");
#endif
                      // If this is a template then the name will include template arguments which require name qualification and the name 
                      // qualification will depend on where the name is referenced in the code.  So we have generate the non-canonical name 
                      // with all possible qualifications and save it to be reused by the unparser when it unparses the tempated function name.
                         SgTemplateInstantiationMemberFunctionDecl* templateInstantiationMemberFunctionDecl = isSgTemplateInstantiationMemberFunctionDecl(declaration);
                         if (templateInstantiationMemberFunctionDecl != NULL)
                            {
#if 0
                              printf ("In unparseMFuncRefSupport(): templateInstantiationMemberFunctionDecl->get_template_argument_list_is_explicit() = %s \n",templateInstantiationMemberFunctionDecl->get_template_argument_list_is_explicit() ? "true" : "false");
#endif
#if 0
                              printf ("In unparseMFuncRefSupport(): declaration->get_declarationModifier().isFriend() = %s \n",declaration->get_declarationModifier().isFriend() ? "true" : "false");
                           // printf ("In unparseMFuncRefSupport(): diff = %d \n",diff);
#endif
                           // if ( (declaration->get_declarationModifier().isFriend() == false) && (diff == 0) )
                              if (declaration->get_declarationModifier().isFriend() == false)
                                 {
#if 0
                                   printf ("Regenerate the name func_name = %s for case (functionCall != NULL) && (uses_operator_syntax == false)) \n",func_name.c_str());
                                   printf ("templateInstantiationMemberFunctionDecl->get_templateName() = %s \n",templateInstantiationMemberFunctionDecl->get_templateName().str());
#endif
                                   unparseTemplateMemberFunctionName(templateInstantiationMemberFunctionDecl,info);
                                 }
                                else
                                 {
                                // This case supports test2004_77.C

                                   printf ("WARNING: In unparseMFuncRef(): No name qualification permitted in this case! (not clear if this case if important for unparseMFuncRef(), as it was for unparseFuncRef()) \n");

                                // DQ (6/15/2013): I think this mod is required for test2010_03.C.
                                // curprint (func_name);
                                   curprint(" " + func_name + " ");
                                 }
                            }
                           else
                            {
                           // DQ (6/15/2013): I think this mod is required for test2010_03.C.
                           // curprint (func_name);
                              curprint(" " + func_name + " ");
                            }
#else
                 // DQ (10/21/2006): Only do name qualification of function names for C++
                    if (SageInterface::is_Cxx_language() == true)
                       {
#error "DEAD CODE!"
                      // DQ (12/2/2004): Added diff == 0 to avoid qualification of operators (avoids "i__gnu_cxx::!=0") 
                      // added some extra spaces to make it more clear if it is ever wrong again (i.e. "i __gnu_cxx:: != 0")
                      // DQ (11/13/2004) Modified to avoid qualified name for friend functions
                      // DQ (11/12/2004) Added support for qualification of function names output as function calls
                         if ( (declaration->get_declarationModifier().isFriend() == false) && (diff == 0) )
                            {
                           // DQ (8/6/2007): Now that we have a more sophisticated name qualifiation mechanism using 
                           // hidden declaration lists, we don't have to force the qualification of function names.
                           // DQ (10/15/2006): Force output of any qualified names for function calls.
                           // info.set_forceQualifiedNames();

                           // curprint ( "/* unparseFuncRef calling info.set_forceQualifiedNames() */ ";

                           // DQ (5/12/2011): Support for new name qualification.
                              SgUnparse_Info tmp_info(info);
                              tmp_info.set_name_qualification_length(func_ref->get_name_qualification_length());
                              tmp_info.set_global_qualification_required(func_ref->get_global_qualification_required());

#error "DEAD CODE!"
                           // SgName nameQualifier = unp->u_name->generateNameQualifier( declaration, info );
                           // SgName nameQualifier = unp->u_name->generateNameQualifier( declaration, tmp_info );

                           // DQ (5/29/2011): Newest refactored support for name qualification.
                           // printf ("In unparseFuncRef(): Looking for name qualification for SgFunctionRefExp = %p \n",func_ref);
                              SgName nameQualifier = func_ref->get_qualified_name_prefix();
#if 0
                              printf ("In unparseMFuncRefSupport(): nameQualifier = %s \n",nameQualifier.str());
                              printf ("SgNode::get_globalQualifiedNameMapForNames().size() = %" PRIuPTR " \n",SgNode::get_globalQualifiedNameMapForNames().size());
                              printf ("In unparseMFuncRefSupport(): Testing name in map: for SgFunctionRefExp = %p qualified name = %s \n",func_ref,func_ref->get_qualified_name_prefix().str());
                           // curprint ( "\n /* unparseFuncRef using nameQualifier = " + nameQualifier.str() + " */ \n";
#endif
#if 0
                              SgFunctionCallExp* functionCallExpression = isSgFunctionCallExp(expr->get_parent());
                              if (functionCallExpression != NULL)
                                 {
                                   printf ("Found the function call, global qualification is defined here functionCallExpression->get_global_qualified_name() = %s \n",
                                        functionCallExpression->get_global_qualified_name() == true ? "true" : "false");
                                   if (functionCallExpression->get_global_qualified_name() == true)
                                      {
                                        curprint ("::");
                                      }
                                 }
#endif
                              curprint (nameQualifier.str());
                           // curprint (nameQualifier.str() + " ";
#error "DEAD CODE!"
                            }
                           else
                            {
#if 0
                              printf ("In unparseFuncRef(): No name qualification permitted in this case! \n");
#endif
                            }
                       }
#endif
#endif
                       }
                  }
                 else
                  {
                 // DQ (2/9/2010): This does not fix test2010_03.C, but defines a uniform handling as in the fix above.
                 // curprint (func_name);
                 // curprint(" " + func_name + " ");

                 // If uses_operator_syntax == true, then we want to have the unparseMFuncRefSupport() NOT output the 
                 // operator name since it is best done by the binary operator handling (e.g. unparseBinaryExpr()).
                    if ( uses_operator_syntax == false )
                       {
#if MFuncRefSupport_DEBUG
                         printf ("In unparseMFuncRefSupport(): function name IS output \n");
                         curprint("/* In unparseMFuncRefSupport(): function name IS output */ \n");
#endif
#if 0
#error "DEAD CODE!"
                      // DQ (5/25/2013): This is the older version of the code.
                         curprint(" " + func_name + " ");
#else
                      // DQ (5/25/2013): Added support to unparse the template arguments seperately from the member function name (which should NOT 
                      // include the template arguments when unparsing). Note the the template arguments in the name are important for the generation
                      // of mangled names for use in symbol tabls, but that we need to output the member function name and it's template arguments 
                      // seperately so that they name qulification can be computed and saved in the name qualification name maps.

                      // Note that this code below is a copy of that from the support for unpasing the SgTemplateInstantiationFunctionDecl (in function above).
                         SgDeclarationStatement* declaration = mfd;

                      // DQ (6/21/2011): Support for new name qualification (output of generated function name).
                         ROSE_ASSERT(declaration != NULL);
                      // printf ("Inside of Unparse_ExprStmt::unparseFuncRef(): declaration = %p = %s \n",declaration,declaration->class_name().c_str());
#if 0
                      // DQ (4/15/2013): If there is other debug output turned on then nesting of comments inside of comments can occur in this output (see test2007_17.C).
                         curprint (string("\n /* In unparseMFuncRefSupport(): put out func_name = ") + func_name + " */ \n ");
#endif
                      // If this is a template then the name will include template arguments which require name qualification and the name 
                      // qualification will depend on where the name is referenced in the code.  So we have generate the non-canonical name 
                      // with all possible qualifications and save it to be reused by the unparser when it unparses the tempated function name.
                         SgTemplateInstantiationMemberFunctionDecl* templateInstantiationMemberFunctionDecl = isSgTemplateInstantiationMemberFunctionDecl(declaration);
                         if (templateInstantiationMemberFunctionDecl != NULL)
                            {
#if 0
                              printf ("In unparseMFuncRefSupport(): declaration->get_declarationModifier().isFriend() = %s \n",declaration->get_declarationModifier().isFriend() ? "true" : "false");
                           // printf ("In unparseMFuncRef(): diff = %d \n",diff);
#endif
                           // if ( (declaration->get_declarationModifier().isFriend() == false) && (diff == 0) )
                              if (declaration->get_declarationModifier().isFriend() == false)
                                 {
#if 0
                                   printf ("Regenerate the name func_name = %s for case (uses_operator_syntax == false) \n",func_name.c_str());
                                   printf ("templateInstantiationMemberFunctionDecl->get_templateName() = %s \n",templateInstantiationMemberFunctionDecl->get_templateName().str());
#endif
                                   unparseTemplateMemberFunctionName(templateInstantiationMemberFunctionDecl,info);
                                 }
                                else
                                 {
                                // This case supports test2004_77.C
                                   printf ("WARNING: In unparseMFuncRefSupport(): No name qualification permitted in this case! (not clear if this case if important for unparseMFuncRef(), as it was for unparseFuncRef()) \n");

                                   curprint (func_name);
                                 }
                            }
                           else
                            {
                              curprint (func_name);
                            }
#endif
                       }
                      else
                       {
#if MFuncRefSupport_DEBUG
                         printf ("In unparseMFuncRefSupport(): function name is NOT output: full_function_name = %s \n",full_function_name.c_str());
                         curprint("/* In unparseMFuncRefSupport(): function name is NOT output */ \n");
#endif
#if MFuncRefSupport_DEBUG
                         printf ("In unparseMFuncRefSupport(): mfd->get_args().size() = %" PRIuPTR " \n",mfd->get_args().size());
#endif
                      // DQ (11/17/2013): We need to distinguish between unary and binary overloaded operators (for member 
                      // functions a unary operator has zero arguments, and a binary operator has a single argument).
                         bool is_unary_operator = (mfd->get_args().size() == 0);
#if MFuncRefSupport_DEBUG
                         printf ("In unparseMFuncRefSupport(): is_unary_operator     = %s \n",is_unary_operator     ? "true" : "false");
                         printf ("In unparseMFuncRefSupport(): is_compiler_generated = %s \n",is_compiler_generated ? "true" : "false");
#endif
#if 1
                      // DQ (7/6/2014): If this is compiler generated then supress the output of the operator name.
                      // if (is_compiler_generated == false)
                         if (isPartOfArrowOperatorChain == false)
                            {
#endif
                      // DQ (7/5/2014): Adding operator-> as an additional special case.
                      // These operators require special handling since they are prefix operators when unparsed using operator syntax.
                      // if (full_function_name != "operator*" && full_function_name != "operator&")
                         if ( (is_unary_operator == false) || (is_unary_operator == true && full_function_name != "operator*" && full_function_name != "operator&"))
                      // if ( (is_unary_operator == false) || (is_unary_operator == true && full_function_name != "operator*" && full_function_name != "operator&" && full_function_name != "operator->"))
                            {
#if MFuncRefSupport_DEBUG
                              printf ("In unparseMFuncRefSupport(): not overloaded reference or dereference operator: function name IS output: func_name = %s \n",func_name.c_str());
                              curprint("/* In unparseMFuncRefSupport(): not overloaded reference or dereference operator: function name = " + func_name + " IS output */ \n");
#endif
                              curprint(" " + func_name + " ");
                           // curprint(" /* In unparseMFuncRefSupport(): function name is NOT output (not overloaded reference or dereference operator) */ " + func_name + " ");
                           // curprint(" /* In unparseMFuncRefSupport(): after output of function_name */ ");
                            }
                           else
                            {
#if MFuncRefSupport_DEBUG
                              printf ("info.isPrefixOperator() = %s \n",info.isPrefixOperator() ? "true" : "false");
#endif
                              if (info.isPrefixOperator() == true)
                                 {
                                   curprint(" " + func_name + " ");
                                 }
                                else
                                 {
#if MFuncRefSupport_DEBUG
                                   printf ("In unparseMFuncRefSupport(): function name is NOT output for this operator: func_name = %s \n",func_name.c_str());
                                   curprint("/* In unparseMFuncRefSupport(): function name is NOT output for this operator:  func_name = " + func_name + " */ \n");
#endif
                                 }
                            }
#if 1
                            }
                           else
                            {
#if MFuncRefSupport_DEBUG
                           // printf ("In unparseMFuncRefSupport(): case of compiler generated function: function name is NOT output for this operator: func_name = %s \n",func_name.c_str());
                           // curprint("/* In unparseMFuncRefSupport(): case of compiler generated function: function name is NOT output for this operator:  func_name = " + func_name + " */ \n");
                              printf ("In unparseMFuncRefSupport(): case of isPartOfArrowOperatorChain == true: function name is NOT output for this operator: func_name = %s \n",func_name.c_str());
                              curprint("/* In unparseMFuncRefSupport(): case of isPartOfArrowOperatorChain == true: function name is NOT output for this operator:  func_name = " + func_name + " */ \n");
#endif
                            }
#endif
                       }
                  }
#if 0
               if (arrowExpression != NULL)
                  {
#error "DEAD CODE!"
                 // DQ (2/17/2005): If the parent is an arrow expression then output the dereference operator!
                    curprint(" /* output a derference of the pointer implied by SgArrowExp */ ");
                    curprint(" * ");
                  }
#endif
             }
            else
             {
#if MFuncRefSupport_DEBUG
               printf ("Case of unparsing a member function which is \"operator()\" \n");
#endif
             }
#if 0
       // curprint ( mfunc_ref->get_symbol()->get_name();
          unp->u_debug->printDebugInfo("unparseMFuncRef, Function Name: ", false);
          unp->u_debug->printDebugInfo(func_name.c_str(), true);
#endif
        }

       // End of old code (not yet intended properly).
        }

#if MFuncRefSupport_DEBUG
     printf ("Leaving unparseMFuncRefSupport \n");
#endif
#if MFuncRefSupport_DEBUG
     curprint ("\n/* leaving unparseMFuncRefSupport */ \n");
#endif
   }


void
Unparse_ExprStmt::unparseStringVal(SgExpression* expr, SgUnparse_Info& info)
   {
     SgStringVal* str_val = isSgStringVal(expr);
     ROSE_ASSERT(str_val != NULL);

  // Handle special case of macro specification (this is a temporary hack to permit us to
  // specify macros within transformations)

     int wrap = unp->u_sage->cur_get_linewrap();
     unp->u_sage->cur_get_linewrap();

#ifndef CXX_IS_ROSE_CODE_GENERATION
#if 0
  // const char* targetString = "ROSE-TRANSFORMATION-MACRO:";
     const char* targetString = "ROSE-MACRO-EXPRESSION:";
     int targetStringLength = strlen(targetString);
  // if (str_val->get_value() == NULL)
     if (str_val->get_value().empty() == true)
        {
          printf ("Found an pointer in SgStringVal = %p for value of string! \n",str_val);
          str_val->get_file_info()->display("Called from unparseStringVal: debug");
        }
     ROSE_ASSERT(str_val->get_value() != NULL);
     if (strncmp(str_val->get_value(),targetString,targetStringLength) == 0)
        {
       // unparse the string without the surrounding quotes and with a new line at the end
          char* remainingString = str_val->get_value()+targetStringLength;
          printf ("Specify a MACRO: remainingString = %s \n",remainingString);
       // Put in a leading CR so that the macro will always be unparsed onto its own line
       // Put in a trailing CR so that the trailing ";" will be unparsed onto its own line too!
          curprint ( "\n" + remainingString + "\n");
        }
       else
        {
          curprint ( "\"" + str_val->get_value() + "\"");
        }
     ROSE_ASSERT(str_val->get_value() != NULL);
#else
  // DQ (3/25/2006): Finally we can use the C++ string class
     string targetString = "ROSE-MACRO-CALL:";
     int targetStringLength = targetString.size();
     string stringValue = str_val->get_value();
     string::size_type location = stringValue.find(targetString);
     if (location != string::npos)
        {
       // unparse the string without the surrounding quotes and with a new line at the end
          string remainingString = stringValue.replace(location,targetStringLength,"");
       // printf ("Specify a MACRO: remainingString = %s \n",remainingString.c_str());
          remainingString.replace(remainingString.find("\\\""),4,"\"");
          curprint("\n" + remainingString + "\n");
        }
       else
        {
          SgFile* file = TransformationSupport::getFile(str_val);
#if 0
          printf ("In unparseStringVal(): resolving file to be %p \n",file);
#endif
       // bool is_Cxx_Compiler = file->get_Cxx_only();
          bool is_Cxx_Compiler = false;
          if (file != NULL)
             {
               is_Cxx_Compiler = file->get_Cxx_only();
             }
            else
             {
               printf ("Warning: TransformationSupport::getFile(str_val) == NULL \n");
             }
       // bool is_C_Compiler   = file->get_C_only();

       // curprint ( "\"" + str_val->get_value() + "\"";
          if (str_val->get_wcharString() == true)
             {
               curprint("L");
             }
            else
             {
               if (str_val->get_is16bitString() == true)
                  {
                    curprint("u");
                  }
                 else
                  {
                    if (str_val->get_is32bitString() == true)
                       {
                      // curprint("U");
                         if (is_Cxx_Compiler == true)
                            {
                              curprint("U");
                            }
                           else
                            {
                           // For C (C11) code.
                              curprint("L");
                            }
                       }
                      else
                       {
                      // This is the default, but "u8" would be a more explicit prefix.
                       }
                  }
             }

#if 1
       // DQ (8/13/2014): Added support for C++11 raw string prefix values.
          string s;
          if (str_val->get_isRawString() == true)
             {
               curprint("R");

            // Note added delimiters.
               s = string("\"(") + str_val->get_raw_string_value() + string(")\"");
             }
            else
             {
               s = string("\"") + str_val->get_value() + string("\"");
             }
#else
       // curprint("\"" + str_val->get_value() + "\"");
          string s = string("\"") + str_val->get_value() + string("\"");
#endif
#if 0
          printf ("In unparseStringVal(): str_val->get_value()          = %s \n",str_val->get_value().c_str());
          printf ("In unparseStringVal(): str_val->get_value().length() = %" PRIuPTR " \n",str_val->get_value().length());
          printf ("In unparseStringVal(): output string: s              = %s \n",s.c_str());
#endif
          curprint(s);
        }
#endif
#endif
     unp->u_sage->cur_set_linewrap(wrap);

   }


void
Unparse_ExprStmt::unparseUIntVal(SgExpression* expr, SgUnparse_Info& info)
   {
     SgUnsignedIntVal* uint_val = isSgUnsignedIntVal(expr);
     ROSE_ASSERT(uint_val != NULL);

  // curprint ( uint_val->get_value();
  // DQ (7/20/2006): Bug reported by Yarden, see test2006_94.C for where this is important (e.g. evaluation of "if (INT_MAX + 1U > 0)").
  // curprint ( "U";

  // DQ (8/30/2006): Make change suggested by Rama (patch)
     if (uint_val->get_valueString() == "")
        {
          curprint ( tostring(uint_val->get_value()) + "U");
        }
       else
        {
          curprint ( uint_val->get_valueString());
        }
   }

void
Unparse_ExprStmt::unparseLongIntVal(SgExpression* expr, SgUnparse_Info& info)
   {
     SgLongIntVal* longint_val = isSgLongIntVal(expr);
     ROSE_ASSERT(longint_val != NULL);

  // curprint ( longint_val->get_value();
  // DQ (7/20/2006): Bug reported by Yarden, see test2006_94.C for where this is important (e.g. evaluation of "if (INT_MAX + 1U > 0)").
  // curprint ( "L";

  // DQ (8/30/2006): Make change suggested by Rama (patch)
     if (longint_val->get_valueString() == "")
        {
          curprint ( tostring(longint_val->get_value()) + "L");
        }
       else
        {
          curprint ( longint_val->get_valueString());
        }
   }

void
Unparse_ExprStmt::unparseLongLongIntVal(SgExpression* expr, SgUnparse_Info& info)
   {
     SgLongLongIntVal* longlongint_val = isSgLongLongIntVal(expr);
     ROSE_ASSERT(longlongint_val != NULL);

  // curprint ( longlongint_val->get_value();
  // DQ (7/20/2006): Bug reported by Yarden, see test2006_94.C for where this is important (e.g. evaluation of "if (INT_MAX + 1U > 0)").
  // curprint ( "LL";

  // DQ (8/30/2006): Make change suggested by Rama (patch)
     if (longlongint_val->get_valueString() == "")
        {
          curprint ( tostring(longlongint_val->get_value()) + "LL");
        }
       else
        {
          curprint ( longlongint_val->get_valueString());
        }
   }

void
Unparse_ExprStmt::unparseULongLongIntVal(SgExpression* expr, SgUnparse_Info& info)
   {
     SgUnsignedLongLongIntVal* ulonglongint_val = isSgUnsignedLongLongIntVal(expr);
     ROSE_ASSERT(ulonglongint_val != NULL);

  // curprint ( ulonglongint_val->get_value();
  // DQ (7/20/2006): Bug reported by Yarden, see test2006_94.C for where this is important (e.g. evaluation of "if (INT_MAX + 1U > 0)").
  // curprint ( "ULL";

  // DQ (8/30/2006): Make change suggested by Rama (patch)
     if (ulonglongint_val->get_valueString() == "")
        {
          curprint ( tostring(ulonglongint_val->get_value()) + "ULL");
        }
       else
        {
          curprint ( ulonglongint_val->get_valueString());
        }
   }

void
Unparse_ExprStmt::unparseULongIntVal(SgExpression* expr, SgUnparse_Info& info)
   {
     SgUnsignedLongVal* ulongint_val = isSgUnsignedLongVal(expr);
     ROSE_ASSERT(ulongint_val != NULL);

  // curprint ( ulongint_val->get_value();
  // DQ (7/20/2006): Bug reported by Yarden, see test2006_94.C for where this is important (e.g. evaluation of "if (INT_MAX + 1U > 0)").
  // curprint ( "UL";

  // DQ (8/30/2006): Make change suggested by Rama (patch)
     if (ulongint_val->get_valueString() == "")
        {
          curprint ( tostring(ulongint_val->get_value()) + "UL");
        }
       else
        {
          curprint ( ulongint_val->get_valueString());
        }
   }

void
Unparse_ExprStmt::unparseFloatVal(SgExpression* expr, SgUnparse_Info& info)
   {
     SgFloatVal* float_val = isSgFloatVal(expr);
     ROSE_ASSERT(float_val != NULL);

#if 0
     printf ("Inside of unparseFloatVal = %p \n",float_val);
     float_val->get_file_info()->display("unparseFloatVal");
#endif

  // DQ (10/18/2005): Need to handle C code which cannot use C++ mechanism to specify 
  // infinity, quiet NaN, and signaling NaN values.  Note that we can't use the C++
  // interface since the input program, and thus the generated code, might not have 
  // included the "limits" header file.
     float float_value = float_val->get_value();
#if 0
     if (SageInterface::is_C_language() == true)
        {
          if (float_val->get_valueString() == "")
             {
               curprint ( tostring(float_val->get_value()));
             }
            else
             {
               curprint ( float_val->get_valueString());
             }
        }
       else
        {
        }
#endif

     if (float_value == std::numeric_limits<float>::infinity())
        {
       // printf ("Infinite value found as value in unparseFloatVal() \n");
       // curprint ( "std::numeric_limits<float>::infinity()";
          curprint ( "__builtin_huge_valf()");
        }
       else
        {
       // Test for NaN value (famous test of to check for equality) or check for C++ definition of NaN.
       // We detect C99 and C "__NAN__" in EDG, but translate to backend specific builtin function.
          if ((float_value != float_value) || (float_value == std::numeric_limits<float>::quiet_NaN()) )
             {
            // curprint ( "std::numeric_limits<float>::quiet_NaN()";
               curprint ( "__builtin_nanf (\"\")");
             }
            else
             {
               if (float_value == std::numeric_limits<float>::signaling_NaN())
                  {
                 // curprint ( "std::numeric_limits<float>::signaling_NaN()";
                    curprint ( "__builtin_nansf (\"\")");
                  }
                 else
                  {
                 // typical case!
                 // curprint ( float_val->get_value();
                 // AS (11/08/2005) add support for values as string
                    if (float_val->get_valueString() == "")
                       {
                         curprint ( tostring(float_val->get_value()) + "F");
                       }
                      else
                       {
                         curprint ( float_val->get_valueString());
                       }
                  }
             }
        }
   }

#if 0
// DQ: This is no longer used (we use properties of the iostream to formate floating point now).
bool
Unparse_ExprStmt::zeroRemainder( long double doubleValue )
   {
     int integerValue = (int)doubleValue;
     double remainder = doubleValue - (double)integerValue;

     return (remainder == 0) ? true : false;
   }
#endif

#if 0
void
Unparse_ExprStmt::unparseDoubleVal(SgExpression* expr, SgUnparse_Info& info)
   {
     SgDoubleVal* dbl_val = isSgDoubleVal(expr);
     ROSE_ASSERT(dbl_val != NULL);

#if 0
     printf ("Inside of unparseDblVal = %p \n",dbl_val);
     dbl_val->get_file_info()->display("unparseDblVal");
#endif

  // os->setf(ios::showpoint);
  // curprint ( dbl_val->get_value();
  // curprint ( setiosflags(ios::showpoint) + setprecision(4) + dbl_val->get_value();

     setiosflags(ios::showpoint);

  // DQ (10/16/2004): Not sure what 4 implies, but we get 16 digits after the decimal 
  // point so it should be fine (see test2004_114.C)!
     setprecision(4);

  // curprint ( dbl_val->get_value();
  // os->unsetf(ios::showpoint);

  // DQ (10/18/2005): Need to handle C code which cannot use C++ mechanism to specify 
  // infinity, quiet NaN, and signaling NaN values.
     double double_value = dbl_val->get_value();
     if (double_value == std::numeric_limits<double>::infinity())
        {
       // printf ("Infinite value found as value in unparseFloatVal() \n");
       // curprint ( "std::numeric_limits<double>::infinity()";
          curprint ( "__builtin_huge_val()");
        }
       else
        {
       // Test for NaN value (famous test of to check for equality) or check for C++ definition of NaN.
       // We detect C99 and C "__NAN__" in EDG, but translate to backend specific builtin function.
          if ( (double_value != double_value) || (dbl_val->get_value() == std::numeric_limits<double>::quiet_NaN()) )
             {
            // curprint ( "std::numeric_limits<double>::quiet_NaN()";
               curprint ( "__builtin_nan (\"\")");
             }
            else
             {
               if (double_value == std::numeric_limits<double>::signaling_NaN())
                  {
                 // curprint ( "std::numeric_limits<double>::signaling_NaN()";
                    curprint ( "__builtin_nans (\"\")");
                  }
                 else
                  {
                 // typical case!
                 // curprint ( dbl_val->get_value();
                 // AS (11/08/2005) add support for values as string
                    if (dbl_val->get_valueString() == "")
                         curprint ( tostring(double_value));
                      else
                         curprint ( dbl_val->get_valueString());
                  }
             }
        }
   }

#endif

void
Unparse_ExprStmt::unparseLongDoubleVal(SgExpression* expr, SgUnparse_Info& info)
   {
     SgLongDoubleVal* longdbl_val = isSgLongDoubleVal(expr);
     ROSE_ASSERT(longdbl_val != NULL);

  // curprint ( longdbl_val->get_value();

  // DQ (10/18/2005): Need to handle C code which cannot use C++ mechanism to specify 
  // infinity, quiet NaN, and signaling NaN values.
     long double longDouble_value = longdbl_val->get_value();
     if (longDouble_value == std::numeric_limits<long double>::infinity())
        {
       // printf ("Infinite value found as value in unparseFloatVal() \n");
       // curprint ( "std::numeric_limits<long double>::infinity()";
          curprint ( "__builtin_huge_vall()");
        }
       else
        {
       // Test for NaN value (famous test of to check for equality) or check for C++ definition of NaN.
       // We detect C99 and C "__NAN__" in EDG, but translate to backend specific builtin function.
          if ( (longDouble_value != longDouble_value) || (longDouble_value == std::numeric_limits<long double>::quiet_NaN()) )
             {
            // curprint ( "std::numeric_limits<long double>::quiet_NaN()";
               curprint ( "__builtin_nanl (\"\")");
             }
            else
             {
               if (longDouble_value == std::numeric_limits<long double>::signaling_NaN())
                  {
                 // curprint ( "std::numeric_limits<long double>::signaling_NaN()";
                    curprint ( "__builtin_nansl (\"\")");
                  }
                 else
                  {
                 // typical case!
                 // curprint ( longdbl_val->get_value();
                 // AS (11/08/2005) add support for values as string
                    if (longdbl_val->get_valueString() == "")
                         curprint ( tostring(longDouble_value));
                      else
                         curprint ( longdbl_val->get_valueString());
                  }
             }
        }
   }

void
Unparse_ExprStmt::unparseComplexVal(SgExpression* expr, SgUnparse_Info& info)
   {
     SgComplexVal* complex_val = isSgComplexVal(expr);
     ROSE_ASSERT(complex_val != NULL);

     if (complex_val->get_valueString() != "") { // Has string
       curprint (complex_val->get_valueString());
     } else if (complex_val->get_real_value() == NULL) { // Pure imaginary
       curprint ("(");
       unparseValue(complex_val->get_imaginary_value(), info);
#ifdef ROSE_USE_NEW_EDG_INTERFACE 
    // curprint (" * __I__)");
       curprint (" * 1.0i)");
#else
       curprint (" * _Complex_I)");
#endif
     } else { // Complex number
       curprint ("(");
       unparseValue(complex_val->get_real_value(), info);
       curprint (" + ");
       unparseValue(complex_val->get_imaginary_value(), info);
#ifdef ROSE_USE_NEW_EDG_INTERFACE 
    // curprint (" * __I__)");
       curprint (" * 1.0i)");
#else
       curprint (" * _Complex_I)");
#endif
     }
   }

void 
Unparse_ExprStmt::unparseUpcThreads(SgExpression* expr, SgUnparse_Info& info)
   {
     SgUpcThreads* upc_threads = isSgUpcThreads(expr);
     ROSE_ASSERT(upc_threads != NULL);

     curprint ("THREADS ");
   }

void 
Unparse_ExprStmt::unparseUpcMythread(SgExpression* expr, SgUnparse_Info& info)
   {
     SgUpcMythread* upc_mythread = isSgUpcMythread(expr);
     ROSE_ASSERT(upc_mythread != NULL);

     curprint ("MYTHREAD ");
   }


void
Unparse_ExprStmt::unparseTypeTraitBuiltinOperator(SgExpression* expr, SgUnparse_Info& info)
   {
     SgTypeTraitBuiltinOperator* operatorExp = isSgTypeTraitBuiltinOperator(expr);
     ROSE_ASSERT(operatorExp != NULL);

     string functionNameString = operatorExp->get_name();
     curprint(functionNameString);

#if 0
     printf ("In unparseTypeTraitBuiltinExp(): functionNameString = %s expr = %p = %s \n",functionNameString.c_str(),expr,expr->class_name().c_str());
#endif

     ROSE_ASSERT(operatorExp->get_args().empty() == false);

     SgNodePtrList& list = operatorExp->get_args();
     SgNodePtrList::iterator operand = list.begin();
     curprint("(");
     while (operand != list.end())
        {
#if 0
          printf ("   --- TOP operand = %p = %s \n",*operand,(*operand)->class_name().c_str());
#endif
#if 0
          (*operand)->get_file_info()->display("opertor argument");
#endif
       // DQ (4/24/2013): Moved this to be ahead so that the unparseArg value would be associated with the current argument.
          if (operand != list.begin())
             {
               curprint(","); 
             }

          SgType*       type       = isSgType(*operand);
          SgExpression* expression = isSgExpression(*operand);
#if 0
          printf ("   --- operand = %p = %s \n",*operand,(*operand)->class_name().c_str());
#endif
       // DQ (7/13/2013): Build a new SgUnparse_Info so that we can skip passing on any existing referenceNode for name qualification.
       // We need to debug name qualification seperately, if it is required, likely it could be fore any referenced types.
          SgUnparse_Info newinfo(info);
          newinfo.set_reference_node_for_qualification(operatorExp);
          ROSE_ASSERT(newinfo.get_reference_node_for_qualification() != NULL);

          if (type != NULL)
             {
            // unp->u_type->unparseType(type,newinfo);

               newinfo.set_SkipClassDefinition();
            // newinfo.set_SkipClassSpecifier();
               newinfo.set_SkipEnumDefinition();

               newinfo.set_isTypeFirstPart();
#if 0
               printf ("In unparseTypeTraitBuiltinOperator(): isTypeFirstPart: sizeof_op->get_operand_type() = %p = %s \n",type,type->class_name().c_str());
               curprint ("/* In unparseTypeTraitBuiltinOperator(): isTypeFirstPart \n */ ");
#endif
               unp->u_type->unparseType(type, newinfo);
               newinfo.set_isTypeSecondPart();
#if 0
               printf ("In unparseTypeTraitBuiltinOperator(): isTypeSecondPart: type = %p = %s \n",type,type->class_name().c_str());
               curprint ("/* In unparseTypeTraitBuiltinOperator(): isTypeSecondPart \n */ ");
#endif
               unp->u_type->unparseType(type, newinfo);

               newinfo.unset_isTypeFirstPart();
               newinfo.unset_isTypeSecondPart();
             }
            else
             {
#if 1
            // DQ (3/24/2015): Added case of "__builtin_offsetof" to make it consistant with the change in the EDG/ROSE translation.
            // DQ (3/19/2015): For the case of the __offsetof() builtin function we have to avoid output of the structure (e.g. "(0*).field").
            // unparseExpression(expression,info);
            // if (functionNameString == "__offsetof")
               if (functionNameString == "__offsetof" || functionNameString == "__builtin_offsetof")
                  {
#if 1
                 // DQ (3/25/2015): Develop new way to supress output of "(0*)" in "(0*).field".
                 // This is the more general form required for test2013_104.c "offsetof(zip_header_t, formatted.extra_len)".
                    SgUnparse_Info info2(info);
                    info2.set_skipCompilerGeneratedSubExpressions();
#if 0
                    printf ("In unparseTypeTraitBuiltinExp(): set skipCompilerGeneratedSubExpressions flag \n");
#endif
                    ROSE_ASSERT(info2.skipCompilerGeneratedSubExpressions() == true);

                    unparseExpression(expression,info2);
#else
                 // This should be the 2nd operand.
                    ROSE_ASSERT(operand != list.begin());
#error "DEAD CODE!"
                    SgDotExp* dotExp = isSgDotExp(expression);
                    ROSE_ASSERT(dotExp != NULL);
                    SgExpression* field = dotExp->get_rhs_operand();

                 // Output the data member field only.
                    unparseExpression(field,info);
#endif
#if 0
                    printf ("Exiting as a test! \n");
                    ROSE_ASSERT(false);
#endif
                  }
                 else
                  {
                 // Original code.
                    unparseExpression(expression,info);
                  }
#else
               printf ("In unparseTypeTraitBuiltinExp(): Skipping special conversion for functionNameString == __offsetof \n");
#error "DEAD CODE!"
               unparseExpression(expression,info);
#endif
             }

          operand++;
        }

     curprint(")");
   }




// DQ (8/13/2007): Moved to common (language independent) base class
// JJW Added a lot of these back in

//-----------------------------------------------------------------------------------
//  void Unparse_ExprStmt::unparseFuncCall 
//  
//  This function is called whenever we unparse a function call. It is divided up 
//  into two parts. The first part unparses the function call and its arguments 
//  using an "in-order" tree traversal method. This is done when we have a binary 
//  operator overloading function and the operator overloading option is turned off.
//  The second part unparses the function call directly in a list-like manner. This 
//  is done for non-operator function calls, or when the operator overloading option
//  is turned on. 
//-----------------------------------------------------------------------------------
void
Unparse_ExprStmt::unparseFuncCall(SgExpression* expr, SgUnparse_Info& info)
   {
#if 0
     printf ("In Unparse_ExprStmt::unparseFuncCall(): expr = %p unp->opt.get_overload_opt() = %s \n",expr,(unp->opt.get_overload_opt() == true) ? "true" : "false");
     curprint ( "\n/* In Unparse_ExprStmt::unparseFuncCall " + StringUtility::numberToString(expr) + " */ \n");
#endif

     SgFunctionCallExp* func_call = isSgFunctionCallExp(expr);
     ROSE_ASSERT(func_call != NULL);
     SgUnparse_Info newinfo(info);
     bool needSquareBrackets = false;

#if 0
     curprint       ("/* func_call->get_function()                   = " + func_call->get_function()->class_name() + " */\n");
     curprint(string("/* func_call->get_uses_operator_syntax()       = ") + ((func_call->get_uses_operator_syntax() == true) ? "true" : "false") + " */\n");
     curprint(string("/* unp->opt.get_overload_opt()                 = ") + ((unp->opt.get_overload_opt() == true) ? "true" : "false") + " */\n");
  // curprint("/* isBinaryOperator(func_call->get_function()) = " + ((unp->u_sage->isBinaryOperator(func_call->get_function()) == true) ? "true" : "false") + " */\n");
#endif

  // DQ (4/8/2013): Added support for unparsing "operator+(x,y)" in place of "x+y".  This is 
  // required in places even though we have historically defaulted to the generation of the 
  // operator syntax (e.g. "x+y"), see test2013_100.C for an example of where this is required.
     bool uses_operator_syntax = func_call->get_uses_operator_syntax();

#if 0
     printf ("In Unparse_ExprStmt::unparseFuncCall(): (before test for conversion operator) uses_operator_syntax = %s \n",uses_operator_syntax == true ? "true" : "false");
     curprint(string("/* In unparseFuncCall(): (before test for conversion operator) uses_operator_syntax     = ") + (uses_operator_syntax ? "true" : "false") + " */\n");
#endif

#if 0
  // DQ (4/8/2013): Test to make sure this is not presently required in our regression tests.
     if (uses_operator_syntax == true)
        {
          printf ("In Unparse_ExprStmt::unparseFuncCall(): Detected uses_operator_syntax == true \n");
       // ROSE_ASSERT(false);
        }
#endif

#if 0
     printf ("func_call->get_function() = %p = %s \n",func_call->get_function(),func_call->get_function()->class_name().c_str());
#endif

     bool suppress_implicit_conversion_operator = false;

     SgDotExp* dotExp = isSgDotExp(func_call->get_function());
     if (dotExp != NULL)
        {
          SgMemberFunctionRefExp* memberFunctionRefExp = isSgMemberFunctionRefExp(dotExp->get_rhs_operand());
          if (memberFunctionRefExp != NULL)
             {
            // Operator syntax inplies output of generated code as of "B b; b.A::operator+(b);" instead of "B b; b+b;"
            // For conversion operators the form would be "B b; return b.operator A();" instead of "B b; return A(b);"

            // DQ (8/28/2014): It is a bug in GNU 4.4.7 to use the operator syntax of a user-defined conversion operator.
            // So we have to detect such operators and then detect if they are implicit then mark them to use the operator 
            // syntax plus supress them from being output.  We might alternatively go directly to supressing them from being
            // output, except that this is might be more complex for the operator syntax unparsing (I think).

               SgFunctionSymbol* functionSymbol = memberFunctionRefExp->get_symbol();
               ROSE_ASSERT(functionSymbol != NULL);
               SgFunctionDeclaration* functionDeclaration = functionSymbol->get_declaration();
               ROSE_ASSERT(functionDeclaration != NULL);
            // SgMemberFunctionDeclaration* memberFunctionDeclaration = isSgMemberFunctionDeclaration(functionDeclaration);
            // ROSE_ASSERT(memberFunctionDeclaration != NULL);

               bool is_compiler_generated = func_call->isCompilerGenerated();

            // If operator form is specified then turn it off.
            // if (uses_operator_syntax == true)
                  {
                    if (functionDeclaration->get_specialFunctionModifier().isConversion() == true)
                       {
#if 0
                         printf ("In Unparse_ExprStmt::unparseFuncCall(): Detected a conversion operator! \n");
#endif
                      // DQ (8/28/2014): Force output of generated code using the operator syntax, plus supress the output if is_compiler_generated == true.
                      // uses_operator_syntax = false;

                         if (is_compiler_generated == true)
                            {
#if 0
                              printf ("In Unparse_ExprStmt::unparseFuncCall(): Detected is_compiler_generated == true for conversion operator! \n");
#endif
                              suppress_implicit_conversion_operator = true;
#if 0
                              printf ("Exiting as a test! \n");
                              ROSE_ASSERT(false);
#endif
                            }
#if 0
                         printf ("Exiting as a test! \n");
                         ROSE_ASSERT(false);
#endif
                       }
                  }
             }
        }

#if 0
     printf ("In Unparse_ExprStmt::unparseFuncCall(): (after test for conversion operator) uses_operator_syntax = %s \n",uses_operator_syntax == true ? "true" : "false");
     curprint(string("/* In unparseFuncCall(): (after test for conversion operator) uses_operator_syntax     = ") + (uses_operator_syntax ? "true" : "false") + " */\n");
#endif

#if 0
  // DQ (11/16/2013): This need not be a SgFunctionRefExp.
     SgFunctionRefExp* func_ref = isSgFunctionRefExp(func_call->get_function());
  // ROSE_ASSERT(func_ref != NULL);
  // ROSE_ASSERT(func_ref->get_symbol() != NULL);
  // printf ("Function name = %s \n",func_ref->get_symbol()->get_name().str());
     if (func_ref != NULL)
        {
          ROSE_ASSERT(func_ref->get_symbol() != NULL);
          printf ("Function name = %s \n",func_ref->get_symbol()->get_name().str());
        }
       else
        {
       // If this is not a SgFunctionRefExp, then look for a member function reference via a SgDotExp or SgArrowExp.
        }
#endif
#if 0
     printf ("isBinaryOperator(func_call->get_function())     = %s \n",unp->u_sage->isBinaryOperator(func_call->get_function()) ? "true" : "false");
     printf ("isSgDotExp(func_call->get_function())           = %s \n",isSgDotExp(func_call->get_function()) ? "true" : "false");
     printf ("isSgArrowExp(func_call->get_function())         = %s \n",isSgArrowExp(func_call->get_function()) ? "true" : "false");

     printf ("isUnaryOperatorPlus(func_call->get_function())  = %s \n",unp->u_sage->isUnaryOperatorPlus(func_call->get_function()) ? "true" : "false");
     printf ("isUnaryOperatorMinus(func_call->get_function()) = %s \n",unp->u_sage->isUnaryOperatorMinus(func_call->get_function()) ? "true" : "false");
#endif
#if 0
     printf ("WARNING: unparseOperatorSyntax and uses_operator_syntax are functionally redundant declarations \n");
#endif

  // DQ (6/17/2007): Turn off the generation of "B b; b+b" in favor of "B b; b.A::operator+(b)
  // when A::operator+(A) is called instead of B::operator+(A).  See test2007_73.C for an example.
  // bool unparseOperatorSyntax = false;

  // if ( !unp->opt.get_overload_opt() && isBinaryOperator(func_call->get_function()) && (isSgDotExp(func_call->get_function()) != NULL) || (isSgArrowExp(func_call->get_function()) != NULL) )
  // if ( (unp->opt.get_overload_opt() == false) && ( (isSgDotExp(func_call->get_function()) != NULL) || (isSgArrowExp(func_call->get_function()) != NULL) ) )
  // if ( ((unp->opt.get_overload_opt() == false) && (uses_operator_syntax == false)) && ( (isSgDotExp(func_call->get_function()) != NULL) || (isSgArrowExp(func_call->get_function()) != NULL) ) )
     if ( ((unp->opt.get_overload_opt() == false) && (uses_operator_syntax == true)) && ( (isSgDotExp(func_call->get_function()) != NULL) || (isSgArrowExp(func_call->get_function()) != NULL) ) )
        {
#if 0
          printf ("Found case to investigate for generation of \"B b; b.A::operator+(b)\" instead of \"B b; b+b\" \n");
#endif
          SgBinaryOp* binaryOperator = isSgBinaryOp(func_call->get_function());
          ROSE_ASSERT(binaryOperator != NULL);

          SgExpression* lhs = binaryOperator->get_lhs_operand();
          SgExpression* rhs = binaryOperator->get_rhs_operand();
#if 0
          printf ("lhs = %p = %s \n",lhs,lhs->class_name().c_str());
          printf ("rhs = %p = %s \n",rhs,rhs->class_name().c_str());
#endif
          SgMemberFunctionRefExp* memberFunctionRef = isSgMemberFunctionRefExp(rhs);
          if (memberFunctionRef != NULL)
             {
               SgSymbol* memberFunctionSymbol = memberFunctionRef->get_symbol();
               ROSE_ASSERT(memberFunctionSymbol != NULL);
#if 0
               printf ("member function symbol = %p name = %s \n",memberFunctionRef->get_symbol(),memberFunctionRef->get_symbol()->get_name().str());
               printf ("lhs->get_type() = %s \n",lhs->get_type()->class_name().c_str());
#endif
               SgClassType* classType = isSgClassType(lhs->get_type());
               SgClassDeclaration* lhsClassDeclaration = NULL;
               SgClassDefinition*  lhsClassDefinition  = NULL;
               if (classType != NULL)
                  {
#if 0
                    printf ("classType->get_declaration() = %p = %s \n",classType->get_declaration(),classType->get_declaration()->class_name().c_str());
#endif
                    lhsClassDeclaration = isSgClassDeclaration(classType->get_declaration());
                    ROSE_ASSERT(lhsClassDeclaration != NULL);
#if 0
                    printf ("lhs classDeclaration = %p = %s \n",lhsClassDeclaration,lhsClassDeclaration->get_name().str());
#endif
                    lhsClassDefinition = lhsClassDeclaration->get_definition();
#if OUTPUT_HIDDEN_LIST_DATA
                    outputHiddenListData (lhsClassDefinition);
#endif
                  }
                 else
                  {
#if PRINT_DEVELOPER_WARNINGS
                 // DQ (10/22/2007): This is part of incomplete debugging of a famous detail (name qualification 
                 // for operators). Only output this messag for developers.

                 // This is the case of a member function call off of the "this" pointer, see test2007_124.C.
                    printf ("lhs is not a classType lhs->get_type() = %p = %s \n",lhs->get_type(),lhs->get_type()->class_name().c_str());
#endif
                  }

               SgClassDefinition* functionClassDefinition = isSgClassDefinition(memberFunctionRef->get_symbol()->get_scope());
               ROSE_ASSERT(functionClassDefinition != NULL);
#if 0
               printf ("member function scope (class = %p = %s) \n",functionClassDefinition,functionClassDefinition->class_name().c_str());
#endif
#if OUTPUT_HIDDEN_LIST_DATA
               outputHiddenListData (functionClassDefinition);
#endif

               SgClassDeclaration* functionClassDeclaration = isSgClassDeclaration(functionClassDefinition->get_declaration());
#if 0
               printf ("functionClassDeclaration = %p = %s \n",functionClassDeclaration,functionClassDeclaration->get_name().str());
#endif
               if (lhsClassDeclaration == NULL)
                  {
                 // printf ("lhsClassDeclaration = %p = %s \n",lhsClassDeclaration,lhsClassDeclaration->get_name().str());
                 // lhsClassDeclaration->get_startOfConstruct()->display("lhsClassDeclaration");
#if PRINT_DEVELOPER_WARNINGS
                    printf ("Error: lhsClassDeclaration == NULL, lhs = %p \n",lhs);
                    lhs->get_startOfConstruct()->display("lhs");
#endif
                  }
            // ROSE_ASSERT(lhsClassDeclaration      != NULL);
            // ROSE_ASSERT(functionClassDeclaration != NULL);

               if (lhsClassDeclaration != NULL && functionClassDeclaration != NULL)
                  {
                    if (lhsClassDeclaration->get_firstNondefiningDeclaration() != functionClassDeclaration->get_firstNondefiningDeclaration())
                       {
#if 0
                        if (SgProject::get_verbose() > 0)
                           {
                             printf ("Warning: lhs and member function from different classes (linked though class derivation) \n");
                           }
                        curprint ( "/* Warning: lhs and member function from different classes (linked though class derivation) */\n");
#endif

                         if (SgProject::get_verbose() > 0)
                         {
                            printf ("lhsClassDefinition = %p functionClassDefinition = %p \n",lhsClassDefinition,functionClassDefinition);
                         }
                         ROSE_ASSERT(lhsClassDefinition != NULL || functionClassDefinition != NULL);


                         set<SgSymbol*> & hiddenList = (lhsClassDefinition != NULL) ? lhsClassDefinition->get_hidden_declaration_list() : functionClassDefinition->get_hidden_declaration_list();
                         if (SgProject::get_verbose() > 0)
                         {
                            printf ("Looking for symbol = %p \n",memberFunctionSymbol);
                         }
                         set<SgSymbol*>::iterator hiddenDeclaration = hiddenList.find(memberFunctionSymbol);
                         if ( hiddenDeclaration != hiddenList.end() )
                            {
#if 1
                              printf ("Warning: lhs class hidding derived class member function call (skip setting uses_operator_syntax == true) \n");
#endif
#if 0
                              curprint ( "/* Warning: lhs class hidding derived class member function call */\n ");
#endif
                           // unparseOperatorSyntax = true;
                           // uses_operator_syntax = true;
                            }
                       }
                  }
                 else
                  {
#if PRINT_DEVELOPER_WARNINGS
                    printf ("Warning: either lhsClassDeclaration == NULL || functionClassDeclaration == NULL, so we need more work to compute if the operator syntax is required \n");
#endif
                  }
#if 0
            // printf ("Warning: name qualification required = %s \n",unparseOperatorSyntax ? "true" : "false");
               printf ("Warning: name qualification required = %s \n",uses_operator_syntax ? "true" : "false");
#endif
             }
            else
             {
#if 0
               printf ("rhs was not a SgMemberFunctionRefExp \n");
            // ROSE_ASSERT(false);
#endif
             }

       // printf ("Exiting as part of testing \n");
       // ROSE_ASSERT(false);
        }

#if 0
     printf ("In unparseFuncCall(): unp->u_sage->isBinaryOperator(func_call->get_function() = %p = %s ) = %s \n",
          func_call->get_function(),func_call->get_function()->class_name().c_str(),unp->u_sage->isBinaryOperator(func_call->get_function()) ? "true" : "false");
#endif

  // FIRST PART
  // check if this is an binary operator overloading function and if the overloading 
  // option is off. If so, we traverse using "in-order" tree traversal. However, do 
  // not enter this segment if we have a dot expression. Dot expressions are handled 
  // by the second part. 
  // if (!unp->opt.get_overload_opt() && unp->u_sage->isBinaryOperator(func_call->get_function()) && !(isSgDotExp(func_call->get_function())) && !(isSgArrowExp(func_call->get_function())))
  // if (!unp->opt.get_overload_opt() && (uses_operator_syntax == false) && unp->u_sage->isBinaryOperator(func_call->get_function()) && !(isSgDotExp(func_call->get_function())) && !(isSgArrowExp(func_call->get_function())))
     if (!unp->opt.get_overload_opt() && (uses_operator_syntax == true) && unp->u_sage->isBinaryOperator(func_call->get_function()) && !(isSgDotExp(func_call->get_function())) && !(isSgArrowExp(func_call->get_function())))
        {
          unp->u_debug->printDebugInfo("in FIRST PART of unparseFuncCall", true);
#if 0
          printf ("output 1st part (without syntax sugar) \n");
          curprint ( " /* output 1st part (without syntax sugar) */ ");
#endif
          ROSE_ASSERT(func_call->get_args() != NULL);
          SgExpressionPtrList& list = func_call->get_args()->get_expressions();
#if 0
          printf ("In unparseFuncCall(): argument list size = %ld \n",list.size());
#endif
          SgExpressionPtrList::iterator arg = list.begin();
          if (arg != list.end())
             {
               newinfo.set_nested_expression();

            // printf ("output function argument (left) \n");

            // unparse the lhs operand
               unp->u_debug->printDebugInfo("left arg: ", false);
               unparseExpression((*arg), newinfo);
            // unparse the operator

            // DQ (6/21/2011): Added support for name qualification.
               info.set_reference_node_for_qualification(func_call->get_function());
               ROSE_ASSERT(info.get_reference_node_for_qualification() != NULL);
#if 0
               curprint ( "\n/* In unparseFuncCall(): 1st part BEFORE: unparseExpression(func_call->get_function(), info); */ \n");
#endif
               unparseExpression(func_call->get_function(), info);
#if 0
               curprint ( "\n/* In unparseFuncCall(): 1st part AFTER: unparseExpression(func_call->get_function(), info); */ \n");
#endif
               info.set_reference_node_for_qualification(NULL);

               arg++;

            // unparse the rhs operand
               unp->u_debug->printDebugInfo("right arg: ", false);
#if 0
               curprint ( "\n/* In unparseFuncCall(): 1st part BEFORE: right arg: unparseExpression(*arg, info); */ \n");
#endif
            // DQ (5/6/2007): Added assert, though this was only a problem when handling unary minus implemented as a non-member function
               ROSE_ASSERT (arg != list.end());
               unparseExpression((*arg), newinfo);
#if 0
            // DQ (8/29/2014): This was a mistake.
            // DQ (8/29/2014): This fails for test2014_172.C.
            // ROSE_ASSERT (arg != list.end());
               if (arg != list.end())
                  {
                    unparseExpression((*arg), newinfo);
                  }
                 else
                  {
                    printf ("WARNING: arg == list.end() in unparseFuncCall() \n");
                  }
#endif
#if 0
               curprint ("\n/* In unparseFuncCall(): 1st part AFTER: right arg: unparseExpression(*arg, info); */ \n");
#endif
               newinfo.unset_nested_expression();

            // printf ("DONE: output function argument (right) \n");
             }
#if 0
          curprint ("\n/* Leaving processing first part in unparseFuncCall */ \n");
#endif
        }
       else
        {
       // SECOND PART
       // this means that we have an unary operator overloading function, a non-operator
       // overloading function, or that the overloading option was turned on. 
          unp->u_debug->printDebugInfo("in SECOND PART of unparseFuncCall", true);
          bool print_paren = true;

       // DQ (2/20/2005): By default always output the function arguments (only in the case of 
       // the overloaded prefix/postfix increment/decrement operators do we supress their output).
          bool printFunctionArguments = true;

       // if (unp->opt.get_overload_opt())
          if (unp->opt.get_overload_opt() || (uses_operator_syntax == false))
             {
               info.set_nested_expression();
             }
#if 0
          printf ("output 2nd part func_call->get_function() = %s \n",func_call->get_function()->class_name().c_str());
          curprint ("/* output 2nd part  func_call->get_function() = " + func_call->get_function()->class_name() + " */ \n");
          curprint ( string("/* suppress_implicit_conversion_operator = ") + (uses_operator_syntax == true ? "true" : "false") + " */ \n");
#endif

       // DQ (8/29/2014): Adding support to supress output of implicit user-defined conversion operators.
          if (suppress_implicit_conversion_operator == false)
             {
       //
       // Unparse the function first.
       //
          SgUnparse_Info alt_info(info);
       // unparseExpression(func_call->get_function(), info);

       // DQ (6/13/2007): First set to NULL then to the correct value (this allows us to have checking which 
       // detects the overwriting of pointer values generally, but it is not relavant in this case).
          alt_info.set_current_function_call(NULL);
          alt_info.set_current_function_call(func_call);

       // DQ (6/21/2011): Added support for name qualification.
          alt_info.set_reference_node_for_qualification(func_call->get_function());
          ROSE_ASSERT(alt_info.get_reference_node_for_qualification() != NULL);
#if 0
          curprint ( "\n/* In unparseFuncCall(): 2nd part BEFORE: unparseExpression(func_call->get_function(), info); */ \n");
#endif
          unparseExpression(func_call->get_function(), alt_info);
#if 0
          curprint ( "\n/* In unparseFuncCall(): 2nd part AFTER: unparseExpression(func_call->get_function(), info); */ \n");
#endif
#if 0
          func_call->get_function()->get_file_info()->display("In unparse function call: debug");
#endif
          alt_info.set_reference_node_for_qualification(NULL);

#if 0
          curprint ( " /* after output func_call->get_function() */ ");
#endif

       // if (unp->opt.get_overload_opt())
          if (unp->opt.get_overload_opt() || (uses_operator_syntax == false))
               info.unset_nested_expression();

#if 0
       // check if we have an unary operator or an overloaded arrow operator and the 
       // operator overloading option is turned off. If so, then we can return right 
       // away because there are no arguments to unparse. Sage provides default arguments
       // for unary operators, such as (), or (0). We want to avoid printing this if
       // the conditional is true.
          if (!unp->opt.get_overload_opt())
             {
               if (RemoveArgs(func_call->get_function()))
                  {
                    printf ("$$$$$ Returning from Unparse_ExprStmt::unparseFuncCall prematurely (detected \"->\" operator, but not \"operator->()\") $$$$$ \n");
                    curprint ( " /* Returning from Unparse_ExprStmt::unparseFuncCall prematurely */ ");
                    return;
                  }
             }
#endif

          SgUnparse_Info newinfo(info);

       // now check if the overload option is off and that the function is dot binary
       // expression. If so, check if the rhs is an operator= overloading function (and 
       // that the function isn't preceded by a class name). If the operator= is preceded
       // by a class name ("<class>::operator=") then do not set print_paren to false.
       // If so, set print_paren to false, otherwise, set print_paren to true for
       // all other functions.
       //
       // [DT] 4/6/2000 -- Need to check for operator==, also, as well
       //      any other potential overloaded operator that having
       //      this paren would cause a problem.  e.g. in the case
       //      of operator==, we would get something like (x==)(y)
       //      where the paren at ==) comes from unparseBinaryExpr()
       //      and the paren at (y comes from here.
       //
       //      NOTE:  I went ahead and created isBinaryEqualityOperator()
       //      and put the check here.  But there needs to be a more
       //      thorough fix that handles operator<, operator>=, etc...
       //
       //      4/10/2000 -- Created isBinaryInequalityOperator() and
       //      isBinaryArithmeticOperator().  Thinking about simply
       //      creating an isBinaryOverloadedOperator().
       //
          SgBinaryOp* binary_op = isSgBinaryOp(func_call->get_function());
#if 0
          curprint ( string(" /* !unp->opt.get_overload_opt() && (uses_operator_syntax == true) = ") + ((!unp->opt.get_overload_opt() && (uses_operator_syntax == true)) ? "true" : "false") + " */ \n ");
#endif
       // if (!unp->opt.get_overload_opt())
          if (!unp->opt.get_overload_opt() && (uses_operator_syntax == true))
             {
            // curprint ( "\n /* Unparse so as to suppress overloaded operator function names (generate short syntax) */ \n";
            // DQ (2/19/2005): Rewrote this case to be more general than just specific to a few operators
               SgExpression* rhs = NULL;
               if (binary_op != NULL) 
                  {
                    rhs = binary_op->get_rhs_operand();
                    ROSE_ASSERT(rhs != NULL);
                  }
            // if ( binary_op != NULL && rhs->get_specialFunctionModifier().isOperator() && unp->u_sage->noQualifiedName(rhs) )

#if 0
               printf ("binary_op = %p rhs = %p \n",binary_op,rhs);
               if (rhs != NULL)
                  {
                    printf ("rhs       = %s \n",rhs->class_name().c_str());
                    printf ("binary_op = %s \n",binary_op->class_name().c_str());
                  }
               printf ("unp->u_sage->noQualifiedName(rhs) = %s \n",unp->u_sage->noQualifiedName(rhs) ? "true" : "false");
#endif

            // DQ (12/28/2005): I don't think this need be qualified to permit us to use the "[]" syntax, see test2005_193.C
            // if ( binary_op != NULL && unp->u_sage->noQualifiedName(rhs) )
               if ( binary_op != NULL )
                  {
                 // printf ("Found a binary operator without qualification \n");
                 // curprint ( "\n /* found a binary operator without qualification */ \n";
                    SgFunctionRefExp*       func_ref  = isSgFunctionRefExp(rhs);
                    SgMemberFunctionRefExp* mfunc_ref = isSgMemberFunctionRefExp(rhs);

                    if ( (func_ref != NULL) && func_ref->get_symbol()->get_declaration()->get_specialFunctionModifier().isOperator() )
                         print_paren = false;

                    if ( (mfunc_ref != NULL) && mfunc_ref->get_symbol()->get_declaration()->get_specialFunctionModifier().isOperator() )
                         print_paren = false;

                 // Liao, work around for bug 320, operator flag for *i is not set properly, 2/18/2009
                 // Please turn this code off when the bug is fixed!
                    if (mfunc_ref != NULL)
                       {
                         string name = mfunc_ref->get_symbol()->get_name().getString();
                         if (name=="operator*")
                            {
                              print_paren = false;
                              if (mfunc_ref->get_symbol()->get_declaration()->get_specialFunctionModifier().isOperator() ==false)
                                   cerr<<"unparseCxx_expresssions.C error: found a function named as operator* which is not set as isOperator! \n Fixed its unparsing here temporarily but please consult bug 320!"<<endl;
                            }
                       }

                 // DQ (2/20/2005) The operator()() is the parenthesis operator and for this case we do want to output "(" and ")"
                    if (unp->u_sage->isBinaryParenOperator(rhs) == true)
                         print_paren = true;

                 // DQ (2/20/2005): Merged code below with this case to simplify operator handling!
                 // printf ("isBinaryBracketOperator(rhs) = %s \n",isBinaryBracketOperator(rhs) ? "true" : "false");
                    if (unp->u_sage->isBinaryBracketOperator(rhs) == true)
                       {
                      // DQ (2/20/2005): Just as for operator()(), operator[]() needs the parens
                         print_paren = true;

                      // DQ (12/28/2005): This has to reproduce the same logic as in the unparseMFuncRef() function
                      // curprint ( " /* Newly handled case in unparser unparseFuncCall() */ ";
                         needSquareBrackets = true;
                      // Turn off parens in order to output [i] instead of [(i)].
                         print_paren = false;
                       }

                 // DQ (2/20/2005): This operator is special in C++ in that it take an integer parameter when called 
                 // using the explicit operator function form (e.g. "x.operator++()").  As decribed in C++:
                 //      "x.operator++(0)"  --> x++ (the postfix increment operator)
                 //      "x.operator++(1)"  --> ++x (the prefix increment operator)
                 // an analigious syntax controls the use of the prefix and postfix decrement operator.
                    if ( unp->u_sage->isUnaryIncrementOperator(rhs) || unp->u_sage->isUnaryDecrementOperator(rhs) )
                       {
                         printFunctionArguments = false;
                       }
                  }
             }

       //
       // [DT] 3/30/2000 -- In the case of overloaded [] operators, 
       //      set a flag indicating that square brackets should be
       //      wrapped around the argument below.  This will
       //      result in the desired syntax in the unparsed code 
       //      as long as the unparseMFuncExpr() function knows better 
       //      than to output any of ".operator[]".
       //
       //      Q: Need to check unp->opt.get_overload_opt()?
       //
       // MK: Yes! We only need square brackets if
       //     1. unp->opt.get_overload_opt() is false (= keyword "operator" not required in the output), and
       //     2. we do not have to specify a qualifier; i.e., <classname>::<funcname>
       //     Otherwise, we print "operator[]" and need parenthesis "()" around the
       //     function argument.
       // DQ (12/10/2004): Skip this simplification if the lhs is a SgPointerDerefExp 
       // (i.e. "x->operator[](i)" should not be simplified to "x->[i]")
#if 0
          if (binary_op != NULL)
             {
               printf ("binary_op = %p = %s \n",binary_op,binary_op->sage_class_name());
               curprint ( "\n /* binary_op = " + StringUtility::numberToString(binary_op) + " = " + binary_op->sage_class_name() + " */ \n");
               printf ("binary_op->get_lhs_operand() = %p = %s \n",binary_op->get_lhs_operand(),binary_op->get_lhs_operand()->sage_class_name());
               curprint ( "\n /* binary_op->get_lhs_operand() = " + StringUtility::numberToString(binary_op->get_lhs_operand()) + " = " + binary_op->get_lhs_operand()->sage_class_name() + " */ \n");
               printf ("binary_op->get_rhs_operand() = %p = %s \n",binary_op->get_rhs_operand(),binary_op->get_rhs_operand()->sage_class_name());
               curprint ( "\n /* binary_op->get_rhs_operand() = " + StringUtility::numberToString(binary_op->get_rhs_operand()) + " = " + binary_op->get_rhs_operand()->sage_class_name() + " */ \n");
             }
#endif
#if 0
       // DQ (4/9/2013): need to tune output of redundant "()".
          if (uses_operator_syntax == false && (unp->u_sage->isOperator(binary_op->get_rhs_operand()) == true))
             {
               print_paren = false;
             }
#endif
          if ( needSquareBrackets)
             {
               curprint ( "[");
             }

       // now unparse the function's arguments
       // if (func_call->get_args() != NULL)
       //      printDebugInfo("unparsing arguments of function call", true);

#if 0
          curprint (string("\n /* Before preint paren in unparseFuncCall: print_paren = ") + (print_paren ? "true" : "false") + " */ \n");
#endif
          if (print_paren)
             {
#if 0
               curprint ("\n/* Unparse args in unparseFuncCall: opening */ \n"); 
#endif
               curprint ("(");
            // printDebugInfo("( from FuncCall", true);
             }

       // DQ (2/20/2005): Added case of (printFunctionArguments == true) to handle prefix/postfix increment/decrement 
       // overloaded operators (which take an argument to control prefix/postfix, but which should never be output
       // unless we are trying to reproduce the operator function call syntax e.g. "x.operator++(0)" or "x.operator++(1)").
          if ( (printFunctionArguments == true) && (func_call->get_args() != NULL) )
             {
               SgExpressionPtrList& list = func_call->get_args()->get_expressions();
               SgExpressionPtrList::iterator arg = list.begin();
               while (arg != list.end())
                  {
#if 0
                    (*arg)->get_file_info()->display("function call argument");
#endif

                 // DQ (4/24/2013): We want to avoid unparsing arguments present as a result of automatically instered 
                 // default arguments.  This improves the quality of the source-to-source translation.  However, it 
                 // might be that we can't just test for the argument marked as compiler generated and we might have 
                 // to explicitly makr it as being associated with a default argument, else a compiler generated
                 // cast might trigger the argument to not be output.  Need to test this.
                 // bool unparseArg = ((*arg)->get_file_info()->isCompilerGenerated() == false);
                    bool unparseArg = ((*arg)->get_file_info()->isDefaultArgument() == false);
#if 0
                    printf ("func_call->get_args() = %p = %s arg = %p = %s unparseArg = %s \n",func_call->get_args(),func_call->get_args()->class_name().c_str(),*arg,(*arg)->class_name().c_str(),unparseArg ? "true" : "false");
#endif
                 // DQ (4/24/2013): Moved this to be ahead so that the unparseArg value would be associated with the current argument.
                    if (arg != list.begin() && unparseArg == true)
                       {
                         curprint(","); 
                       }

                    if (unparseArg == true)
                       {
                         SgConstructorInitializer* con_init = isSgConstructorInitializer(*arg);
                         if (con_init != NULL && unp->u_sage->isOneElementList(con_init))
                            {
                              unp->u_debug->printDebugInfo("entering unp->u_sage->unparseOneElemConInit", true);
#if 0
                              curprint("\n/* unp->u_sage->unparseOneElemConInit in unparseFuncCall */ \n"); 
#endif
                              unparseOneElemConInit(con_init, newinfo);
                           // curprint ( "\n/* DONE: unp->u_sage->unparseOneElemConInit in unparseFuncCall */ \n"); 
                            }
                           else
                            {
#if 0
                              curprint("\n/* unparseExpression in args processing in unparseFuncCall */ \n");
#endif
                           // printf ("unparseExpression in args processing in unparseFuncCall \n");
                           // newinfo.display("newinfo in unparseFuncCall()");
                              unparseExpression((*arg), newinfo);
                           // curprint("\n/* DONE: unparseExpression in args processing in unparseFuncCall */ \n");
                            }
                       }

                    arg++;
#if 0
                 // if (arg != list.end())
                    if (arg != list.end() && unparseArg == true)
                       {
                         curprint(","); 
                       }
#endif
                  }
             }

          if (print_paren)
             {
#if 0
               curprint ("\n/* Unparse args in unparseFuncCall: closing */ \n"); 
#endif
               curprint (")");
            // printDebugInfo(") from FuncCall", true);
             }

          if ( needSquareBrackets)
             {
               curprint("]");
            // curprint(" /* needSquareBrackets == true */ ]");
             }

       // DQ (8/29/2014): Adding support to supress output of implicit user-defined conversion operators.
             }
            else
             {
#if 0
               printf ("Skipping due to suppressed implicit user-defined conversion operator \n");
               curprint("/* Skipping due to suppressed implicit user-defined conversion operator */ \n ");
#endif
               SgUnparse_Info newinfo(info);
               SgBinaryOp* binary_op = isSgBinaryOp(func_call->get_function());
               if (binary_op != NULL)
                  {
                    SgDotExp* dotExp = isSgDotExp(binary_op);
                    if (dotExp != NULL)
                       {
#if 0
                         printf ("Unparse the lhs of the SgDotExp (as part of skipping conversion operator) \n");
                         curprint("/* Unparse the lhs of the SgDotExp (as part of skipping conversion operator) */ \n ");
#endif
                         unparseExpression(dotExp->get_lhs_operand(),newinfo);
#if 0
                         printf ("DONE: Unparse the lhs of the SgDotExp (as part of skipping conversion operator) \n");
                         curprint("/* DONE: Unparse the lhs of the SgDotExp (as part of skipping conversion operator) */ \n ");
#endif
                       }
                  }
             }
#if 0
          curprint("\n/* Leaving processing second part in unparseFuncCall */ \n");
#endif
        }

#if 0
     printf ("Leaving Unparse_ExprStmt::unparseFuncCall = %p \n",expr);
     curprint ( "\n/* Leaving Unparse_ExprStmt::unparseFuncCall " + StringUtility::numberToString(expr) + " */ \n");
#endif
   }


void Unparse_ExprStmt::unparsePointStOp(SgExpression* expr, SgUnparse_Info& info) { unparseBinaryOperator(expr, "->", info); }
void Unparse_ExprStmt::unparseRecRef(SgExpression* expr, SgUnparse_Info& info) { unparseBinaryOperator(expr, ".",info); }
void Unparse_ExprStmt::unparseDotStarOp(SgExpression* expr, SgUnparse_Info& info) { unparseBinaryOperator(expr, ".*", info); }
void Unparse_ExprStmt::unparseArrowStarOp(SgExpression* expr, SgUnparse_Info& info) { unparseBinaryOperator(expr, "->*", info); }
void Unparse_ExprStmt::unparseEqOp(SgExpression* expr, SgUnparse_Info& info) { unparseBinaryOperator(expr, "==", info); }
void Unparse_ExprStmt::unparseLtOp(SgExpression* expr, SgUnparse_Info& info) { unparseBinaryOperator(expr, "<", info); }
void Unparse_ExprStmt::unparseGtOp(SgExpression* expr, SgUnparse_Info& info) { unparseBinaryOperator(expr, ">", info); }
void Unparse_ExprStmt::unparseNeOp(SgExpression* expr, SgUnparse_Info& info) { unparseBinaryOperator(expr, "!=", info); }
void Unparse_ExprStmt::unparseLeOp(SgExpression* expr, SgUnparse_Info& info) { unparseBinaryOperator(expr, "<=", info); }
void Unparse_ExprStmt::unparseGeOp(SgExpression* expr, SgUnparse_Info& info) { unparseBinaryOperator(expr, ">=", info); }
void Unparse_ExprStmt::unparseAddOp(SgExpression* expr, SgUnparse_Info& info) { unparseBinaryOperator(expr, "+", info); }
void Unparse_ExprStmt::unparseSubtOp(SgExpression* expr, SgUnparse_Info& info) { unparseBinaryOperator(expr, "-", info); }
void Unparse_ExprStmt::unparseMultOp(SgExpression* expr, SgUnparse_Info& info) { unparseBinaryOperator(expr, "*", info); }
void Unparse_ExprStmt::unparseDivOp(SgExpression* expr, SgUnparse_Info& info) { unparseBinaryOperator(expr, "/", info); }
void Unparse_ExprStmt::unparseIntDivOp(SgExpression* expr, SgUnparse_Info& info) { unparseBinaryOperator(expr, "/", info); }
void Unparse_ExprStmt::unparseModOp(SgExpression* expr, SgUnparse_Info& info) { unparseBinaryOperator(expr, "%", info); }
void Unparse_ExprStmt::unparseAndOp(SgExpression* expr, SgUnparse_Info& info) { unparseBinaryOperator(expr, "&&", info); }
void Unparse_ExprStmt::unparseOrOp(SgExpression* expr, SgUnparse_Info& info) { unparseBinaryOperator(expr, "||", info); }
void Unparse_ExprStmt::unparseBitXOrOp(SgExpression* expr, SgUnparse_Info& info) { unparseBinaryOperator(expr, "^", info); }
void Unparse_ExprStmt::unparseBitAndOp(SgExpression* expr, SgUnparse_Info& info) {unparseBinaryOperator(expr, "&", info); }
void Unparse_ExprStmt::unparseBitOrOp(SgExpression* expr, SgUnparse_Info& info) { unparseBinaryOperator(expr, "|", info); }
void Unparse_ExprStmt::unparseCommaOp(SgExpression* expr, SgUnparse_Info& info) { curprint("("); unparseBinaryOperator(expr, ",", info); curprint(")"); }
void Unparse_ExprStmt::unparseLShiftOp(SgExpression* expr, SgUnparse_Info& info) { unparseBinaryOperator(expr, "<<", info); }
void Unparse_ExprStmt::unparseRShiftOp(SgExpression* expr, SgUnparse_Info& info) { unparseBinaryOperator(expr, ">>", info); }
void Unparse_ExprStmt::unparseUnaryMinusOp(SgExpression* expr, SgUnparse_Info& info) { unparseUnaryOperator(expr, "-", info); }
void Unparse_ExprStmt::unparseUnaryAddOp(SgExpression* expr, SgUnparse_Info& info) { unparseUnaryOperator(expr, "+", info); }


void
Unparse_ExprStmt::unparseSizeOfOp(SgExpression* expr, SgUnparse_Info & info)
   {
     SgSizeOfOp* sizeof_op = isSgSizeOfOp(expr);
     ROSE_ASSERT(sizeof_op != NULL);

  // DQ (10/19/2012): This is the explicitly set boolean value which indicates that a class declaration is buried inside
  // the current cast expression's reference to a type (e.g. "(((union ABC { int __in; int __i; }) { .__in = 42 }).__i);").
  // In this case we have to output the base type with its definition.
     bool outputTypeDefinition = sizeof_op->get_sizeOfContainsBaseTypeDefiningDeclaration();

#if 0
     printf ("In unparseSizeOfOp(expr = %p): outputTypeDefinition = %s \n",expr,(outputTypeDefinition == true) ? "true" : "false");
     printf ("sizeof_op->get_operand_expr() = %p \n",sizeof_op->get_operand_expr());
     printf ("sizeof_op->get_operand_type() = %p \n",sizeof_op->get_operand_type());     
#endif

     curprint("sizeof(");
     if (sizeof_op->get_operand_expr() != NULL)
        {
          ROSE_ASSERT(sizeof_op->get_operand_expr() != NULL);
          unparseExpression(sizeof_op->get_operand_expr(), info);
        }
       else
        {
          ROSE_ASSERT(sizeof_op->get_operand_type() != NULL);

          SgUnparse_Info info2(info);
          info2.unset_SkipBaseType();

       // DQ (11/3/2015): We might have to use the "struct" class elaboration if this is a type.
       // We have to turn this back on in the case where we are in a for loop test (condition) 
       // where it would be turned off as a result of a fix to make handling of the test expression 
       // more unifor between token-based unparsing and the AST unparsing.
          info2.unset_SkipClassSpecifier();

       // DQ (3/15/2015): test2015_11.c demonstrates a case where I think this should be not be set (un-named struct type).
       // info2.set_SkipClassDefinition();

          info2.unset_isTypeFirstPart();
          info2.unset_isTypeSecondPart();

       // DQ (6/2/2011): Added support for name qualification of types reference via sizeof operator.
          info2.set_reference_node_for_qualification(sizeof_op);

       // DQ (10/19/2012): Modified to support output of the type's defining declaration (see test2012_57.c).
       // unp->u_type->unparseType(sizeof_op->get_operand_type(), info2);

          SgUnparse_Info newinfo(info2);

          if (outputTypeDefinition == true)
             {
            // DQ (10/11/2006): As part of new implementation of qualified names we now default to the generation of all qualified names unless they are skipped.
            // newinfo.set_SkipQualifiedNames();
#if 0
            // DQ (3/15/2015): test2015_11.c demonstrates a case where I think this should be not be set (un-named struct type).
            // DQ (10/17/2012): Added new code not present where this is handled for SgVariableDeclaration IR nodes.
               newinfo.unset_SkipDefinition();

            // DQ (5/23/2007): Commented these out since they are not applicable for statement expressions (see test2007_51.C).
            // DQ (10/5/2004): If this is a defining declaration then make sure that we don't skip the definition
               ROSE_ASSERT(newinfo.SkipClassDefinition() == false);
               ROSE_ASSERT(newinfo.SkipEnumDefinition()  == false);
               ROSE_ASSERT(newinfo.SkipDefinition()      == false);
#endif
             }
            else
             {
               newinfo.set_SkipDefinition();
               ROSE_ASSERT(newinfo.SkipClassDefinition() == true);
               ROSE_ASSERT(newinfo.SkipEnumDefinition() == true);
             }

#if 0
          printf ("In unparseSizeOfOp(): calling newinfo.unset_SkipSemiColon() \n");
          curprint ("/* In unparseSizeOfOp(): calling newinfo.unset_SkipSemiColon() \n */ ");
#endif
       // DQ (10/18/2012): Added to unset ";" usage in defining declaration.
          newinfo.unset_SkipSemiColon();
#if 1
       // DQ (10/17/2012): We have to separate these out if we want to output the defining declarations.
          newinfo.set_isTypeFirstPart();
#if 0
          printf ("In unparseSizeOfOp(): isTypeFirstPart: sizeof_op->get_operand_type() = %p = %s \n",sizeof_op->get_operand_type(),sizeof_op->get_operand_type()->class_name().c_str());
          curprint ("/* In unparseSizeOfOp(): isTypeFirstPart \n */ ");
#endif
          unp->u_type->unparseType(sizeof_op->get_operand_type(), newinfo);
          newinfo.set_isTypeSecondPart();
#if 0
          printf ("In unparseSizeOfOp(): isTypeSecondPart: sizeof_op->get_operand_type() = %p = %s \n",sizeof_op->get_operand_type(),sizeof_op->get_operand_type()->class_name().c_str());
          curprint ("/* In unparseSizeOfOp(): isTypeSecondPart \n */ ");
#endif
          unp->u_type->unparseType(sizeof_op->get_operand_type(), newinfo);
#else

#error "DEAD CODE!"

       // DQ (1/14/2006): p_expression_type is no longer stored (type is computed instead)
       // unp->u_type->unparseType(cast_op->get_expression_type(), newinfo);
       // unp->u_type->unparseType(cast_op->get_type(), newinfo);
          unp->u_type->unparseType(sizeof_op->get_operand_type(), newinfo);
#endif
        }

     curprint(")");
   }


void
Unparse_ExprStmt::unparseAlignOfOp(SgExpression* expr, SgUnparse_Info & info)
   {
     SgAlignOfOp* sizeof_op = isSgAlignOfOp(expr);
     ROSE_ASSERT(sizeof_op != NULL);

  // DQ (10/19/2012): This is the explicitly set boolean value which indicates that a class declaration is buried inside
  // the current cast expression's reference to a type (e.g. "(((union ABC { int __in; int __i; }) { .__in = 42 }).__i);").
  // In this case we have to output the base type with its definition.
     bool outputTypeDefinition = sizeof_op->get_alignOfContainsBaseTypeDefiningDeclaration();

#if 0
     printf ("In unparseAlignOfOp(expr = %p): outputTypeDefinition = %s \n",expr,(outputTypeDefinition == true) ? "true" : "false");
#endif

  // curprint ( "alignof(");
     curprint ( "__alignof__(");

     if (sizeof_op->get_operand_expr() != NULL)
        {
          ROSE_ASSERT(sizeof_op->get_operand_expr() != NULL);
          unparseExpression(sizeof_op->get_operand_expr(), info);
        }
       else
        {
          ROSE_ASSERT(sizeof_op->get_operand_type() != NULL);
          SgUnparse_Info info2(info);
          info2.unset_SkipBaseType();
          info2.set_SkipClassDefinition();
          info2.unset_isTypeFirstPart();
          info2.unset_isTypeSecondPart();

       // DQ (6/2/2011): Added support for name qualification of types reference via sizeof operator.
          info2.set_reference_node_for_qualification(sizeof_op);

       // DQ (10/19/2012): Modified to support output of the type's defining declaration (see test2012_57.c).
       // unp->u_type->unparseType(sizeof_op->get_operand_type(), info2);

          SgUnparse_Info newinfo(info2);

          if (outputTypeDefinition == true)
             {
            // DQ (10/11/2006): As part of new implementation of qualified names we now default to the generation of all qualified names unless they are skipped.
            // newinfo.set_SkipQualifiedNames();

            // DQ (10/17/2012): Added new code not present where this is handled for SgVariableDeclaration IR nodes.
               newinfo.unset_SkipDefinition();

            // DQ (5/23/2007): Commented these out since they are not applicable for statement expressions (see test2007_51.C).
            // DQ (10/5/2004): If this is a defining declaration then make sure that we don't skip the definition
               ROSE_ASSERT(newinfo.SkipClassDefinition() == false);
               ROSE_ASSERT(newinfo.SkipEnumDefinition()  == false);
               ROSE_ASSERT(newinfo.SkipDefinition()      == false);
             }
            else
             {
               newinfo.set_SkipDefinition();
               ROSE_ASSERT(newinfo.SkipClassDefinition() == true);
               ROSE_ASSERT(newinfo.SkipEnumDefinition() == true);
             }

#if 0
          printf ("In unparseSizeOfOp(): calling newinfo.unset_SkipSemiColon() \n");
#endif
       // DQ (10/18/2012): Added to unset ";" usage in defining declaration.
          newinfo.unset_SkipSemiColon();
#if 1
       // DQ (10/17/2012): We have to separate these out if we want to output the defining declarations.
          newinfo.set_isTypeFirstPart();
          unp->u_type->unparseType(sizeof_op->get_operand_type(), newinfo);
          newinfo.set_isTypeSecondPart();
          unp->u_type->unparseType(sizeof_op->get_operand_type(), newinfo);
#else
       // DQ (1/14/2006): p_expression_type is no longer stored (type is computed instead)
       // unp->u_type->unparseType(cast_op->get_expression_type(), newinfo);
       // unp->u_type->unparseType(cast_op->get_type(), newinfo);
          unp->u_type->unparseType(sizeof_op->get_operand_type(), newinfo);
#endif
        }
     curprint ( ")");
   }


void
Unparse_ExprStmt::unparseNoexceptOp(SgExpression* expr, SgUnparse_Info & info)
   {
     SgNoexceptOp* noexcept_op = isSgNoexceptOp(expr);
     ROSE_ASSERT(noexcept_op != NULL);

#if 0
     printf ("In unparseNoexceptOp(expr = %p): \n",expr);
#endif

     curprint("noexcept(");

     ROSE_ASSERT(noexcept_op->get_operand_expr() != NULL);
     unparseExpression(noexcept_op->get_operand_expr(), info);

     curprint(")");
   }


void
Unparse_ExprStmt::unparseUpcLocalSizeOfOp(SgExpression* expr, SgUnparse_Info & info)
   {
     SgUpcLocalsizeofExpression* sizeof_op = isSgUpcLocalsizeofExpression(expr);
     ROSE_ASSERT(sizeof_op != NULL);

     curprint ( "upc_localsizeof(");
     if (sizeof_op->get_expression() != NULL)
        {
          ROSE_ASSERT(sizeof_op->get_expression() != NULL);
          unparseExpression(sizeof_op->get_expression(), info);
        }
#if 1
    // DQ (2/12/2011): Leave this here until I'm sure that we don't need to handle types.
       else
        {
          ROSE_ASSERT(sizeof_op->get_operand_type() != NULL);
          SgUnparse_Info info2(info);
          info2.unset_SkipBaseType();
          info2.set_SkipClassDefinition();
          info2.unset_isTypeFirstPart();
          info2.unset_isTypeSecondPart();
          unp->u_type->unparseType(sizeof_op->get_operand_type(), info2);
        }
#endif
     curprint ( ")");
   }

void
Unparse_ExprStmt::unparseUpcBlockSizeOfOp(SgExpression* expr, SgUnparse_Info & info)
   {
     SgUpcBlocksizeofExpression* sizeof_op = isSgUpcBlocksizeofExpression(expr);
     ROSE_ASSERT(sizeof_op != NULL);

     curprint ( "upc_blocksizeof(");
     if (sizeof_op->get_expression() != NULL)
        {
          ROSE_ASSERT(sizeof_op->get_expression() != NULL);
          unparseExpression(sizeof_op->get_expression(), info);
        }
#if 1
    // DQ (2/12/2011): Leave this here until I'm sure that we don't need to handle types.
       else
        {
          ROSE_ASSERT(sizeof_op->get_operand_type() != NULL);
          SgUnparse_Info info2(info);
          info2.unset_SkipBaseType();
          info2.set_SkipClassDefinition();
          info2.unset_isTypeFirstPart();
          info2.unset_isTypeSecondPart();
          unp->u_type->unparseType(sizeof_op->get_operand_type(), info2);
        }
#endif
     curprint ( ")");
   }

void
Unparse_ExprStmt::unparseUpcElemSizeOfOp(SgExpression* expr, SgUnparse_Info & info)
   {
     SgUpcElemsizeofExpression* sizeof_op = isSgUpcElemsizeofExpression(expr);
     ROSE_ASSERT(sizeof_op != NULL);

     curprint ( "upc_elemsizeof(");
     if (sizeof_op->get_expression() != NULL)
        {
          ROSE_ASSERT(sizeof_op->get_expression() != NULL);
          unparseExpression(sizeof_op->get_expression(), info);
        }
#if 1
    // DQ (2/12/2011): Leave this here until I'm sure that we don't need to handle types.
       else
        {
          ROSE_ASSERT(sizeof_op->get_operand_type() != NULL);
          SgUnparse_Info info2(info);
          info2.unset_SkipBaseType();
          info2.set_SkipClassDefinition();
          info2.unset_isTypeFirstPart();
          info2.unset_isTypeSecondPart();
          unp->u_type->unparseType(sizeof_op->get_operand_type(), info2);
        }
#endif
     curprint ( ")");
   }

void Unparse_ExprStmt::unparseTypeIdOp(SgExpression* expr, SgUnparse_Info& info)
   {
     SgTypeIdOp* typeid_op = isSgTypeIdOp(expr);
     ROSE_ASSERT(typeid_op != NULL);

     curprint ( "typeid(");
     if (typeid_op->get_operand_expr() != NULL)
        {
          ROSE_ASSERT(typeid_op->get_operand_expr() != NULL);
          unparseExpression(typeid_op->get_operand_expr(), info);
        }
       else
        {
          ROSE_ASSERT(typeid_op->get_operand_type() != NULL);
          SgUnparse_Info info2(info);
          info2.unset_SkipBaseType();
          info2.set_SkipClassDefinition();

       // DQ (10/28/2015): This will be enforced uniformally with SkipClassDefinition() in the unparseType() function below.
          info2.set_SkipEnumDefinition();

       // DQ (6/2/2011): Added support for name qualification of types reference via sizeof operator.
          info2.set_reference_node_for_qualification(typeid_op);

       // DQ (10/28/2015): This will be enforced in the unparseType() function
       // (so detect it here where it is more clear how to fix it, above).
          ROSE_ASSERT(info2.SkipClassDefinition() == info2.SkipEnumDefinition());

          unp->u_type->unparseType(typeid_op->get_operand_type(), info2);
        }

     curprint ( ")");
   }

void Unparse_ExprStmt::unparseNotOp(SgExpression* expr, SgUnparse_Info& info) { unparseUnaryOperator(expr, "!", info); }
void Unparse_ExprStmt::unparseDerefOp(SgExpression* expr, SgUnparse_Info& info) { unparseUnaryOperator(expr, "*", info); }
void Unparse_ExprStmt::unparseAddrOp(SgExpression* expr, SgUnparse_Info& info) { unparseUnaryOperator(expr, "&", info); }
void Unparse_ExprStmt::unparseMinusMinusOp(SgExpression* expr, SgUnparse_Info& info) { unparseUnaryOperator(expr, "--", info); }
void Unparse_ExprStmt::unparsePlusPlusOp(SgExpression* expr, SgUnparse_Info& info) { unparseUnaryOperator(expr, "++", info); }
void Unparse_ExprStmt::unparseAbstractOp(SgExpression* expr, SgUnparse_Info& info) {}
void Unparse_ExprStmt::unparseBitCompOp(SgExpression* expr, SgUnparse_Info& info) { unparseUnaryOperator(expr, "~", info); }
void Unparse_ExprStmt::unparseRealPartOp(SgExpression* expr, SgUnparse_Info& info) { unparseUnaryOperator(expr, "__real__ ", info); }
void Unparse_ExprStmt::unparseImagPartOp(SgExpression* expr, SgUnparse_Info& info) { unparseUnaryOperator(expr, "__imag__ ", info); }
void Unparse_ExprStmt::unparseConjugateOp(SgExpression* expr, SgUnparse_Info& info) { unparseUnaryOperator(expr, "~", info); }

void Unparse_ExprStmt::unparseExprCond(SgExpression* expr, SgUnparse_Info& info)
   {
     SgConditionalExp* expr_cond = isSgConditionalExp(expr);
     ROSE_ASSERT(expr_cond != NULL);

#if 0
     printf ("In unparseExprCond(): info.get_nested_expression() = %d \n",info.get_nested_expression());
#endif

  // int toplevel_expression = !info.get_nested_expression();
     bool toplevel_expression = (info.get_nested_expression() == 0);

  // DQ (2/9/2010): Added code to reset if we are in a top level expression (see test2010_04.C).
  // Detecting the nesting level is not enough since the SgDotExp does not set this.  So check the parents.
     SgNode* parentNode = expr->get_parent();
  // printf ("parentNode = %p = %s \n",parentNode,parentNode->class_name().c_str());
     if (isSgExprListExp(parentNode) != NULL && toplevel_expression == true)
        {
       // printf ("Resetting toplevel_expression to false \n");
          toplevel_expression = false;
        }

     info.set_nested_expression();

#if 0
     printf ("In unparseExprCond(): toplevel_expression = %d \n",toplevel_expression);
#endif

#if 0
  // DQ (10/25/2004): Not clear what this is about???
  // For now make sure this generates output so that we can debug this
     if ( SgProject::get_verbose() >= 1 )
          printf ("In unparseExprCond(): Fixed lvalue handling - expr_cond->get_is_lvalue() \n");
#endif

  // if (! toplevel_expression || expr_cond->get_is_lvalue())
  // if (!toplevel_expression)
     if (! toplevel_expression || expr_cond->get_lvalue())
        {
          curprint ( "(");
       // curprint ( "/* unparseExprCond */ (";
        }
     unparseExpression(expr_cond->get_conditional_exp(), info);

  // DQ (1/26/2009): Added spaces to make the formatting nicer (but it breaks the diff tests in the loop processor, so fix this later).
  // curprint (" ? "); 
     curprint ("?"); 

     unparseExpression(expr_cond->get_true_exp(), info);

   // Liao, 2/16/2009. We have to have space to avoid first?x:::std::string("") Three colons in a row!
  // DQ (1/26/2009): Added spaces to make the formatting nicer (but it breaks the diff tests in the loop processor, so fix this later).
   curprint (" : "); 
  //   curprint (":"); 

     unparseExpression(expr_cond->get_false_exp(), info);
  // if (! toplevel_expression || expr_cond->get_is_lvalue())
  // if (!toplevel_expression)
     if (! toplevel_expression || expr_cond->get_lvalue())
        {
          curprint ( ")");
        }
     info.unset_nested_expression();
   }

void
Unparse_ExprStmt::unparseClassInitOp(SgExpression* expr, SgUnparse_Info& info)
   {
   } 

void
Unparse_ExprStmt::unparseDyCastOp(SgExpression* expr, SgUnparse_Info& info)
   {
   }

void
Unparse_ExprStmt::unparseCastOp(SgExpression* expr, SgUnparse_Info& info)
   {
     SgCastExp* cast_op = isSgCastExp(expr);
     ROSE_ASSERT(cast_op != NULL);

#if 0
     printf ("In unparseCastOp(): expr = %p \n",expr);
     curprint("/* In unparseCastOp() */ \n ");
#endif

#if 0
     cast_op->get_file_info()->display("In unparseCastOp(): debug");
#endif

#if 0
     printf ("In unparseCastOp(): info.SkipClassDefinition() = %s \n",(info.SkipClassDefinition() == true) ? "true" : "false");
     printf ("In unparseCastOp(): info.SkipEnumDefinition()  = %s \n",(info.SkipEnumDefinition() == true) ? "true" : "false");
#endif

  // DQ (1/9/2014): These should have been setup to be the same.
     ROSE_ASSERT(info.SkipClassDefinition() == info.SkipEnumDefinition());

     SgUnparse_Info newinfo(info);
     newinfo.unset_PrintName();
     newinfo.unset_isTypeFirstPart();
     newinfo.unset_isTypeSecondPart();

  // DQ (5/30/2011): Added support for name qualification.
     newinfo.set_reference_node_for_qualification(cast_op);
     ROSE_ASSERT(newinfo.get_reference_node_for_qualification() != NULL);

  // DQ (10/8/2004): Never unparse the declaration from within a cast expression (see testcode2001_28.C)!
     newinfo.set_SkipDefinition();

     newinfo.unset_SkipBaseType();

  // printf ("In unparseCastOp(): cast_op->cast_type() = %d \n",cast_op->cast_type());
  // curprint ( "/* In unparseCastOp(): cast_op->cast_type() = " + cast_op->cast_type() + " */";

  // DQ (6/19/2006): Constant folding happens within casts and we have to address this.
  // more info can be found in the documentation for the addition of the 
  // SgCastExp::p_originalExpressionTree data member in ROSE/src/ROSETTA/expressions.C
     SgExpression* expressionTree = cast_op->get_originalExpressionTree();
     if (expressionTree != NULL && info.SkipConstantFoldedExpressions() == false)
        {
#if 0
          printf ("Found and expression tree representing a cast expression (unfolded constant expression requiring a cast) expressionTree = %p = %s \n",
               expressionTree,expressionTree->class_name().c_str());
#endif

       // Use the saved alternative (original) cast expression (should always be a cast 
       // expression as well). Note that we still have to deal with where this is a cast 
       // to an un-named type (e.g. un-named enum: test2006_75.C).
          cast_op = isSgCastExp(expressionTree);
#if 0
       // ROSE_ASSERT(cast_op != NULL);
       // if (cast_op == NULL)
          if (cast_op != NULL) // Liao, 11/2/2010, we should use the original expression tree here!!
             {
            // Jeremiah has submitted the following example: int x[2]; char* y = (char*)x + 1; and the expressionTree is just "x+1".
               unparseExpression(expressionTree,info);

            // Don't continue processing this as a cast!
               return;
             }
            else 
             {
               cast_op = isSgCastExp(expr); // restore to the original non-null value otherwise
             }
#else
       // Liao, 11/8/2010, we should now always unparse the original expression tree, regardless its Variant_T value
          unparseExpression(expressionTree,info);
          return;
#endif
        }

#if 0
  // DQ (6/2/2011): Output the previously generated name qualification (empty is not required).
  // SgName nameQualifier = cast_op->get_qualified_name_prefix();
     SgName nameQualifier = cast_op->get_qualified_name_prefix_for_referenced_type();
     curprint ("/* nameQualifier = " + nameQualifier + " */ \n");
     curprint (nameQualifier);
#else
  // DQ (6/2/2011): I think this is all that is required.
  // SgName nameQualifier = cast_op->get_qualified_name_prefix_for_referenced_type();
  // curprint ("/* nameQualifier = " + nameQualifier + " */ \n");
     newinfo.set_reference_node_for_qualification(cast_op);
#endif

  // DQ (10/17/2012): This is the explicitly set boolean value which indicates that a class declaration is buried inside
  // the current cast expression's reference to a type (e.g. "(((union ABC { int __in; int __i; }) { .__in = 42 }).__i);").
  // In this case we have to output the base type with its definition.
     bool outputTypeDefinition = cast_op->get_castContainsBaseTypeDefiningDeclaration();

#if 0
     printf ("In unparseCastOp(expr = %p): outputTypeDefinition = %s \n",expr,(outputTypeDefinition == true) ? "true" : "false");
#endif

     if (outputTypeDefinition == true)
        {
       // DQ (10/11/2006): As part of new implementation of qualified names we now default to the generation of all qualified names unless they are skipped.
       // newinfo.set_SkipQualifiedNames();

       // DQ (10/17/2012): Added new code not present where this is handled for SgVariableDeclaration IR nodes.
          newinfo.unset_SkipDefinition();

       // DQ (5/23/2007): Commented these out since they are not applicable for statement expressions (see test2007_51.C).
       // DQ (10/5/2004): If this is a defining declaration then make sure that we don't skip the definition
          ROSE_ASSERT(newinfo.SkipClassDefinition() == false);
          ROSE_ASSERT(newinfo.SkipEnumDefinition()  == false);
          ROSE_ASSERT(newinfo.SkipDefinition()      == false);
        }
       else
        {
          newinfo.set_SkipDefinition();
          ROSE_ASSERT(newinfo.SkipClassDefinition() == true);
          ROSE_ASSERT(newinfo.SkipEnumDefinition() == true);
        }

     bool addParens = false;
     switch(cast_op->cast_type())
        {
          case SgCastExp::e_unknown:
             {
               printf ("SgCastExp::e_unknown found \n");
               ROSE_ASSERT(false);
               break; 
             }

          case SgCastExp::e_default:
             {
               printf ("SgCastExp::e_default found \n");
               ROSE_ASSERT(false);
               break; 
             }

          case SgCastExp::e_dynamic_cast:
             {
            // dynamic_cast <P *> (expr)
               curprint ( "dynamic_cast < ");

            // DQ (1/14/2006): p_expression_type is no longer stored (type is computed instead)
            // unp->u_type->unparseType(cast_op->get_expression_type(), newinfo); // first/second part
               unp->u_type->unparseType(cast_op->get_type(), newinfo); // first/second part

               curprint ( " > "); // paren are in operand_i
               addParens = true;
               break; 
             }

          case SgCastExp::e_reinterpret_cast:
             {
            // reinterpret_cast <P *> (expr)
               curprint ( "reinterpret_cast < ");

            // DQ (1/14/2006): p_expression_type is no longer stored (type is computed instead)
            // unp->u_type->unparseType(cast_op->get_expression_type(), newinfo);
               unp->u_type->unparseType(cast_op->get_type(), newinfo);

               curprint ( " > ");
               addParens = true;
               break;
             }

          case SgCastExp::e_const_cast:
             {
            // const_cast <P *> (expr)
               curprint ( "const_cast < ");

            // DQ (1/14/2006): p_expression_type is no longer stored (type is computed instead)
            // unp->u_type->unparseType(cast_op->get_expression_type(), newinfo);
               unp->u_type->unparseType(cast_op->get_type(), newinfo);

               curprint ( " > ");
               addParens = true;
               break;
             }

          case SgCastExp::e_static_cast:
             {
            // static_cast <P *> (expr)
               curprint ( "static_cast < ");

            // DQ (1/14/2006): p_expression_type is no longer stored (type is computed instead)
            // unp->u_type->unparseType(cast_op->get_expression_type(), newinfo);
               unp->u_type->unparseType(cast_op->get_type(), newinfo);

               curprint ( " > ");
               addParens = true;
               break;
             }

       // case SgCastExp::e_const_cast:
          case SgCastExp::e_C_style_cast:
             {
#if 0
               if (cast_op->get_file_info()->isCompilerGenerated() == true)
                  {
                     curprint ( "\n /* unparseCastOp compiler generated cast = " 
                         + StringUtility::numberToString(cast_op) 
                         + ") file info = " 
                         + StringUtility::numberToString((void*)(cast_op->get_file_info())) 
                         + " */ \n");
                  }
                 else
                  {
                    curprint ( "\n /* unparseCastOp explicitly specified cast */ \n"); 
                  }
#endif
#if 0
            // This error checking code is in unparseExpression() already.
               if (expr->get_file_info()->isCompilerGenerated() != expr->get_startOfConstruct()->isCompilerGenerated())
                  {
                    printf ("In unparseCastOp(): Detected error expr->get_file_info()->isCompilerGenerated() != expr->get_startOfConstruct()->isCompilerGenerated() \n");
                    expr->get_file_info()->display("expr->get_file_info(): debug");
                    expr->get_startOfConstruct()->display("expr->get_startOfConstruct(): debug");
                  }
#endif
#if 0
               printf ("case SgCastExp::e_C_style_cast: cast_op->get_startOfConstruct()->isCompilerGenerated() = %s \n",cast_op->get_startOfConstruct()->isCompilerGenerated() ? "true" : "false");
#endif
            // DQ (2/28/2005): Only output the cast if it is NOT compiler generated (implicit in the source code)
            // this avoids redundant casts in the output code and avoid errors in the generated code caused by an 
            // implicit cast to a private type (see test2005_12.C).
            // if (cast_op->get_file_info()->isCompilerGenerated() == false)
               if (cast_op->get_startOfConstruct()->isCompilerGenerated() == false)
                  {
                 // (P *) expr
                 // check if the expression that we are casting is not a string

                 // DQ (7/26/2013): This should also be true (all of the source position info should be consistant).
                    ROSE_ASSERT(cast_op->get_file_info()->isCompilerGenerated() == false);

                 // DQ (7/31/2013): This appears to happen for at least one test in projects/arrayOptimization.
                 // I can't fix that project presently, so make this an error message for the moment.
                 // ROSE_ASSERT(cast_op->get_endOfConstruct()->isCompilerGenerated() == false);
                    if (cast_op->get_endOfConstruct() == NULL || cast_op->get_endOfConstruct()->isCompilerGenerated() == true)
                       {
                         printf ("Error: In unparseCastOp(): cast_op->get_endOfConstruct() is inconsistant with cast_op->get_file_info() \n");
                       }
#if 0
                    curprint ("\n /* explicit cast: cast_op->get_operand_i() = " + cast_op->get_operand_i()->class_name() + " */ \n");
#endif
                    if (cast_op->get_operand_i()->variant() != STRING_VAL)
                       {
                      // It is not a string, so we always cast
#if 0
                         curprint("/* unparseCastOp SgCastExp::c_cast_e nonstring */ ");
#endif
                         curprint("(");
#if 0
                         printf ("In unparseCastOp(): output cast to associated type \n");
#endif
                      // DQ (10/18/2012): Added to unset ";" usage in defining declaration.
                         newinfo.unset_SkipSemiColon();

                      // DQ (10/17/2012): We have to separate these out if we want to output the defining declarations.
                         newinfo.set_isTypeFirstPart();
                         unp->u_type->unparseType(cast_op->get_type(), newinfo);
                         newinfo.set_isTypeSecondPart();
                         unp->u_type->unparseType(cast_op->get_type(), newinfo);
                         curprint(")");
                       }
                 // cast_op->get_operand_i()->variant() == STRING_VAL
                 // it is a string, so now check if the cast is not a "const char* "
                 // or if the caststring option is on. If any of these are true,
                 // then unparse the cast. Both must be false to not unparse the cast.
                      else
                       {
                      // DQ (1/14/2006): p_expression_type is no longer stored (type is computed instead)
                      // if (!unp->u_sage->isCast_ConstCharStar(cast_op->get_expression_type()) || unp->opt.get_caststring_opt())
                         if (!unp->u_sage->isCast_ConstCharStar(cast_op->get_type()) || unp->opt.get_caststring_opt())
                            {
#if 0
                              curprint ("/* unparseCastOp SgCastExp::c_cast_e case string */ ");
#endif
                              curprint ("(");

                           // DQ (1/14/2006): p_expression_type is no longer stored (type is computed instead)
                           // unp->u_type->unparseType(cast_op->get_expression_type(), newinfo);
                              unp->u_type->unparseType(cast_op->get_type(), newinfo);

                              curprint (")");
                            }
                       }
                  }
                 else
                  {
#if 0
                    printf ("case SgCastExp::e_C_style_cast: compiler generated cast not output \n");
                    curprint("/* case SgCastExp::e_C_style_cast: compiler generated cast not output */");
#endif
                 // DQ (7/26/2013): This should also be true (all of the source position info should be consistant).
                    ROSE_ASSERT(cast_op->get_file_info()->isCompilerGenerated() == true);
                    ROSE_ASSERT(cast_op->get_endOfConstruct()->isCompilerGenerated() == true);
                  }
               break; 
             }

          default:
             {
               printf ("Default reached in cast_op->cast_type() = %d \n",cast_op->cast_type());
               ROSE_ASSERT(false);
               break; 
             }
        }

#if 0
     printf ("In unparseCastOp(): case SgCastExp::e_C_style_cast: addParens = %s \n",addParens ? "true" : "false");

     curprint (string("/* unparse the cast's operand: get_operand() = ") + cast_op->get_operand()->class_name() + " */");
     curprint (string("/* unparse the cast's operand: get_need_paren() = ") + (cast_op->get_operand()->get_need_paren() ? "true" : "false") + " */");
     curprint (string("/* unparse the cast's operand: addParens = ") + (addParens ? "true" : "false") + " */");
#endif

  // DQ (6/15/2005): reinterpret_cast always needs parens
     if (addParens == true)
        {
          curprint(" (");
        }

  // DQ (6/21/2011): Added support for name qualification.
     info.set_reference_node_for_qualification(cast_op->get_operand());
     ROSE_ASSERT(info.get_reference_node_for_qualification() != NULL);

#if 0
     printf ("In unparseCastOp(): info.SkipClassDefinition() = %s \n",(info.SkipClassDefinition() == true) ? "true" : "false");
     printf ("In unparseCastOp(): info.SkipEnumDefinition()  = %s \n",(info.SkipEnumDefinition() == true) ? "true" : "false");
#endif

  // DQ (1/9/2014): These should have been setup to be the same.
     ROSE_ASSERT(info.SkipClassDefinition() == info.SkipEnumDefinition());

#if 0
     printf("In unparseCastOp(): case SgCastExp::e_C_style_cast: cast_op->get_operand() = %p = %s \n",cast_op->get_operand(),cast_op->get_operand()->class_name().c_str());
#endif

     unparseExpression(cast_op->get_operand(), info); 

     if (addParens == true)
        {
          curprint(")");
        }

#if 0
     printf ("Leaving unparseCastOp(): expr = %p \n",expr);
     curprint("/* Leaving unparseCastOp() */ \n ");
#endif
   }


void
Unparse_ExprStmt::unparseArrayOp(SgExpression* expr, SgUnparse_Info& info)
   { 
     unparseBinaryOperator(expr, "[]", info); 
   }

void
Unparse_ExprStmt::unparseNewOp(SgExpression* expr, SgUnparse_Info& info)
   {
  // printf ("In Unparse_ExprStmt::unparseNewOp \n");
  // curprint ( "\n /* In Unparse_ExprStmt::unparseNewOp */ \n";

#ifndef CXX_IS_ROSE_CODE_GENERATION
     SgNewExp* new_op = isSgNewExp(expr);
     ROSE_ASSERT(new_op != NULL);

     if (new_op->get_need_global_specifier())
        {
       // DQ (1/5/2006): I don't think that we want the extra space after the "::".
       // curprint ( ":: ";
          curprint ( "::");
        }

     curprint ("new ");

#if 0
     curprint ("\n /* Output any placement arguments */ \n");
#endif

     SgUnparse_Info newinfo(info);
     newinfo.unset_inVarDecl();
     if (new_op->get_placement_args() != NULL)
        {
#if 0
       // printf ("Output placement arguments for new operator \n");
          curprint ( "\n/* Output placement arguments for new operator */\n");
#endif
       // DQ (1/5/2006): The placement arguments require "() " (add a space to make it look nice)
          curprint ( "(");
          unparseExpression(new_op->get_placement_args(), newinfo);
          curprint ( ") ");
        }

     newinfo.unset_PrintName();
     newinfo.unset_isTypeFirstPart();
     newinfo.unset_isTypeSecondPart();
     newinfo.set_SkipClassSpecifier();

  // DQ (11/26/2004): In KULL this is set to true when I think it should not be (could not reproduce error in smaller code!)
  // the problem is that the type name is not being output after the new keyword.  It should unparse to "new typename (args)" and 
  // instead just unparses to "new (args)".  Error occurprints in generated code (rose_polygonalaleremapswig.C).
     newinfo.unset_SkipBaseType();

  // This fixes a bug having to do with the unparsing of the type name of constructors in return statements.

  // DQ (5/30/2011): Added support for name qualification.
     newinfo.set_reference_node_for_qualification(new_op);
     ROSE_ASSERT(newinfo.get_reference_node_for_qualification() != NULL);

#if 0
     curprint ("\n /* Output type name for new operator */ \n");
#endif

  // printf ("In Unparse_ExprStmt::unparseNewOp: new_op->get_type()->class_name() = %s \n",new_op->get_type()->class_name().c_str());

  // DQ (3/26/2012): I think this is required because the type might be the only public way refer to the 
  // class (via a public typedef to a private class, so we can't use the constructor; except for it's args)

  // DQ (3/26/2012): Turn this OFF to avoid output fo the class name twice (if the constructor is available).
  // DQ (1/17/2006): The the type specified explicitly in the new expressions syntax, 
  // get_type() has been modified to return a pointer to new_op->get_specified_type().
  // unp->u_type->unparseType(new_op->get_type(), newinfo);
     unp->u_type->unparseType(new_op->get_specified_type(), newinfo);

  // printf ("DONE: new_op->get_type()->class_name() = %s \n",new_op->get_type()->class_name().c_str());

#if 0
     curprint ("\n /* Output constructor args */ \n");
#endif

     if (new_op->get_constructor_args() != NULL)
        {
       // printf ("In Unparse_ExprStmt::unparseNewOp: Now unparse new_op->get_constructor_args() \n");
          unparseExpression(new_op->get_constructor_args(), newinfo);
        }
#if 0
    // DQ (3/26/2012): See not above about why we can't use the constructor's class name.
    // DQ (3/26/2012): Turn this ON to avoid skipping output for the class name (if the constructor is available).
       else
        {
       // printf ("In Unparse_ExprStmt::unparseNewOp: Call unparse type \n");
       // unp->u_type->unparseType(new_op->get_type(), newinfo);
          unp->u_type->unparseType(new_op->get_specified_type(), newinfo);
        }
#endif
#if 0
     curprint ("\n /* Output builtin args */ \n");
#endif

     if (new_op->get_builtin_args() != NULL)
        {
       // printf ("In Unparse_ExprStmt::unparseNewOp: Now unparse new_op->get_builtin_args() \n");
          unparseExpression(new_op->get_builtin_args(), newinfo);
        }
#if 0
     curprint ("\n /* Leaving Unparse_ExprStmt::unparseNewOp */ \n");
     printf ("Leaving Unparse_ExprStmt::unparseNewOp \n");
#endif

// #endif for CXX_IS_ROSE_CODE_GENERATION
#endif
   }


void
Unparse_ExprStmt::unparseDeleteOp(SgExpression* expr, SgUnparse_Info& info)
   {
     SgDeleteExp* delete_op = isSgDeleteExp(expr);
     ROSE_ASSERT(delete_op != NULL);

     if (delete_op->get_need_global_specifier())
        {
          curprint ( ":: ");
        }
     curprint ( "delete ");
     SgUnparse_Info newinfo(info);
     if (delete_op->get_is_array())
        {
          curprint ( "[]");
        }
     unparseExpression(delete_op->get_variable(), newinfo);
   }


void
Unparse_ExprStmt::unparseThisNode(SgExpression* expr, SgUnparse_Info& info) 
   {
     SgThisExp* this_node = isSgThisExp(expr);

     ROSE_ASSERT(this_node != NULL);

  // printf ("In Unparse_ExprStmt::unparseThisNode: unp->opt.get_this_opt() = %s \n", (unp->opt.get_this_opt()) ? "true" : "false");

     if (unp->opt.get_this_opt()) // Checks options to determine whether to print "this"  
        {
          curprint ( "this"); 
        }
   }

void
Unparse_ExprStmt::unparseScopeOp(SgExpression* expr, SgUnparse_Info& info)
   {
     SgScopeOp* scope_op = isSgScopeOp(expr);
     ROSE_ASSERT(scope_op != NULL);

     if (scope_op->get_lhs_operand())
          unparseExpression(scope_op->get_lhs_operand(), info);
     curprint ( "::");
     unparseExpression(scope_op->get_rhs_operand(), info);
   }

void Unparse_ExprStmt::unparseAssnOp(SgExpression* expr, SgUnparse_Info& info)       { unparseBinaryOperator(expr, "=",   info); }
void Unparse_ExprStmt::unparsePlusAssnOp(SgExpression* expr, SgUnparse_Info& info)   { unparseBinaryOperator(expr, "+=",  info); } 
void Unparse_ExprStmt::unparseMinusAssnOp(SgExpression* expr, SgUnparse_Info& info)  { unparseBinaryOperator(expr, "-=",  info); }
void Unparse_ExprStmt::unparseAndAssnOp(SgExpression* expr, SgUnparse_Info& info)    { unparseBinaryOperator(expr, "&=",  info); }
void Unparse_ExprStmt::unparseIOrAssnOp(SgExpression* expr, SgUnparse_Info& info)    { unparseBinaryOperator(expr, "|=",  info); }
void Unparse_ExprStmt::unparseMultAssnOp(SgExpression* expr, SgUnparse_Info& info)   { unparseBinaryOperator(expr, "*=",  info); }
void Unparse_ExprStmt::unparseDivAssnOp(SgExpression* expr, SgUnparse_Info& info)    { unparseBinaryOperator(expr, "/=",  info); }
void Unparse_ExprStmt::unparseModAssnOp(SgExpression* expr, SgUnparse_Info& info)    { unparseBinaryOperator(expr, "%=",  info); }
void Unparse_ExprStmt::unparseXorAssnOp(SgExpression* expr, SgUnparse_Info& info)    { unparseBinaryOperator(expr, "^=",  info); }

void Unparse_ExprStmt::unparseLShiftAssnOp(SgExpression* expr, SgUnparse_Info& info) { unparseBinaryOperator(expr, "<<=",  info); }
void Unparse_ExprStmt::unparseRShiftAssnOp(SgExpression* expr, SgUnparse_Info& info) { unparseBinaryOperator(expr, ">>=", info); }

void Unparse_ExprStmt::unparseForDeclOp(SgExpression* expr, SgUnparse_Info& info) {}

void
Unparse_ExprStmt::unparseTypeRef(SgExpression* expr, SgUnparse_Info& info)
   {
     SgRefExp* type_ref = isSgRefExp(expr);
     ROSE_ASSERT(type_ref != NULL);

     SgUnparse_Info newinfo(info);
     newinfo.unset_PrintName();
     newinfo.unset_isTypeFirstPart();
     newinfo.unset_isTypeSecondPart();
  
     unp->u_type->unparseType(type_ref->get_type_name(), newinfo);
   }

void Unparse_ExprStmt::unparseVConst(SgExpression* expr, SgUnparse_Info& info) {}
void Unparse_ExprStmt::unparseExprInit(SgExpression* expr, SgUnparse_Info& info) {}


// Liao 11/3/2010
// Sometimes initializers can from an included file
//    SgAssignInitializer -> SgCastExp ->SgCastExp ->SgIntVal
// We should not unparse them
// This function will check if the nth initializer is from a different file from the aggregate initializer
static bool isFromAnotherFile (SgLocatedNode* lnode)
   {
     bool result = false;
     ROSE_ASSERT (lnode != NULL);

#if 0
     printf ("TOP of isFromAnotherFile(SgLocatedNode* lnode = %p = %s): result = %s \n",lnode,lnode->class_name().c_str(),result ? "true" : "false");
#endif

  // Liao 11/22/2010, a workaround for enum value constant assign initializer
  // EDG passes the source location information of the original declaration of the enum value, not the location for the value's reference
  // So SgAssignInitializer has wrong file info.
  // In this case, we look down to the actual SgEnumVal for the file info instead of looking at its ancestor SgAssignInitializer  
     SgAssignInitializer *a_initor = isSgAssignInitializer (lnode);
     if (a_initor != NULL)
        {
          result = false;
          SgExpression * leaf_child = a_initor->get_operand_i();
          while (SgCastExp * cast_op = isSgCastExp(leaf_child))
             {
            // redirect to original expression tree if possible
               if (cast_op->get_originalExpressionTree() != NULL)
                    leaf_child = cast_op->get_originalExpressionTree();
                 else
                    leaf_child = cast_op->get_operand_i();
             }

       // if (isSgEnumVal(leaf_child))
          lnode = leaf_child;
        }

  // DQ (11/2/2012): This seems like it could be kind of expensive for each expression...
     SgStatement* cur_stmt = SageInterface::getEnclosingStatement(lnode);
     ROSE_ASSERT(cur_stmt != NULL);

  // SgFile* cur_file = SageInterface::getEnclosingFileNode(lnode);
     SgFile* cur_file = SageInterface::getEnclosingFileNode(cur_stmt);

     if (cur_file != NULL)
        {
       // DQ (9/1/2013): Changed predicate to test for isCompilerGenerated() instead of isOutputInCodeGeneration().
       // The proper source position is now set for the children of SgAssignInitializer.

       // normal file info 
       // if (lnode->get_file_info()->isTransformation() == false && lnode->get_file_info()->isCompilerGenerated() == false)
       // if (lnode->get_file_info()->isTransformation() == false && lnode->get_file_info()->isOutputInCodeGeneration() == false)
          if (lnode->get_file_info()->isTransformation() == false && lnode->get_file_info()->isCompilerGenerated() == false)
             {
            // DQ (9/5/2013): We need to use the Sg_File_Info::get_physical_filename() instead of Sg_File_Info::get_filenameString() 
            // because the file might have #line directives (see test2013_52.c).  Note that this much match the cur_file's get_physical_filename().
            // if (lnode->get_file_info()->get_filenameString() != "" && cur_file->get_file_info()->get_filenameString() != lnode->get_file_info()->get_filenameString())
            // if (lnode->get_file_info()->get_filenameString() != "" && lnode->get_file_info()->get_filenameString() != "NULL_FILE" && cur_file->get_file_info()->get_filenameString() != lnode->get_file_info()->get_filenameString())
            // if (lnode->get_file_info()->get_physical_filename() != "" && lnode->get_file_info()->get_physical_filename() != "NULL_FILE" && cur_file->get_file_info()->get_filenameString() != lnode->get_file_info()->get_physical_filename())
               if (lnode->get_file_info()->get_physical_filename() != "" && lnode->get_file_info()->get_physical_filename() != "NULL_FILE" && cur_file->get_file_info()->get_physical_filename() != lnode->get_file_info()->get_physical_filename())
                  {
                    result = true;
#if 0
                    printf ("In isFromAnotherFile(SgLocatedNode* lnode): lnode->get_file_info()        = %p \n",lnode->get_file_info());
                    printf ("In isFromAnotherFile(SgLocatedNode* lnode): lnode->get_startOfConstruct() = %p \n",lnode->get_startOfConstruct());
                    printf ("In isFromAnotherFile(SgLocatedNode* lnode): lnode->get_endOfConstruct()   = %p \n",lnode->get_endOfConstruct());
                    ROSE_ASSERT(cur_file->get_file_info() != NULL);
                    ROSE_ASSERT(lnode->get_file_info() != NULL);
                    printf ("In isFromAnotherFile(SgLocatedNode* lnode): cur_file->get_file_info()->get_filenameString() = %s \n",cur_file->get_file_info()->get_filenameString().c_str());
                    printf ("In isFromAnotherFile(SgLocatedNode* lnode): lnode->get_file_info()->get_filenameString()    = %s \n",lnode->get_file_info()->get_filenameString().c_str());
                    lnode->get_file_info()->display("In isFromAnotherFile(): get_file_info(): returning TRUE: debug");
                    lnode->get_startOfConstruct()->display("In isFromAnotherFile(): get_startOfConstruct(): returning TRUE: debug");
#endif
                  }
             }
        }

#if 0
  // DQ (9/1/2013): Now that we have modified EDG to supported the source position information in constants in the 
  // SgAssignInitializer (in the case of SgAggregateInitializers), we can use the code above (finally) to suppress 
  // the unparsing of the aggregate initializers when they were from a different include file (see test2013_05.c 
  // as an example).

  // DQ (11/4/2012): This is a bit too much trouble to support at the moment. I'm am getting tired of fighting it.
  // This is causing too many things to not be unparsed and needs to be iterated on when we are a bit further along
  // and under less pressure.  this support for expression level selection of what to unparse is only addrressing
  // a narrow part of the unparsing of expressions.  I understand that this is an attempt to support the case where
  // an initializer list comes from an include file, but that is a bit more of an advanced concept that I don't 
  // want to be forced to support presently (it also have many details and only general cases of this problem can
  // be addressed since we don't have the parse tree (and I don't want to query the tokens)).
     if (result == true)
        {
       // Let this warning be output, but infrequently...
          static int counter = 1;

          if (counter++ % 100 == 0)
             {
               printf ("Note: In unparseCxx_expressions.C: isFromAnotherFile(): forcing this function to return false for initializer list unparsing \n");
#if 0
               printf ("Leaving isFromAnotherFile(SgLocatedNode* lnode = %p = %s): result = %s \n",lnode,lnode->class_name().c_str(),result ? "true" : "false");
#endif
             }
          result = false;
        }
#endif

#if 0
     printf ("In isFromAnotherFile(SgLocatedNode* lnode = %p = %s): result = %s \n",lnode,lnode->class_name().c_str(),result ? "true" : "false");
#endif

     return result;
   }


#if 0
static bool isFromAnotherFile(SgAggregateInitializer * aggr_init, size_t n)
{
  bool result = false; 
  ROSE_ASSERT (aggr_init != NULL);
  size_t m_size = (aggr_init->get_initializers()->get_expressions()).size();
  ROSE_ASSERT (n <= m_size);

  SgExpression* initializer = (aggr_init->get_initializers()->get_expressions())[n];
  ROSE_ASSERT (initializer != NULL);

   // Try to get the bottom leaf child
  SgAssignInitializer * a_initor = isSgAssignInitializer (initializer);
  if (a_initor)
  {
    SgExpression * leaf_child = a_initor->get_operand_i();
    while (SgCastExp * cast_op = isSgCastExp(leaf_child))
    { 
      // redirect to original expression tree if possible
      if (cast_op->get_originalExpressionTree() != NULL)
      leaf_child = cast_op->get_originalExpressionTree();
      else
        leaf_child = cast_op->get_operand_i();
    }
    // compare file names
     SgFile* cur_file = SageInterface::getEnclosingFileNode(aggr_init);
     if (cur_file != NULL)
     {
       // normal file info 
       if (leaf_child->get_file_info()->isTransformation() == false &&  leaf_child->get_file_info()->isCompilerGenerated() ==false)
       {
         if (cur_file->get_file_info()->get_filename() != leaf_child->get_file_info()->get_filename())
           result = true;
       }
     } //
  } // end if assign initializer 
  return result; 
}
#endif


static bool
sharesSameStatement(SgExpression* expr, SgType* expressionType)
   {
  // DQ (7/29/2013): This function supports the structural analysis to determine when we have to output the type definition 
  // or just the type name for a compound literal.

     bool result = false;
     SgNamedType* namedType = isSgNamedType(expressionType);
#if 1
  // DQ (9/14/2013): I think this is a better implementation (test2012_46.c was failing before).
  // This permits both test2013_70.c and test2012_46.c to unparse properly, where the two were 
  // previously mutually exclusive.
     if (namedType != NULL)
        {
          ROSE_ASSERT(namedType->get_declaration() != NULL);
          SgDeclarationStatement* declarationStatementDefiningType = namedType->get_declaration();
          SgDeclarationStatement* definingDeclarationStatementDefiningType = declarationStatementDefiningType->get_definingDeclaration();
          SgClassDeclaration* classDeclaration = isSgClassDeclaration(definingDeclarationStatementDefiningType);

       // printf ("classDeclaration = %p \n",classDeclaration);

       // DQ (3/26/2015): Need to handle case where isAutonomousDeclaration() == true, but we still don't want to unparse the definition.
       // bool isDeclarationPartOfVariableDeclaration = isSgVariableDeclaration(classDeclaration->get_parent());
          bool isDeclarationPartOfTypedefDeclaration  = false;
          bool isDeclarationPartOfVariableDeclaration = false;
          if (classDeclaration != NULL)
             {
               isDeclarationPartOfVariableDeclaration = isSgVariableDeclaration(classDeclaration->get_parent());
               isDeclarationPartOfTypedefDeclaration  = isSgTypedefDeclaration(classDeclaration->get_parent());
             }

       // if (classDeclaration != NULL && classDeclaration->get_isAutonomousDeclaration() == false)
       // if (classDeclaration != NULL && classDeclaration->get_isAutonomousDeclaration() == false && isDeclarationPartOfVariableDeclaration == false)
          if (classDeclaration != NULL && classDeclaration->get_isAutonomousDeclaration() == false && isDeclarationPartOfVariableDeclaration == false && isDeclarationPartOfTypedefDeclaration == false)
             {
            // This declaration IS defined imbedded in another statement.
#if 0
               printf ("This class declaration IS defined embedded in another statement. \n");
#endif
               result = true;
             }
            else
             {
            // This declaration is NOT defined imbedded in another statement.
#if 0
               printf ("This is not a class declaration OR the declaration is NOT defined embedded in another statement. \n");
#endif
               result = false;
             }
        }
#else
     SgStatement* statementDefiningType         = NULL;
     if (namedType != NULL)
        {
          ROSE_ASSERT(namedType->get_declaration() != NULL);

#error "DEAD CODE!"

       // DQ (9/14/2013): If this is a scope statement then we want to use the declaration directly (else everything 
       // will be an ancestor in the case of this being a global scope).  See test2013_70.c for what we need this.
       // statementDefiningType = TransformationSupport::getStatement(namedType->get_declaration()->get_parent());
          if (isSgScopeStatement(namedType->get_declaration()->get_parent()) != NULL)
             {
            // The declaration for the type is declared in a scope and not as part of being embedded in another statement.
            // statementDefiningType = TransformationSupport::getStatement(namedType->get_declaration());
               statementDefiningType = namedType->get_declaration();
             }
            else
             {
            // This is the case of the type embedded in another statement (e.g. for a GNU statement expression).
               statementDefiningType = TransformationSupport::getStatement(namedType->get_declaration()->get_parent());
             }
        }

     if (statementDefiningType != NULL)
        {
#if 0
          printf ("Calling SageInterface::isAncestor(): statementDefiningType = %p = %s \n",statementDefiningType,statementDefiningType->class_name().c_str());
          printf ("Calling SageInterface::isAncestor(): expr                  = %p = %s \n",expr,expr->class_name().c_str());
#endif
          result = SageInterface::isAncestor(statementDefiningType,expr);
        }
#endif

#if 0
     printf ("In sharesSameStatement(SgExpression* expr, SgType* expressionType): result = %s \n",result ? "true" : "false");
     printf ("   --- statementDefiningType = %p = %s \n",statementDefiningType,(statementDefiningType == NULL) ? "null" : statementDefiningType->class_name().c_str());
#endif

     return result;
   }


static bool
containsIncludeDirective(SgLocatedNode* locatedNode)
   {
     bool returnResult = false;
     AttachedPreprocessingInfoType* comments = locatedNode->getAttachedPreprocessingInfo();

     if (comments != NULL)
        {
#if 0
          printf ("Found attached comments (at %p of type: %s): \n",locatedNode,locatedNode->class_name().c_str());
#endif
          AttachedPreprocessingInfoType::iterator i;
          for (i = comments->begin(); i != comments->end(); i++)
             {
               ROSE_ASSERT ( (*i) != NULL );
#if 0
               printf ("          Attached Comment (relativePosition=%s): %s\n",
                    ((*i)->getRelativePosition() == PreprocessingInfo::before) ? "before" : "after",
                    (*i)->getString().c_str());
               printf ("Comment/Directive getNumberOfLines = %d getColumnNumberOfEndOfString = %d \n",(*i)->getNumberOfLines(),(*i)->getColumnNumberOfEndOfString());
               (*i)->get_file_info()->display("comment/directive location");
#endif
               if (locatedNode->get_startOfConstruct()->isSameFile((*i)->get_file_info()) == true)
                  {
                 // This should also be true.
                    ROSE_ASSERT(locatedNode->get_endOfConstruct()->isSameFile((*i)->get_file_info()) == true);
                  }

               if ( *(locatedNode->get_startOfConstruct()) <= *((*i)->get_file_info()) && *(locatedNode->get_endOfConstruct()) >= *((*i)->get_file_info()) )
                  {
                 // Then the comment is in between the start of the construct and the end of the construct.
                    if ((*i)->getTypeOfDirective() == PreprocessingInfo::CpreprocessorIncludeDeclaration)
                       {
                         returnResult = true;
                       }
                  }
             }
        }
       else
        {
#if 0
          printf ("In containsIncludeDirective(): No attached comments (at %p of type: %s): \n",locatedNode,locatedNode->sage_class_name());
#endif
        }

#if 0
     printf ("In containsIncludeDirective(): returnResult = %s locatedNode = %p = %s \n",returnResult ? "true" : "false",locatedNode,locatedNode->sage_class_name());
#endif

     return returnResult;
   }


static void
removeIncludeDirective(SgLocatedNode* locatedNode)
   {
//   bool returnResult = false;
     AttachedPreprocessingInfoType* comments = locatedNode->getAttachedPreprocessingInfo();
     AttachedPreprocessingInfoType includeDirectiveList;

     if (comments != NULL)
        {
#if 0
          printf ("Found attached comments (at %p of type: %s): \n",locatedNode,locatedNode->class_name().c_str());
#endif
          for (AttachedPreprocessingInfoType::iterator i = comments->begin(); i != comments->end(); i++)
             {
               ROSE_ASSERT ( (*i) != NULL );
#if 0
               printf ("          Attached Comment (relativePosition=%s): %s\n",
                    ((*i)->getRelativePosition() == PreprocessingInfo::before) ? "before" : "after",
                    (*i)->getString().c_str());
               printf ("Comment/Directive getNumberOfLines = %d getColumnNumberOfEndOfString = %d \n",(*i)->getNumberOfLines(),(*i)->getColumnNumberOfEndOfString());
               (*i)->get_file_info()->display("comment/directive location");
#endif
               if (locatedNode->get_startOfConstruct()->isSameFile((*i)->get_file_info()) == true)
                  {
                 // This should also be true.
                    ROSE_ASSERT(locatedNode->get_endOfConstruct()->isSameFile((*i)->get_file_info()) == true);
                  }

               if ( *(locatedNode->get_startOfConstruct()) <= *((*i)->get_file_info()) && *(locatedNode->get_endOfConstruct()) >= *((*i)->get_file_info()) )
                  {
                 // Then the comment is in between the start of the construct and the end of the construct.
                    if ((*i)->getTypeOfDirective() == PreprocessingInfo::CpreprocessorIncludeDeclaration)
                       {
#if 0
                         printf ("Found cpp include directive \n");
#endif
//                       returnResult = true;
                         includeDirectiveList.push_back(*i);
                       }
                  }
             }

       // Remove the list of include directives.
          for (AttachedPreprocessingInfoType::iterator i = includeDirectiveList.begin(); i != includeDirectiveList.end(); i++)
             {
#if 0
               printf ("In removeIncludeDirective(): Removing cpp include directive \n");

               printf ("     Remove Comment (relativePosition=%s): %s\n",((*i)->getRelativePosition() == PreprocessingInfo::before) ? "before" : "after",(*i)->getString().c_str());
               printf ("     Remove Comment/Directive getNumberOfLines = %d getColumnNumberOfEndOfString = %d \n",(*i)->getNumberOfLines(),(*i)->getColumnNumberOfEndOfString());
               (*i)->get_file_info()->display("remove comment/directive location");
#endif
               comments->erase(find(comments->begin(),comments->end(),*i));
             }
        }
       else
        {
#if 0
          printf ("In removeIncludeDirective(): No attached comments (at %p of type: %s): \n",locatedNode,locatedNode->sage_class_name());
#endif
        }
   }


void
Unparse_ExprStmt::unparseAggrInit(SgExpression* expr, SgUnparse_Info& info)
   {
     SgAggregateInitializer* aggr_init = isSgAggregateInitializer(expr);
     ROSE_ASSERT(aggr_init != NULL);

#if 0
  // DQ (1/26/2014): This would not be as portabile of a solution, but it is more robus in other ways. So this is a compromize.
  // DQ (9/11/2013): It is a better solution to always unparse the ggregate attributes and to remove the #include that would be a problem.
  // Skip the entire thing if the initializer is from an included file
     if (isFromAnotherFile (expr))
        {
          printf ("In unparseAggrInit(): This SgAggregateInitializer (aggr_init = %p) is from another file so its subtree will not be output in the generated code \n",aggr_init);

          return;
        }
#endif

     SgUnparse_Info newinfo(info);

#define DEBUG_AGGREGATE_INITIALIZER 0

#if DEBUG_AGGREGATE_INITIALIZER
     printf ("In unparseAggrInit(): aggr_init = %p = %s aggr_init->get_uses_compound_literal() = %s \n",aggr_init,aggr_init->class_name().c_str(),aggr_init->get_uses_compound_literal() ? "true" : "false");
     curprint ("/* In unparseAggrInit() */ ");
#endif

  // DQ (7/27/2013): Added support for aggregate initializers.
     if (aggr_init->get_uses_compound_literal() == true)
        {
       // This aggregate initializer is using a compound literal and so we need to output the type.
       // This looks like an explict cast, but is not a cast internally in the language, just that
       // this is how compound literals are supposed to be handled.
#if 0
          printf ("NOTE: In unparseAggrInit(): compound literal detected: Need to output the name of the type: aggr_init->get_type() = %p = %s \n",aggr_init->get_type(),aggr_init->get_type()->class_name().c_str());
          curprint ("/* output type in unparseAggrInit() */ ");
#endif
       // DQ (7/29/2013): If we have this code then we will pass test2012_47.c but fail test2013_27.c, else we fail test2013_27.c, but fail test2012_47.c.
       // To resolve if we want to unparse the type definition or not, we have to check if the type's definition is defined in the same statement as the 
       // SgAggregateInitializer (shares the same parent statement).
       // SgUnparse_Info newinfo(info);
       // newinfo.unset_SkipClassDefinition();
          SgUnparse_Info newinfo2(info);
          if (sharesSameStatement(aggr_init,aggr_init->get_type()) == true)
             {
#if 0
               printf ("sharesSameStatement(aggr_init,aggr_init->get_type()) == true) \n");
#endif
               newinfo2.unset_SkipClassDefinition();

            // DQ (1/9/2014): We have to make the handling of enum definitions consistant with that of class definitions.
               newinfo2.unset_SkipEnumDefinition();
#if 0
               printf ("In unparseAggrInit(): newinfo2.SkipClassDefinition() = %s \n",(newinfo2.SkipClassDefinition() == true) ? "true" : "false");
               printf ("In unparseAggrInit(): newinfo2.SkipEnumDefinition()  = %s \n",(newinfo2.SkipEnumDefinition() == true) ? "true" : "false");
#endif
            // DQ (1/9/2014): These should have been setup to be the same.
               ROSE_ASSERT(newinfo2.SkipClassDefinition() == newinfo2.SkipEnumDefinition());
             }
            else
             {
#if 0
               printf ("sharesSameStatement(aggr_init,aggr_init->get_type()) == false) \n");
#endif
#if 0
               printf ("In unparseAggrInit(): aggr_init->get_uses_compound_literal() == true: Skipping the class definition if it is not in the expression. \n");
#endif
            // DQ (3/26/2015): Skip the class definition if it is not in the expression.
               newinfo2.set_SkipClassDefinition();
               newinfo2.set_SkipEnumDefinition();
#if 0
               printf ("In unparseAggrInit(): newinfo2.SkipClassDefinition() = %s \n",(newinfo2.SkipClassDefinition() == true) ? "true" : "false");
               printf ("In unparseAggrInit(): newinfo2.SkipEnumDefinition()  = %s \n",(newinfo2.SkipEnumDefinition() == true) ? "true" : "false");
#endif
             }
#if 0
          newinfo2.display("In unparseAggrInit(): (aggr_init->get_uses_compound_literal() == true): newinfo");
#endif
          curprint ("(");

#if 0
          printf ("In unparseAggrInit(): aggr_init->get_type() = %p = %s \n",aggr_init->get_type(),aggr_init->get_type()->class_name().c_str());
          curprint ("/* output type in unparseAggrInit() */ ");
#endif
       // DQ (9/4/2013): We need to unparse the full type (both the first and second parts of the type).
       // unp->u_type->unparseType(aggr_init->get_type(),newinfo);
          unp->u_type->outputType<SgAggregateInitializer>(aggr_init,aggr_init->get_type(),newinfo2);

          curprint (")");
#if 0
          curprint ("/* DONE: output type in unparseAggrInit() */ ");
#endif
        }

  // DQ (9/29/2012): We don't want to use the explicit "{}" inside of function argument lists (see C test code: test2012_10.c).
     bool need_explicit_braces = aggr_init->get_need_explicit_braces();

#if DEBUG_AGGREGATE_INITIALIZER
     printf ("In unparseAggrInit(): after output of type: need_explicit_braces          = %s \n",need_explicit_braces ? "true" : "false");
     printf ("In unparseAggrInit(): after output of type: newinfo.SkipEnumDefinition()  = %s \n",newinfo.SkipEnumDefinition() ? "true" : "false");
     printf ("In unparseAggrInit(): after output of type: newinfo.SkipClassDefinition() = %s \n",newinfo.SkipClassDefinition() ? "true" : "false");
#endif

#if 0
  // DQ (7/27/2013): Commented this out since we do need it now that we support the compound literals.
     if (aggr_init->get_need_explicit_braces())
        {
          SgExprListExp* expressionList = isSgExprListExp(aggr_init->get_parent());
          if (expressionList != NULL)
             {
               SgFunctionCallExp* functionCallExp = isSgFunctionCallExp(expressionList->get_parent());
               if (functionCallExp != NULL)
                  {
                    need_explicit_braces = false;

                    printf ("reset in SgFunctionCallExp: need_explicit_braces = %s \n",need_explicit_braces ? "true" : "false");
                  }
             }
        }
#endif

  // if (aggr_init->get_need_explicit_braces())
     if (need_explicit_braces == true)
        {
          curprint("{");
        }

     SgExpressionPtrList& list = aggr_init->get_initializers()->get_expressions();
     size_t last_index = list.size() -1;

#if 0
     SgExpressionPtrList::iterator p = list.begin();
     if (p != list.end())
        {
          while (1)
             {
               bool skipUnparsing = isFromAnotherFile(aggr_init,index);
               if (!skipUnparsing)
                 unparseExpression((*p), newinfo);
               p++;
               index ++;
               if (p != list.end())
                  { 
                    if (!skipUnparsing)
                       curprint ( ", ");  
                  }
               else
                  break;
             }
        }
#endif

#if 0
     printf ("In unparseAggrInit(): printOutComments(aggr_init = %p = %s) \n",aggr_init,aggr_init->class_name().c_str());
     printOutComments(aggr_init);

     for (size_t index = 0; index < list.size(); index ++)
        {
          printf ("In unparseAggrInit(): loop: printOutComments(list[index=%" PRIuPTR "] = %p = %s) \n",index,list[index],list[index]->class_name().c_str());
          printOutComments(list[index]);
        }
#endif

  // DQ (9/11/2013): Detect the use of an #include directive and remove the #include directive.
     bool skipTestForSourcePosition = containsIncludeDirective(aggr_init);
     if (skipTestForSourcePosition == true)
        {
#if DEBUG_AGGREGATE_INITIALIZER
          printf ("In unparseAggrInit(): Found an include directive to be removed \n");
#endif
          removeIncludeDirective(aggr_init);
        }

#if DEBUG_AGGREGATE_INITIALIZER
     printf ("In unparseAggrInit(): list.size() = %zu \n",list.size());
     curprint ("/* output list elements in unparseAggrInit() */ ");
#endif

     for (size_t index = 0; index < list.size(); index ++)
        {
#if 1
       // If there was an include then unparse everything (because we removed the include (above)).
       // If there was not an include then still unparse everything!
          unparseExpression(list[index], newinfo);
          if (index!= last_index)
               curprint ( ", ");
#else
       // DQ (9/11/2013): Older code that attempted to use the source position, but it is sensitive  
       // to errors in the source position information in EDG (or maybe in the translation to ROSE).
       // bool skipUnparsing = isFromAnotherFile(aggr_init,index);
          bool skipUnparsing = isFromAnotherFile(list[index]);
          if (!skipUnparsing)
             {

#error "DEAD CODE!"

               unparseExpression(list[index], newinfo);
               if (index!= last_index)
                    curprint(", ");
             }
            else
             {
#if 0
               printf ("In unparseAggrInit(): (aggr_init = %p) list[index = %" PRIuPTR "] = %p = %s is from another file so its subtree will not be output in the generated code \n",aggr_init,index,list[index],list[index]->class_name().c_str());
#endif
             }
#endif
        }
     unparseAttachedPreprocessingInfo(aggr_init, info, PreprocessingInfo::inside);

  // if (aggr_init->get_need_explicit_braces())
     if (need_explicit_braces == true)
        {
          curprint("}");
        }

#if DEBUG_AGGREGATE_INITIALIZER
     printf ("Leaving unparseAggrInit() \n");
     curprint ("/* Leaving unparseAggrInit() */ ");
#endif
   }


void
Unparse_ExprStmt::unparseCompInit(SgExpression* expr, SgUnparse_Info& info)
   {
     SgCompoundInitializer* comp_init = isSgCompoundInitializer(expr);
     ROSE_ASSERT(comp_init != NULL);

#if 0
  // Skip the entire thing if the initializer is from an included file
     if (isFromAnotherFile (expr))
        {
#if 0
          printf ("In unparseCompInit(): This SgCompoundInitializer (comp_init = %p) is from another file so its subtree will not be output in the generated code \n",comp_init);
#endif
          return;
        }
#endif

     SgUnparse_Info newinfo(info);

     curprint("(");

     SgExpressionPtrList& list = comp_init->get_initializers()->get_expressions();
     size_t last_index = list.size() -1;
     for (size_t index =0; index < list.size(); index ++)
        {
       // bool skipUnparsing = isFromAnotherFile(aggr_init,index);
          bool skipUnparsing = isFromAnotherFile(list[index]);
          if (!skipUnparsing)
             {
               unparseExpression(list[index], newinfo);
               if (index!= last_index)
                    curprint ( ", ");
             }
            else
             {
#if 0
               printf ("In unparseCompInit(): (comp_init = %p) list[index = %" PRIuPTR "] = %p = %s is from another file so its subtree will not be output in the generated code \n",comp_init,index,list[index],list[index]->class_name().c_str());
#endif
             }
        }

     unparseAttachedPreprocessingInfo(comp_init, info, PreprocessingInfo::inside);
     curprint(")");
   }


SgName
Unparse_ExprStmt::trimOutputOfFunctionNameForGNU_4_5_VersionAndLater(SgName nameQualifier, bool & skipOutputOfFunctionName)
   {
  // This approach might not work since more complex qualified names will include template with 
  // template parameters that have qualified names.  So we will have to support building the 
  // name qualification string differently for this special case of a SgConstructorInitializer.
  // Alternatively we can truncate the output of "::<class name>".

  // This function is used in both the unparseOneElemConInit() and unparseConInit() functions.

  // Note that the g++ compiler might not be named "g++", it is not clear how to handle this case.
  // string backEndCompiler = BACKEND_CXX_COMPILER_NAME_WITHOUT_PATH;

     bool usingGxx = false;
     #ifdef USE_CMAKE
       #ifdef CMAKE_COMPILER_IS_GNUCXX
         usingGxx = true;
       #endif
     #else
    // DQ (2/1/2016): Make the behavior of ROSE independent of the exact name of the backend compiler (problem when packages name compilers such as "g++-4.8").
    // usingGxx = (backEndCompiler == "g++");
       #if BACKEND_CXX_IS_GNU_COMPILER
          usingGxx = true;
       #endif
     #endif

     if (usingGxx)
        {
       // Now check the version of the identified GNU g++ compiler.
          if ((BACKEND_CXX_COMPILER_MAJOR_VERSION_NUMBER == 4 && BACKEND_CXX_COMPILER_MINOR_VERSION_NUMBER >= 5) || (BACKEND_CXX_COMPILER_MAJOR_VERSION_NUMBER > 4))
             {
            // If this is the GNU g++ 4.5 version compiler (or greater) then we have to use "X::A()"
            // as a constructor name instead of "X::A::A()" which was previously accepted by GNU g++.
               string temp_nameQualifier = nameQualifier.str();
#if 0
               printf ("In trimOutputOfFunctionNameForGNU_4_5_VersionAndLater(): g++ version 4.5 or greater: temp_nameQualifier = %s \n",temp_nameQualifier.c_str());
#endif
            // trim the trailing "A::" from the end of the nameQualifier.
               size_t temp_nameQualifier_last  = temp_nameQualifier.find_last_not_of("::");
#if 0
               printf ("In trimOutputOfFunctionNameForGNU_4_5_VersionAndLater(): temp_nameQualifier_last = %" PRIuPTR " \n",temp_nameQualifier_last);
#endif
               if (temp_nameQualifier_last != string::npos)
                  {
                    string temp_nameQualifier_substring = temp_nameQualifier.substr(0,temp_nameQualifier_last+1);
#if 0
                    printf ("In trimOutputOfFunctionNameForGNU_4_5_VersionAndLater(): temp_nameQualifier_substring = %s \n",temp_nameQualifier_substring.c_str());
#endif
                    nameQualifier = temp_nameQualifier_substring.c_str();
                    skipOutputOfFunctionName = true;
                  }
             }
        }

     return nameQualifier;
   }



bool
isAssociatedWithCxx11_initializationList( SgConstructorInitializer* con_init, SgUnparse_Info& info )
   {
  // This is a suppoting function to detect the use of the C++11 signature which will 
  // trigger the unparsing of C++11 initializer list syntax.

     bool is_cxx11_initialization_list = false;

     if (con_init != NULL)
        {
          SgMemberFunctionDeclaration* memberFunctionDeclaration = con_init->get_declaration();
          if (memberFunctionDeclaration != NULL)
             {
               string name = memberFunctionDeclaration->get_name();
#if 0
               printf ("In Unparse_ExprStmt::unparseConInit(): memberFunctionDeclaration name = %s \n",name.c_str());
#endif
            // I don't feel comfortable with detecting the name of a specific class and having behavior depend upon this, 
            // but this is actually the way in works in C++ (at least in EDG specifically).
               if (name == "initializer_list")
                  {
                 // Found special type used in C++ to indicate special syntax for C++11 initiazation list support.
#if 0
                    printf ("Found special type used in C++ to indicate special syntax for C++11 initiazation list support \n");
#endif
                 // Check if this is a C++11 file (just to make sure).
                    SgSourceFile* sourceFile = info.get_current_source_file();
                    ROSE_ASSERT(sourceFile != NULL);

                    bool isCxx11 = sourceFile->get_Cxx11_only();
                    ROSE_ASSERT(isCxx11 == true);

                    is_cxx11_initialization_list = true;
#if 0
                    printf ("Exiting as a test! \n");
                    ROSE_ASSERT(false);
#endif
                  }
             }
        }

     return is_cxx11_initialization_list;
   }

void
Unparse_ExprStmt::unparseConInit(SgExpression* expr, SgUnparse_Info& info)
   {
#if 0
     printf ("In Unparse_ExprStmt::unparseConInit(): expr = %p \n",expr);
     printf ("WARNING: This is redundent with the Unparse_ExprStmt::unp->u_sage->unparseOneElemConInit (This function does not handle qualified names!) \n");
     curprint ("\n /* In unparseConInit(): TOP */ \n");
#endif

     SgConstructorInitializer* con_init = isSgConstructorInitializer(expr);
     ROSE_ASSERT(con_init != NULL);

     SgUnparse_Info newinfo(info);
     bool outputParenthisis = false;

#if 0
     printf ("In unparseConInit(): con_init->get_need_name()        = %s \n",(con_init->get_need_name() == true) ? "true" : "false");
     printf ("In unparseConInit(): con_init->get_is_explicit_cast() = %s \n",(con_init->get_is_explicit_cast() == true) ? "true" : "false");
  // curprint ( string("\n /* con_init->get_need_name()        = ") + (con_init->get_need_name() ? "true" : "false") + " */ \n");
  // curprint ( string("\n /* con_init->get_is_explicit_cast() = ") + (con_init->get_is_explicit_cast() ? "true" : "false") + " */ \n");
#endif


  // DQ (2/7/2016): Adding support for C++11 specific initialization lists (different from non-C++11 specific initialization lists).
  // C++11 rules for parsing give special attention to the use of "std::initialization_list<>" template.
  // As a result of this we have to detect this and treat it special.  For now we will do this by recognizing the name.
  // To make this worse, it appears that the code generation requires us to look ahead in the AST for this case of a constructor 
  // initializer refering to a class named "initialization_list".  This is even more ridiculous!
     bool process_using_cxx11_initialization_list_syntax = false;
     bool current_constructor_initializer_is_for_initialization_list_member_function = false;

  // This is the signature of C++11 using the "std::initialization_list<>" template and in this case the syntax we generate has 
  // to be different (incredible, but true).  These guys should be ashamed of themselves.
     SgExprListExp* argumentList = con_init->get_args();
     if (argumentList->get_expressions().size() == 1)
        {
       // Look ahead to the use of the "std::initialization_list<>" template class.
          SgConstructorInitializer* nested_con_init = isSgConstructorInitializer(argumentList->get_expressions()[0]);

          if (nested_con_init != NULL)
             {
            // Test the nested SgConstructorInitializer, if it was found.
               process_using_cxx11_initialization_list_syntax = isAssociatedWithCxx11_initializationList(nested_con_init,info);
             }
        }
       else
        {
       // We also need to know if the current SgConstructorInitializer is associated with the C++11 initialization list.
          if (argumentList->get_expressions().size() == 2)
             {
               current_constructor_initializer_is_for_initialization_list_member_function = isAssociatedWithCxx11_initializationList(con_init,info);
             }
        }

#if 0
     printf ("newinfo.get_cxx11_initialization_list() = %s \n",newinfo.get_cxx11_initialization_list() ? "true" : "false");
#endif

     bool use_braces_instead_of_parenthisis = false;
     if (process_using_cxx11_initialization_list_syntax == true || current_constructor_initializer_is_for_initialization_list_member_function == true)
        {
          use_braces_instead_of_parenthisis = true;

          newinfo.set_cxx11_initialization_list();
        }
       else
        {
          if (newinfo.get_cxx11_initialization_list() == true)
             {
            // use "{ }" instead of "( )"
               use_braces_instead_of_parenthisis = true;
             }
        }

#if 0
     printf ("In unparseConInit(): use_braces_instead_of_parenthisis = %s \n",use_braces_instead_of_parenthisis ? "true" : "false");
#endif

     SgNode* nodeReferenceToType = newinfo.get_reference_node_for_qualification();

#if 0
     printf ("In unparseConInit(): nodeReferenceToType = %p \n",nodeReferenceToType);
#endif

     if (nodeReferenceToType != NULL)
        {
#if 0
          printf ("In unparseConInit(): nodeReferenceToType = %p = %s \n",nodeReferenceToType,nodeReferenceToType->class_name().c_str());
          curprint ("\n /* In unparseConInit(): nodeReferenceToType = " + nodeReferenceToType->class_name() + " */ \n");
#endif
        }
       else
        {
#if 0
          curprint ("\n /* In unparseConInit(): nodeReferenceToType = NULL */ \n");
#endif
       // DQ (6/4/2011): If it is not set then set it to the SgConstructorInitializer expression.
       // We can't enforce that it be non-null since that would have far reaching effects on the 
       // unparser implementation.
       // newinfo.set_reference_node_for_qualification(con_init);
        }

  // This should have been set from wherever it is called.
  // ROSE_ASSERT(newinfo.get_reference_node_for_qualification() != NULL);

  // DQ (5/26/2013): Alternative form of SgConstructorInitializer unparsing.

#if 0
     printf ("con_init->get_need_name()                      = %s \n",con_init->get_need_name() ? "true" : "false");
     printf ("con_init->get_is_explicit_cast()               = %s \n",con_init->get_is_explicit_cast() ? "true" : "false");
     printf ("unp->u_sage->printConstructorName(con_init)    = %s \n",unp->u_sage->printConstructorName(con_init) ? "true" : "false");
     printf ("process_using_cxx11_initialization_list_syntax = %s \n",process_using_cxx11_initialization_list_syntax ? "true" : "false");
#endif

  // DQ (5/26/2013): Combined these predicates so that we could rewrite this to not generate a SgName and ouput it later.  
  // This is required to allow us to call the function that output the member function name (if used), so that we can 
  // under specific cases drop the output of the template argument list where it is redundant with the class.
  // if ( unp->u_sage->printConstructorName(con_init) && !nm.is_null() )
  // if ((con_init->get_need_name() == true) && (con_init->get_is_explicit_cast() == true) )
     if ((con_init->get_need_name() == true) && (con_init->get_is_explicit_cast() == true) && unp->u_sage->printConstructorName(con_init) == true)
        {
       // for foo(B())
          ROSE_ASSERT(con_init->get_associated_class_unknown() == true || con_init->get_declaration() != NULL || con_init->get_class_decl() != NULL);

       // DQ (2/7/2016): I think that if we need the name then this can't be true.
          ROSE_ASSERT(process_using_cxx11_initialization_list_syntax == false);

       // DQ (4/27/2006): Maybe we can finally assert this!
       // ROSE_ASSERT ( con_init->get_associated_class_unknown() == true);

       // DQ (8/5/2005): Now this logic is greatly simplified! Unforntunately not!
       // DQ (6/1/2011): It can't be this simple since con_init->get_declaration() can be NULL where in a struct there is no constructor defined.
#if 0
          printf ("con_init->get_declaration() = %p \n",con_init->get_declaration());
       // curprint ( "\n /* con_init->get_declaration() = " + string(con_init->get_declaration() ? "valid" : "null") + " pointer */ \n");
#endif
          if (con_init->get_declaration() != NULL)
             {
            // DQ (6/1/2011): Newest refactored support for name qualification.
            // nm = con_init->get_declaration()->get_qualified_name();
               SgName nameQualifier = con_init->get_qualified_name_prefix();
#if 0
               printf ("In unparseConInit(): nameQualifier = %s \n",nameQualifier.str());
               printf ("In unparseConInit(): con_init->get_declaration()->get_name() = %s \n",con_init->get_declaration()->get_name().str());
#endif
            // DQ (5/26/2013): This is the newer version of the code.
#if 0
               printf("In unparseConInit(): nameQualifier = %s (must be modified for GNU g++ 4.5 compilers) \n",nameQualifier.str());
#endif
            // DQ (2/8/2014): Added support to generate names that are suitable for the later versions of the GNU g++ compiler.
               bool skipOutputOfFunctionName = false;
               nameQualifier = trimOutputOfFunctionNameForGNU_4_5_VersionAndLater(nameQualifier,skipOutputOfFunctionName);

            // DQ (5/26/2013): Output the name qualification for the class.
               curprint(nameQualifier.str());

            // DQ (5/25/2013): Added support to unparse the template arguments seperately from the member function name (which should NOT 
            // include the template arguments when unparsing). Note the the template arguments in the name are important for the generation
            // of mangled names for use in symbol tabls, but that we need to output the member function name and it's template arguments 
            // seperately so that they name qulification can be computed and saved in the name qualification name maps.

            // Note that this code below is a copy of that from the support for unpasing the SgTemplateInstantiationFunctionDecl (in function above).

               SgDeclarationStatement* declaration = con_init->get_declaration();

               SgName func_name = con_init->get_declaration()->get_name();

            // DQ (6/21/2011): Support for new name qualification (output of generated function name).
               ROSE_ASSERT(declaration != NULL);
            // printf ("Inside of Unparse_ExprStmt::unparseFuncRef(): declaration = %p = %s \n",declaration,declaration->class_name().c_str());
#if 0
            // DQ (4/15/2013): If there is other debug output turned on then nesting of comments inside of comments can occur in this output (see test2007_17.C).
               printf ("In unparseConInit(): put out func_name = %s \n",func_name.str());
#endif
#if 0
               curprint (string("\n /* In unparseConInit(): put out func_name = ") + func_name + " */ \n ");
#endif

               if (skipOutputOfFunctionName == false)
                  {
                 // If this is a template then the name will include template arguments which require name qualification and the name 
                 // qualification will depend on where the name is referenced in the code.  So we have generate the non-canonical name 
                 // with all possible qualifications and save it to be reused by the unparser when it unparses the tempated function name.
                    SgTemplateInstantiationMemberFunctionDecl* templateInstantiationMemberFunctionDecl = isSgTemplateInstantiationMemberFunctionDecl(declaration);
                    if (templateInstantiationMemberFunctionDecl != NULL)
                       {
#if 0
                         printf ("In unparseConInit(): declaration->get_declarationModifier().isFriend() = %s \n",declaration->get_declarationModifier().isFriend() ? "true" : "false");
                      // printf ("In unparseConInit(): diff = %d \n",diff);
#endif
                      // if ( (declaration->get_declarationModifier().isFriend() == false) && (diff == 0) )
                         if (declaration->get_declarationModifier().isFriend() == false)
                            {
#if 0
                              printf ("Regenerate the name func_name = %s \n",func_name.str());
                              printf ("templateInstantiationMemberFunctionDecl->get_templateName() = %s \n",templateInstantiationMemberFunctionDecl->get_templateName().str());
#endif
                           // DQ (2/8/2016): Should this be using newinfo instead of info?
                              unparseTemplateMemberFunctionName(templateInstantiationMemberFunctionDecl,info);
                            }
                           else
                            {
                           // This case supports test2004_77.C

                              printf ("WARNING: In unparseConInit(): No name qualification permitted in this case! (not clear if this case if important for unparseMFuncRef(), as it was for unparseFuncRef()) \n");

                              curprint(func_name);
                            }
                       }
                      else
                       {
                         curprint(func_name);
                       }
                  }
             }
            else
             {
            // In this case there is no constructor member function to name, and so there is only the name of the class to use as a default constructor call.
#if 0
               printf ("con_init->get_class_decl() = %s \n",con_init->get_class_decl() ? "true" : "false");
#endif
               if (con_init->get_class_decl() != NULL)
                  {
                 // DQ (6/1/2011): Newest refactored support for name qualification.
                 // nm = con_init->get_class_decl()->get_qualified_name();

                    SgName nameQualifier = con_init->get_qualified_name_prefix();
#if 0
                    printf ("In Unparse_ExprStmt::unparseConInit(): con_init->get_declaration() == NULL -- nameQualifier = %s \n",nameQualifier.str());
#endif
                 // DQ (2/8/2014): I think this process of trimming the generated name is not required where there is not 
                 // associated member function and we are using the class name directly.
                    bool skipOutputOfFunctionName = false;
                 // nameQualifier = trimOutputOfFunctionNameForGNU_4_5_VersionAndLater(nameQualifier,skipOutputOfFunctionName);

                 // nm = nameQualifier + con_init->get_class_decl()->get_name();
                    curprint(nameQualifier.str());

                 // DQ (8/19/2013): This handles the case represented by test2013_306.C.
                    newinfo.set_reference_node_for_qualification(con_init);

                 // DQ (8/19/2013): This is required to handle references to classes in the throw expression (at least), see test2004_150.C.
                 // DQ (8/19/2013): This has no effect if the type string is taken from the type name map and so the "class" needs
                 // to be eliminated in the generation of the intial string as part of the generation of the name qualification.
                 // printf ("In unparseOneElemConInit(): calling set_SkipClassSpecifier() \n");
                    newinfo.set_SkipClassSpecifier();
#if 0
                    printf ("In unparseConInit(): Unparse the type = %p = %s \n",con_init->get_type(),con_init->get_type()->class_name().c_str());
#endif
                 // unp->u_type->unparseType(con_init->get_type(),newinfo);
                    if (skipOutputOfFunctionName == false)
                       {
                         unp->u_type->unparseType(con_init->get_type(),newinfo);
                       }
#if 0
                    printf ("DONE: In unparseConInit(): unparseType() \n");
#endif
                  }
              // DQ (8/4/2012): We need this case to handle tests such as test2012_162.C.
              // DQ (3/29/2012): For EDG 4.x it appear we need a bit more since both con_init->get_declaration() and con_init->get_class_decl() can be NULL (see test2012_52.C).
                 else
                  {
#if 0
                    printf ("In unparseConInit(): Need to handle new case for where both con_init->get_declaration() and con_init->get_class_decl() can be NULL \n");
                    printf ("In unparseConInit(): Get name of type = %p = %s name = %s \n",con_init->get_type(),con_init->get_type()->class_name().c_str(),"NOT EVALUATED YET");
#endif
                    unp->u_type->unparseType(con_init->get_type(),newinfo);

                 // ROSE_ASSERT ( nm.is_null() == false );
                  }
             }

#if 0
          printf ("In Unparse_ExprStmt::unparseConInit(): nm = %s \n",nm.str());
#endif

       // DQ (8/4/2012): Commented out this test since we output the type name using unparseType() for the case of a primative type.
       // ROSE_ASSERT ( nm.is_null() == false );

       // printf ("In Unparse_ExprStmt::unparseConInit: info.PrintName() = %s nm = %s \n",info.PrintName() ? "true" : "false",nm.str());
       // curprint ( "\n /* Debugging In Unparse_ExprStmt::unparseConInit: nm = " + nm.str() + " */ \n";

       // purify error: nm.str() could be a NULL string
       // if (unp->u_sage->printConstructorName(con_init) && info.PrintName())
       // if ( unp->u_sage->printConstructorName(con_init) )
       // if ( unp->u_sage->printConstructorName(con_init) && !nm.is_null() )
          if (unp->u_sage->printConstructorName(con_init) == true)
             {
            // printf ("unp->u_sage->printConstructorName(con_init) == true \n");

            // DQ (5/26/2013): In this rewritten part of the function we no longer output the name as a SgName (it was unparsed directly as needed).
            // curprint(nm.str());
               outputParenthisis = true;
             }
        }

            // DQ (2/7/2016): Adding support for C++11 specific initialization list syntax.
     if (process_using_cxx11_initialization_list_syntax == true)
        {
#if 0
          printf ("In Unparse_ExprStmt::unparseConInit: output C++11 initialization list syntax \n");
#endif
          curprint(" = ");
       // curprint(" /* output C++11 initialization list syntax */ ");
#if 0
          printf ("Case of process_using_cxx11_initialization_list_syntax == true: exiting as a test! \n");
          ROSE_ASSERT(false);
#endif
        }

  // printf ("Now unparse the constructor arguments \n");
  // newinfo.display("Unparse_ExprStmt::unparseConInit");

     if ( con_init->get_args() == NULL )
        {
          printf ("Error: con_init->get_args() == NULL \n");
          con_init->get_file_info()->display("Error: con_init->get_args() == NULL");
        }
     ROSE_ASSERT(con_init->get_args() != NULL);

  // Note that this might not be the correct condition upon which to use the "{ }" syntax for the C++11 initialization list support.
     if ( con_init->get_need_parenthesis_after_name() == true )
        {
#if 0
          printf ("Output the parenthisis after the class name \n");
          curprint(" /* set outputParenthisis == true */ ");
#endif
          outputParenthisis = true;
        }

  // DQ (4/1/2005): sometimes con_init->get_args() is NULL (as in test2005_42.C)
     if (outputParenthisis == true)
        {
#if 0
       // curprint(" /* output the opening parenthisis */ ");
          curprint(string(" /* output the opening parenthisis: process_using_cxx11_initialization_list_syntax = ") + (process_using_cxx11_initialization_list_syntax ? "true" : "false") + " */ ");
          curprint(string(" /* output the opening parenthisis: current_constructor_initializer_is_for_initialization_list_member_function = ") + (current_constructor_initializer_is_for_initialization_list_member_function ? "true" : "false") + " */ ");
#endif

       // DQ (2/10/2016): Prefer "()" instead of "{}" where possible.
       // if (current_constructor_initializer_is_for_initialization_list_member_function == true)
          if (use_braces_instead_of_parenthisis == true)
             {
               if (con_init->get_args()->get_expressions().empty() == true)
                  {
                    use_braces_instead_of_parenthisis = false;
                  }
             }

       // DQ (2/7/2016): When using the C++11 initializer list syntax, we have to use "{" instead of "(".
       // curprint("(");
          if (use_braces_instead_of_parenthisis == true)
             {
            // Supress the inner set of "{"
            // curprint("{");
               if (current_constructor_initializer_is_for_initialization_list_member_function == false)
                  {
                    curprint("{");
                  }
             }
            else
             {
               curprint("(");
             }
        }

     if (con_init->get_args() != NULL)
        {
       // DQ (11/13/2004): Remove the parenthesis if we don't output the constructor name
       // this would only work if there was a single argument to the constructor!

       // DQ (3/17/2005): Remove the parenthesis if we don't output the constructor name
       // DQ (3/17/2005): Put the parenthesis BACK!
       // We need this to avoid: doubleArray *arrayPtr1 = (new doubleArray 42); (where it should have been "(42)")
       // if (con_init->get_is_explicit_cast() == true)
       //      curprint ( "(";
#if 0
          curprint(" /* output args */ ");
#endif

       // DQ (2/7/2016): The output of the arguments is also special when using the C++11 initializer list syntax.
       // unparseExpression(con_init->get_args(), newinfo);
          if (current_constructor_initializer_is_for_initialization_list_member_function == true)
             {
            // In this case we onlut output the first argument (the second is a value representing the number of arguments).
               ROSE_ASSERT(con_init->get_args()->get_expressions().size() == 2);

               ROSE_ASSERT(con_init->get_args()->get_expressions()[0] != NULL);

               unparseExpression(con_init->get_args()->get_expressions()[0], newinfo);
             }
            else
             {
               unparseExpression(con_init->get_args(), newinfo);
             }

       // DQ (3/17/2005): Remove the parenthesis if we don't output the constructor name
       // if (con_init->get_is_explicit_cast() == true)
       //      curprint ( ")";
        }

     if (outputParenthisis == true)
        {
#if 0
       // curprint(" /* output the closing parenthisis */ ");
          curprint(string(" /* output the closing parenthisis: process_using_cxx11_initialization_list_syntax = ") + (process_using_cxx11_initialization_list_syntax ? "true" : "false") + " */ ");
          curprint(string(" /* output the closing parenthisis: current_constructor_initializer_is_for_initialization_list_member_function = ") + (current_constructor_initializer_is_for_initialization_list_member_function ? "true" : "false") + " */ ");
#endif
       // DQ (2/7/2016): When using the C++11 initializer list syntax, we have to use "{" instead of "(".
       // curprint(")");
          if (use_braces_instead_of_parenthisis == true)
             {
            // Supress the inner set of "{"
            // curprint("}");
               if (current_constructor_initializer_is_for_initialization_list_member_function == false)
                  {
                    curprint("}");
                  }
             }
            else
             {
               curprint(")");
             }
        }

#if 0
       else
        {
       // DQ (5/29/2004) Skip this so that we can avoid unparsing "B b;" as "B b();" since
       // this is a problem for g++ if a reference is taken to "b" (see test2004_44.C).
       // Verify that P::P():B() {} will still unparse correctly, ... it does!
       // for P::P():B() {}
       // if (con_init->get_need_name() || con_init->get_need_paren())
          if (con_init->get_need_paren() == true)
             {
               printf ("Handle case of: P::P():B() {} (where B is a data member in the preinitialization list) \n");
               curprint ( "()");
             }
        }
#endif

#if 0
     printf ("Leaving Unparse_ExprStmt::unparseConInit \n");
#endif
   }


void
Unparse_ExprStmt::unparseAssnInit(SgExpression* expr, SgUnparse_Info& info)
   {
     SgAssignInitializer* assn_init = isSgAssignInitializer(expr);
     ROSE_ASSERT(assn_init != NULL);

#if 0
     printf ("In unparseAssnInit(): assn_init->get_is_explicit_cast() = %s \n",(assn_init->get_is_explicit_cast() == true) ? "true" : "false");
     printf ("In unparseAssnInit(): assn_init->get_operand() = %p = %s \n",assn_init->get_operand(),assn_init->get_operand()->class_name().c_str());
#endif
#if 0
     curprint("/* In unparseAssnInit() */ "); 
#endif

     if (assn_init->get_is_explicit_cast() == true)
        {
          unparseExpression(assn_init->get_operand(), info);
        }
       else
        {
          SgCastExp* castExp = isSgCastExp(assn_init->get_operand());
          if ( castExp != NULL)
             {
            // curprint ( "\n/* Skip the CAST in unparsing SgAssignInitializer */ \n";
               unparseExpression(castExp->get_operand(), info);
             }
            else
             {
            // temp backup in case operand is not a cast!
               printf ("Warning: unparseAssnInit operand was marked as implicit cast but didn't contain a SgCastExp object \n");
            // ROSE_ASSERT(false);

               unparseExpression(assn_init->get_operand(), info);
             }
        }

#if 0
     curprint("/* Leaving unparseAssnInit() */ "); 
#endif
   }

void
Unparse_ExprStmt::unparseThrowOp(SgExpression* expr, SgUnparse_Info& info)
   {
     SgThrowOp* throw_op = isSgThrowOp(expr);
     ROSE_ASSERT(throw_op != NULL);

  // printf ("In unparseThrowOp(%s) \n",expr->sage_class_name());
  // curprint ( "\n/* In unparseThrowOp(" + expr->sage_class_name() + ") */ \n";

  // DQ (9/19/2004): Added support for different types of throw expressions!
     switch ( throw_op->get_throwKind() )
        {
          case SgThrowOp::unknown_throw:
             {
               printf ("Error: case of SgThrowOp::unknown_throw in unparseThrowOp() \n");
               ROSE_ASSERT(false);
               break;
             }

          case SgThrowOp::throw_expression:
             {
            // printf ("Case of SgThrowOp::throw_expression in unparseThrowOp() \n");
               curprint ( "throw ");

            // DQ not sure if we want to have the extra parentheses, EDG accepts them, but g++ does not (so skip them)
            // Nice example of where parenthesis are not meaningless.
            // curprint ( "(";

               ROSE_ASSERT(throw_op->get_operand() != NULL);
               unparseExpression(throw_op->get_operand(), info);

            // DQ skip  closing ")" see comment above 
            // curprint ( ")";

            // DQ (12/3/2004): Case of constructor initializer will require "()" 
            // if the constructor is not explicitly implemented in the class (see test2004_150.C)
               SgConstructorInitializer* constructorInitializer = isSgConstructorInitializer(throw_op->get_operand());
            // printf ("Handle extra () for constructorInitializer = %p \n",constructorInitializer);
            // printf ("constructorInitializer->get_declaration()  = %p \n",constructorInitializer->get_declaration());

               if (constructorInitializer != NULL)
                  {
                    if (constructorInitializer->get_declaration() != NULL)
                       {
                      // printf ("(Valid Declaration) constructorInitializer->get_declaration()->get_name() = %s \n",
                      //      constructorInitializer->get_declaration()->get_name().str());
                      // printf ("(Valid Declaration) constructorInitializer->get_args() = %p \n",constructorInitializer->get_args());
                       }
                      else
                       {
                         //Liao, 5/23/2009
                         // This is not necessarily true.
                         // A derived class's constructor initializer list acutally 
                         // can call its base class's constructor, even there is no
                         // user-defined default constructor for the base class.
                         // In this case, the parenthesis of the superclass is still needed.
                         // e.g: baseclass::baselcass( ):superclass() {};
                         // See bug 351
                      // DQ (8/5/2005): Now we force the get_args() pointer to always be a valid pointer and explicitly store a
                      // bool value to control when we output the "()" after the class name.
                         //ROSE_ASSERT(constructorInitializer->get_need_parenthesis_after_name() == false);
                      // DQ (4/1/2005) This is now fixed by forcing the unparsing of the constructor initializer to output the "()"
                      // DQ (12/3/2004): If there is no member function then the constructor is not explicit within the class.
                      // In this case we need to output the "()" after the constructor explicitly since it will not be done as 
                      // part of the output of the constructor initializer.  This details is quite important (see ChangeLog) 
                      // since the out put of the empty "() within the output of a constructor has a way of implying that the 
                      // constructor is explicit.
                      // printf ("(No Declaration) constructorInitializer->get_args() = %p \n",constructorInitializer->get_args());
                      // ROSE_ASSERT(constructorInitializer->get_args() == NULL);
                      // if (constructorInitializer->get_args() == NULL)
                      // curprint ( "()";
                       }
                  }
               break;
             }

          case SgThrowOp::rethrow:
             {
            // printf ("Case of SgThrowOp::rethrow in unparseThrowOp() \n");
               curprint ( "throw");
               break;
             }

          default:
               printf ("Error: default reached in unparseThrowOp() \n");
               ROSE_ASSERT(false);
               break;
        }
   }


void
Unparse_ExprStmt::unparseVarArgStartOp(SgExpression* expr, SgUnparse_Info& info)
   {
  // printf ("Inside of Unparse_ExprStmt::unparseVarArgStartOp \n");

     SgVarArgStartOp* varArgStart = isSgVarArgStartOp(expr);
     ROSE_ASSERT (varArgStart != NULL);
     SgExpression* lhsOperand = varArgStart->get_lhs_operand();
     SgExpression* rhsOperand = varArgStart->get_rhs_operand();

     ROSE_ASSERT (lhsOperand != NULL);
     ROSE_ASSERT (rhsOperand != NULL);

  // DQ (9/16/2013): This was a problem pointed out by Phil Miller, it only has to be correct to make the resulting code link properly.
  // curprint ( "va_start(");
     curprint ( "__builtin_va_start(");
     unparseExpression(lhsOperand,info);
     curprint ( ",");
     unparseExpression(rhsOperand,info);
     curprint ( ")");
   }

void
Unparse_ExprStmt::unparseVarArgStartOneOperandOp(SgExpression* expr, SgUnparse_Info& info)
   {
  // printf ("Inside of Unparse_ExprStmt::unparseVarArgStartOneOperandOp \n");

     SgVarArgStartOneOperandOp* varArgStart = isSgVarArgStartOneOperandOp(expr);
     ROSE_ASSERT (varArgStart != NULL);
     SgExpression* operand = varArgStart->get_operand_expr();
     ROSE_ASSERT (operand != NULL);

  // DQ (9/16/2013): This was a problem pointed out by Phil Miller, it only has to be correct to make the resulting code link properly.
  // curprint ( "va_start(");
     curprint ( "__builtin_va_start(");
     unparseExpression(operand,info);
     curprint ( ")");
   }

void
Unparse_ExprStmt::unparseVarArgOp(SgExpression* expr, SgUnparse_Info& info)
   {
  // printf ("Inside of Unparse_ExprStmt::unparseVarArgOp \n");

     SgVarArgOp* varArg = isSgVarArgOp(expr);
     ROSE_ASSERT (varArg != NULL);
     SgExpression* operand = varArg->get_operand_expr();

  // DQ (1/14/2006): p_expression_type is no longer stored (type is computed instead)
  // SgType* type = varArg->get_expression_type();
     SgType* type = varArg->get_type();

     ROSE_ASSERT (operand != NULL);
     ROSE_ASSERT (type != NULL);

#if 0
     printf ("In unparseVarArgOp(): info.SkipClassDefinition() = %s \n",(info.SkipClassDefinition() == true) ? "true" : "false");
     printf ("In unparseVarArgOp(): info.SkipEnumDefinition()  = %s \n",(info.SkipEnumDefinition() == true) ? "true" : "false");
#endif

  // DQ (1/7/2014): These should have been setup to be the same.
     ROSE_ASSERT(info.SkipClassDefinition() == info.SkipEnumDefinition());

     curprint ( "va_arg(");
     unparseExpression(operand,info);
     curprint ( ",");
     unp->u_type->unparseType(type,info);
     curprint ( ")");
   }

void
Unparse_ExprStmt::unparseVarArgEndOp(SgExpression* expr, SgUnparse_Info& info)
   {
  // printf ("Inside of Unparse_ExprStmt::unparseVarArgEndOp \n");

     SgVarArgEndOp* varArgEnd = isSgVarArgEndOp(expr);
     ROSE_ASSERT (varArgEnd != NULL);
     SgExpression* operand = varArgEnd->get_operand_expr();
     ROSE_ASSERT (operand != NULL);

  // DQ (9/16/2013): This was a problem pointed out by Phil Miller, it only has to be correct to make the resulting code link properly.
  // curprint("va_end(");
     curprint("__builtin_va_end(");
     unparseExpression(operand,info);
     curprint ( ")");
   }

void
Unparse_ExprStmt::unparseVarArgCopyOp(SgExpression* expr, SgUnparse_Info& info)
   {
  // printf ("Inside of Unparse_ExprStmt::unparseVarArgCopyOp \n");

     SgVarArgCopyOp* varArgCopy = isSgVarArgCopyOp(expr);

     SgExpression* lhsOperand = varArgCopy->get_lhs_operand();
     SgExpression* rhsOperand = varArgCopy->get_rhs_operand();

     ROSE_ASSERT (lhsOperand != NULL);
     ROSE_ASSERT (rhsOperand != NULL);

  // DQ (9/16/2013): This was a problem pointed out by Phil Miller, it only has to be correct to make the resulting code link properly.
  // curprint("va_copy(");
     curprint("__builtin_va_copy(");
     unparseExpression(lhsOperand,info);
     curprint ( ",");
     unparseExpression(rhsOperand,info);
     curprint ( ")" );
   }


#if 0
static bool 
subTreeContainsDesignatedInitializer ( SgExpression* exp )
   {
  // DQ (7/22/2013): This function traverses the AST and detects any SgDesignatedInitializer IR node.
  // The goal more specifically is to detect the use of array initializers that don't require the "=" 
  // in ther unparsed syntax.

     class ContainsDesignatedInitializer : public AstSimpleProcessing
        {
          public:
              bool hasDesignatedInitializer;

              ContainsDesignatedInitializer() : hasDesignatedInitializer(false) {}

              void visit ( SgNode* astNode )
                 {
                   SgDesignatedInitializer* designatedInitializer = isSgDesignatedInitializer(astNode);
                   if (designatedInitializer != NULL)
                      {
                     // This depends on the implemantation to have a SgExprListExp (which I would like to eliminate in the IR node design).
                        if ( isSgUnsignedLongVal(designatedInitializer->get_designatorList()->get_expressions()[0]) != NULL)
                           {
                             hasDesignatedInitializer = true;
                           }
                      }
                 }
        };

      ContainsDesignatedInitializer traversal;

      traversal.traverse(exp,preorder);

#if 0
      printf ("traversal.hasDesignatedInitializer = %s \n",traversal.hasDesignatedInitializer ? "true" : "false");
#endif

      return traversal.hasDesignatedInitializer;
   }
#endif


void
Unparse_ExprStmt::unparseDesignatedInitializer(SgExpression* expr, SgUnparse_Info & info)
   {

#define DEBUG_DESIGNATED_INITIALIZER 0

#if DEBUG_DESIGNATED_INITIALIZER
     printf ("TOP of unparseDesignatedInitializer: expr = %p \n",expr);
     curprint (string("\n/* Top of unparseDesignatedInitializer(") + expr->class_name().c_str() + ") */ \n");
#endif
#if 0
     expr->get_startOfConstruct()->display("In unparseDesignatedInitializer: debug");
#endif

#if 1
  // DQ (7/22/2013): New version of unparser code for this IR node. I think this is now
  // organized differently (required for C support of more complex designator cases).
     SgDesignatedInitializer* di = isSgDesignatedInitializer(expr);

     ROSE_ASSERT(di->get_designatorList()->get_expressions().empty() == false);

     SgExpression*  designator  = di->get_designatorList()->get_expressions()[0];
     SgInitializer* initializer = di->get_memberInit();

     SgVarRefExp* varRefExp = isSgVarRefExp(designator);
     SgValueExp*  valueExp  = isSgValueExp(designator);

     bool isDataMemberDesignator   = (varRefExp != NULL);
     bool isArrayElementDesignator = (isSgUnsignedLongVal(designator) != NULL);

  // DQ (7/23/2013): These are relatively rare cases that we want to detect and allow.
     bool isCastDesignator         = (isSgCastExp(designator) != NULL);
     bool isAggregateInitializer   = (isSgAggregateInitializer(designator) != NULL);

     bool isAssignInitializer      = (isSgAssignInitializer(initializer) != NULL);

  // DQ (3/15/2015): Look for nested SgDesignatedInitializer (so we can supress the unparsed "=" syntax) (this case is demonstrated in test2015_03.c).
     bool isInitializer_AggregateInitializer   = (isSgAggregateInitializer(initializer) != NULL);

  // bool outputDesignatedInitializer                   = (isDataMemberDesignator == true && varRefExp->get_symbol() != NULL);
  // bool outputDesignatedInitializerAssignmentOperator = (subTreeContainsDesignatedInitializer(initializer) == false && isCastDesignator == false);
  // bool outputDesignatedInitializerAssignmentOperator = (subTreeContainsDesignatedInitializer(initializer) == false && isCastDesignator == false && isAggregateInitializer == false);
  // bool outputDesignatedInitializerAssignmentOperator = true;
  // bool outputDesignatedInitializerAssignmentOperator = (subTreeContainsDesignatedInitializer(initializer) == false);
  // bool outputDesignatedInitializerAssignmentOperator = (isArrayElementDesignator == false);
  // bool outputDesignatedInitializerAssignmentOperator = (subTreeContainsDesignatedInitializer(initializer) == false) && (isArrayElementDesignator == false);

  // DQ (4/11/2015): Aggregate initializers should also have an unparsed "=" syntax.
  // bool outputDesignatedInitializerAssignmentOperator = (isArrayElementDesignator == false) || (isAssignInitializer == true);
     bool outputDesignatedInitializerAssignmentOperator = ( (isArrayElementDesignator == false) || (isAssignInitializer == true) || (isInitializer_AggregateInitializer == true) );

#if DEBUG_DESIGNATED_INITIALIZER
     printf ("--- isInitializer_AggregateInitializer = %s \n",isInitializer_AggregateInitializer ? "true" : "false");
#endif

#if 0
  // DQ (5/11/2015): This is part of an overly sophisticated approach to control the use of "={}" syntax.
  // It is easier to just always normalize to the use of "={}" and then restrict specific cases where it is not allowed.

     if (isInitializer_AggregateInitializer == true)
        {
#if DEBUG_DESIGNATED_INITIALIZER
          printf ("--- Found memberInit to be a SgAggregateInitializer \n");
#endif
          SgAggregateInitializer* aggregateInitializer = isSgAggregateInitializer(initializer);
          ROSE_ASSERT(aggregateInitializer != NULL);
          SgExprListExp* exprListExp = aggregateInitializer->get_initializers();
          ROSE_ASSERT(exprListExp != NULL);
          if (exprListExp->get_expressions().size() == 1)
             {
               SgExpression* tmp_expr = exprListExp->get_expressions()[0];
               ROSE_ASSERT(tmp_expr != NULL);

               SgDesignatedInitializer* designatedInitializer = isSgDesignatedInitializer(tmp_expr);
               if (designatedInitializer != NULL)
                  {
#if 1
                 // DQ (5/10/2015): This fails for test2015_85.c.
#if DEBUG_DESIGNATED_INITIALIZER || 0
                    printf ("--- Before possible reset: outputDesignatedInitializerAssignmentOperator = %s \n",outputDesignatedInitializerAssignmentOperator ? "true" : "false");
                    printf ("--- Mark outputDesignatedInitializerAssignmentOperator as false since there is a nested SgDesignatedInitializer \n");
#endif
#if 0
                 // DQ (5/10/2015): This code works for test2015_119.c, but fails for test2015_117.c.
                    outputDesignatedInitializerAssignmentOperator = false;
#else
                 // DQ (5/10/2015): Handle the different between test2015_119.c and test2015_117.c.
                    SgAggregateInitializer* nested_aggregateInitializer = isSgAggregateInitializer(designatedInitializer->get_memberInit());
                    SgAssignInitializer*    nested_assignInitializer    = isSgAssignInitializer(designatedInitializer->get_memberInit());

                 // Check the lhs to be a SgVarRef expression and not an array index (see test2013_37.c for case of array index).
                    SgExpression* nested_designator = designatedInitializer->get_designatorList()->get_expressions()[0];
                    SgVarRefExp*  nested_varRefExp  = isSgVarRefExp(nested_designator);

                    bool isArrayReference = (nested_aggregateInitializer != NULL && isSgArrayType(nested_aggregateInitializer->get_type()) != NULL);
                 // bool isClassReference = (nested_aggregateInitializer != NULL && isSgClassType(nested_aggregateInitializer->get_type()) != NULL);
                    bool isClassReference = (aggregateInitializer != NULL && isSgClassType(aggregateInitializer->get_type()) != NULL);
                    bool isArrayReference_outer = (aggregateInitializer != NULL && isSgArrayType(aggregateInitializer->get_type()) != NULL);
#if DEBUG_DESIGNATED_INITIALIZER
                    printf ("varRefExp                   = %p \n",varRefExp);
                    printf ("valueExp                    = %p \n",valueExp);
                    printf ("nested_aggregateInitializer = %p \n",nested_aggregateInitializer);
                    printf ("nested_assignInitializer    = %p \n",nested_assignInitializer);
                    printf ("nested_varRefExp            = %p \n",nested_varRefExp);
                    printf ("isArrayReference            = %s \n",isArrayReference ? "true" : "false");
                    printf ("isArrayReference_outer      = %s \n",isArrayReference_outer ? "true" : "false");
                    printf ("isClassReference            = %s \n",isClassReference ? "true" : "false");
#endif
                 // For test2015_119.c: (nested_aggregateInitializer != NULL && nested_varRefExp != NULL)
                 // For test2013_37.c: (nested_assignInitializer != NULL && nested_varRefExp == NULL)

                 // if (nested_assignInitializer != NULL)
                 // if (nested_aggregateInitializer != NULL)
                 // if (nested_aggregateInitializer != NULL && nested_varRefExp != NULL)
                 // if (nested_assignInitializer == NULL && nested_varRefExp != NULL)
                 // if (nested_aggregateInitializer != NULL && nested_varRefExp == NULL)
                 // if (nested_assignInitializer == NULL && nested_varRefExp != NULL)
#if 1
                 // DQ (5/10/2015): This is an overly complex rule, so we need a better one.  However, this will pass all regression tests.
                 // if ( (nested_assignInitializer != NULL && nested_varRefExp == NULL) || (nested_aggregateInitializer != NULL && nested_varRefExp != NULL) || isArrayReference == true)
                    if ( (nested_assignInitializer != NULL && nested_varRefExp == NULL) || (nested_aggregateInitializer != NULL && nested_varRefExp != NULL) || isArrayReference == true || 
                         (nested_assignInitializer != NULL && nested_varRefExp != NULL && isClassReference == true && varRefExp == NULL) )
#else
#error "DEAD CODE!"
                    if ( (nested_assignInitializer != NULL && nested_varRefExp == NULL) || (nested_aggregateInitializer != NULL && nested_varRefExp != NULL) || isArrayReference == true || isClassReference == true)
#endif
                       {
#if DEBUG_DESIGNATED_INITIALIZER
                         printf ("In unparseDesignatedInitializer: RESET outputDesignatedInitializerAssignmentOperator \n");
#endif
                         outputDesignatedInitializerAssignmentOperator = false;
                       }
#if DEBUG_DESIGNATED_INITIALIZER
                    printf ("In unparseDesignatedInitializer: outputDesignatedInitializerAssignmentOperator = %s \n",outputDesignatedInitializerAssignmentOperator ? "true" : "false");
#endif
#endif
#else
                 // DQ (4/11/2015): Testing for test2015_85.c.
                    printf ("--- Skip the reset of outputDesignatedInitializerAssignmentOperator as false for detected nesting of SgDesignatedInitializer \n");
#endif
                  }
             }
        }
#endif

#if DEBUG_DESIGNATED_INITIALIZER
     printf ("In unparseDesignatedInitializer: designator  = %p = %s \n",designator,designator->class_name().c_str());
     printf ("In unparseDesignatedInitializer: initializer = %p = %s \n",initializer,initializer->class_name().c_str());

     printf ("In unparseDesignatedInitializer: isArrayElementDesignator                      = %s \n",isArrayElementDesignator ? "true" : "false");
     printf ("In unparseDesignatedInitializer: isAggregateInitializer                        = %s \n",isAggregateInitializer ? "true" : "false");
     printf ("In unparseDesignatedInitializer: isAssignInitializer                           = %s \n",isAssignInitializer ? "true" : "false");
     printf ("In unparseDesignatedInitializer: isInitializer_AggregateInitializer            = %s \n",isInitializer_AggregateInitializer ? "true" : "false");
     printf ("In unparseDesignatedInitializer: isDataMemberDesignator                        = %s \n",isDataMemberDesignator ? "true" : "false");
     printf ("In unparseDesignatedInitializer: outputDesignatedInitializerAssignmentOperator = %s \n",outputDesignatedInitializerAssignmentOperator ? "true" : "false");
#endif

#if 0
     info.display("In unparseDesignatedInitializer()");
#endif

  // DQ (5/11/2015): This needs to be defined outside of this conditional case so that it can be used to supress the output of the "={}" syntax.
     bool isInUnion = false;
     if (isDataMemberDesignator == true)
        {
       // We need to check if this is a designator that is associated with a union (does it have to be an un-named union).
          SgVariableSymbol*   variableSymbol   = isSgVariableSymbol(varRefExp->get_symbol());
          SgClassDefinition*  classDefinition  = isSgClassDefinition(variableSymbol->get_declaration()->get_scope());
          SgClassDeclaration* classDeclaration = NULL;
          if (classDefinition != NULL)
             {
               classDeclaration = classDefinition->get_declaration();
             }

       // bool isInUnion = (classDeclaration != NULL && classDeclaration->get_class_type() == SgClassDeclaration::e_union);
          isInUnion = (classDeclaration != NULL && classDeclaration->get_class_type() == SgClassDeclaration::e_union);
#if DEBUG_DESIGNATED_INITIALIZER
          printf ("In unparseDesignatedInitializer: isInUnion = %s info.SkipClassDefinition() = %s \n",isInUnion ? "true" : "false",info.SkipClassDefinition() ? "true" : "false");
#endif
       // DQ (7/24/2013): Force isInUnion to false so that we can handle test2012_46.c:
       // int x = (((union ABC { int __in; int __i; }) { .__in = 42 }).__i);
       // isInUnion = false;
#if 0

#error "DEAD CODE!"

       // DQ (7/25/2013): We need to detect if this is in a function argument list.
          if (info.SkipClassDefinition() == false)
             {
               isInUnion = false;
             }
#else
       // Comment out to process test2013_32.c
       // isInUnion = false;

       // DQ (7/27/2013): Don't output designated initialized in function call arguments (appears to not be allowed).
          if (isInUnion == true)
             {
               bool isInFunctionCallArgument = SageInterface::getEnclosingNode<SgFunctionCallExp>(di);
#if DEBUG_DESIGNATED_INITIALIZER
               printf ("isInFunctionCallArgument = %s \n",isInFunctionCallArgument ? "true" : "false");
#endif
               if (isInFunctionCallArgument == false)
                  {
                    isInUnion = false;
#if DEBUG_DESIGNATED_INITIALIZER
                    printf ("reset isInUnion: isInUnion = %s \n",isInUnion ? "true" : "false");
#endif
                  }
             }
#endif

          if (isInUnion == false)
             {
            // A struct field
               curprint (".");
               unparseVarRef(designator, info);
             }
            else
             {
#if DEBUG_DESIGNATED_INITIALIZER
               printf ("Reset outputDesignatedInitializerAssignmentOperator = false \n");
#endif
               outputDesignatedInitializerAssignmentOperator = false;
             }
        }
       else
        {
          if (isArrayElementDesignator == true)
             {
               curprint ("[");
               unparseValue(designator, info);
               curprint ("]");
               isArrayElementDesignator = true;
             }
            else
             {
            // if (isCastDesignator == true)
               if (isCastDesignator == true || isAggregateInitializer == true)
                  {
                    printf ("WARNING: designator might be an inappropriate expression (expected SgVarRefExp or SgUnsignedLongVal, but this case might be OK): designator = %p = %s \n",designator,designator->class_name().c_str());
                  }
                 else
                  {
                    printf ("ERROR: designator is an inappropriate expression (should be SgVarRefExp or SgUnsignedLongVal): designator = %p = %s \n",designator,designator->class_name().c_str());
                    ROSE_ASSERT(false);
                  }
             }
        }

#if DEBUG_DESIGNATED_INITIALIZER
     printf ("In unparseDesignatedInitializer: outputDesignatedInitializerAssignmentOperator = %s \n",outputDesignatedInitializerAssignmentOperator ? "true" : "false");
     printf ("In unparseDesignatedInitializer: di->get_memberInit()                          = %p = %s \n",di->get_memberInit(),di->get_memberInit()->class_name().c_str());
#endif

#if 0
  // DQ (5/11/2015): Older code.
  // Only unparse the "=" if this is not another in a chain of SgAggregateInitializer IR nodes.
  // if (isSgAggregateInitializer(di->get_memberInit()) == NULL)
  // if (subTreeContainsDesignatedInitializer(initializer) == false)
  // if (subTreeContainsDesignatedInitializer(initializer) == false && isCastDesignator == false)
     if (outputDesignatedInitializerAssignmentOperator == true)
        {
          curprint (" = ");
        }

     unparseExpression(initializer, info);
#else

  // DQ (5/11/2015): Use this normalized form for the designated initializer.  It is becoming too difficult to
  // figure out when to use and not use the "=" operator and it is not available as information explicitly in 
  // the AST.

  // DQ (5/11/2015): We need to look at the SgAggregateInitializer and see if it will be outputing "{}".
     SgAggregateInitializer* aggregateInitializer = isSgAggregateInitializer(initializer);
     bool need_explicit_braces_in_aggregateInitializer = (aggregateInitializer != NULL && aggregateInitializer->get_need_explicit_braces());

  // Variable used to control output of normalized syntax "={}".
     bool need_explicit_braces = (need_explicit_braces_in_aggregateInitializer == false);

  // DQ (5/11/2015): Supress output of normalized syntax "={}" for specific kinds of initializers (to avoid warnings in generated code).
     if (need_explicit_braces == true && isAssignInitializer == true)
        {
          SgAssignInitializer* assignInitializer = isSgAssignInitializer(initializer);
          ROSE_ASSERT(assignInitializer != NULL);
          SgValueExp*       valueExp       = isSgValueExp(assignInitializer->get_operand());
          SgCastExp*        castExp        = isSgCastExp(assignInitializer->get_operand());
          SgFunctionRefExp* functionRefExp = isSgFunctionRefExp(assignInitializer->get_operand());

       // DQ (5/12/2015): We need to supress "={}" when the types are classes (so that the class assignment operator will be called).
          ROSE_ASSERT(assignInitializer->get_operand() != NULL);
          ROSE_ASSERT(assignInitializer->get_operand()->get_type() != NULL);

       // Calling SgType* stripType (unsigned char bit_array=STRIP_MODIFIER_TYPE|STRIP_REFERENCE_TYPE|STRIP_POINTER_TYPE|STRIP_ARRAY_TYPE|STRIP_TYPEDEF_TYPE) const
          SgClassType* classType = isSgClassType( assignInitializer->get_operand()->get_type()->stripType(SgType::STRIP_MODIFIER_TYPE | SgType::STRIP_REFERENCE_TYPE | SgType::STRIP_TYPEDEF_TYPE) );
          bool isClassType = (classType != NULL);

#if DEBUG_DESIGNATED_INITIALIZER
          printf ("assignInitializer->get_operand()->get_type() = %p = %s \n",assignInitializer->get_operand()->get_type(),assignInitializer->get_operand()->get_type()->class_name().c_str());
          printf ("   --- isClassType = %s \n",isClassType ? "true" : "false");
#endif

       // if (valueExp != NULL || castExp != NULL || functionRefExp != NULL)
          if (valueExp != NULL || castExp != NULL || functionRefExp != NULL || isClassType == true)
             {
#if DEBUG_DESIGNATED_INITIALIZER
               printf ("In unparseDesignatedInitializer: reset need_explicit_braces to false \n");
#endif
               need_explicit_braces = false;
             }
        }

#if DEBUG_DESIGNATED_INITIALIZER
     printf ("In unparseDesignatedInitializer: need_explicit_braces = %s \n",need_explicit_braces ? "true" : "false");
     printf ("In unparseDesignatedInitializer: isInUnion = %s \n",isInUnion ? "true" : "false");
#endif

  // if (outputDesignatedInitializerAssignmentOperator == true)
     if (isInUnion == false)
        {
          curprint (" = ");
#if DEBUG_DESIGNATED_INITIALIZER
          printf ("In unparseDesignatedInitializer: isInitializer_AggregateInitializer = %s \n",isInitializer_AggregateInitializer ? "true" : "false");
          printf ("In unparseDesignatedInitializer: initializer = %p = %s \n",initializer,initializer->class_name().c_str());
#endif
       // if (isInitializer_AggregateInitializer == false)
       // if (need_explicit_braces == false)
          if (need_explicit_braces == true)
             {
#if DEBUG_DESIGNATED_INITIALIZER
               curprint (" /* designated initializer */ ");
#endif
               curprint ("{");
             }
        }

     unparseExpression(initializer, info);

  // if (outputDesignatedInitializerAssignmentOperator == true)
     if (isInUnion == false)
        {
       // if (isInitializer_AggregateInitializer == false)
       // if (need_explicit_braces == false)
          if (need_explicit_braces == true)
             {
               curprint ("}");
#if DEBUG_DESIGNATED_INITIALIZER
               curprint (" /* designated initializer */ ");
#endif
             }
        }
#endif

#else
  // Liao, fixing bug 355, 6/16/2009
  // for multidimensional array's designated initializer, don't emit '=' until it reaches the last dimension
  // TODO this is not the ultimate fix: EDG uses nested tree for multidimensional array's designated initializer
  // while ROSE's SgDesignatedInitializer is designed to have a flat list for designators 
  // But the EDG_SAGE_connect part generated nested ROSE AST tree following EDG's IR tree.
     bool lastDesignator           = true; 
     bool isArrayElementDesignator = false;

#error "DEAD CODE!"

  // DQ (10/22/2012): Only output the SgDesignatedInitializer if it is not compiler generated or if it is compiler generated, only if it is marked to be output.
     bool outputDesignatedInitializer = (expr->get_startOfConstruct()->isCompilerGenerated() == false);
     if (expr->get_startOfConstruct()->isCompilerGenerated() == true && expr->get_startOfConstruct()->isOutputInCodeGeneration() == false)
        {
          outputDesignatedInitializer = false;
        }

  // DQ (7/20/2013): Reset this.
     printf ("Always output the designated initializer: outputDesignatedInitializer = %s (will be reset) \n",outputDesignatedInitializer ? "true" : "false");
     outputDesignatedInitializer = true;

#if 0
     printf ("In unparseDesignatedInitializer: outputDesignatedInitializer = %s \n",outputDesignatedInitializer ? "true" : "false");
#endif

     if (outputDesignatedInitializer == true)
        {
       // The SgDesignatedInitializer is generally compiler generated, but not always wanted as output (see test2012_74.c).
          SgDesignatedInitializer* di = isSgDesignatedInitializer(expr);
          const SgExpressionPtrList& designators = di->get_designatorList()->get_expressions();
          for (size_t i = 0; i < designators.size(); ++i)
             {
               SgExpression* designator = designators[i];

               printf ("In loop: designator = %p = %s \n",designator,designator->class_name().c_str());

            // DQ (7/20/2013): Make up for incorrect handling of SgDesignatedInitializer in AST (as a test, then fix it properly if this works).
               if (isSgExprListExp(designator) != NULL)
                  {
                    SgExprListExp* designatorList = isSgExprListExp(designator);
                    ROSE_ASSERT(designatorList->get_expressions().size() == 1);
                    designator = designatorList->get_expressions()[0];

                    printf ("In loop (reset): designator = %p = %s \n",designator,designator->class_name().c_str());
                  }

               if (isSgVarRefExp(designator))
                  {
                 // A struct field
                    curprint ( "." );
                    unparseVarRef(designator, info);
                  }
                 else
                  {
                    if (isSgValueExp(designator))
                       {
                         curprint ( "[" );
                         unparseValue(designator, info);
                         curprint ( "]" );
                         isArrayElementDesignator = true;
                       }
                  }
             }

       // check if the current designator is the last one within an aggregate initializer
       // e.g. double grid[3] [4] = { [0][1]=8};
       // [0] is not the last one, [1] is.  Only emit '=' after [1].
       // The reference code is gen_designator() in cp_gen_be.c
          if (isSgAggregateInitializer(expr->get_parent()->get_parent()))
             {
               SgInitializer* child_init = di->get_memberInit();
               if (isSgAggregateInitializer(child_init))
                  {
                 // grab the first one
                    SgExpression* grand_child = (isSgAggregateInitializer(child_init)->get_initializers()->get_expressions())[0];
                    if (isSgDesignatedInitializer(grand_child))
                         lastDesignator = false;
                  }
             }

       // Don't emit '=' if it is an array element and is not the last designator
          if ( !(isArrayElementDesignator && !lastDesignator) )
             {
               curprint (" = ");
             }

          unparseExpression(di->get_memberInit(), info);
        }
       else
        {
       // This is the case taken for the test2012_74.c test code.
#if 0
          printf ("This SgDesignatedInitializer is compiler generated and should not be output \n");
#endif
          SgDesignatedInitializer* di = isSgDesignatedInitializer(expr);
          unparseExpression(di->get_memberInit(), info);
        }
#endif
   }


void
Unparse_ExprStmt::unparsePseudoDtorRef(SgExpression* expr, SgUnparse_Info & info)
   {
     SgPseudoDestructorRefExp* pdre = isSgPseudoDestructorRefExp(expr);
     ROSE_ASSERT(pdre != NULL);

     SgType *objt = pdre->get_object_type();

  // printf ("In unparsePseudoDtorRef(): pdre->get_object_type() = %p = %s \n",objt,objt->class_name().c_str());

     curprint("~");

  // if (SgNamedType *nt = isSgNamedType(objt))
     SgNamedType* namedType = isSgNamedType(objt);
     if (namedType != NULL)
        {
       // printf ("Unparser will output SgPseudoDestructorRefExp using the class name only \n");
          curprint(namedType->get_name().str());

       // DQ (3/14/2012): Note that I had to add this for the case of EDG 4.3, but it was not required previously for EDG 3.3, something in ROSE has likely changed.
          curprint("()");
        }
       else
        {
       // DQ (3/14/2012): This is the case of of a primative type (e.g. "~int"), which is allowed.
       // PC: I do not think this case will ever occur in practice.  If it does, the resulting
       // code will be invalid.  It may, however, appear in an implicit template instantiation.
       // printf ("WARNING: This case of unparsing in unparsePseudoDtorRef() using unparseType() may not work \n");
          unp->u_type->unparseType(objt, info);
        }
   }

// TV (05/06/2010): CUDA, Kernel call unparse
void Unparse_ExprStmt::unparseCudaKernelCall(SgExpression* expr, SgUnparse_Info& info) {

     SgCudaKernelCallExp* kernel_call = isSgCudaKernelCallExp(expr);
     ROSE_ASSERT(kernel_call != NULL);
     
     unparseExpression(kernel_call->get_function(), info);
     
     SgCudaKernelExecConfig * exec_config = isSgCudaKernelExecConfig(kernel_call->get_exec_config());
     ROSE_ASSERT(exec_config != NULL);

     curprint ("<<<");
     
     SgExpression * grid_exp = exec_config->get_grid();
     ROSE_ASSERT(grid_exp != NULL);
     SgConstructorInitializer * con_init = isSgConstructorInitializer(grid_exp);
     if (con_init != NULL && unp->u_sage->isOneElementList(con_init))
          unparseOneElemConInit(con_init, info);
     else
          unparseExpression(grid_exp, info);
     curprint (",");
     
     SgExpression * blocks_exp = exec_config->get_blocks();
     ROSE_ASSERT(blocks_exp != NULL);
     con_init = isSgConstructorInitializer(blocks_exp);
     if (con_init != NULL && unp->u_sage->isOneElementList(con_init))
          unparseOneElemConInit(con_init, info);
     else
          unparseExpression(blocks_exp, info);
     
     SgExpression * shared_exp = exec_config->get_shared();
     if (shared_exp != NULL) {
          curprint (",");
          con_init = isSgConstructorInitializer(shared_exp);
          if (con_init != NULL && unp->u_sage->isOneElementList(con_init))
               unparseOneElemConInit(con_init, info);
          else
               unparseExpression(shared_exp, info);
          
          SgExpression * stream_exp = exec_config->get_stream();
          if (stream_exp != NULL) {
               curprint (",");
               con_init = isSgConstructorInitializer(stream_exp);
               if (con_init != NULL && unp->u_sage->isOneElementList(con_init))
                    unparseOneElemConInit(con_init, info);
               else
                    unparseExpression(stream_exp, info);
          }
     }
          
     curprint (">>>");
     
     curprint ( "(");
     if ( kernel_call->get_args() != NULL) {
          SgExpressionPtrList& list = kernel_call->get_args()->get_expressions();
          SgExpressionPtrList::iterator arg = list.begin();
          while (arg != list.end()) {
               con_init = isSgConstructorInitializer(*arg);
               if (con_init != NULL && unp->u_sage->isOneElementList(con_init))
                    unparseOneElemConInit(con_init, info);
               else
                    unparseExpression((*arg), info);
               arg++;
               if (arg != list.end())
                    curprint ( ",");
          }
     }
     curprint ( ")");
}<|MERGE_RESOLUTION|>--- conflicted
+++ resolved
@@ -222,19 +222,13 @@
      if (lambdaExp->get_capture_default() == true)
         {
           curprint("=");
-<<<<<<< HEAD
           hasCaptureCharacter = true; 
-=======
->>>>>>> 4786e95f
         }
 
      if (lambdaExp->get_default_is_by_reference() == true)
         {
           curprint("&");
-<<<<<<< HEAD
           hasCaptureCharacter = true;
-=======
->>>>>>> 4786e95f
         }
 
      ROSE_ASSERT(lambdaExp->get_lambda_capture_list() != NULL);
@@ -244,12 +238,6 @@
           SgLambdaCapture* lambdaCapture = lambdaExp->get_lambda_capture_list()->get_capture_list()[i];
           ROSE_ASSERT(lambdaCapture != NULL);
 
-<<<<<<< HEAD
-=======
-         // Liao 6/24/2016, we output ",item"
-         if (i!=0)
-          curprint(",");
->>>>>>> 4786e95f
 
           if (lambdaCapture->get_capture_variable() != NULL)
              {
