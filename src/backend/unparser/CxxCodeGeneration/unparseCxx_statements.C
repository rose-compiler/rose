/* unparse_stmt.C
 * Contains functions that unparse statements
 *
 * FORMATTING WILL BE DONE IN TWO WAYS:
 * 1. using the file_info object to get information from line and column number 
 *    (for original source code)
 * 2. following a specified format that I have specified with indentations of
 *    length TABINDENT (for transformations)
 * 
 * REMEMBER: For types and symbols, we still call the original unparse function 
 * defined in sage since they dont have file_info. For expressions, 
 * Unparse_ExprStmt::unparse is called, and for statements, 
 * Unparse_ExprStmt::unparseStatement is called.
 *
 */
// tps (01/14/2010) : Switching from rose.h to sage3.
#include "sage3basic.h"
#include "unparser.h"

// DQ (8/31/2013):  This should only be included by source files that require it.
// This fixed a reported bug which caused conflicts with autoconf macros (e.g. PACKAGE_BUGREPORT).
// Interestingly it must be at the top of the list of include files.
#include "rose_config.h"

#define ROSE_TRACK_PROGRESS_OF_ROSE_COMPILING_ROSE 0

// DQ (12/31/2005): This is OK if not declared in a header file
using namespace std;

#define OUTPUT_DEBUGGING_FUNCTION_BOUNDARIES 0
#define OUTPUT_DEBUGGING_FUNCTION_INTERNALS  0
#define OUTPUT_DEBUGGING_UNPARSE_INFO        0

// Output the class name and function names as we unparse (for debugging)
#define OUTPUT_DEBUGGING_CLASS_NAME    0
#define OUTPUT_DEBUGGING_FUNCTION_NAME 0
#define OUTPUT_HIDDEN_LIST_DATA 0


Unparse_ExprStmt::Unparse_ExprStmt(Unparser* unp, std::string fname)
   : UnparseLanguageIndependentConstructs(unp,fname)
   {
  // Nothing to do here!
   }

Unparse_ExprStmt::~Unparse_ExprStmt()
   {
  // Nothing to do here!
   }

//-----------------------------------------------------------------------------------
//  void Unparse_MOD_SAGE::unparseOneElemConInit
//
//  This function is used to only unparse constructor initializers with one 
//  element in their argument list. Because there is only one argument in the
//  list, the parenthesis around the arguments are not unparsed (to control
//  the excessive printing of parenthesis). 
//-----------------------------------------------------------------------------------
void 
Unparse_ExprStmt::unparseOneElemConInit(SgConstructorInitializer* con_init, SgUnparse_Info& info)
   {
  // DQ (6/2/2011): This code is largely the same as that in unparseConInit() in unparseCxx_expressions.C
  // So there is an opportunity to refactor this code.

     ROSE_ASSERT(con_init != NULL);

#if OUTPUT_DEBUGGING_FUNCTION_BOUNDARIES
     printf ("\n\nInside of Unparse_MOD_SAGE::unparseOneElemConInit (%p) \n",con_init);
     curprint( "\n /* Inside of Unparse_MOD_SAGE::unparseOneElemConInit */ \n");
#endif

#if 0
     printf ("\n\nInside of Unparse_ExprStmt::unparseOneElemConInit (%p) \n",con_init);
#endif
#if 0
     curprint("\n /* Inside of Unparse_ExprStmt::unparseOneElemConInit */ \n");
#endif

  // taken from unparseConInit
     SgUnparse_Info newinfo(info);

#if 0
     printf ("con_init->get_need_name()      = %s \n",(con_init->get_need_name() == true) ? "true" : "false");
     printf ("con_init->get_need_qualifier() = %s \n",(con_init->get_need_qualifier() == true) ? "true" : "false");
     printf ("con_init->get_declaration()    = %p \n",con_init->get_declaration());

  // curprint(string("\n /* con_init->get_need_name()        = ") << string((con_init->get_need_name()        ? "true" : "false")) << string(" */ \n"));
  // curprint("\n /* con_init->get_is_explicit_cast() = " << (con_init->get_is_explicit_cast() ? "true" : "false") << " */ \n");
#endif

  // DQ (3/24/2005): added checking for is_explicit_cast flag
  // if (con_init->get_need_name() == true)
     if ((con_init->get_need_name() == true) && (con_init->get_is_explicit_cast() == true) )
        {
          SgName name;
#if 0
          printf ("In unparseOneElemConInit(): con_init->get_declaration() = %p \n",con_init->get_declaration());
#endif
          if (con_init->get_declaration())
             {
            // DQ (11/12/2004)  Use the qualified name always (since get_need_qualifier() does
            //                  not appear to get set correctly (perhaps within EDG as before)
#if 0
               if(con_init->get_need_qualifier()) 
                    nm = con_init->get_declaration()->get_qualified_name();
                 else
                    nm = con_init->get_declaration()->get_name();
#else
#if 0
               nm = con_init->get_declaration()->get_qualified_name();
#else
            // DQ (6/1/2011): Newest refactored support for name qualification.
            // nm = con_init->get_declaration()->get_qualified_name();
               SgName nameQualifier = con_init->get_qualified_name_prefix();

            // DQ (2/8/2014): Adding the trimming of the constructor name where it is required for the
            // GNU g++ version 4.5 and greater compilers (used in the backend compilation within ROSE).
               bool skipOutputOfFunctionName = false;
               nameQualifier = trimOutputOfFunctionNameForGNU_4_5_VersionAndLater(nameQualifier,skipOutputOfFunctionName);

            // name = nameQualifier + con_init->get_declaration()->get_name();
               if (skipOutputOfFunctionName == false)
                  {
                 // Case for g++ version less than version 4.5
                    name = nameQualifier + con_init->get_declaration()->get_name();
                  }
                 else
                  {
                 // Case for g++ versions equal to or greater than version 4.5
                    name = nameQualifier;
                  }
#if 0
               printf ("In unparseOneElemConInit(): name = %s \n",name.str());
#endif
#if 0
               curprint( "\n /* In unparseOneElemConInit(): (con_init->get_declaration() != NULL): unp->u_sage->printConstructorName(con_init) == true */ \n");
#endif
            // DQ (8/19/2013): I am not sure that this will include name qualification on possible template arguments.
            // We need an example of this.
               if ( unp->u_sage->printConstructorName(con_init))
                  {
                    curprint( name.str());
                  }
#endif
#endif
             }
            else
             {
//             ROSE_ASSERT (con_init->get_class_decl() != NULL);
#if 0
               printf ("In unparseOneElemConInit(): con_init->get_class_decl() = %p \n",con_init->get_class_decl());
#endif
               if(con_init->get_class_decl())
                  {
                 // DQ (11/12/2004)  Use the qualified name always (since get_need_qualifier() does
                 //                  not appear to get set correctly (perhaps within EDG as before)
#if 0
                    if(con_init->get_need_qualifier()) 
                         nm = con_init->get_class_decl()->get_qualified_name();
                      else
                         nm = con_init->get_class_decl()->get_name();
#else
#if 0
                    nm = con_init->get_class_decl()->get_qualified_name();
#else
                 // DQ (6/1/2011): Newest refactored support for name qualification.
                 // nm = con_init->get_class_decl()->get_qualified_name();
                    SgName nameQualifier = con_init->get_qualified_name_prefix();
                 // nm = nameQualifier + con_init->get_class_decl()->get_name();

#if 0
                    printf ("In unparseOneElemConInit(): nameQualifier = %s \n",nameQualifier.str());
#endif

                 // DQ (8/19/2013): We need to unparse the type using any possible qualification on the type name (e.g. name qualification on template arguments).
                    if ( unp->u_sage->printConstructorName(con_init))
                       {
#if 0
                         printf ("In unparseOneElemConInit(): Unparse the nameQualifier = %s \n",nameQualifier.str());
#endif
#if 0
                         curprint( "\n /* In unparseOneElemConInit(): (con_init->get_declaration() == NULL): unp->u_sage->printConstructorName(con_init) == true */ \n");
#endif
                         curprint(nameQualifier.str());
#if 0
                         printf ("In unparseOneElemConInit(): set_reference_node_for_qualification(con_init = %p) \n",con_init);
#endif
                         newinfo.set_reference_node_for_qualification(con_init);

                      // DQ (8/19/2013): This has no effect if the type string is taken from the type name map and so the "class" needs
                      // to be eliminated in the generation of the intial string as part of the generation of the name qualification.
                      // printf ("In unparseOneElemConInit(): calling set_SkipClassSpecifier() \n");
                      // newinfo.set_SkipClassSpecifier();
#if 0
                         printf ("In unparseOneElemConInit(): Unparse the type = %p = %s \n",con_init->get_type(),con_init->get_type()->class_name().c_str());
#endif
                         unp->u_type->unparseType(con_init->get_type(),newinfo);
#if 0
                         printf ("DONE: In unparseOneElemConInit(): unparseType() \n");
#endif
                       }
#endif
#endif
                  }
             }

#if 0
          printf ("In unparseOneElemConInit(): nm = %s \n",name.str());
          printf ("In unparseOneElemConInit(): get_qualified_name_prefix_for_referenced_type() = %s \n",con_init->get_qualified_name_prefix_for_referenced_type().str());
          printf ("In unparseOneElemConInit(): get_qualified_name_prefix() = %s \n",con_init->get_qualified_name_prefix().str());
#endif
#if 0
       // DQ (8/19/2013): Removed the refactoring of this code from the two branches above so that we could tailor the 
       // name qualification to include the handling of template arguments in the type that require qualification.
          if ( unp->u_sage->printConstructorName(con_init))
             {
               curprint( name.str());
             }
#endif
        }

#if 0
     curprint( "\n /* Done with name output in Unparse_MOD_SAGE::unparseOneElemConInit */ \n");
#endif

  // taken from unparseExprList
  // check whether the constructor name was printed. If so, we need to surround
  // the arguments of the constructor with parenthesis.
  // printf ("printConstructorName() = %s \n",(printConstructorName(con_init) == true) ? "true" : "false");
     if (con_init->get_need_name() && unp->u_sage->printConstructorName(con_init)) 
        {
          curprint( "("); 
          unp->u_debug->printDebugInfo("( from OneElemConInit", true);
        }

  // printf ("con_init->get_args() = %p \n",con_init->get_args());
     if (con_init->get_args())
        {
          SgExprListExp* expr_list = isSgExprListExp(con_init->get_args());
          ROSE_ASSERT(expr_list != NULL);
          SgExpressionPtrList::iterator i = expr_list->get_expressions().begin();
          if (i != expr_list->get_expressions().end())
             {
               SgUnparse_Info arg_newinfo(info);
               arg_newinfo.set_SkipBaseType();
               unp->u_exprStmt->unparseExpression(*i, arg_newinfo);
             }
        }

     if (con_init->get_need_name() && unp->u_sage->printConstructorName(con_init)) 
        {
          curprint( ")");
          unp->u_debug->printDebugInfo(") from OneElemConInit", true);
        }

#if OUTPUT_DEBUGGING_FUNCTION_BOUNDARIES
     printf ("Leaving of Unparse_MOD_SAGE::unparseOneElemConInit \n\n\n");
     curprint( "\n /* Leaving of Unparse_MOD_SAGE::unparseOneElemConInit */ \n");
#endif
#if 0
     printf ("Leaving of Unparse_MOD_SAGE::unparseOneElemConInit \n\n\n");
     curprint( "\n /* Leaving of Unparse_MOD_SAGE::unparseOneElemConInit */ \n");
#endif
   }


void
Unparse_ExprStmt::unparseFunctionParameterDeclaration ( 
   SgFunctionDeclaration* funcdecl_stmt, 
   SgInitializedName* initializedName,
   bool outputParameterDeclaration,
   SgUnparse_Info& info )
   {
     ROSE_ASSERT (funcdecl_stmt != NULL);

     SgName        tmp_name  = initializedName->get_name();
     SgInitializer *tmp_init = initializedName->get_initializer();
     SgType        *tmp_type = initializedName->get_type();
     ROSE_ASSERT (initializedName!= NULL);

  // DQ (8/9/2013): refactored to support additional refactoring to seperate out code to unparse SgInitializedName.
     bool oldStyleDefinition = funcdecl_stmt->get_oldStyleDefinition();

#if 0
     printf ("unparseFunctionParameterDeclaration(): funcdecl_stmt->get_args().size() = %zu \n",funcdecl_stmt->get_args().size());
     curprint( string("\n/* unparseFunctionParameterDeclaration(): funcdecl_stmt->get_args().size() = ") + StringUtility::numberToString((int)(funcdecl_stmt->get_args().size())) + " */ \n");
#endif
#if 0
     info.display("unparseFunctionParameterDeclaration()");
#endif
#if 0
   // Liao 11/9/2010, moved to upper callers since this is called when unparsing both old-style and new-style function parameter lists
   // Skip duplicated unparsing of the attached information for C function arguments declared in old style.
   // They usually should be unparsed when unparsing the arguments which are outside of the parameter list
   // See example code: tests/CompileTests/C_tests/test2010_10.c
    if (oldStyleDefinition == false )
       unparseAttachedPreprocessingInfo(initializedName, info, PreprocessingInfo::before);
#endif
  // printf ("In unparseFunctionParameterDeclaration(): Argument name = %s \n",
  //      (tmp_name.str() != NULL) ? tmp_name.str() : "NULL NAME");

  // initializedName.get_storageModifier().display("New storage modifiers in unparseFunctionParameterDeclaration()");

     SgStorageModifier & storage = initializedName->get_storageModifier();
     if (storage.isExtern())
        {
#if 0
          printf ("In Unparse_ExprStmt::unparseFunctionParameterDeclaration(): Output the extern keyword \n");
#endif
          curprint("extern ");
        }

  // DQ (7/202/2006): The isStatic() function in the SgStorageModifier held by the SgInitializedName object should always be false.
  // This is because the static-ness of a variable is held by the SgVariableDeclaration (and the SgStorageModified help in the SgDeclarationModifier).
  // printf ("In initializedName = %p test the return value of storage.isStatic() = %d = %d (should be boolean value) \n",initializedName,storage.isStatic(),storage.get_modifier());
     ROSE_ASSERT(storage.isStatic() == false);

  // This was a bug mistakenly reported by Isaac
     ROSE_ASSERT(storage.get_modifier() >= 0);

     if (storage.isStatic())
        {
          curprint("static ");
        }

     if (storage.isAuto())
        {
       // DQ (4/30/2004): Auto is a default which is to be supressed 
       // in C old-style parameters and not really ever needed anyway?
       // curprint( "auto ");
        }

     if (storage.isRegister())
        {
       // DQ (12/10/2007): This is a fix for C_tests/test2007_177.c (this is only an issue if --edg:restrict is used on the commandline).
       // curprint( "register ");
          if ( (oldStyleDefinition == false) || (outputParameterDeclaration == true) )
             {
               curprint("register ");
             }
        }

     if (storage.isMutable())
        {
          curprint("mutable ");
        }

     if (storage.isTypedef())
        {
          curprint("typedef ");
        }

     if (storage.isAsm())
        {
       // DQ (2/6/2014): Fix to support GNU gcc.
       // curprint("asm ");
          curprint("__asm__ ");
        }

  // TV (05/06/2010): CUDA storage modifiers
     if (storage.isCudaGlobal())
        {
          curprint("__device__ ");
        }

     if (storage.isCudaConstant())
        {
          curprint("__device__ __constant__ ");
        }

     if (storage.isCudaShared())
        {
          curprint("__device__ __shared__ ");
        }

     if (storage.isCudaDynamicShared())
        {
          curprint("extern __device__ __shared__ ");
        }

  // Error checking, if we are using old style C function parameters, then I hope this is not C++ code!
     if (oldStyleDefinition == true)
        {
          if (SageInterface::is_Cxx_language() == true)
             {
               printf ("Warning: Mixing old style C function parameters with C++ is maybe not well defined \n");
             }
          ROSE_ASSERT (SageInterface::is_Cxx_language() == false);
        }

     if ( (oldStyleDefinition == false) || (outputParameterDeclaration == true) )
        {
       // output the type name for each argument
          if (tmp_type != NULL)
             {
            // DQ (5/5/2013): Refactored code used here and in the unparseTemplateArgument().
               unp->u_type->outputType<SgInitializedName>(initializedName,tmp_type,info);
             }
            else
             {
               curprint(tmp_name.str()); // for ... case
             }
        }
       else
        {
          curprint(tmp_name.str()); // for ... case
        }

     SgUnparse_Info ninfo3(info);
     ninfo3.unset_inArgList();

  // DQ (4/27/2013): We now have better support in ROSE to know when to output the default arguments,
  // so we don't want to use this mechanism above.  So now we always output the default arguments for
  // function parameters in a function declaration if they are defined in the AST. It is up to the
  // specification in the AST to have them in the correct locations, consistant with the source code.
     bool outputInitializer = true;

  // Add an initializer if it exists
     if ( outputInitializer == true && tmp_init != NULL )
        {
       // Cong (6/28/2011): When unparsing an initializer for a function parameter, we should add a space before '='.
       // Or else, foo(const int& = 1) will be unparsed to foo(const int&=1) which contains an operator '&=", which is 
       // incorrect.
          curprint(" = ");
          unp->u_exprStmt->unparseExpression(tmp_init, ninfo3);
        }

  // DQ (1/7/2014): Adding support for GNU specific noreturn attribute for function parameters 
  // (only applies to parameters that are of function pointer type).
     if (initializedName->isGnuAttributeNoReturn() == true)
        {
          curprint(" __attribute__((noreturn))");
#if 0
          printf ("Detected initializedName->isGnuAttributeNoReturn() == true: (not implemented) \n");
          ROSE_ASSERT(false);
#endif
        }

#if 0
     printf ("Leaving unparseFunctionParameterDeclaration(): funcdecl_stmt->get_args().size() = %zu \n",funcdecl_stmt->get_args().size());
     curprint( string("\n/* Leaving unparseFunctionParameterDeclaration(): funcdecl_stmt->get_args().size() = ") + StringUtility::numberToString((int)(funcdecl_stmt->get_args().size())) + " */ \n");
#endif
   }


void
Unparse_ExprStmt::unparseFunctionArgs(SgFunctionDeclaration* funcdecl_stmt, SgUnparse_Info& info)
   {
     ROSE_ASSERT (funcdecl_stmt != NULL);

#if 0
     printf ("unparseFunctionArgs(): funcdecl_stmt->get_args().size() = %zu \n",funcdecl_stmt->get_args().size());
     curprint("\n/* unparseFunctionArgs(): funcdecl_stmt->get_args().size() = " + StringUtility::numberToString((int)(funcdecl_stmt->get_args().size())) + " */ \n");
#endif

  // DQ (1/18/2014): This is a better implementation than setting the source position info on the function
  // parameters.  See test2014_35.c for an example that requires this solution using a new data member.
     if (funcdecl_stmt->get_prototypeIsWithoutParameters() == true )
        {
#if 0
          printf ("In unparseFunctionArgs(): Detected prototypeIsWithoutParameters == true (funcdecl_stmt = %p) \n",funcdecl_stmt);
#endif
          return;
        }

#if 0
  // DQ (1/17/2014): Adding support in C to output function prototypes without function parameters.
     bool functionParametersMarkedToBeOutput = false;
     SgInitializedNamePtrList::iterator temp_p = funcdecl_stmt->get_args().begin();
     while ( temp_p != funcdecl_stmt->get_args().end() )
        {
       // If any are marked with valid source position then functionParametersMarkedToBeOutput will be true after the loop.
          if (functionParametersMarkedToBeOutput == false && (*temp_p)->get_file_info()->isCompilerGenerated() == true)
             {
               functionParametersMarkedToBeOutput = false;
             }
            else
             {
               functionParametersMarkedToBeOutput = true;
             }
#if 0
          (*temp_p)->get_file_info()->display("unparseFunctionArgs(): SgInitializedName: debug");
#endif
          temp_p++;
        }

     bool outputFunctionParameters = functionParametersMarkedToBeOutput;
#else
     bool outputFunctionParameters = true;
#endif

     SgInitializedNamePtrList::iterator p = funcdecl_stmt->get_args().begin();
     while ( p != funcdecl_stmt->get_args().end() )
        {
        // Liao 11/9/2010, 
        // Skip duplicated unparsing of the attached information for C function arguments declared in old style.
        // They usually should be unparsed when unparsing the arguments which are outside of the parameter list
        // are outside of the parameter list
        // See example code: tests/CompileTests/C_tests/test2010_10.c
          if (funcdecl_stmt->get_oldStyleDefinition() == false)
             {
               unparseAttachedPreprocessingInfo(*p, info, PreprocessingInfo::before);
             }

       // DQ (1/17/2014): Adding support in C to output function prototypes without function parameters.
       // unparseFunctionParameterDeclaration (funcdecl_stmt,*p,false,info);
       // if (outputFunctionParameters == true)
          if ( (outputFunctionParameters == true) || (funcdecl_stmt->get_oldStyleDefinition() == true) )
             {
               unparseFunctionParameterDeclaration (funcdecl_stmt,*p,false,info);
             }

       // Move to the next argument
          p++;

       // Check if this is the last argument (output a "," separator if not)
          if (p != funcdecl_stmt->get_args().end())
             {
               curprint(",");
             }
        }
   }

//-----------------------------------------------------------------------------------
//  void Unparse_ExprStmt::unparse_helper
//
//  prints out the function parameters in a function declaration or function
//  call. For now, all parameters are printed on one line since there is no
//  file information for each parameter.
//-----------------------------------------------------------------------------------
void
Unparse_ExprStmt::unparse_helper(SgFunctionDeclaration* funcdecl_stmt, SgUnparse_Info& info)
   {
     ROSE_ASSERT (funcdecl_stmt != NULL);

     SgTemplateInstantiationFunctionDecl* templateFunctionDeclaration = isSgTemplateInstantiationFunctionDecl(funcdecl_stmt);

#if 0
     printf ("In unparse_helper(): funcdecl_stmt->get_name() = %s \n",funcdecl_stmt->get_name().str());
     if (templateFunctionDeclaration != NULL)
        {
          printf ("   --- templateFunctionDeclaration->get_name()         = %s \n",templateFunctionDeclaration->get_name().str());
          printf ("   --- templateFunctionDeclaration->get_templateName() = %s \n",templateFunctionDeclaration->get_templateName().str());
        }
#endif

  // DQ (9/8/2007): Friend function declaration should be qualified, if the associated function has already been seen.
  // See test2007_124.C for an example. Friend declarations of operators are not qualified, or at least should not
  // use global qualification. If this is the first declaration, then no qualification should be used (see test2004_117.C).
     SgUnparse_Info ninfo(info);
  // printf ("funcdecl_stmt = %p funcdecl_stmt->get_definingDeclaration() = %p funcdecl_stmt->get_firstNondefiningDeclaration() = %p \n",
  //      funcdecl_stmt,funcdecl_stmt->get_definingDeclaration(),funcdecl_stmt->get_firstNondefiningDeclaration());
     bool isFirstDeclaration = funcdecl_stmt == funcdecl_stmt->get_firstNondefiningDeclaration();
     if (funcdecl_stmt->get_declarationModifier().isFriend() == true && funcdecl_stmt->get_specialFunctionModifier().isOperator() == false && isFirstDeclaration == false )
        {
          ninfo.set_forceQualifiedNames();
        }

  // DQ (11/18/2004): Added support for qualified name of template declaration!
  // But it appears that the qualified name is included within the template text string so that 
  // we should not output the qualified name spearately!
#if 0
  // DQ (3/4/2009): This code fails for tutorial/rose_inputCode_InstrumentationTranslator.C
  // commented out this branch in favor of the other one!

  // printf ("Before calling generateNameQualifier(): ninfo.get_current_scope() = %p = %s \n",ninfo.get_current_scope(),ninfo.get_current_scope()->class_name().c_str());

  // DQ (2/22/2009): Added assertion.
  // ROSE_ASSERT(funcdecl_stmt->get_symbol_from_symbol_table() != NULL);
     if (funcdecl_stmt->get_firstNondefiningDeclaration() != NULL)
        {
          ROSE_ASSERT (funcdecl_stmt->get_firstNondefiningDeclaration()->get_symbol_from_symbol_table() != NULL);
        }

     SgName nameQualifier = unp->u_name->generateNameQualifier( funcdecl_stmt , ninfo );
#else
  // DQ (10/24/2007): Added fix by Jeremiah (not well tested) This is suggested by Jeremiah, 
  // but it does not yet address friend functions which might require qualification.

     SgUnparse_Info ninfoForFunctionName(ninfo);

  // DQ (5/13/2011): Support for new name qualification.
     ninfoForFunctionName.set_name_qualification_length(funcdecl_stmt->get_name_qualification_length());
     ninfoForFunctionName.set_global_qualification_required(funcdecl_stmt->get_global_qualification_required());

#if 0
     printf ("In unparse_helper(): funcdecl_stmt->get_name_qualification_length() = %d funcdecl_stmt->get_global_qualification_required() = %s \n",funcdecl_stmt->get_name_qualification_length(),funcdecl_stmt->get_global_qualification_required() ? "true" : "false");
#endif

     if (isSgClassDefinition(funcdecl_stmt->get_parent()))
        {
       // JJW 10-23-2007 Never qualify a member function name
          ninfoForFunctionName.set_SkipQualifiedNames();
        }
  // SgName nameQualifier = unp->u_name->generateNameQualifier( funcdecl_stmt , ninfoForFunctionName );
     SgName nameQualifier = funcdecl_stmt->get_qualified_name_prefix();
#endif

#if 0
     printf ("In unparse_helper(): nameQualifier (from unp->u_name->generateNameQualifier function) = %s \n",nameQualifier.str());
#endif

  // DQ (10/12/2006): need to trim off the global scope specifier (I think).
  // curprint( "\n/* Calling trimGlobalScopeQualifier() */\n ");
  // curprint( "\n/* Skipping trimGlobalScopeQualifier() */\n ");
  // nameQualifier = trimGlobalScopeQualifier ( nameQualifier.str() ).c_str();

     curprint(nameQualifier.str());

  // DQ (11/16/2013): See test2013_273.C for where we don't always want to always output the name with template arguments.
  // Alternatively we can just make sure that we use correct name qualification on the template arguments when this is a
  // template instantiation.
  // output the function name
  // curprint( funcdecl_stmt->get_name().str());
     if (templateFunctionDeclaration != NULL)
        {
       // curprint(templateFunctionDeclaration->get_templateName().str());
          unp->u_exprStmt->unparseTemplateFunctionName(templateFunctionDeclaration,info);
        }
       else
        {
          curprint(funcdecl_stmt->get_name().str());
        }

#if 0
  // DQ (2/16/2005): Function name has been modified instead.
  // DQ (2/15/2005): If this is a template function then we need to output the template parameters!
     SgTemplateInstantiationFunctionDecl* templateFunctionDeclaration = isSgTemplateInstantiationFunctionDecl(funcdecl_stmt);
     if (templateFunctionDeclaration != NULL)
        {
          printf ("Found a template function: output the template parameters! \n");
          curprint( " /* < template parameters > */ ");
          SgTemplateArgumentPtrListPtr templateArguments = templateFunctionDeclaration->get_templateArguments();
          printf ("Number of template arguments for instantiated template function = %zu \n",templateArguments->size());
          if (templateArguments->size() > 0)
             {
             }
        }
#endif

     SgUnparse_Info ninfo2(info);
     ninfo2.set_inArgList();

  // DQ (5/14/2003): Never output the class definition in the argument list.
  // Using this C++ constraint avoids building a more complex mechanism to turn it off.
     ninfo2.set_SkipClassDefinition();

     curprint("(");

     unparseFunctionArgs(funcdecl_stmt,ninfo2);

  // printf ("Adding a closing \")\" to the end of the argument list \n");
     curprint(")");

#if 0
     printf ("In unparse_helper(): funcdecl_stmt->get_oldStyleDefinition() = %s \n",funcdecl_stmt->get_oldStyleDefinition() ? "true" : "false");
#endif

     if ( funcdecl_stmt->get_oldStyleDefinition() )
        {
       // Output old-style C (K&R) function definition
       // printf ("Output old-style C (K&R) function definition \n");
       // curprint( "/* Output old-style C (K&R) function definition */ \n");

          SgInitializedNamePtrList::iterator p = funcdecl_stmt->get_args().begin();
          if (p != funcdecl_stmt->get_args().end())
               unp->u_sage->curprint_newline();
          while ( p != funcdecl_stmt->get_args().end() )
             {
#if 0
               printf ("Output the comments and CCP directives for the SgInitializedName function args = %p \n",*p);
#endif
               unparseAttachedPreprocessingInfo(*p, info, PreprocessingInfo::before);
#if 0
               printf ("DONE: Output the comments and CCP directives for the SgInitializedName function args = %p \n",*p);
#endif
            // Output declarations for function parameters (using old-style K&R syntax)
            // printf ("Output declarations for function parameters (using old-style K&R syntax) \n");
               unparseFunctionParameterDeclaration(funcdecl_stmt,*p,true,ninfo2);

               curprint( ";");
               unp->u_sage->curprint_newline();
               p++;
             }
        }

#if 0
  // curprint( endl;
     curprint("/* Added closing \")\" to the end of the argument list */ \n");
  // curprint(flush();
     printf ("Leaving Unparse_ExprStmt::unparse_helper() \n");
#endif
   }


void
Unparse_ExprStmt::unparseLanguageSpecificStatement(SgStatement* stmt, SgUnparse_Info& info)
   {
  // This function unparses the language specific parse not handled by the base class unparseStatement() member function

     ROSE_ASSERT(stmt != NULL);

  // curprint("In unparseLanguageSpecificStatement()");

#if 0
  // Debugging support
     SgDeclarationStatement* declarationStatement = isSgDeclarationStatement(stmt);
     if (declarationStatement != NULL)
        {
          curprint("/* In unparseLanguageSpecificStatement(): declarationStatement->get_declarationModifier().isFriend() = ");
          declarationStatement->get_declarationModifier().isFriend() ? curprint("true") : curprint("false");
          curprint("*/ \n ");
        }
#endif

#if 0
     curprint ( string("\n/* Top of unparseLanguageSpecificStatement (Unparse_ExprStmt) " ) + stmt->class_name() + " */\n ");
     ROSE_ASSERT(stmt->get_startOfConstruct() != NULL);
  // ROSE_ASSERT(stmt->getAttachedPreprocessingInfo() != NULL);
     int numberOfComments = -1;
     if (stmt->getAttachedPreprocessingInfo() != NULL)
          numberOfComments = stmt->getAttachedPreprocessingInfo()->size();
     curprint(string("/* startOfConstruct: file = " ) + stmt->get_startOfConstruct()->get_filenameString()
        + " raw filename = " + stmt->get_startOfConstruct()->get_raw_filename()
        + " raw line = "     + StringUtility::numberToString(stmt->get_startOfConstruct()->get_raw_line())
        + " raw column = "   + StringUtility::numberToString(stmt->get_startOfConstruct()->get_raw_col())
        + " #comments = "    + StringUtility::numberToString(numberOfComments)
        + " */\n ");
#endif

#if ROSE_TRACK_PROGRESS_OF_ROSE_COMPILING_ROSE
     printf ("In unparseLanguageSpecificStatement(): file = %s line = %d \n",stmt->get_startOfConstruct()->get_filenameString().c_str(),stmt->get_startOfConstruct()->get_line());
#endif

#if 0
  // Debugging support
     SgDeclarationStatement* declarationStatement = isSgDeclarationStatement(stmt);
     if (declarationStatement != NULL)
        {
          curprint ( string("\n/* Inside of Unparse_ExprStmt::unparseLanguageSpecificStatement (" ) + StringUtility::numberToString(stmt) + "): sage_class_name() = " + stmt->sage_class_name() + " */ \n");
        }
#endif

#if 0
  // This is done in: UnparseLanguageIndependentConstructs::unparseStatement()
  // DQ (12/5/2007): Check if the call to unparse any construct changes the scope stored in info.
     SgScopeStatement* savedScope = info.get_current_scope();
#endif

  // DQ (12/16/2008): Added support for unparsing statements around C++ specific statements
  // unparseAttachedPreprocessingInfo(stmt, info, PreprocessingInfo::before);

  // DQ (12/26/2007): Moved from language independent handling to C/C++ specific handling 
  // because we don't want it to appear in the Fortran code generation.
  // DQ (added comments) this is where the new lines are introduced before statements.
     unp->cur.format(stmt, info, FORMAT_BEFORE_STMT);

#if 0
     printf ("In Unparse_ExprStmt::unparseLanguageSpecificStatement(): Selecting an unparse function for stmt = %p = %s \n",stmt,stmt->class_name().c_str());
#endif

     switch (stmt->variantT())
        {
       // DQ (8/14/2007): Need to move the C and C++ specific unparse member functions from the base class to this function.

       // scope
       // case V_SgGlobal:                 unparseGlobalStmt(stmt, info); break;
       // case V_SgScopeStatement:         unparseScopeStmt(stmt, info); break;

       // pragmas
       // case V_SgPragmaDeclaration:      unparsePragmaDeclStmt(stmt, info); break;
       // scope
       // case V_SgGlobal:                 unparseGlobalStmt(stmt, info); break;
       //        case V_SgScopeStatement:         unparseScopeStmt (stmt, info); break;

       // program units
       // case V_SgModuleStatement:          unparseModuleStmt (stmt, info); break;
       // case V_SgProgramHeaderStatement:   unparseProgHdrStmt(stmt, info); break;
       // case V_SgProcedureHeaderStatement: unparseProcHdrStmt(stmt, info); break;

       // declarations
       // case V_SgInterfaceStatement:     unparseInterfaceStmt(stmt, info); break;
       // case V_SgCommonBlock:            unparseCommonBlock  (stmt, info); break;
          case V_SgVariableDeclaration:    unparseVarDeclStmt  (stmt, info); break;
          case V_SgVariableDefinition:     unparseVarDefnStmt  (stmt, info); break;
       // case V_SgParameterStatement:     unparseParamDeclStmt(stmt, info); break;
       // case V_SgUseStatement:           unparseUseStmt      (stmt, info); break;

       // executable statements, control flow
          case V_SgBasicBlock:             unparseBasicBlockStmt (stmt, info); break;
          case V_SgIfStmt:                 unparseIfStmt         (stmt, info); break;
       // case V_SgFortranDo:              unparseDoStmt         (stmt, info); break;
          case V_SgWhileStmt:              unparseWhileStmt      (stmt, info); break;
          case V_SgSwitchStatement:        unparseSwitchStmt     (stmt, info); break;
          case V_SgCaseOptionStmt:         unparseCaseStmt       (stmt, info); break;
          case V_SgDefaultOptionStmt:      unparseDefaultStmt    (stmt, info); break;
          case V_SgBreakStmt:              unparseBreakStmt      (stmt, info); break;
          case V_SgLabelStatement:         unparseLabelStmt      (stmt, info); break;
          case V_SgGotoStatement:          unparseGotoStmt       (stmt, info); break;
       // case V_SgStopOrPauseStatement:   unparseStopOrPauseStmt(stmt, info); break;
          case V_SgReturnStmt:             unparseReturnStmt     (stmt, info); break;

       // executable statements, IO
       // case V_SgIOStatement:            unparseIOStmt    (stmt, info); break;
       // case V_SgIOControlStatement:     unparseIOCtrlStmt(stmt, info); break;

       // pragmas
          case V_SgPragmaDeclaration:      unparsePragmaDeclStmt(stmt, info); break;

       // case DECL_STMT:          unparseDeclStmt(stmt, info);         break;
       // case SCOPE_STMT:         unparseScopeStmt(stmt, info);        break;
       //        case V_SgFunctionTypeTable:      unparseFuncTblStmt(stmt, info);      break;
       // case GLOBAL_STMT:        unparseGlobalStmt(stmt, info);       break;
       // case V_SgBasicBlock:             unparseBasicBlockStmt(stmt, info);   break;
       // case IF_STMT:            unparseIfStmt(stmt, info);           break;

          case V_SgForStatement:           unparseForStmt(stmt, info);          break; 
          case V_SgFunctionDeclaration:    unparseFuncDeclStmt(stmt, info);     break;
          case V_SgTemplateFunctionDefinition: unparseTemplateFunctionDefnStmt(stmt, info); break;
          case V_SgFunctionDefinition:     unparseFuncDefnStmt(stmt, info);     break;
          case V_SgMemberFunctionDeclaration: unparseMFuncDeclStmt(stmt, info); break;
       // case VAR_DECL_STMT:      unparseVarDeclStmt(stmt, info);      break;
       // case VAR_DEFN_STMT:      unparseVarDefnStmt(stmt, info);      break;
          case V_SgClassDeclaration:       unparseClassDeclStmt(stmt, info);    break;
          case V_SgClassDefinition:        unparseClassDefnStmt(stmt, info);    break;
          case V_SgEnumDeclaration:        unparseEnumDeclStmt(stmt, info);     break;
          case V_SgExprStatement:          unparseExprStmt(stmt, info);         break;
       // case LABEL_STMT:         unparseLabelStmt(stmt, info);        break;
       // case WHILE_STMT:         unparseWhileStmt(stmt, info);        break;
          case V_SgDoWhileStmt:            unparseDoWhileStmt(stmt, info);      break;
       // case SWITCH_STMT:        unparseSwitchStmt(stmt, info);       break;
       // case CASE_STMT:          unparseCaseStmt(stmt, info);         break;
          case V_SgTryStmt:                unparseTryStmt(stmt, info);          break;
          case V_SgCatchOptionStmt:        unparseCatchStmt(stmt, info);        break;
       // case DEFAULT_STMT:       unparseDefaultStmt(stmt, info);      break;
       // case BREAK_STMT:         unparseBreakStmt(stmt, info);        break;
          case V_SgContinueStmt:           unparseContinueStmt(stmt, info);     break;
       // case RETURN_STMT:        unparseReturnStmt(stmt, info);       break;
       // case GOTO_STMT:          unparseGotoStmt(stmt, info);         break;
          case V_SgAsmStmt:                unparseAsmStmt(stmt, info);          break;
       // case SPAWN_STMT:         unparseSpawnStmt(stmt, info);        break;
          case V_SgTypedefDeclaration:     unparseTypeDefStmt(stmt, info);      break;
          case V_SgTemplateDeclaration:    unparseTemplateDeclStmt(stmt, info); break;

       // DQ (6/11/2011): Added support for new template IR nodes.
       // case V_SgTemplateClassDeclaration:                unparseTemplateDeclStmt(stmt, info); break;
       // case V_SgTemplateFunctionDeclaration:             unparseTemplateDeclStmt(stmt, info); break;
       // case V_SgTemplateMemberFunctionDeclaration:       unparseTemplateDeclStmt(stmt, info); break;
       // case V_SgTemplateVariableDeclaration:             unparseTemplateDeclStmt(stmt, info); break;

       // DQ (12/26/2011): New design for template declarations (no longer derived from StTemplateDeclaration).
          case V_SgTemplateClassDeclaration:                unparseTemplateClassDeclStmt(stmt, info);          break;
          case V_SgTemplateClassDefinition:                 unparseTemplateClassDefnStmt(stmt, info);          break;
          case V_SgTemplateFunctionDeclaration:             unparseTemplateFunctionDeclStmt(stmt, info);       break;
          case V_SgTemplateMemberFunctionDeclaration:       unparseTemplateMemberFunctionDeclStmt(stmt, info); break;
          case V_SgTemplateVariableDeclaration:             unparseTemplateVariableDeclStmt(stmt, info);       break;

          case V_SgTemplateInstantiationDecl:               unparseTemplateInstantiationDeclStmt(stmt, info); break;
          case V_SgTemplateInstantiationFunctionDecl:       unparseTemplateInstantiationFunctionDeclStmt(stmt, info); break;
          case V_SgTemplateInstantiationMemberFunctionDecl: unparseTemplateInstantiationMemberFunctionDeclStmt(stmt, info); break;
          case V_SgTemplateInstantiationDirectiveStatement: unparseTemplateInstantiationDirectiveStmt(stmt, info); break;

#if 0
          case PRAGMA_DECL:
            // cerr + "WARNING: unparsePragmaDeclStmt not implemented in SAGE 3 (exiting ...)" + endl;
            // This can't be an error since the A++ preprocessor currently processes #pragmas
            // (though we can ignore unparsing them)
            // ROSE_ABORT();

               unparsePragmaDeclStmt(stmt, info);
               break;
#endif

          case V_SgForInitStatement:                   unparseForInitStmt(stmt, info); break;

       // Comments could be attached to these statements
          case V_SgCatchStatementSeq:     // CATCH_STATEMENT_SEQ:
          case V_SgFunctionParameterList: // FUNCTION_PARAMETER_LIST:
          case V_SgCtorInitializerList:   // CTOR_INITIALIZER_LIST:
#if PRINT_DEVELOPER_WARNINGS
               printf ("Ignore these newly implemented cases (case of %s) \n",stmt->sage_class_name());
               printf ("WARNING: These cases must be implemented so that comments attached to them can be processed \n");
#endif
            // ROSE_ABORT();
               break;

          case V_SgNamespaceDeclarationStatement:      unparseNamespaceDeclarationStatement (stmt, info);      break;
          case V_SgNamespaceDefinitionStatement:       unparseNamespaceDefinitionStatement (stmt, info);       break;
          case V_SgNamespaceAliasDeclarationStatement: unparseNamespaceAliasDeclarationStatement (stmt, info); break;
          case V_SgUsingDirectiveStatement:            unparseUsingDirectiveStatement (stmt, info);            break;
          case V_SgUsingDeclarationStatement:          unparseUsingDeclarationStatement (stmt, info);          break;

       // DQ (3/2/2005): Added support for unparsing template class definitions.  This is the case: TEMPLATE_INST_DEFN_STMT
          case V_SgTemplateInstantiationDefn:          unparseClassDefnStmt(stmt, info); break;

       // case V_SgNullStatement:                      unparseNullStatement(stmt, info); break;

       // Liao, 6/13/2008: UPC support
          case V_SgUpcNotifyStatement:                  unparseUpcNotifyStatement(stmt, info); break;
          case V_SgUpcWaitStatement:                    unparseUpcWaitStatement(stmt, info); break;
          case V_SgUpcBarrierStatement:                 unparseUpcBarrierStatement(stmt, info); break;
          case V_SgUpcFenceStatement:                   unparseUpcFenceStatement(stmt, info); break;
          case V_SgUpcForAllStatement:                  unparseUpcForAllStatement(stmt, info);    break; 

       // Liao, 5/31/2009, add OpenMP support, TODO refactor some code to language independent part
          case V_SgOmpForStatement:                      unparseOmpForStatement(stmt, info); break;

       // DQ (4/16/2011): Added Java specific IR node until we support the Java specific unparsing.
          case V_SgJavaImportStatement:
               printf ("Unsupported Java specific unparsing for import statement \n");
            // unparseForStmt(stmt, info);
               break;

          default:
             {
               printf("CxxCodeGeneration_locatedNode::unparseLanguageSpecificStatement: Error: No handler for %s (variant: %d)\n",stmt->sage_class_name(), stmt->variantT());
               ROSE_ASSERT(false);
               break;
             }
        }

  // DQ (12/16/2008): Added support for unparsing statements around C++ specific statements
  // unparseAttachedPreprocessingInfo(stmt, info, PreprocessingInfo::after);

#if 0
  // This is done in: UnparseLanguageIndependentConstructs::unparseStatement()
  // DQ (12/5/2007): Check if the call to unparse any construct changes the scope stored in info.
     SgScopeStatement* scopeAfterUnparseStatement = info.get_current_scope();
     if (savedScope != scopeAfterUnparseStatement)
        {
          printf ("WARNING: scopes stored in SgUnparse_Info object have been changed \n");
        }
#endif
   }


#if 0
// DQ (8/13/2007): This has been moved to the base class (language independent code)

void
Unparse_ExprStmt::unparseNullStatement (SgStatement* stmt, SgUnparse_Info& info)
   {
  // Nothing to do here! (unless we need a ";" or something)
     SgNullStatement* nullStatement = isSgNullStatement(stmt);
     ROSE_ASSERT(nullStatement != NULL);

  // Not much to do here except output a ";", not really required however.
  // curprint ( string(";";
   }
#endif


void
Unparse_ExprStmt::unparseNamespaceDeclarationStatement (SgStatement* stmt, SgUnparse_Info& info)
   {
  // There is a SgNamespaceDefinition, but it is not unparsed except through the SgNamespaceDeclaration
#if 0
     curprint("/* In unparseNamespaceDeclarationStatement() */ ");
#endif

     SgNamespaceDeclarationStatement* namespaceDeclaration = isSgNamespaceDeclarationStatement(stmt);
     ROSE_ASSERT (namespaceDeclaration != NULL);
     curprint("namespace ");

  // This can be an empty string (in the case of an unnamed namespace)
     SgName name = namespaceDeclaration->get_name();
     curprint(name.str());

#if 0
     printf ("In unparseNamespaceDeclarationStatement(): namespaceDeclaration->get_definition() = %p \n",namespaceDeclaration->get_definition());
#endif

  // DQ (8/6/2012): test2010_24.C causes the new namespace alias support to generate namespaceDeclaration->get_definition() == NULL.
  // I don't know yet if this is reasonable, so output a warning for now.
  // unparseStatement(namespaceDeclaration->get_definition(),info);
     if (namespaceDeclaration->get_definition() != NULL)
        {
#if 0
          printf ("Calling unparseStatement() for namespaceDeclaration->get_definition() = %p \n",namespaceDeclaration->get_definition());
#endif
          unparseStatement(namespaceDeclaration->get_definition(),info);
        }
       else
        {
          printf ("WARNING: I think we were expecting a definition associated with this SgNamespaceDeclarationStatement \n");
        }

#if 0
     curprint("/* Leaving unparseNamespaceDeclarationStatement() */ ");
#endif

#if 1
  // DQ (5/19/2013): There should always be proper source file position infomation so this should not be required.
  // if (stmt->get_file_info()->isCompilerGenerated() == true && stmt->get_file_info()->isOutputInCodeGeneration() == true)
     if (stmt->get_file_info()->isCompilerGenerated() == false && stmt->get_file_info()->isOutputInCodeGeneration() == true)
        {
          printf ("WARNING: stmt = %p = %s stmt->get_file_info()->isCompilerGenerated() == true && stmt->get_file_info()->isOutputInCodeGeneration() == true \n",stmt,stmt->class_name().c_str());
          stmt->get_file_info()->display("Leaving unparseNamespaceDeclarationStatement(): debug");
        }
#endif
  // DQ (5/20/2013): I think this is the wrong assertion, see test2013_170.C.  Basically, line directives might make the logical file
  // name so that this declaration would not be output, but we want to output the declaration and set isOutputInCodeGeneration() == false 
  // to support the output of the declaration.
  // ROSE_ASSERT(stmt->get_file_info()->isCompilerGenerated() == true || stmt->get_file_info()->isOutputInCodeGeneration() == false);
   }

void
Unparse_ExprStmt::unparseNamespaceDefinitionStatement ( SgStatement* stmt, SgUnparse_Info & info )
   {
     ROSE_ASSERT (stmt != NULL);
     SgNamespaceDefinitionStatement* namespaceDefinition = isSgNamespaceDefinitionStatement(stmt);
     ROSE_ASSERT (namespaceDefinition != NULL);

#if 0
     curprint("/* In unparseNamespaceDefinitionStatement() */ ");
#endif

#if OUTPUT_HIDDEN_LIST_DATA
     outputHiddenListData (namespaceDefinition);
#endif

     SgUnparse_Info ninfo(info);

  // DQ (11/6/2004): Added support for saving current namespace!
     ROSE_ASSERT(namespaceDefinition->get_namespaceDeclaration() != NULL);
     SgNamespaceDeclarationStatement *saved_namespace = ninfo.get_current_namespace();

#if 0
     if (saved_namespace != NULL)
          printf ("In unparseNamespaceDefinitionStatement(): saved_namespace = %p = %s \n",saved_namespace,saved_namespace->class_name().c_str());
#endif

  // DQ (6/13/2007): Set to null before resetting to non-null value 
     ninfo.set_current_namespace(NULL);
     ninfo.set_current_namespace(namespaceDefinition->get_namespaceDeclaration());

     unp->cur.format(namespaceDefinition, info, FORMAT_BEFORE_BASIC_BLOCK2);
     curprint("{");
     unp->cur.format(namespaceDefinition, info, FORMAT_AFTER_BASIC_BLOCK2);

  // unparse all the declarations
     SgDeclarationStatementPtrList & statementList = namespaceDefinition->get_declarations();
     SgDeclarationStatementPtrList::iterator statementIterator = statementList.begin();
     while ( statementIterator != statementList.end() )
        {
          SgStatement* currentStatement = *statementIterator;
          ROSE_ASSERT(currentStatement != NULL);

       // DQ (11/6/2004): use ninfo instead of info for nested declarations in namespace
          unparseStatement(currentStatement, ninfo);

       // Go to the next statement
          statementIterator++;
        }

  // DQ (3/17/2005): This helps handle cases such as void foo () { #include "constant_code.h" }
     unparseAttachedPreprocessingInfo(namespaceDefinition, info, PreprocessingInfo::inside);

     unp->cur.format(namespaceDefinition, info, FORMAT_BEFORE_BASIC_BLOCK2);
     curprint("}\n");
     unp->cur.format(namespaceDefinition, info, FORMAT_AFTER_BASIC_BLOCK2);

  // DQ (11/3/2007): Since "ninfo" will go out of scope shortly, this is not significant.
  // DQ (6/13/2007): Set to null before resetting to non-null value 
  // DQ (11/6/2004): Added support for saving current namespace!
     ninfo.set_current_namespace(NULL);
     ninfo.set_current_namespace(saved_namespace);

#if 0
     if (saved_namespace != NULL)
          printf ("In unparseNamespaceDefinitionStatement(): reset saved_namespace = %p = %s \n",saved_namespace,saved_namespace->class_name().c_str());
#endif
#if 0
     curprint("/* Leaving unparseNamespaceDefinitionStatement() */ ");
#endif
   }

void
Unparse_ExprStmt::unparseNamespaceAliasDeclarationStatement (SgStatement* stmt, SgUnparse_Info& info)
   {
     SgNamespaceAliasDeclarationStatement* namespaceAliasDeclaration = isSgNamespaceAliasDeclarationStatement(stmt);
     ROSE_ASSERT (namespaceAliasDeclaration != NULL);

     curprint ( string("\nnamespace "));
     curprint ( namespaceAliasDeclaration->get_name().str());
     curprint ( string(" = "));
     ROSE_ASSERT(namespaceAliasDeclaration->get_namespaceDeclaration() != NULL);
     curprint ( namespaceAliasDeclaration->get_namespaceDeclaration()->get_name().str());
     curprint ( string(";\n"));
   }

void
Unparse_ExprStmt::unparseUsingDirectiveStatement (SgStatement* stmt, SgUnparse_Info& info)
   {
     SgUsingDirectiveStatement* usingDirective = isSgUsingDirectiveStatement(stmt);
     ROSE_ASSERT (usingDirective != NULL);

  // DQ (8/26/2004): This should be "using namespace" instead of just "using"
     curprint ( string("\nusing namespace "));
     ROSE_ASSERT(usingDirective->get_namespaceDeclaration() != NULL);
#if 0
     printf ("In unparseUsingDirectiveStatement using namespace = %s qualified name = %s \n",
          usingDirective->get_namespaceDeclaration()->get_name().str(),
          usingDirective->get_namespaceDeclaration()->get_qualified_name().str());
#endif

  // DQ (5/12/2011): Support for new name qualification.
     SgUnparse_Info tmp_info(info);
     tmp_info.set_name_qualification_length(usingDirective->get_name_qualification_length());
     tmp_info.set_global_qualification_required(usingDirective->get_global_qualification_required());

  // DQ (6/7/2007): Compute the name qualification separately.
  // curprint ( usingDirective->get_namespaceDeclaration()->get_name().str();
  // curprint ( usingDirective->get_namespaceDeclaration()->get_qualified_name().str();

  // DQ (5/12/2011): We store the information about the name qualification in the reference to the namespace, 
  // and not in the namespace.  This is so that multiple references to the namespace can be supported using 
  // different levels of qualification.
  // SgName nameQualifier = unp->u_name->generateNameQualifier( usingDirective->get_namespaceDeclaration() , info );
  // SgName nameQualifier = unp->u_name->generateNameQualifier( usingDirective->get_namespaceDeclaration() , tmp_info );
     SgName nameQualifier = usingDirective->get_qualified_name_prefix();

  // printf ("In unparseUsingDirectiveStatement(): nameQualifier = %s \n",nameQualifier.str());
     curprint ( nameQualifier);

     curprint ( usingDirective->get_namespaceDeclaration()->get_name().str());

     curprint ( string(";\n"));
   }

void
Unparse_ExprStmt::unparseUsingDeclarationStatement (SgStatement* stmt, SgUnparse_Info& info)
   {
     SgUsingDeclarationStatement* usingDeclaration = isSgUsingDeclarationStatement(stmt);
     ROSE_ASSERT (usingDeclaration != NULL);

     curprint ( string("\nusing "));

  // DQ (9/11/2004): We only save the declaration and get the name by unparsing the declaration
  // Might have to setup info1 to only output the name that we want!
     SgUnparse_Info info1(info);
  // info1.unset_CheckAccess();
  // info1.set_PrintName();
     info1.unset_isWithType();

  // DQ (7/21/2005): Either one or the other of these are valid. A using declaration can have either 
  // a reference to a declaration (SgDeclarationStatement) or a variable or enum file name (SgInitializedName).
     SgDeclarationStatement* declarationStatement = usingDeclaration->get_declaration();
     SgInitializedName*      initializedName      = usingDeclaration->get_initializedName();

  // Enforce that only one is a vaild pointer
     ROSE_ASSERT(declarationStatement != NULL || initializedName != NULL);
     ROSE_ASSERT(declarationStatement == NULL || initializedName == NULL);

  // printf ("In unparseUsingDeclarationStatement(): declarationStatement = %s \n",declarationStatement->sage_class_name());
  // unparseStatement(declarationStatement,info1);

#if 1
  // DQ (5/12/2011): Support for new name qualification.
     SgUnparse_Info tmp_info1(info);
     tmp_info1.set_name_qualification_length(usingDeclaration->get_name_qualification_length());
     tmp_info1.set_global_qualification_required(usingDeclaration->get_global_qualification_required());
#endif

     if (initializedName != NULL)
        {
       // DQ (5/12/2011): Support for new name qualification.
       // DQ (6/5/2011): This case is demonstrated by test2005_114.C.
#if 0
          printf ("I think that this case might not be used...(or we need a test case for it) \n");
          ROSE_ASSERT(false);
#endif
          SgName nameQualifier = usingDeclaration->get_qualified_name_prefix();

          curprint(nameQualifier.str());
          curprint(initializedName->get_name().str());
        }

     if (declarationStatement != NULL)
        {
          SgName nameQualifier = usingDeclaration->get_qualified_name_prefix();
          curprint(nameQualifier.str());

       // Handle the different sorts of declarations explicitly since the existing unparse functions for 
       // declarations are not setup for what the using declaration unparser requires.
          switch (declarationStatement->variantT())
             {
               case V_SgVariableDeclaration:
                  {
                 // DQ (7/21/2005): Now that we have added support for SgUsingDeclarations to reference a 
                 // SgDeclarationStatment or a SgInitializedName we could have the SgVariableDeclaration
                 // be implemented to more precisely reference the variable directly instead of the 
                 // declaration where the variable was defined.

                 // get the name of the variable in the declaration
                    SgVariableDeclaration* variableDeclaration = isSgVariableDeclaration(declarationStatement);
                    ROSE_ASSERT(variableDeclaration != NULL);
                    SgInitializedNamePtrList & variableList = variableDeclaration->get_variables();
                 // using directives must be issued separately for each variable!
                    ROSE_ASSERT(variableList.size() == 1);
                    SgInitializedName* initializedName = *(variableList.begin());
                    unparseAttachedPreprocessingInfo(initializedName, info, PreprocessingInfo::before);
                    ROSE_ASSERT(initializedName != NULL);
                    SgName variableName = initializedName->get_name();
                    curprint ( variableName.str());
                    break;
                  }

               case V_SgVariableDefinition:
                  {
                 // DQ (6/18/2006): Associated declaration can be a SgVariableDefinition,
                 // get the name of the variable using the variable definition
                    SgVariableDefinition* variableDefinition = isSgVariableDefinition(declarationStatement);
                    ROSE_ASSERT(variableDefinition != NULL);
                    SgInitializedName* initializedName = variableDefinition->get_vardefn();
                    ROSE_ASSERT(initializedName != NULL);
                    SgName variableName = initializedName->get_name();
                    curprint ( variableName.str());
                    break;
                  }

               case V_SgNamespaceDeclarationStatement:
                  {
                    SgNamespaceDeclarationStatement* namespaceDeclaration = isSgNamespaceDeclarationStatement(declarationStatement);
                    ROSE_ASSERT(namespaceDeclaration != NULL);
                    SgName namespaceName = namespaceDeclaration->get_name();
                    curprint ( namespaceName.str());
                    break;
                  }           

               case V_SgFunctionDeclaration:
                  {
                    SgFunctionDeclaration* functionDeclaration = isSgFunctionDeclaration(declarationStatement);
                    ROSE_ASSERT(functionDeclaration != NULL);
                    SgName functionName = functionDeclaration->get_name();
                    curprint ( functionName.str());
                    break;
                  }

               case V_SgTemplateInstantiationMemberFunctionDecl:
               case V_SgMemberFunctionDeclaration:
                  {
                    SgMemberFunctionDeclaration* memberFunctionDeclaration = isSgMemberFunctionDeclaration(declarationStatement);
                    ROSE_ASSERT(memberFunctionDeclaration != NULL);
                    SgName memberFunctionName = memberFunctionDeclaration->get_name();
                    curprint ( memberFunctionName.str());
                    break;
                  }

               case V_SgClassDeclaration:
                  {
                    SgClassDeclaration* classDeclaration = isSgClassDeclaration(declarationStatement);
                    ROSE_ASSERT(classDeclaration != NULL);
                    SgName className = classDeclaration->get_name();
                    curprint ( className.str());
                    break;
                  }

               case V_SgTypedefDeclaration:
                  {
                    SgTypedefDeclaration* typedefDeclaration = isSgTypedefDeclaration(declarationStatement);
                    ROSE_ASSERT(typedefDeclaration != NULL);
                    SgName typedefName = typedefDeclaration->get_name();
                    curprint ( typedefName.str());
                    break;
                  }

            // DQ (12/29/2011): Added more template support for declarations.
            // I don't know if this case has to be separated out from case V_SgClassDeclaration
               case V_SgTemplateClassDeclaration:
                  {
                    SgTemplateClassDeclaration* templateDeclaration = isSgTemplateClassDeclaration(declarationStatement);
                    ROSE_ASSERT(templateDeclaration != NULL);
                    SgName templateName = templateDeclaration->get_name();
                    curprint ( templateName.str());
                    break;
                  }

            // DQ (12/29/2011): Added more template support for declarations.
            // I don't know if these case have to be separated out from case V_SgFunctionDeclaration
               case V_SgTemplateFunctionDeclaration:
               case V_SgTemplateMemberFunctionDeclaration:
                  {
                    SgTemplateFunctionDeclaration* templateDeclaration = isSgTemplateFunctionDeclaration(declarationStatement);
                    ROSE_ASSERT(templateDeclaration != NULL);
                    SgName templateName = templateDeclaration->get_name();
                    curprint ( templateName.str());
                    break;
                  }

            // DQ (6/11/2011): Added support for new template IR nodes.
               case V_SgTemplateDeclaration:
                  {
                 // DQ (9/12/2004): This function outputs the default template name which is not correct, we need 
                 // to get more information out of EDG about the template name if we are to get this correct in 
                 // the future.  This could (and likely will) cause generated code to not compile, but I will 
                 // worry about that after we can compile Kull.
                    SgTemplateDeclaration* templateDeclaration = isSgTemplateDeclaration(declarationStatement);
                    ROSE_ASSERT(templateDeclaration != NULL);
                    SgName templateName = templateDeclaration->get_name();
                    curprint ( templateName.str());
                    break;
                  }

            // DQ (5/22/2007): Added support for enum types in using declaration (test2007_50.C).
               case V_SgEnumDeclaration:
                  {
                    SgEnumDeclaration* enumDeclaration = isSgEnumDeclaration(declarationStatement);
                    ROSE_ASSERT(enumDeclaration != NULL);
                    SgName enumName = enumDeclaration->get_name();
                    curprint ( enumName.str());
                    break;
                  }

               default:
                  {
                    printf ("Default reached in unparseUsingDeclarationStatement(): case is not implemented for %s \n",declarationStatement->sage_class_name());
                    ROSE_ASSERT(false);
                  }
             }
        }

     curprint ( string(";\n"));
   }

void 
Unparse_ExprStmt::unparseTemplateInstantiationDirectiveStmt (SgStatement* stmt, SgUnparse_Info& info)
   {
  // DQ (4/16/2005): Added support for explicit template instatination directives
     SgTemplateInstantiationDirectiveStatement* templateInstantiationDirective = isSgTemplateInstantiationDirectiveStatement(stmt);
     ROSE_ASSERT(templateInstantiationDirective != NULL);

     SgDeclarationStatement* declarationStatement = templateInstantiationDirective->get_declaration();
     ROSE_ASSERT(declarationStatement != NULL);

  // printf ("Inside of unparseTemplateInstantiationDirectiveStmt declaration = %s \n",declarationStatement->sage_class_name());

  // curprint ( string("/* explicit template instantiation */ \n ";
  // curprint ( string("template ";

     ROSE_ASSERT(declarationStatement->get_file_info() != NULL);
  // declarationStatement->get_file_info()->display("Location of SgTemplateInstantiationDirectiveStatement \n");

  // unparseStatement(declaration,info);
     switch (declarationStatement->variantT())
        {
          case V_SgTemplateInstantiationDecl:
             {
#if 0
               printf ("Unparsing of SgTemplateInstantiationDecl in unparseTemplateInstantiationDirectiveStmt ... \n");
#endif
            // unparseClassDeclStmt(declarationStatement,info);
            // unparseTemplateInstantiationDeclStmt(declarationStatement,info);
               SgClassDeclaration* classDeclaration = isSgClassDeclaration(declarationStatement);
               ROSE_ASSERT(classDeclaration != NULL);

#if 0
               printf ("classDeclaration = %p = %s \n",classDeclaration,classDeclaration->class_name().c_str());
               printf ("classDeclaration->get_parent() = %p = %s \n",classDeclaration->get_parent(),classDeclaration->get_parent()->class_name().c_str());
#endif
            // DQ (8/29/2005): "template" keyword now output by Unparse_ExprStmt::outputTemplateSpecializationSpecifier()
            // curprint ( string("template ";
               unparseClassDeclStmt(classDeclaration,info);
               break;
             }

          case V_SgTemplateInstantiationFunctionDecl:
             {
            // printf ("Unparsing of SgTemplateInstantiationFunctionDecl in unparseTemplateInstantiationDirectiveStmt ... \n");
            // ROSE_ASSERT(false);
               SgFunctionDeclaration* functionDeclaration = isSgFunctionDeclaration(declarationStatement);
               ROSE_ASSERT(functionDeclaration != NULL);
            // DQ (8/29/2005): "template" keyword now output by Unparse_ExprStmt::outputTemplateSpecializationSpecifier()
            // curprint ( string("template ";
               unparseFuncDeclStmt(functionDeclaration,info);
               break;
             }

          case V_SgTemplateInstantiationMemberFunctionDecl:
             {
            // printf ("Unparsing of SgTemplateInstantiationMemberFunctionDecl in unparseTemplateInstantiationDirectiveStmt ... \n");
            // ROSE_ASSERT(false);
               SgMemberFunctionDeclaration* memberFunctionDeclaration = isSgMemberFunctionDeclaration(declarationStatement);
               ROSE_ASSERT(memberFunctionDeclaration != NULL);

            // DQ (5/31/2005): for now we will only output directives for template member functions and not non-template 
            // member functions.  In the case of a template class NOT output as a specialization then the template 
            // instantiation directive for a non-templated member function is allows (likely is just instatiates the class).
               if (memberFunctionDeclaration->isTemplateFunction() == true)
                  {
                 // DQ (8/29/2005): "template" keyword now output by Unparse_ExprStmt::outputTemplateSpecializationSpecifier()
                 // curprint ( string("template ";
#if 0
                     printf ("memberFunctionDeclaration = %p = %s = %s \n",
                          memberFunctionDeclaration,
                          memberFunctionDeclaration->class_name().c_str(),
                          memberFunctionDeclaration->get_name().str());
#endif
                    unparseMFuncDeclStmt(memberFunctionDeclaration,info);
                  }
                 else
                  {
                 // It seems that if the class declaration is not specialized then the non-member function template 
                 // instantiation directive is allowed. But we don't at this point know if the class declaration has 
                 // been output so skip all template instantiations of non-template member functions (in general).
                 // Issue a warning message for now!
#if PRINT_DEVELOPER_WARNINGS
                    printf ("Warning: Skipping output of directived to build non-template member functions! \n");
                    curprint ( string("\n/* Warning: Skipping output of directived to build non-template member functions! */"));
#endif
                  }
               break;
             }

          case V_SgVariableDeclaration:
             {
               printf ("Unparsing of SgVariableDeclaration in unparseTemplateInstantiationDirectiveStmt not implemented \n");
               ROSE_ASSERT(false);
               break;
             }

       // DQ (8/13/2005): Added this case because it comes up in compiling KULL (KULL/src/transport/CommonMC/Particle/mcapm.cc)
          case V_SgMemberFunctionDeclaration:
             {
            // DQ (8/31/2005): This should be an error now!  Template instantiations never generate
            // a SgMemberFunctionDeclaration and always generate a SgTemplateInstantiationMemberFunctionDecl
               printf ("Error: SgMemberFunctionDeclaration case found in unparseTemplateInstantiationDirectiveStmt ... (exiting) \n");
               ROSE_ASSERT(false);
#if 0
               SgMemberFunctionDeclaration* memberFunctionDeclaration = isSgMemberFunctionDeclaration(declarationStatement);
               ROSE_ASSERT(memberFunctionDeclaration != NULL);

               ROSE_ASSERT (memberFunctionDeclaration->isTemplateFunction() == false);

            // curprint ( string("\n/* Skipped unparsing of SgMemberFunctionDeclaration in unparseTemplateInstantiationDirectiveStmt untested */ \n ";
            // curprint ( string("template ";
            // unparseMFuncDeclStmt(memberFunctionDeclaration,info);
#endif
               break;
             }

          default:
             {
               printf ("Error: default reached in switch (declarationStatement = %s) \n",declarationStatement->class_name().c_str());
               ROSE_ASSERT(false);
             }
        }
   }


void
Unparse_ExprStmt::unparseTemplateInstantiationDeclStmt (SgStatement* stmt, SgUnparse_Info& info)
   {
  // DQ (2/29/2004): New function to support templates
     SgTemplateInstantiationDecl* templateInstantiationDeclaration = isSgTemplateInstantiationDecl(stmt);
     ROSE_ASSERT(templateInstantiationDeclaration != NULL);

     SgClassDeclaration* classDeclaration = isSgClassDeclaration(templateInstantiationDeclaration);
     ROSE_ASSERT(classDeclaration != NULL);

  // curprint("/* Output in curprint in Unparse_ExprStmt::unparseTemplateInstantiationDeclStmt() */");

#if OUTPUT_DEBUGGING_CLASS_NAME
     printf ("Inside of unparseTemplateInstantiationDeclStmt() stmt = %p/%p name = %s  templateName = %s transformed = %s/%s prototype = %s compiler-generated = %s compiler-generated and marked for output = %s \n",
          classDeclaration,templateInstantiationDeclaration,
          templateInstantiationDeclaration->get_name().str(),
          templateInstantiationDeclaration->get_templateName().str(),
          isTransformed (templateInstantiationDeclaration) ? "true" : "false",
          (templateInstantiationDeclaration->get_file_info()->isTransformation() == true) ? "true" : "false",
          (templateInstantiationDeclaration->get_definition() == NULL) ? "true" : "false",
          (templateInstantiationDeclaration->get_file_info()->isCompilerGenerated() == true) ? "true" : "false",
          (templateInstantiationDeclaration->get_file_info()->isCompilerGeneratedNodeToBeUnparsed() == true) ? "true" : "false");
#endif

  // Call the unparse function for a class declaration
  // If the template has not been modified then don't output the template specialization 
  // (force the backend compiler to handle the template specialization and instantiation).

  // DQ (8/2/2012): I think we don't need to always outoput the template instantiation.
  // However, we do want to test this so that we make sure that when we do we can.
  // Test code test2012_155.C demonstrates that we need to output the template arguments 
  // with qualification.  I'm not sure how this has been missed before.
  // The fix will be to build up the name from the template name and template arguments so 
  // that we can support the use of any qualified names that might be associated with these.

#if 1
     bool outputClassTemplateInstantiation = true;
#else
     printf ("In unparseTemplateInstantiationDeclStmt(): Skipping the unconditional output of the template instantiation for this class. \n");
     bool outputClassTemplateInstantiation = false;
#endif

     if (isTransformed (templateInstantiationDeclaration) == true )
        {
       // If the template has been transformed then we have to output the special version 
       // of the template as a template specialization.

       // If a class template has been modified then we need to make sure that all the 
       //      static data members, and 
       //      member functions 
       // are instantiated (on the next pass through the prelinker). The process should 
       // involve a call to the EDG function:
       //      static void set_instantiation_required_for_template_class_members (a_type_ptr class_type)
       // I am not currently sure how to make this happen, but it should involve the *.ti 
       // files (I guess).
#if 0
          printf ("In unparseTemplateInstantiationDeclStmt(): Calling unparseClassDeclStmt to unparse the SgTemplateInstantiationDecl \n");
#endif
#if 0
       // This case is not supported if member functions or static data members are present in the class
       // (could generate code which would compile but not link!).
          printf ("\n\n");
          printf ("WARNING: Transformations on templated classes can currently generate code which \n");
          printf ("         will not compile, since member function and static data members are not \n");
          printf ("         presently generated for the new specialization of the transformed template class. \n");
          printf ("\n");
#endif

#if 0
       // DQ (5/8/2004): Make this an explicit specialization (using the newer C++ syntax to support this)
       // DQ (3/2/2005): Uncommented output of "template <>"
          bool locatedInNamespace = isSgNamespaceDefinitionStatement(classDeclaration->get_scope()) != NULL;
          printf ("locatedInNamespace = %s \n",locatedInNamespace ? "true" : "false");

          if (locatedInNamespace == true)
             {
               curprint ( string("namespace std {"));
             }

       // curprint ( string("\n /* unparseTemplateInstantiationDeclStmt */ ";

       // DQ (8/29/2005): This is now output by the Unparse_ExprStmt::outputTemplateSpecializationSpecifier() member function
       // curprint ( string("\ntemplate <> \n";

          unparseClassDeclStmt(classDeclaration,info);

          if (locatedInNamespace == true)
             {
               curprint ( string("   }"));
             }
#endif

       // DQ (8/19/2005): If transformed then always output the template instantiation (no matter where it is from)
          outputClassTemplateInstantiation = true;
        }
       else
        {
          if ( templateInstantiationDeclaration->get_file_info()->isOutputInCodeGeneration() == true )
             {
#if PRINT_DEVELOPER_WARNINGS
               printf ("In unparseTemplateInstantiationDeclStmt(): Class template is marked for output in the current source file. \n");
#endif
               outputClassTemplateInstantiation = true;
             }
            else
             {
#if PRINT_DEVELOPER_WARNINGS
               printf ("In unparseTemplateInstantiationDeclStmt(): Class template is NOT marked for output in the current source file. \n");
#endif
             }
#if 0
       // If not transformed then we only want to output the template (and usually only the 
       // name of the template specialization) in variable declarations and the like.
       // These locations control the output of the template specialization explicitly 
       // through the SgUnparse_Info object (default for outputClassTemplateName is false). 
       // printf ("info.outputClassTemplateName() = %s \n",info.outputClassTemplateName() ? "true" : "false");
          if ( info.outputClassTemplateName() == true )
             {
            // printf ("Calling unparseClassDeclStmt to unparse the SgTemplateInstantiationDecl \n");

            // DQ (9/8/2004):
            // The unparseClassDeclStmt does much more that what we require and is not setup to 
            // handle templates well, it generally works well if the template name required does 
            // not need any qualification (e.g. std::templateName<int>).  Thus don't use the 
            // unparseClassDeclStmt and just output the qualified template name.
            // unparseClassDeclStmt(classDeclaration,info);

            // Output the qualified template name
               curprint ( templateInstantiationDeclaration->get_qualified_name().str());
             }
#if 0
            else
             {
               printf ("Skipping call to unparse the SgTemplateInstantiationDecl = %p \n",
                    templateInstantiationDeclaration);
             }
#endif
#endif
        }

#if 0
     printf ("In unparseTemplateInstantiationDeclStmt(): outputClassTemplateInstantiation = %s \n",outputClassTemplateInstantiation ? "true" : "false");
#endif

     if (outputClassTemplateInstantiation == true)
        {
       // DQ (5/8/2004): Make this an explicit specialization (using the newer C++ syntax to support this)
       // DQ (3/2/2005): Uncommented output of "template <>"

       // DQ (9/1/2005): This is a temporary fix to handle a bug in g++ (3.3.x and 3.4.x) which 
       // requires class specialization declared in a namespace to be output in a namespace instead 
       // of with the alternative proper namespace name qualifiers.
       // Note: If this is in a nested namespace then it might be that this will not work 
       // (since namespace names can't be name qualified).  A loop over the nested namespaces might 
       // be required to handle this case, better yet would be to transform the AST in a special pass
       // to fix this up to handle backend compiler limitations (as we currently do for other backend 
       // compiler bugs).
          SgNamespaceDefinitionStatement* namespaceDefinition = isSgNamespaceDefinitionStatement(classDeclaration->get_scope());
          bool locatedInNamespace = (namespaceDefinition != NULL);

       // DQ (8/2/2012): Set this to be always false for the new EDG 4.x work (see test2004_112.C).
#if 0
          printf ("In unparseTemplateInstantiationDeclStmt(): Setting locatedInNamespace (work around from 2005) to false \n");
#endif
          locatedInNamespace = false;

       // printf ("locatedInNamespace = %s \n",locatedInNamespace ? "true" : "false");
          if (locatedInNamespace == true)
             {
               string namespaceName = namespaceDefinition->get_namespaceDeclaration()->get_name().str();
            // curprint ( string("namespace std /* temporary fix for g++ bug in namespace name qualification */ \n   {";
               curprint ( string("namespace " ) + namespaceName + " /* temporary fix for g++ bug in namespace name qualification */ \n   {");
             }
#if 0
          printf ("In unparseTemplateInstantiationDeclStmt(): Calling unparseClassDeclStmt() \n");
#endif
       // curprint ( string("\n /* unparseTemplateInstantiationDeclStmt */ ";
       // DQ (8/29/2005): This is now output by the Unparse_ExprStmt::outputTemplateSpecializationSpecifier() member function
       // curprint ( string("\ntemplate <> \n";
          unparseClassDeclStmt(classDeclaration,info);

          if (locatedInNamespace == true)
             {
               curprint ( string("   }"));
             }
        }
       else
        {
#if 0
          curprint("/* Skipped output of template class declaration (name = " + templateInstantiationDeclaration->get_qualified_name().str() + ") */ \n");
#endif
       // If not transformed then we only want to output the template (and usually only the 
       // name of the template specialization) in variable declarations and the like.
       // These locations control the output of the template specialization explicitly 
       // through the SgUnparse_Info object (default for outputClassTemplateName is false). 
#if 0
          printf("info.outputClassTemplateName() = %s \n",info.outputClassTemplateName() ? "true" : "false");
#endif
          if ( info.outputClassTemplateName() == true )
             {
            // printf ("Calling unparseClassDeclStmt to unparse the SgTemplateInstantiationDecl \n");

            // DQ (9/8/2004):
            // The unparseClassDeclStmt does much more that what we require and is not setup to 
            // handle templates well, it generally works well if the template name required does 
            // not need any qualification (e.g. std::templateName<int>).  Thus don't use the 
            // unparseClassDeclStmt and just output the qualified template name.
            // unparseClassDeclStmt(classDeclaration,info);

            // Output the qualified template name
               curprint(templateInstantiationDeclaration->get_qualified_name().str());
             }
        }

#if 0
     printf ("Leaving of unparseTemplateInstantiationDeclStmt() \n");
#endif
   }



void
Unparse_ExprStmt::unparseTemplateInstantiationFunctionDeclStmt (SgStatement* stmt, SgUnparse_Info& info)
   {
  // DQ (6/8/2005): If this is an inlined function, we need to make sure that 
  // the function has not been used anywhere before where we output it here.

  // DQ (3/24/2004): New function to support templates
     SgTemplateInstantiationFunctionDecl* templateInstantiationFunctionDeclaration = isSgTemplateInstantiationFunctionDecl(stmt);
     ROSE_ASSERT(templateInstantiationFunctionDeclaration != NULL);
     ROSE_ASSERT(templateInstantiationFunctionDeclaration->get_file_info() != NULL);

     SgFunctionDeclaration* functionDeclaration = isSgFunctionDeclaration(templateInstantiationFunctionDeclaration);

     ROSE_ASSERT(functionDeclaration != NULL);

#if 0
     printf ("Inside of Unparse_ExprStmt::unparseTemplateInstantiationFunctionDeclStmt() templateInstantiationFunctionDeclaration = %p \n",templateInstantiationFunctionDeclaration);
     printf ("   --- isTransformed (templateInstantiationFunctionDeclaration) = %s \n",isTransformed (templateInstantiationFunctionDeclaration) ? "true" : "false");
     curprint("/* Output in curprint in Unparse_ExprStmt::unparseTemplateInstantiationFunctionDeclStmt() */");
#endif

#if OUTPUT_DEBUGGING_FUNCTION_NAME || 0
     printf ("Inside of unparseTemplateInstantiationFunctionDeclStmt() name = %s (qualified_name = %s)  transformed = %s prototype = %s static = %s compiler generated = %s transformed = %s output = %s \n",
       // templateInstantiationFunctionDeclaration->get_name().str(),
          templateInstantiationFunctionDeclaration->get_name().str(),
          templateInstantiationFunctionDeclaration->get_qualified_name().str(),
          isTransformed (templateInstantiationFunctionDeclaration) ? "true" : "false",
          (templateInstantiationFunctionDeclaration->get_definition() == NULL) ? "true" : "false",
          (templateInstantiationFunctionDeclaration->get_declarationModifier().get_storageModifier().isStatic() == true) ? "true" : "false",
          (templateInstantiationFunctionDeclaration->get_file_info()->isCompilerGenerated() == true) ? "true" : "false",
          (templateInstantiationFunctionDeclaration->get_file_info()->isTransformation() == true) ? "true" : "false",
          (templateInstantiationFunctionDeclaration->get_file_info()->isOutputInCodeGeneration() == true) ? "true" : "false");
#endif

     bool outputInstantiatedTemplateFunction = false;
     if ( isTransformed (templateInstantiationFunctionDeclaration) == true )
        {
       // DQ (5/16/2005): This is an attempt to remove explicit declarations of specializations which 
       // are preventing template instantiations of function definitions within the prelinking process.
          bool skipforwardDeclarationOfTemplateSpecialization = 
               (templateInstantiationFunctionDeclaration->get_file_info()->isCompilerGenerated() == true) && 
               (templateInstantiationFunctionDeclaration->get_definition() == NULL) &&
               (templateInstantiationFunctionDeclaration->get_definingDeclaration() == NULL);
          if (skipforwardDeclarationOfTemplateSpecialization == true)
             {
            // This is a compiler generated forward function declaration of a template instatiation, so skip it!
#if PRINT_DEVELOPER_WARNINGS
               printf ("This is a compiler generated forward function declaration of a template instatiation, so skip it! \n");
               curprint ( string("\n/* Skipping output of compiler generated forward function declaration of a template specialization */"));
#endif
               return;
             }

          bool skipInlinedTemplates = templateInstantiationFunctionDeclaration->get_functionModifier().isInline();
          if (skipInlinedTemplates == true)
             {
            // skip output of inlined templates since these are likely to have been used 
            // previously and would be defined too late if provided as an inline template 
            // specialization output in the source code.
#if PRINT_DEVELOPER_WARNINGS
               printf ("This is an inlined template which might have been used previously (skipping output of late specialization) \n");
               curprint ( string("\n/* Skipping output of inlined template specialization */"));
#endif
               return;
             }

#if PRINT_DEVELOPER_WARNINGS
          curprint ( string("\n/* In unparseTemplateInstantiationFunctionDeclStmt(): part of transformation - output the template function declaration */ \n "));
#endif
          outputInstantiatedTemplateFunction = true;
        }
       else
        {
       // Also output the template member function declaration the template declaration appears in the source file.
          string currentFileName = getFileName();
#if 0
          printf ("Inside of unparseTemplateInstantiationFunctionDeclStmt(): currentFileName = %s \n",currentFileName.c_str());
#endif
       // DQ (5/2/2012): If the template declaration is not available then it is likely that is does not exist and so we will need to output the instantiation.
       // The problem with this is that we actually build a template declaration in this case but it is not represented by a string (so until we
       // abandon the string use of the template declaration in the unparsing we can't take advantage of this).

       // ROSE_ASSERT(templateInstantiationFunctionDeclaration->get_templateDeclaration() != NULL);
          if (templateInstantiationFunctionDeclaration->get_templateDeclaration() != NULL)
             {
               ROSE_ASSERT(templateInstantiationFunctionDeclaration->get_templateDeclaration()->get_file_info() != NULL);
               ROSE_ASSERT(templateInstantiationFunctionDeclaration->get_templateDeclaration()->get_file_info()->get_filename() != NULL);
               string declarationFileName = templateInstantiationFunctionDeclaration->get_templateDeclaration()->get_file_info()->get_filename();
#if 0
               printf ("In unparseTemplateInstantiationFunctionDeclStmt(): currentFileName     = %s \n",currentFileName.c_str());
               printf ("In unparseTemplateInstantiationFunctionDeclStmt(): declarationFileName = %s \n",declarationFileName.c_str());
               printf ("templateInstantiationFunctionDeclaration source position information: \n");
               templateInstantiationFunctionDeclaration->get_file_info()->display("templateInstantiationFunctionDeclaration: debug");
               templateInstantiationFunctionDeclaration->get_templateDeclaration()->get_file_info()->display("templateInstantiationFunctionDeclaration->get_templateDeclaration(): debug");
#endif
            // if ( declarationFileName == currentFileName )
            // if ( declarationFileName == currentFileName && templateInstantiationMemberFunctionDeclaration->get_file_info()->isOutputInCodeGeneration() == true)

            // DQ (7/21/2012): We have already made the decission to output this function declaration (before we called this function).
            // and in the case of an explicit template specialization the souce position would have a valid location with isOutputInCodeGeneration() set to false 
            // (since this would not be compiler generated) see test2012_132.C for an example.

            // if ( templateInstantiationFunctionDeclaration->get_file_info()->isCompilerGenerated() == false )
               if ( templateInstantiationFunctionDeclaration->get_file_info()->isCompilerGenerated() == false && templateInstantiationFunctionDeclaration->get_file_info()->isSourcePositionUnavailableInFrontend() == false )
                  {
                 // DQ (8/2/2012): If this is not compiler generated then is was in the original source code ans we have to out put it in the generated code.
                    outputInstantiatedTemplateFunction = true;
                  }
                 else
                  {
                 // DQ (8/2/2012): Else it was compiler generated and we have to explicitly ask if we have seperately determined that it should be output.
#if 1
                 // We only look at the isOutputInCodeGeneration() if this is a compiler generated function.
                    if ( templateInstantiationFunctionDeclaration->get_file_info()->isOutputInCodeGeneration() == true )
#else
                    if ( true )
#endif
                       {
                      // printf ("Declaration appears in the current source file. \n");
#if PRINT_DEVELOPER_WARNINGS
                         curprint ( string("\n/* In unparseTemplateInstantiationFunctionDeclStmt(): output the template function declaration */ \n "));
#endif
                         outputInstantiatedTemplateFunction = true;
                       }
                      else
                       {
#if 0
                         printf ("Declaration does NOT appear in the current source file. \n");
#endif
                      // curprint ( string("\n/* In unparseTemplateInstantiationFunctionDeclStmt(): skip output of template function declaration */ \n ";
#if PRINT_DEVELOPER_WARNINGS
                         curprint ( string("/* Skipped output of template function declaration (name = " ) + templateInstantiationFunctionDeclaration->get_qualified_name().str() + ") */ \n");
#endif
                       }
                  }
             }
            else
             {
            // DQ (5/2/2012): We need to output the template instantiation in some cases (see documentation above).
               printf ("Note: the template function declaration is not available (this happens for declarations in templated classes): so output the template instantiation. stmt = %p = %s \n",stmt,stmt->class_name().c_str());
               outputInstantiatedTemplateFunction = true;
             }
        }


#if 0
     printf ("In unparseTemplateInstantiationFunctionDeclStmt(): outputInstantiatedTemplateFunction = %s \n",outputInstantiatedTemplateFunction ? "true" : "false");
#endif

     if (outputInstantiatedTemplateFunction == true)
        {
       // const SgTemplateArgumentPtrList& templateArgListPtr = templateInstantiationFunctionDeclaration->get_templateArguments();
#if 0
       // DQ (8/29/2005): This is now output by the Unparse_ExprStmt::outputTemplateSpecializationSpecifier() member function

       // DQ (3/2/2005): Comment out use of "template<>"
       // DQ (5/8/2004): Make this an explicit specialization (using the newer C++ syntax to support this)
       // Output: "template <type>" before function declaration.
          ROSE_ASSERT(templateInstantiationFunctionDeclaration->get_templateArguments() != NULL);
          if (templateInstantiationFunctionDeclaration->get_templateArguments()->size() > 0)
             {
            // printf ("Declaration is a prototype functionDeclaration->get_definition() = %p \n",functionDeclaration->get_definition());
               curprint ( string("\n/* ROSE generated template specialization " ) + 
                      ( (functionDeclaration->get_definition() == NULL) ? "(prototype)" : "(explicit definition)") + " */");
               curprint ( string("\ntemplate <> "));
             }
       // unparseTemplateArguments(templateArgListPtr,info);
#endif

       // Now output the function declaration
#if 0
          curprint ("\n/* Now output the function declaration (unparseFuncDeclStmt) */\n ");
#endif
          unparseFuncDeclStmt(functionDeclaration,info);
#if 0
          curprint ("\n/* DONE: Now output the function declaration (unparseFuncDeclStmt) */\n ");
#endif
        }
   }


void
Unparse_ExprStmt::unparseTemplateInstantiationMemberFunctionDeclStmt (SgStatement* stmt, SgUnparse_Info& info)
   {
  // Rules for output of member templates functions:
  //  1) When we unparse the template declaration as a string EDG removes the member 
  //     function definitions so we are forced to output all template member functions.
  //  2) If the member function is specified outside of the class then we don't have to
  //     explicitly output the instantiation.

  // DQ (3/24/2004): New function to support templates
     SgTemplateInstantiationMemberFunctionDecl* templateInstantiationMemberFunctionDeclaration = 
          isSgTemplateInstantiationMemberFunctionDecl(stmt);
     ROSE_ASSERT(templateInstantiationMemberFunctionDeclaration != NULL);

// #if OUTPUT_DEBUGGING_FUNCTION_NAME
#if 0
     printf ("Inside of unparseTemplateInstantiationMemberFunctionDeclStmt() = %p name = %s  transformed = %s prototype = %s static = %s compiler generated = %s transformation = %s output = %s \n",
       // templateInstantiationMemberFunctionDeclaration->get_templateName().str(),
          templateInstantiationMemberFunctionDeclaration,
          templateInstantiationMemberFunctionDeclaration->get_qualified_name().str(),
          isTransformed (templateInstantiationMemberFunctionDeclaration) ? "true" : "false",
          (templateInstantiationMemberFunctionDeclaration->get_definition() == NULL) ? "true" : "false",
          (templateInstantiationMemberFunctionDeclaration->get_declarationModifier().get_storageModifier().isStatic() == true) ? "true" : "false",
          (templateInstantiationMemberFunctionDeclaration->get_file_info()->isCompilerGenerated() == true) ? "true" : "false",
          (templateInstantiationMemberFunctionDeclaration->get_file_info()->isTransformation() == true) ? "true" : "false",
          (templateInstantiationMemberFunctionDeclaration->get_file_info()->isOutputInCodeGeneration() == true) ? "true" : "false");
#endif

#if 0
     curprint("/* Output in curprint in Unparse_ExprStmt::unparseTemplateInstantiationMemberFunctionDeclStmt() */");
#endif

  // DQ (6/1/2005): Use this case when PROTOTYPE_INSTANTIATIONS_IN_IL is to true in EDG's host_envir.h
     bool outputMemberFunctionTemplateInstantiation = false;
     if ( isTransformed (templateInstantiationMemberFunctionDeclaration) == true )
        {
       // Always output the template member function declaration if they are transformed.
#if 0
          printf ("templateInstantiationMemberFunctionDeclaration has been transformed \n");
#endif
          SgDeclarationStatement* definingDeclaration = templateInstantiationMemberFunctionDeclaration->get_definingDeclaration();
       // ROSE_ASSERT(definingDeclaration != NULL);
          SgMemberFunctionDeclaration* memberFunctionDeclaration = (definingDeclaration == NULL) ? NULL : isSgMemberFunctionDeclaration(definingDeclaration);
       // ROSE_ASSERT(memberFunctionDeclaration != NULL);

       // SgTemplateDeclaration* templateDeclaration = templateInstantiationMemberFunctionDeclaration->get_templateDeclaration();
       // ROSE_ASSERT(templateDeclaration != NULL);

          bool hasDefinition = (memberFunctionDeclaration != NULL && memberFunctionDeclaration->get_definition() != NULL);

       // printf ("hasDefinition = %s \n",hasDefinition ? "true" : "false");

          if (hasDefinition == true)
             {
            // printf ("Output this member function \n");
               outputMemberFunctionTemplateInstantiation = true;
             }
        }
       else
        {
       // Also output the template member function declaration the template declaration appears in the source file.
          string currentFileName = getFileName();

          if (templateInstantiationMemberFunctionDeclaration->get_templateDeclaration() == NULL)
             {
            // DQ (4/6/2014): This happens when a member function template in embedded in a class
            // template and thus there is not an associated template for the member function separate
            // from the class declaration.  It is not rare for many system template libraries (e.g. iostream).
#if 0
               printf (" I think that this can happen (see test2005_139.C) \n");
#endif
             }
#if 0
          ROSE_ASSERT(templateInstantiationMemberFunctionDeclaration->get_templateDeclaration() != NULL);
          ROSE_ASSERT(templateInstantiationMemberFunctionDeclaration->get_templateDeclaration()->get_file_info() != NULL);
          ROSE_ASSERT(templateInstantiationMemberFunctionDeclaration->get_templateDeclaration()->get_file_info()->get_filename() != NULL);
          string declarationFileName = templateInstantiationMemberFunctionDeclaration->get_templateDeclaration()->get_file_info()->get_filename();
#endif
#if 0
          printf ("In unparseTemplateInstantiationMemberFunctionDeclStmt(): currentFileName     = %s \n",currentFileName.c_str());
          printf ("In unparseTemplateInstantiationMemberFunctionDeclStmt(): declarationFileName = %s \n",declarationFileName.c_str());
          printf ("templateInstantiationMemberFunctionDeclaration source position information: \n");
          templateInstantiationMemberFunctionDeclaration->get_file_info()->display("template instantiation: debug");
          templateInstantiationMemberFunctionDeclaration->get_templateDeclaration()->get_file_info()->display("template declaration: debug");
#endif

       // DQ (8/19/2005): We only have to test for if the template instantiation
       // is marked for output!
       // DQ (8/17/2005): We have to additionally mark the member function 
       // instantiation for output since the correct specialization would 
       // disqualify the member function for output! The rules are simple:
       //    1) The member function must be defined in the current source file 
       //       (else it will be defined in a header file and we need not output 
       //       it explicitly (since we handle only non-transformed template 
       //       instantiations in this branch).  And,
       //    2) The member function must be marked for output to avoid the output
       //       of the member function in the case of a template specialiazation.
       // if ( declarationFileName == currentFileName )
       // if ( declarationFileName == currentFileName && templateInstantiationMemberFunctionDeclaration->get_file_info()->isOutputInCodeGeneration() == true)
          if ( templateInstantiationMemberFunctionDeclaration->get_file_info()->isOutputInCodeGeneration() == true )
             {
#if 0
               printf ("Declaration appears in the current source file. \n");
#endif
               outputMemberFunctionTemplateInstantiation = true;
             }
            else
             {
            // DQ (5/22/2013): Added to support output of non-template member functions with valid source position (e.g. the constructor in test2013_176.C).
               if (templateInstantiationMemberFunctionDeclaration->get_file_info()->get_file_id() >= 0)
                  {
                    outputMemberFunctionTemplateInstantiation = true;
                  }
#if 0
               printf ("Declaration does NOT appear in the current source file (templateInstantiationMemberFunctionDeclaration = %p = %s) \n",
                    templateInstantiationMemberFunctionDeclaration, templateInstantiationMemberFunctionDeclaration->get_qualified_name().str());
               printf ("   isSpecialization() = %s \n",templateInstantiationMemberFunctionDeclaration->isSpecialization() ? "true" : "false");
#endif
             }
        }

#if 0
     printf ("Inside of unparseTemplateInstantiationMemberFunctionDeclStmt(): outputMemberFunctionTemplateInstantiation = %s \n",outputMemberFunctionTemplateInstantiation ? "true" : "false");
#endif

     if (outputMemberFunctionTemplateInstantiation == true )
        {
          SgFunctionDeclaration* memberFunctionDeclaration = 
               isSgMemberFunctionDeclaration(templateInstantiationMemberFunctionDeclaration);
          ROSE_ASSERT(memberFunctionDeclaration != NULL);

       // DQ (3/3/2005): Commented out since it was a problem in test2004_36.C
       // DQ (5/8/2004): Make this an explicit specialization (using the newer C++ syntax to support this)
       // curprint ( string("template <> \n";
       // ROSE_ASSERT(templateInstantiationMemberFunctionDeclaration->get_templateArguments() != NULL);
       // if (templateInstantiationMemberFunctionDeclaration->get_templateArguments()->size() > 0)
          if (templateInstantiationMemberFunctionDeclaration->isSpecialization() == true)
             {
               if ( (templateInstantiationMemberFunctionDeclaration->get_file_info()->isCompilerGenerated() == true) &&
                    (templateInstantiationMemberFunctionDeclaration->isForward() == true) )
                  {
                 // This is a ROSE generated forward declaration of a ROSE specialized member function (required).
                 // It is built in ROSE/src/roseSupport/templateSupport.C void fixupInstantiatedTemplates ( SgProject* project ).
                 // The forward declaration is placed directly after the template declaration so that no uses of the function can exist
                 // prior to its declaration.  Output a message into the gnerated source code identifying this transformation.
#if PRINT_DEVELOPER_WARNINGS
                    curprint ( string("\n/* ROSE generated forward declaration of the ROSE generated member template specialization */"));
#endif
                  }
                 else
                  {
                 // This is the ROSE generated template specialization for the template member function 
                 // (required to be defined since the function is used (called)).  This function is defined 
                 // at the end of file and may be defined there because a forward declaration for the 
                 // specialization was output directly after the template declaration (before any use of 
                 // the function could have been made ???).
#if PRINT_DEVELOPER_WARNINGS
                    curprint ( string("\n/* ROSE generated member template specialization */"));
#endif
                  }

            // DQ (8/27/2005): This might be required for g++ 3.4.x and optional for g++ 3.3.x
            // DQ (8/19/2005): It is incorrect when used for non-template member functions on templated
            // classes defined in the class
            // Output the syntax for template specialization (appears to be largely optional (at least with GNU g++)
            // curprint ( string("\ntemplate <> ";
             }

       // DQ (8/29/2005): This is now output by the Unparse_ExprStmt::outputTemplateSpecializationSpecifier() member function
       // curprint ( string("\ntemplate <> ";

       // printf ("Calling unparseMFuncDeclStmt() \n");
          unparseMFuncDeclStmt(memberFunctionDeclaration,info);
        }
       else
        {
#if 0
          curprint ( string("/* Skipped output of member function declaration (name = ") + templateInstantiationMemberFunctionDeclaration->get_templateName().getString() + string(") */ \n") );
#endif
#if PRINT_DEVELOPER_WARNINGS
          curprint ( string("/* Skipped output of template member function declaration (name = " ) + templateInstantiationMemberFunctionDeclaration->get_qualified_name().str() + ") */ \n");
#endif
        }

#if 0
     printf ("Leaving unparseTemplateInstantiationMemberFunctionDeclStmt(): outputMemberFunctionTemplateInstantiation = %s \n",outputMemberFunctionTemplateInstantiation ? "true" : "false");
#endif
   }

void
Unparse_ExprStmt::unparsePragmaDeclStmt (SgStatement* stmt, SgUnparse_Info& info)
   {
     SgPragmaDeclaration* pragmaDeclaration = isSgPragmaDeclaration(stmt);
     ROSE_ASSERT(pragmaDeclaration != NULL);

     SgPragma* pragma = pragmaDeclaration->get_pragma();
     ROSE_ASSERT(pragma != NULL);

  // Request from Boyanna at ANL:
  // DQ (6/22/2006): Start all pragmas at the start of the line.  Since these are
  // handled as IR nodes (#pragma is part of the C and C++ grammar afterall)they 
  // are indented for as any other sort of statements.  I have added a CR
  // to put the pragma at the start of the next line.  A better solution might be to 
  // have the indent mechanism look ahead to see any upcoming SgPragmaDeclarations
  // so that the indentation (insertion of extra spaces) could be skipped.  This would
  // avoid the insertion of empty lines in the generated code.
  // curprint ( string("#pragma " + pragma->get_pragma() + "\n";

     string pragmaString = pragma->get_pragma();
     string identSubstring = "ident";

  // Test for and ident string (which has some special quoting rules that apply to some compilers)
     if (pragmaString.substr(0,identSubstring.size()) == identSubstring)
        {
          curprint ( string("\n#pragma ident \"" ) + pragmaString.substr(identSubstring.size()+1) + "\"\n");
        }
       else
        {
          curprint ( string("\n#pragma " ) + pragma->get_pragma() + "\n");
        }

  // printf ("Output the pragma = %s \n",pragma->get_pragma());
  // ROSE_ASSERT (0);
   }


void
Unparse_ExprStmt::unparseBasicBlockStmt(SgStatement* stmt, SgUnparse_Info& info)
   {
     SgBasicBlock* basic_stmt = isSgBasicBlock(stmt);
     ROSE_ASSERT(basic_stmt != NULL);

  // unparseAttachedPreprocessingInfo(basic_stmt, info, PreprocessingInfo::before);

     unp->cur.format(basic_stmt, info, FORMAT_BEFORE_BASIC_BLOCK1);
     curprint ( string("{"));
     unp->cur.format(basic_stmt, info, FORMAT_AFTER_BASIC_BLOCK1);

     if (basic_stmt->get_asm_function_body().empty() == false)
        {
       // This is an asm function body.
          curprint (basic_stmt->get_asm_function_body());

       // Make sure this is a function definition.
          ROSE_ASSERT(isSgFunctionDefinition(basic_stmt->get_parent()) != NULL);
        }

  // DQ (1/9/2007): This is useful for understanding which blocks are marked as compiler generated.
  // curprint ( string(" /* block compiler generated = " + (basic_stmt->get_startOfConstruct()->isCompilerGenerated() ? "true" : "false") + " */ \n ";

  // curprint ( string(" /* block size = " + basic_stmt->get_statements().size() + " */ \n ";

  // printf ("block scope = %p = %s \n",basic_stmt,basic_stmt->class_name().c_str());
  // basic_stmt->get_file_info()->display("basic_stmt block scope: debug");

#if OUTPUT_HIDDEN_LIST_DATA
     outputHiddenListData (basic_stmt);
#endif

     SgStatementPtrList::iterator p = basic_stmt->get_statements().begin();
     while(p != basic_stmt->get_statements().end())
        { 
          ROSE_ASSERT((*p) != NULL);

          unparseStatement((*p), info);

          p++;
        }

  // DQ (3/17/2005): This helps handle cases such as void foo () { #include "constant_code.h" }
     unparseAttachedPreprocessingInfo(basic_stmt, info, PreprocessingInfo::inside);

     unp->cur.format(basic_stmt, info, FORMAT_BEFORE_BASIC_BLOCK2);
     curprint ( string("}"));
     unp->cur.format(basic_stmt, info, FORMAT_AFTER_BASIC_BLOCK2);
   }


// Determine how many "else {}"'s an outer if that has an else clause needs to
// prevent dangling if problems
static size_t countElsesNeededToPreventDangling(SgStatement* s)
   {
  // The basic rule here is that anything that has a defined end marker
  // (i.e., cannot end with an unmatched if statement) returns 0, everything
  // else (except if) gets the correct number of elses from its body
     switch (s->variantT())
        {
          case V_SgCaseOptionStmt: return countElsesNeededToPreventDangling(isSgCaseOptionStmt(s)->get_body());
          case V_SgCatchStatementSeq:
             {
               SgCatchStatementSeq* cs = isSgCatchStatementSeq(s);
               const SgStatementPtrList& seq = cs->get_catch_statement_seq();
               ROSE_ASSERT (!seq.empty());
               return countElsesNeededToPreventDangling(seq.back());
             }
          case V_SgDefaultOptionStmt: return countElsesNeededToPreventDangling(isSgCaseOptionStmt(s)->get_body());
          case V_SgLabelStatement: return countElsesNeededToPreventDangling(isSgLabelStatement(s)->get_statement());
          case V_SgCatchOptionStmt: return countElsesNeededToPreventDangling(isSgCatchOptionStmt(s)->get_body());
          case V_SgForStatement: return countElsesNeededToPreventDangling(isSgForStatement(s)->get_loop_body());
          case V_SgIfStmt:
             {
               SgIfStmt* ifs = isSgIfStmt(s);
               if (ifs->get_false_body() != NULL)
                  {
                    return 0;
                  } 
                 else
                  {
                    return countElsesNeededToPreventDangling(ifs->get_true_body()) + 1;
                  }
             }
          case V_SgWhileStmt: return countElsesNeededToPreventDangling(isSgWhileStmt(s)->get_body());
          case V_SgSwitchStatement: ROSE_ASSERT(isSgBasicBlock(isSgSwitchStatement(s)->get_body())); return 0;

          default: 
               return 0;
        }
   }


void Unparse_ExprStmt::unparseIfStmt(SgStatement* stmt, SgUnparse_Info& info)
   {
  // DQ (12/13/2005): I don't like this implementation with the while loop...

#if 0
     printf ("In unparseIfStmt(): unparse if statement stmt = %p \n",stmt);
#endif

     SgIfStmt* if_stmt = isSgIfStmt(stmt);
     assert (if_stmt != NULL);

     while (if_stmt != NULL)
        {
          SgStatement *tmp_stmt = NULL;
          curprint ( string("if ("));
          SgUnparse_Info testInfo(info);
          testInfo.set_SkipSemiColon();
          testInfo.set_inConditional();
       // info.set_inConditional();
          if ( (tmp_stmt = if_stmt->get_conditional()) )
             {
            // Unparse using base class function so we get any required comments and CPP directives.
            // unparseStatement(tmp_stmt, testInfo);
               UnparseLanguageIndependentConstructs::unparseStatement(tmp_stmt, testInfo);
             }
          testInfo.unset_inConditional();
          curprint ( string(") "));

          if ( (tmp_stmt = if_stmt->get_true_body()) ) 
             {
#if 0
               printf ("Unparse the if true body \n");
               curprint("\n/* Unparse the if true body */ \n");
#endif
               unp->cur.format(tmp_stmt, info, FORMAT_BEFORE_NESTED_STATEMENT);

            // Unparse using base class function so we get any required comments and CPP directives.
            // unparseStatement(tmp_stmt, info);
               UnparseLanguageIndependentConstructs::unparseStatement(tmp_stmt, info);

               unp->cur.format(tmp_stmt, info, FORMAT_AFTER_NESTED_STATEMENT);
#if 0
               curprint("\n/* DONE: Unparse the if true body */ \n");
#endif
             }

          if ( (tmp_stmt = if_stmt->get_false_body()) )
             {
               size_t elsesNeededForInnerIfs = countElsesNeededToPreventDangling(if_stmt->get_true_body());
               for (size_t i = 0; i < elsesNeededForInnerIfs; ++i) 
                  {
                    curprint ( string(" else {}") ); // Ensure this else does not match an inner if statement
                  }
               unp->cur.format(if_stmt, info, FORMAT_BEFORE_STMT);
               curprint ( string("else "));
               if_stmt = isSgIfStmt(tmp_stmt);
               if (if_stmt == NULL) 
                  {
                    unp->cur.format(tmp_stmt, info, FORMAT_BEFORE_NESTED_STATEMENT);
#if 0
                    curprint("\n/* Unparse the if false body */ \n");
#endif
                 // Unparse using base class function so we get any required comments and CPP directives.
                 // unparseStatement(tmp_stmt, info);
                    UnparseLanguageIndependentConstructs::unparseStatement(tmp_stmt, info);
#if 0
                    curprint("\n/* DONE: Unparse the if false body */ \n");
#endif
                    unp->cur.format(tmp_stmt, info, FORMAT_AFTER_NESTED_STATEMENT);
                  }
             }
            else
             {
               if_stmt = NULL;
             }

       // DQ (12/16/2008): Need to process any associated CPP directives and comments
          if (if_stmt != NULL)
             {
               unparseAttachedPreprocessingInfo(if_stmt, info, PreprocessingInfo::before);
             }
        }
   }


#if 1
// DQ (8/13/2007): This is no longer used, I think, however it might be required for the A++/P++ array optimizer.

//--------------------------------------------------------------------------------
//  void Unparse_ExprStmt::unparseWhereStmt
//
//  This special function unparses where and elsewhere statements. Where 
//  statements are actually represented as for statements in the Sage program
//  tree. Thus, the type of the where_stmt is SgForStatement. The part that
//  we are interested in unparsing is in the initializer statement of the 
//  for statement. In particular, we want to unparse the arguments of the
//  rhs of the initializer. The rhs should be a function call expression.
//  The same applies for elsewhere statements.
//--------------------------------------------------------------------------------
void
Unparse_ExprStmt::unparseWhereStmt(SgStatement* stmt, SgUnparse_Info& info)
   {
     SgForStatement* where_stmt = isSgForStatement(stmt);
     ROSE_ASSERT(where_stmt != NULL);

     printf ("In Unparse_ExprStmt::unparseWhereStmt() \n");

     SgStatement *tmp_stmt;
  // DQ (4/7/2001) we don't want the unparser to depend on the array grammar
  // (so comment this out and introduce the A++ "where" statment in some other way)
#if 0
     if (ArrayClassSageInterface::isROSEWhereStatement(stmt))
        {
          curprint ( string("where ("));
        }
       else
        {
       // isROSEElseWhereStatement
          curprint ( string("elsewhere ("));
        }
#else
          curprint ( string("elsewhere ("));
#endif

     SgUnparse_Info newinfo(info);
     newinfo.set_SkipSemiColon();
  // if(where_stmt->get_init_stmt() != NULL ) {
     if(where_stmt->get_init_stmt().size() > 0 )
        {
          SgStatementPtrList::iterator i=where_stmt->get_init_stmt().begin();
          if ((*i) != NULL && (*i)->variant() == EXPR_STMT)
             {
               SgExprStatement* pExprStmt = isSgExprStatement(*i);
            // SgAssignOp* pAssignOp = isSgAssignOp(pExprStmt->get_the_expr());
               SgAssignOp* pAssignOp = isSgAssignOp(pExprStmt->get_expression());
               if ( pAssignOp != NULL )
                  {
                    SgFunctionCallExp* pFunctionCallExp = isSgFunctionCallExp(pAssignOp->get_rhs_operand());
                    if(pFunctionCallExp != NULL)
                       {
                         if(pFunctionCallExp->get_args())
                            {
                              SgExpressionPtrList& list = pFunctionCallExp->get_args()->get_expressions();
                              SgExpressionPtrList::iterator arg = list.begin();
                              while (arg != list.end())
                                 {
                                   unparseExpression((*arg), newinfo);
                                   arg++;
                                   if (arg != list.end())
                                      {
                                      curprint ( string(","));
                                      }
                                 }
                            }
                       } //pFunctionCallExp != NULL 
                  } //pAssignOp != NULL
             } //(*i).irep() != NULL && (*i).irep()->variant() == EXPR_STMT
        } //where_stmt->get_init_stmt() != NULL

     curprint ( string(")"));

     if ( (tmp_stmt = where_stmt->get_loop_body()) )
        {
          unparseStatement(tmp_stmt, info);
        }
       else
        {
          if (!info.SkipSemiColon())
             {
               curprint ( string(";"));
             }
        }
   }
#endif


void
Unparse_ExprStmt::unparseForInitStmt (SgStatement* stmt, SgUnparse_Info& info)
   {
  // DQ (7/11/2004): Added to simplify debugging for everyone (requested by Willcock)

#if 0
     printf ("Unparse for loop initializers \n");
#endif

     SgForInitStatement* forInitStmt = isSgForInitStatement(stmt);
     ROSE_ASSERT(forInitStmt != NULL);

     SgStatementPtrList::iterator i = forInitStmt->get_init_stmt().begin();

  // DQ (12/8/2004): Build a new info object so that we can supress the unparsing of 
  // the base type once the first variable has been unparsed.
     SgUnparse_Info newinfo(info);

     while(i != forInitStmt->get_init_stmt().end())
        {
#if 0
          printf ("--- *i = %p = %s \n",*i,(*i)->class_name().c_str());
          curprint("/* unparseForInitStmt: " + (*i)->class_name() + " */ ");
#endif
          unparseStatement(*i, newinfo);
          i++;

       // After unparsing the first variable declaration with the type 
       // we want to unparse the rest without the base type.
          newinfo.set_SkipBaseType();

          if (i != forInitStmt->get_init_stmt().end())
             {
               curprint ( string(", "));
             }
        }

     curprint ( string("; "));
   }


void
Unparse_ExprStmt::unparseForStmt(SgStatement* stmt, SgUnparse_Info& info)
   {
  // printf ("Unparse for loop \n");
     SgForStatement* for_stmt = isSgForStatement(stmt);
     ROSE_ASSERT(for_stmt != NULL);

     curprint ( string("for ("));
     SgUnparse_Info newinfo(info);
     newinfo.set_SkipSemiColon();
     newinfo.set_inConditional();  // set to prevent printing line and file information

  // curprint(" /* initializer */ ");
     SgStatement *tmp_stmt = for_stmt->get_for_init_stmt();
  // curprint(" /* initializer: " + tmp_stmt->class_name() + " */ ");
  // ROSE_ASSERT(tmp_stmt != NULL);
  // Milind Chabbi (9/5/2013): if the for init statement is NULL or not unparsed, we should output a semicolon. 
     if (tmp_stmt == NULL || !statementFromFile(tmp_stmt, getFileName(), newinfo))
        {
#if 0
       // DQ (10/8/2012): Commented out to avoid output spew.
          printf ("Warning in unparseForStmt(): for_stmt->get_for_init_stmt() == NULL \n");
#endif
          curprint("; ");
        }
       else
        {
#if 0
          curprint("\n/* Unparse the for_init_stmt */\n ");
#endif
          unparseStatement(tmp_stmt,newinfo);
#if 0
          curprint("\n/* DONE: Unparse the for_init_stmt */\n ");
#endif
        }
     newinfo.unset_inConditional();

#if 0
     SgExpression *tmp_expr = NULL;
     if ( (tmp_expr = for_stmt->get_test_expr()))
          unparseExpression(tmp_expr, info);
#else
  // DQ (12/13/2005): New code for handling the test (which could be a declaration!)
  // printf ("Output the test in the for statement format newinfo.inConditional() = %s \n",newinfo.inConditional() ? "true" : "false");
  // curprint (" /* test */ ");
     SgStatement *test_stmt = for_stmt->get_test();
     ROSE_ASSERT(test_stmt != NULL);
  // if ( test_stmt != NULL )
     SgUnparse_Info testinfo(info);
     testinfo.set_SkipSemiColon();
     testinfo.set_inConditional();
  // printf ("Output the test in the for statement format testinfo.inConditional() = %s \n",testinfo.inConditional() ? "true" : "false");
     unparseStatement(test_stmt, testinfo);
#endif
     curprint ( string("; "));

  // curprint ( string(" /* increment */ ";
  // SgExpression *increment_expr = for_stmt->get_increment_expr();
     SgExpression *increment_expr = for_stmt->get_increment();
     ROSE_ASSERT(increment_expr != NULL);
     if ( increment_expr != NULL )
          unparseExpression(increment_expr, info);
     curprint ( string(") "));

  // Added support to output the header without the body to support the addition 
  // of more context in the prefix used with the AST Rewrite Mechanism.
  // if ( (tmp_stmt = for_stmt->get_loop_body()) )

     SgStatement* loopBody = for_stmt->get_loop_body();
     ROSE_ASSERT(loopBody != NULL);
  // printf ("loopBody = %p         = %s \n",loopBody,loopBody->class_name().c_str());
  // printf ("info.SkipBasicBlock() = %s \n",info.SkipBasicBlock() ? "true" : "false");

  // if ( (tmp_stmt = for_stmt->get_loop_body()) && !info.SkipBasicBlock())
     if ( (loopBody != NULL) && !info.SkipBasicBlock())
        {
       // printf ("Unparse the for loop body \n");
       // curprint ( string("\n/* Unparse the for loop body */ \n";
       // unparseStatement(tmp_stmt, info);

          unp->cur.format(loopBody, info, FORMAT_BEFORE_NESTED_STATEMENT);
          unparseStatement(loopBody, info);
          unp->cur.format(loopBody, info, FORMAT_AFTER_NESTED_STATEMENT);
       // curprint ( string("\n/* DONE: Unparse the for loop body */ \n";
        }
       else
        {
       // printf ("No for loop body to unparse! \n");
       // curprint ( string("\n/* No for loop body to unparse! */ \n";
          if (!info.SkipSemiColon())
             {
               curprint ( string(";"));
             }
        }
   }


void
Unparse_ExprStmt::unparseExceptionSpecification(const SgTypePtrList& exceptionSpecifierList, SgUnparse_Info& info)
   {
  // DQ (6/27/2006): Added support for throw modifier and its exception specification lists

#if 0
     printf ("Inside of unparseExceptionSpecification() \n");
#endif

     curprint ( string(" throw("));
     if (!exceptionSpecifierList.empty())
        {
          SgTypePtrList::const_iterator i = exceptionSpecifierList.begin();
          while (i != exceptionSpecifierList.end())
             {
            // Handle class type as a special case to make sure the names are always output (see test2004_91.C).
            // unparseType(*i,info);
            // printf ("Note: Type found in function throw specifier type = %p = %s \n",*i,i->class_name().c_str());

               ROSE_ASSERT(*i != NULL);
#if 0
               SgClassType* classType = isSgClassType(*i);
               if (classType != NULL)
                  {
                    SgDeclarationStatement* declaration = classType->get_declaration();
                    SgClassDeclaration* classDeclaration = isSgClassDeclaration(declaration);
                    ROSE_ASSERT(classDeclaration != NULL);
                 // printf ("     exception specification parameter: classDeclaration->get_name() = %s \n",classDeclaration->get_name().str());
                    ROSE_ASSERT(classDeclaration->get_name().is_null() == false);
                    curprint ( classDeclaration->get_name().str());
                  }
                 else
                  {
                 // Handle other types using the normal unparsing
                    unparseType(*i,info);
                  }
#else
            // DQ (6/2/2011): Added support for name qualification.
               info.set_reference_node_for_qualification(*i);
               ROSE_ASSERT(info.get_reference_node_for_qualification() != NULL);

               unp->u_type->unparseType(*i,info);

            // DQ (6/2/2011): Since we are not using a new SgUnparse_Info object, clear the reference node for name qualification after it has been used.
               info.set_reference_node_for_qualification(NULL);
#endif
               i++;
               if (i != exceptionSpecifierList.end())
                  curprint ( string(","));
             }
        }
       else
        {
       // There was no exception specification list of types
        }
     curprint ( string(")"));
   }


// DQ (11/7/2007): Make this a more general function so that we can use it for the unparsing of SgClassDeclaration objects too.
// void fixupScopeInUnparseInfo ( SgUnparse_Info& ninfo , SgFunctionDeclaration* functionDeclaration )
void
fixupScopeInUnparseInfo ( SgUnparse_Info& ninfo , SgDeclarationStatement* declarationStatement )
   {
  // DQ (11/3/2007): This resets the current scope stored in the SgUnparse_Info object so that the name qualification will work properly.
  // It used to be that this would be the scope of the caller (which for unparsing the function prototype would be the outer scope (OK), 
  // but for function definitions would be the scope of the function definition (VERY BAD).  Because of a previous bug (just fixed) in the 
  // SgStatement::get_scope() function, the scope of the SgFunctionDefinition would be set to the parent of the SgFunctionDeclaration 
  // (structural) instead of the scope of the SgFunctionDeclaration (semantics). It is the perfect example of two bugs working together
  // to be almost always correct :-).  Note that "ninfo" will go out of scope, so we don't have to reset it at the end of this function.
  // Note that that it is FROM this scope that the name qualification is computed, so this is structural, not semantic.

  // DQ (11/9/2007): If we want to force the use of qualified names then don't reset the internal scope (required for new ROSE Doxygen 
  // documentation generator).
     if (ninfo.forceQualifiedNames() == false)
        {
          SgScopeStatement* currentScope = isSgScopeStatement(declarationStatement->get_parent());

          if (currentScope == NULL)
             {
            // printf ("In fixupScopeInUnparseInfo(): declarationStatement = %p = %s = %s \n",declarationStatement,declarationStatement->class_name().c_str(),SageInterface::get_name(declarationStatement).c_str());
               SgNode* parentOfFunctionDeclaration = declarationStatement->get_parent();
               ROSE_ASSERT(parentOfFunctionDeclaration != NULL);

               switch (parentOfFunctionDeclaration->variantT())
                  {
                 // This is one way that the funcdecl_stmt->get_parent() can not be a SgScopeStatement (there might be a few more!)
                    case V_SgTemplateInstantiationDirectiveStatement:
                       {
                         SgTemplateInstantiationDirectiveStatement* directive = isSgTemplateInstantiationDirectiveStatement(parentOfFunctionDeclaration);
                      // currentScope = isSgScopeStatement(funcdecl_stmt->get_parent()->get_parent());
                         currentScope = directive->get_scope();
                         break;
                       }

                    case V_SgVariableDeclaration:
                       {
                         SgVariableDeclaration* variableDeclaration = isSgVariableDeclaration(parentOfFunctionDeclaration);
                      // currentScope = isSgScopeStatement(funcdecl_stmt->get_parent()->get_parent());
                         currentScope = variableDeclaration->get_scope();
                         break;
                       }

                 // DQ (6/19/2012): Added case to support test2012_103.C.
                    case V_SgForInitStatement:
                       {
                         SgForInitStatement* forInitDeclaration = isSgForInitStatement(parentOfFunctionDeclaration);
                      // currentScope = isSgScopeStatement(funcdecl_stmt->get_parent()->get_parent());
                         currentScope = forInitDeclaration->get_scope();
                         ROSE_ASSERT(currentScope != NULL);
                         break;
                       }

                 // DQ (2/16/2014): The SystemC example (in systemc_tests) demonstrates where this case must be handled.
                 // I think it should be the scope of the SgTypedefDeclaration.
                    case V_SgTypedefDeclaration:
                       {
                         SgTypedefDeclaration* declaration = isSgTypedefDeclaration(parentOfFunctionDeclaration);
                         currentScope = declaration->get_scope();
                         break;
                       }

                    default:
                       {
                         printf ("Error: default reached in evaluation of function declaration structural location parentOfFunctionDeclaration = %s \n",parentOfFunctionDeclaration->class_name().c_str());
                         printf ("     declarationStatement = %p = %s = %s \n",declarationStatement,declarationStatement->class_name().c_str(),SageInterface::get_name(declarationStatement).c_str());
                         declarationStatement->get_startOfConstruct()->display("default reached: debug");
                         ROSE_ASSERT(false);
                       }
                  }
             }

       // printf ("In fixupScopeInUnparseInfo(): currentScope = %p = %s \n",currentScope,currentScope->class_name().c_str());
          ROSE_ASSERT(currentScope != NULL);

          ninfo.set_current_scope(currentScope);
        }

  // printf ("Set current scope (stored in ninfo): currentScope = %p = %s \n",currentScope,currentScope->class_name().c_str());
   }
 
 
void
Unparse_ExprStmt::unparseFuncDeclStmt(SgStatement* stmt, SgUnparse_Info& info)
   {
#if 0
     printf ("Inside of unparseFuncDeclStmt() \n");
  // curprint ( string("/* Inside of Unparse_ExprStmt::unparseFuncDeclStmt */";
     curprint ( string("\n/* Inside of Unparse_ExprStmt::unparseFuncDeclStmt (" ) + StringUtility::numberToString(stmt) 
                + "): class_name() = " + stmt->class_name().c_str() + " */ \n");

  // stmt->get_startOfConstruct()->display("Inside of unparseFuncDeclStmt(): START debug");
  // stmt->get_endOfConstruct()  ->display("Inside of unparseFuncDeclStmt(): END   debug");

  // info.display("Inside of unparseFuncDeclStmt()");
#endif

  // printf ("In unparseFuncDeclStmt(): info.get_current_scope() = %p = %s \n",info.get_current_scope(),info.get_current_scope()->class_name().c_str());

  // if (stmt->get_startOfConstruct()->isOutputInCodeGeneration()==false)
  //      return;

     SgFunctionDeclaration* funcdecl_stmt = isSgFunctionDeclaration(stmt);
     ROSE_ASSERT(funcdecl_stmt != NULL);

  // DQ (1/19/2014): Adding support for attributes that must be prefixed to the function declarations (e.g. "__attribute__((regnum(3)))").
  // It is output here for non-defining declarations, but in unparseFuncDefnStmt() function for the attribute to be associated with the defining declaration.
  // unp->u_sage->printPrefixAttributes(funcdecl_stmt,info);
     if (funcdecl_stmt->isForward() == true) 
        {
          unp->u_sage->printPrefixAttributes(funcdecl_stmt,info);
        }
#if 0
       else
        {
          if (funcdecl_stmt == funcdecl_stmt->get_definingDeclaration())
             {
               unp->u_sage->printPrefixAttributes(funcdecl_stmt,info);
             }
        }
#endif

  // DQ (8/19/2012): I don't think I like how we are skipping forward declarations here (need to understand this better).
  // Liao, 9/25/2009, skip the compiler generated forward declaration for a SgTemplateInstantiationFunctionDecl
  // see bug 369: https://outreach.scidac.gov/tracker/index.php?func=detail&aid=369&group_id=24&atid=185
     if (funcdecl_stmt->isForward() == true) 
        {
          SgFunctionDeclaration* def_decl = isSgFunctionDeclaration(funcdecl_stmt->get_definingDeclaration());
          if (def_decl != NULL)
             {
               if (isSgTemplateInstantiationFunctionDecl(def_decl))
                  {
                 // cout<<"Skipping a forward declaration of a template instantiation function declaration..."<<endl;
#if 0
                    printf ("In unparseFuncDeclStmt(): Skipping a forward declaration of a template instantiation function declaration... \n");
#endif
#if 0
                    curprint("/* In unparseFuncDeclStmt(): Skipping a forward declaration of a template instantiation function declaration...*/ \n");
#endif
                    return;
                  }
             }
        }

#if 0
     printf ("funcdecl_stmt = %p = %s \n",funcdecl_stmt,funcdecl_stmt->get_name().str());
     funcdecl_stmt->get_startOfConstruct()->display("Inside of unparseFuncDeclStmt()");
     if (funcdecl_stmt->get_definingDeclaration() != NULL)
          funcdecl_stmt->get_definingDeclaration()->get_startOfConstruct()->display("Inside of unparseFuncDeclStmt(): definingDeclaration");
     if (funcdecl_stmt->get_firstNondefiningDeclaration() != NULL)
          funcdecl_stmt->get_firstNondefiningDeclaration()->get_startOfConstruct()->display("Inside of unparseFuncDeclStmt(): firstNondefiningDeclaration");
#endif

#if OUTPUT_DEBUGGING_FUNCTION_NAME
  // Avoid output for both definition and declaration (twice) which unparsing the defining declaration.
     if (info.SkipFunctionDefinition() == false)
        {
          printf ("Inside of unparseFuncDeclStmt() name = %s  isTransformed() = %s fileInfo->isTransformed() = %s definition = %p isForward() = %s \n",
               funcdecl_stmt->get_qualified_name().str(),
               isTransformed (funcdecl_stmt) ? "true" : "false",
               funcdecl_stmt->get_file_info()->isTransformation() ? "true" : "false",
               funcdecl_stmt->get_definition(),
               funcdecl_stmt->isForward() ? "true" : "false");
        }
#endif

#if 0
  // printf ("Inside of Unparse_ExprStmt::unparseFuncDeclStmt(): funcdecl_stmt->get_from_template() = %s \n",
  //      funcdecl_stmt->get_from_template() ? "true" : "false");
  // if (funcdecl_stmt->get_from_template() == true)
  //      curprint ( string("/* Unparser comment: Templated Function */";
  // curprint ( string("\n/* Unparser comment: funcdecl_stmt->get_from_template() = " + 
  //        funcdecl_stmt->get_from_template() + " */";
     curprint ( string("\n/* Unparser comment: funcdecl_stmt->get_definition() = " ) + 
            StringUtility::numberToString(funcdecl_stmt->get_definition()) + " */");
#if 0
     curprint ( string("\n/* Unparser comment: funcdecl_stmt->get_definition_ref() = " ) + 
            StringUtility::numberToString(funcdecl_stmt->get_definition_ref()) + " */");
     curprint ( string("\n/* Unparser comment: funcdecl_stmt->get_forwardDefinition() = " ) + 
            StringUtility::numberToString(funcdecl_stmt->get_forwardDefinition()) + " */");
#endif
     curprint ( string("\n/* Unparser comment: funcdecl_stmt->get_definingDeclaration() = " ) + 
            StringUtility::numberToString(funcdecl_stmt->get_definingDeclaration()) + " */");
     curprint ( string("\n/* Unparser comment: funcdecl_stmt->get_firstNondefiningDeclaration() = " ) + 
            StringUtility::numberToString(funcdecl_stmt->get_firstNondefiningDeclaration()) + " */");
     curprint("\n/* */");
#endif

#if 0
  // DQ (10/20/2012): Unparse any comments of directives attached to the SgFunctionParameterList
     ROSE_ASSERT (funcdecl_stmt != NULL);
     printf ("Output comments and CCP directives for funcdecl_stmt->get_parameterList() \n");
     if (funcdecl_stmt->get_parameterList() != NULL)
        {
          printf ("Output the comments and CCP directives for the SgFunctionDeclaration funcdecl_stmt = %p \n",funcdecl_stmt);

          printf ("funcdecl_stmt                                    = %p \n",funcdecl_stmt);
          printf ("funcdecl_stmt->get_firstNondefiningDeclaration() = %p \n",funcdecl_stmt->get_firstNondefiningDeclaration());
          printf ("funcdecl_stmt->get_definingDeclaration()         = %p \n",funcdecl_stmt->get_definingDeclaration());
          printf ("funcdecl_stmt->get_parameterList()               = %p \n",funcdecl_stmt->get_parameterList());

          unparseAttachedPreprocessingInfo(funcdecl_stmt->get_parameterList(), info, PreprocessingInfo::before);
          printf ("DONE: Output the comments and CCP directives for the SgFunctionDeclaration funcdecl_stmt = %p \n",funcdecl_stmt);
        }
#endif

  /* EXCEPTION HANDLING: Forward Declarations */
  // DO NOT use the file information sage gives us because the line information
  // refers to the function definition (if it is defined in the same file). Instead, 
  // the line of the forward declaration is set one after the line number of the 
  // previous node or directive. By doing this, any comments around the forward 
  // declaration will come after the declaration, since I'm setting the line number 
  // to be right after the previous thing we unparsed.

  // the following is a HACK. I want to know if this statement is in a header or
  // C++ file. If it is in a header file, then I proceed as normal because header 
  // files provide correct information. If the statement is in a C++ file and is a
  // forward declaration, then I must follow this HACK.
  /* EXCEPTION HANDLING: Forward Declarations */

     SgUnparse_Info ninfo(info);

     fixupScopeInUnparseInfo (ninfo,funcdecl_stmt);

  // DQ (10/10/2006): Do output any qualified names (particularly for non-defining declarations).
  // ninfo.set_forceQualifiedNames();

  // if (!funcdecl_stmt->isForward() && funcdecl_stmt->get_definition() && !info.SkipFunctionDefinition())
     if ( (funcdecl_stmt->isForward() == false) && (funcdecl_stmt->get_definition() != NULL) && (info.SkipFunctionDefinition() == false) )
        {
#if 0
          printf ("Not a forward function (normal function) \n");
          curprint("\n/* Not a forward function (normal function) */ \n ");
#endif
       // DQ (12/5/2007): This call to unparse the definition can change the scope in info, so save it and restore it
       // SgScopeStatement* savedScope = info.get_current_scope();

       // DQ (12/3/2007): We want the changes to the access state to be saved in
       // the info object. See test2007_172.C for example of why this as a problem,
       // though it is not clear that a private friend is any different than a 
       // public friend.
       // unparseStatement(funcdecl_stmt->get_definition(), ninfo);
          unparseStatement(funcdecl_stmt->get_definition(), info);

       // printf ("After call to unparseStatement(funcdecl_stmt->get_definition(), info): info.get_current_scope() = %p = %s \n",info.get_current_scope(),info.get_current_scope()->class_name().c_str());
       // info.set_current_scope(savedScope);
       // printf ("After restoring the saved scope: info.get_current_scope() = %p = %s \n",info.get_current_scope(),info.get_current_scope()->class_name().c_str());

          if (funcdecl_stmt->isExternBrace())
             {
               curprint(" }");
             }
        }
       else
        {
#if 0
          printf ("Forward function (function prototype) \n");
          curprint ( string("\n/* Forward function (function prototype) */ \n"));
#endif
          SgClassDefinition *cdefn = isSgClassDefinition(funcdecl_stmt->get_parent());

          if (cdefn && cdefn->get_declaration()->get_class_type() == SgClassDeclaration::e_class)
               ninfo.set_CheckAccess();

       // printf ("Comment out call to get_suppress_atomic(funcdecl_stmt) \n");
#if 0
          if (get_suppress_atomic(funcdecl_stmt))
               ninfo.set_SkipAtomic();   // attributes.h
#endif

       // DQ (10/17/2004): Skip output of class definition for function declaration! C++ standard does not permit 
       // a defining declaration within a return type, function parameter, or sizeof expression. And by extention 
       // any function declaration!
          ninfo.set_SkipClassDefinition();
          ninfo.set_SkipEnumDefinition();

       // DQ (3/4/2010): Added support for asm functions (see test2010_12.C).
          SgStorageModifier & storage = funcdecl_stmt->get_declarationModifier().get_storageModifier();
       // printf ("storage.isAsm() = %s \n",storage.isAsm() ? "true" : "false");
          if (storage.isAsm() == true)
             {
            // DQ (2/6/2014): Modified to support gcc.
            // curprint("asm ");
               curprint("__asm__ ");
             }

#if 0
          curprint( "\n/* Calling printSpecifier() */ ");
#endif
          unp->u_sage->printSpecifier(funcdecl_stmt, ninfo);
#if 0
          curprint( "\n/* DONE: Calling printSpecifier() */ ");
#endif

       // DQ (10/21/2013): In cases where this is a function declaration the "extern" keyword may have been in a #if...#endif block and then
       // the #endif will be placed as "inside" the statement (instead of at the beginning or the end.  In this case we want to unparse
       // any attached CPP directives (or comments) that are listed as "inside" the declaration after the unparsing of the specifiers (e.g. "extern").
       // This is a new bug that is a result of having better source position information (required for the token handling support) and 
       // getting the source position of the function declaration at the start of the specifiers (where this is available).  However,
       // this then means that the "#end" is between the start and the end fo the statement (thus the "#end is considered "inside" the
       // function declaration statement.  Previously the source position for the start of a function declaration had been the start of the
       // function name (and not any specifiers).  Test code test2013_271.C and test2013_272.C demonstrate this problem.  So here well
       // unparse any attached CPP directives that are marked as inside the declaration.  We can't actually know where the CPP directived
       // should go relative to the different parts of the declaration, so this is approximate.  But at least we know that the CPP directive
       // will be unparsed and this avoids unmatched #if...#endif pairings.  A more faithful job can only be done by the token based unparsing
       // which is still in development.
          unparseAttachedPreprocessingInfo(stmt, info, PreprocessingInfo::inside);

          ninfo.unset_CheckAccess();

       // DQ (11/10/2007): Modified from info.set_access_attribute(...) --> ninfo.set_access_attribute(...)
          info.set_access_attribute(ninfo.get_access_attribute());

          SgType *rtype = funcdecl_stmt->get_orig_return_type();
          if (!rtype)
             {
               rtype = funcdecl_stmt->get_type()->get_return_type();
             }
          ninfo.set_isTypeFirstPart();

          SgUnparse_Info ninfo_for_type(ninfo);

       // DQ (12/20/2006): This is used to specify global qualification separately from the more general name 
       // qualification mechanism.  Note that SgVariableDeclarations don't use the requiresGlobalNameQualificationOnType
       // on the SgInitializedNames in their list since the SgVariableDeclaration IR nodes is marked directly.
       // printf ("funcdecl_stmt->get_requiresNameQualificationOnReturnType() = %s \n",funcdecl_stmt->get_requiresNameQualificationOnReturnType() ? "true" : "false");
       // curprint ( string("\n/* funcdecl_stmt->get_requiresNameQualificationOnReturnType() = " + (funcdecl_stmt->get_requiresNameQualificationOnReturnType() ? "true" : "false") + " */ \n";
          if (funcdecl_stmt->get_requiresNameQualificationOnReturnType() == true)
             {
            // Output the name qualification for the type in the variable declaration.
            // But we have to do so after any modifiers are output, so in unp->u_type->unparseType().
            // printf ("In Unparse_ExprStmt::unparseFunctionDeclaration(): This return type requires a global qualifier \n");

            // Note that general qualification of types is separated from the use of globl qualification.
            // ninfo2.set_forceQualifiedNames();
               ninfo_for_type.set_requiresGlobalNameQualification();
             }

       // output the return type
#define OUTPUT_FUNCTION_DECLARATION_DATA 0
#if OUTPUT_FUNCTION_DECLARATION_DATA
          curprint ("\n/* output the return type */ \n");
#endif

       // DQ (5/30/2011): Added support for name qualification.
          ninfo_for_type.set_reference_node_for_qualification(funcdecl_stmt);
          ROSE_ASSERT(ninfo_for_type.get_reference_node_for_qualification() != NULL);

          ninfo_for_type.set_name_qualification_length(funcdecl_stmt->get_name_qualification_length_for_return_type());
          ninfo_for_type.set_global_qualification_required(funcdecl_stmt->get_global_qualification_required_for_return_type());
          ninfo_for_type.set_type_elaboration_required(funcdecl_stmt->get_type_elaboration_required_for_return_type());

       // unp->u_type->unparseType(rtype, ninfo);
          unp->u_type->unparseType(rtype, ninfo_for_type);

       // output the rest of the function declaration
#if OUTPUT_FUNCTION_DECLARATION_DATA
          curprint ("/* after unparsing the return type */");
#endif

       // DQ (10/15/2006): Mark that we are unparsing a function declaration (or member function declaration)
       // this will help us know when to trim the "::" prefix from the name qualiciation.  The "::" global scope
       // qualifier is not used in function declarations, but is used for function calls.
          ninfo.set_declstatement_ptr(NULL);
          ninfo.set_declstatement_ptr(funcdecl_stmt);

       // DQ (2/22/2009): Added assertion.
          if (funcdecl_stmt->get_firstNondefiningDeclaration() != NULL)
             {
               SgFunctionDeclaration* firstNondefiningFunction = isSgFunctionDeclaration(funcdecl_stmt->get_firstNondefiningDeclaration());
               ROSE_ASSERT(firstNondefiningFunction != NULL);
               ROSE_ASSERT(firstNondefiningFunction->get_firstNondefiningDeclaration() != NULL);
#if 0
               printf ("firstNondefiningFunction                                    = %p \n",firstNondefiningFunction);
               printf ("firstNondefiningFunction->get_firstNondefiningDeclaration() = %p \n",firstNondefiningFunction->get_firstNondefiningDeclaration());
               printf ("firstNondefiningFunction->get_definingDeclaration()         = %p \n",firstNondefiningFunction->get_definingDeclaration());
               printf ("firstNondefiningFunction->get_scope()                       = %p \n",firstNondefiningFunction->get_scope());
#endif
#if 0
               SgSourceFile* sourceFile = TransformationSupport::getSourceFile(funcdecl_stmt);
               printf ("sourceFile->getFileName() = %s \n",sourceFile->getFileName().c_str());
#endif

               if (firstNondefiningFunction != NULL)
                  {
                    ROSE_ASSERT(TransformationSupport::getSourceFile(funcdecl_stmt) != NULL);
                    ROSE_ASSERT(TransformationSupport::getSourceFile(firstNondefiningFunction) != NULL);
                    if (TransformationSupport::getSourceFile(funcdecl_stmt) != TransformationSupport::getSourceFile(firstNondefiningFunction))
                       {
                         printf ("firstNondefiningFunction = %p \n",firstNondefiningFunction);
                         printf ("funcdecl_stmt = %p funcdecl_stmt->get_scope()                                        = %p \n",funcdecl_stmt,funcdecl_stmt->get_scope());
                         printf ("funcdecl_stmt = %p funcdecl_stmt->get_declarationModifier().isFriend()               = %s \n",funcdecl_stmt,funcdecl_stmt->get_declarationModifier().isFriend() ? "true" : "false");
                         printf ("firstNondefiningFunction = %p firstNondefiningFunction->get_declarationModifier().isFriend() = %s \n",firstNondefiningFunction,firstNondefiningFunction->get_declarationModifier().isFriend() ? "true" : "false");
                         printf ("TransformationSupport::getSourceFile(funcdecl_stmt = %p)->getFileName()              = %s \n",funcdecl_stmt,TransformationSupport::getSourceFile(funcdecl_stmt)->getFileName().c_str());
                         printf ("TransformationSupport::getSourceFile(funcdecl_stmt->get_scope() = %p)->getFileName() = %s \n",funcdecl_stmt->get_scope(),TransformationSupport::getSourceFile(funcdecl_stmt->get_scope())->getFileName().c_str());
                         printf ("TransformationSupport::getSourceFile(firstNondefiningFunction = %p)->getFileName()   = %s \n",firstNondefiningFunction,TransformationSupport::getSourceFile(firstNondefiningFunction)->getFileName().c_str());
                         printf ("TransformationSupport::getSourceFile(firstNondefiningFunction->get_scope() = %p)->getFileName() = %s \n",firstNondefiningFunction->get_scope(),TransformationSupport::getSourceFile(firstNondefiningFunction->get_scope())->getFileName().c_str());

                         printf ("TransformationSupport::getSourceFile(funcdecl_stmt = %p)->getFileName()            = %s \n",funcdecl_stmt,TransformationSupport::getSourceFile(funcdecl_stmt)->getFileName().c_str());
                         printf ("TransformationSupport::getSourceFile(firstNondefiningFunction = %p)->getFileName() = %s \n",firstNondefiningFunction,TransformationSupport::getSourceFile(firstNondefiningFunction)->getFileName().c_str());
                       }
<<<<<<< HEAD
                 // TV (07/01/2013) : prevent separated generation of decl and defn over an header file and a source file
                 // ROSE_ASSERT(TransformationSupport::getSourceFile(funcdecl_stmt) == TransformationSupport::getSourceFile(firstNondefiningFunction));
=======
                 // RPM (12/30/2013): Commented out because this fails for astSnippetTests which deep-copy a function
                 // declaration with definition and then call SageInterface::insertStatementBefore() to insert the copied
                 // ast into a different file.  Granted, this isn't a robust way to copy code from one AST into another
                 // because it doesn't try to resolve any conflicts with symbols, but if the following assertion is
                 // commented out it at least works.
                    //ROSE_ASSERT(TransformationSupport::getSourceFile(funcdecl_stmt) == TransformationSupport::getSourceFile(firstNondefiningFunction));
>>>>>>> e8ac4e84

                 // DQ (2/26/2009): Commented out because moreTest3.cpp fails for outlining to a separate file.
                    if (TransformationSupport::getSourceFile(funcdecl_stmt->get_scope()) != TransformationSupport::getSourceFile(firstNondefiningFunction))
                       {
                         printf ("firstNondefiningFunction = %p \n",firstNondefiningFunction);
                         printf ("firstNondefiningFunction = %s \n",firstNondefiningFunction->get_name().str());
                         printf ("funcdecl_stmt = %p funcdecl_stmt->get_scope()                                        = %p \n",funcdecl_stmt,funcdecl_stmt->get_scope());
                         printf ("funcdecl_stmt = %p funcdecl_stmt->get_declarationModifier().isFriend()               = %s \n",funcdecl_stmt,funcdecl_stmt->get_declarationModifier().isFriend() ? "true" : "false");
                         printf ("firstNondefiningFunction = %p firstNondefiningFunction->get_declarationModifier().isFriend() = %s \n",firstNondefiningFunction,firstNondefiningFunction->get_declarationModifier().isFriend() ? "true" : "false");
                         printf ("TransformationSupport::getSourceFile(funcdecl_stmt = %p)->getFileName()              = %s \n",funcdecl_stmt,TransformationSupport::getSourceFile(funcdecl_stmt)->getFileName().c_str());
                         printf ("TransformationSupport::getSourceFile(funcdecl_stmt->get_scope() = %p)->getFileName() = %s \n",funcdecl_stmt->get_scope(),TransformationSupport::getSourceFile(funcdecl_stmt->get_scope())->getFileName().c_str());
                         printf ("TransformationSupport::getSourceFile(firstNondefiningFunction = %p)->getFileName()   = %s \n",firstNondefiningFunction,TransformationSupport::getSourceFile(firstNondefiningFunction)->getFileName().c_str());
                         printf ("TransformationSupport::getSourceFile(firstNondefiningFunction->get_scope() = %p)->getFileName() = %s \n",firstNondefiningFunction->get_scope(),TransformationSupport::getSourceFile(firstNondefiningFunction->get_scope())->getFileName().c_str());
                       }
<<<<<<< HEAD
                 // TV (07/01/2013) : prevent separated generation of decl and defn over an header file and a source file
                 // ROSE_ASSERT(TransformationSupport::getSourceFile(funcdecl_stmt->get_scope()) == TransformationSupport::getSourceFile(firstNondefiningFunction));
=======
                 // RPM (12/10/2013): Commented out because this fails for astSnippetTests which deep-copy a function
                 // forward declaration and SageInterface::insertStatementBefore() the decl into a different file. The
                 // copied-and-inserted declaration is unparsed correctly if this assert is commented out.
                    //ROSE_ASSERT(TransformationSupport::getSourceFile(funcdecl_stmt->get_scope()) == TransformationSupport::getSourceFile(firstNondefiningFunction));
>>>>>>> e8ac4e84
                  }
#if 0
               printf ("Unparser: firstNondefiningFunction = %p \n",firstNondefiningFunction);
#endif

            // DQ (3/4/2009): This test appear to only fail for tutorial/rose_inputCode_InstrumentationTranslator.C 
               if (firstNondefiningFunction->get_symbol_from_symbol_table() == NULL)
                  {
                    printf ("Warning failing test: firstNondefiningFunction->get_symbol_from_symbol_table() != NULL, appears to happen for tutorial/rose_inputCode_InstrumentationTranslator.C \n");
                  }
            // ROSE_ASSERT(firstNondefiningFunction->get_symbol_from_symbol_table() != NULL);
             }

#if 0
          printf ("Unparser: funcdecl_stmt = %p \n",funcdecl_stmt);
#endif

#if 0
       // DQ (3/4/2009): Comment out as a test!

       // DQ (2/24/2009): If this is the defining declaration and when there is no non-defining 
       // declaration the symbol references the defining declaration.
          if (funcdecl_stmt->get_firstNondefiningDeclaration() == NULL)
             {
               if (funcdecl_stmt->get_definingDeclaration() != funcdecl_stmt)
                  {
                    printf ("funcdecl_stmt = %p = %s = %s \n",funcdecl_stmt,funcdecl_stmt->class_name().c_str(),SageInterface::get_name(funcdecl_stmt).c_str());
                    printf ("funcdecl_stmt = %p != funcdecl_stmt->get_definingDeclaration() = %p \n",funcdecl_stmt,funcdecl_stmt->get_definingDeclaration());
                    printf ("funcdecl_stmt = %p != funcdecl_stmt->get_scope() = %p = %s \n",funcdecl_stmt,funcdecl_stmt->get_scope(),funcdecl_stmt->get_scope()->class_name().c_str());
                    printf ("Error: funcdecl_stmt = %p != funcdecl_stmt->get_definingDeclaration() = %p \n",funcdecl_stmt,funcdecl_stmt->get_definingDeclaration());
                  }
            // DQ (3/4/2009): This fails for test2006_78.C because the only non-defining declaration 
            // is a declaration in the scope of a function which does not provide enough information 
            // to associate the scope.
            // ROSE_ASSERT (funcdecl_stmt->get_definingDeclaration() == funcdecl_stmt);
            // ROSE_ASSERT (funcdecl_stmt->get_definingDeclaration() == funcdecl_stmt || isSgBasicBlock(funcdecl_stmt->get_scope()) != NULL);
               ROSE_ASSERT (funcdecl_stmt->get_definingDeclaration() == funcdecl_stmt || isSgBasicBlock(funcdecl_stmt->get_parent()) != NULL);
#if 0
               printf ("TransformationSupport::getSourceFile(funcdecl_stmt = %p)->getFileName() = %s \n",funcdecl_stmt,TransformationSupport::getSourceFile(funcdecl_stmt)->getFileName().c_str());
#endif
               ROSE_ASSERT (funcdecl_stmt->get_symbol_from_symbol_table() != NULL);
             }
            else
             {
               ROSE_ASSERT (funcdecl_stmt->get_firstNondefiningDeclaration()->get_symbol_from_symbol_table() != NULL);
             }
#endif

#if OUTPUT_FUNCTION_DECLARATION_DATA || 0
          curprint ("/* calling unparse_helper */");
#endif
          unparse_helper(funcdecl_stmt, ninfo);

       // DQ (10/15/2006): Matching call to unset the stored declaration.
          ninfo.set_declstatement_ptr(NULL);

#if 0
          curprint ("/* DONE: calling unparse_helper */");
#endif

          ninfo.set_isTypeSecondPart();

#if OUTPUT_FUNCTION_DECLARATION_DATA || 0
          curprint ("/* output the second part of the type */");
#endif

          unp->u_type->unparseType(rtype, ninfo);

#if OUTPUT_FUNCTION_DECLARATION_DATA || 0
          curprint("/* DONE: output the second part of the type */");
#endif

       // DQ (4/28/2004): Added support for throw modifier
          if (funcdecl_stmt->get_declarationModifier().isThrow())
             {
            // printf ("Output throw modifier (incomplete implementation) \n");
            // curprint ( string(" throw( /* from unparseFuncDeclStmt() type list output not implemented */ )";
               const SgTypePtrList& exceptionSpecifierList = funcdecl_stmt->get_exceptionSpecification();

            // DQ (6/2/2011): Note that the throw can have a list, of types, and so they can be qualified.
               info.set_reference_node_for_qualification(funcdecl_stmt);

               unparseExceptionSpecification(exceptionSpecifierList,info);

            // Clear the reference after the throw exception list is output.
               info.set_reference_node_for_qualification(NULL);
             }

       // DQ (1/25/2009): Function can be defined using asm function names. The name is held as a string.
          if (funcdecl_stmt->get_asm_name().empty() == false)
             {
            // DQ (2/6/2014): Fix to support GNU gcc.
            // an asm ("<function name>") is in use
            // curprint ( string(" asm (\""));
               curprint(" __asm__ (\"");
               curprint( funcdecl_stmt->get_asm_name() );
               curprint( string("\")"));
             }

          if (funcdecl_stmt->isForward() && !ninfo.SkipSemiColon())
             {
            // DQ (2/26/2013): Added support for missing attributes.
               unp->u_sage->printAttributes(funcdecl_stmt,info);

            // DQ (1/6/2014): Added output of type attributes for function declaration.
            // This function must be a seperate call so that for variable declarations 
            // it can be put after the type and before the variable name.
               unp->u_sage->printAttributesForType(funcdecl_stmt,info);

               curprint ( string(";"));
               if (funcdecl_stmt->isExternBrace())
                  {
                    curprint ( string(" }"));
                  }
             }
#if 0
            else
             {
            // DQ (1/19/2014): Added support for missing attributes.
            // We certainly need to represent a number of different kinds of gnu attributes 
            // consistantly on both the non-defining and defining function declarations.
            // However, this is a bug if the attribute appears after the function declaration
            // (at least for the case of the defining declaration).
               unp->u_sage->printAttributes(funcdecl_stmt,info);
             }
#endif
        }

#if 0
  // DQ (4/28/2004): Added support for throw modifier
     if (info.SkipClassDefinition() && funcdecl_stmt->get_declarationModifier().isThrow())
        {
          curprint ( string(" throw()"));
        }
#endif

  // DQ (1/23/03) Added option to support rewrite mechanism (generation of declarations)
     if (info.AddSemiColonAfterDeclaration())
        {
          curprint (";");
        }

#if 0
  // curprint("/* End of Unparse_ExprStmt::unparseFuncDeclStmt */");
     curprint("\n/* Leaving Unparse_ExprStmt::unparseFuncDeclStmt (" + StringUtility::numberToString(stmt) + "): sage_class_name() = " + stmt->sage_class_name() + " */ \n");
     printf ("Leaving Unparse_ExprStmt::unparseFuncDeclStmt() \n");
#endif
   }


void
Unparse_ExprStmt::unparseTemplateFunctionDefnStmt(SgStatement *stmt_, SgUnparse_Info& info)
   {
     SgTemplateFunctionDefinition *stmt = isSgTemplateFunctionDefinition(stmt_);
     assert(stmt!=NULL);
     SgStatement *declstmt = isSgTemplateFunctionDeclaration(stmt->get_declaration());
     assert(declstmt!=NULL);
     unparseTemplateFunctionDeclStmt(declstmt, info);
   }


// NOTE: Bug in Sage: No file information provided for FuncDeclStmt. 
void
Unparse_ExprStmt::unparseFuncDefnStmt(SgStatement* stmt, SgUnparse_Info& info)
   {
#if 0
     printf ("Inside of unparseFuncDefnStmt() \n");
     curprint("/* Inside of Unparse_ExprStmt::unparseFuncDefnStmt */ ");
#endif

     SgFunctionDefinition* funcdefn_stmt = isSgFunctionDefinition(stmt);
     ROSE_ASSERT(funcdefn_stmt != NULL);

#if OUTPUT_HIDDEN_LIST_DATA
     outputHiddenListData (funcdefn_stmt);
#endif

  // Unparse any comments of directives attached to the SgFunctionParameterList
     ROSE_ASSERT (funcdefn_stmt->get_declaration() != NULL);
#if 0
     printf ("Unparse comments and CCP directives at funcdefn_stmt->get_declaration()->get_parameterList() \n");
#endif
     if (funcdefn_stmt->get_declaration()->get_parameterList() != NULL)
        {
#if 0
          printf ("Output the comments and CCP directives for the SgFunctionDefinition funcdefn_stmt = %p \n",funcdefn_stmt);

          printf ("funcdefn_stmt->get_declaration()                                    = %p \n",funcdefn_stmt->get_declaration());
          printf ("funcdefn_stmt->get_declaration()->get_firstNondefiningDeclaration() = %p \n",funcdefn_stmt->get_declaration()->get_firstNondefiningDeclaration());
          printf ("funcdefn_stmt->get_declaration()->get_definingDeclaration()         = %p \n",funcdefn_stmt->get_declaration()->get_definingDeclaration());
          printf ("funcdefn_stmt->get_declaration()->get_parameterList()               = %p \n",funcdefn_stmt->get_declaration()->get_parameterList());
#endif
          unparseAttachedPreprocessingInfo(funcdefn_stmt->get_declaration()->get_parameterList(), info, PreprocessingInfo::before);
#if 0
          printf ("DONE: Output the comments and CCP directives for the SgFunctionDefinition funcdefn_stmt = %p \n",funcdefn_stmt);
#endif
        }

     info.set_SkipFunctionDefinition();
     SgStatement *declstmt = funcdefn_stmt->get_declaration();

  // DQ (1/19/2014): Adding gnu attribute prefix support.
     ROSE_ASSERT(funcdefn_stmt->get_declaration() != NULL);
     unp->u_sage->printPrefixAttributes(funcdefn_stmt->get_declaration(),info);

  // DQ (3/24/2004): Need to permit SgMemberFunctionDecl and SgTemplateInstantiationMemberFunctionDecl
  // if (declstmt->variant() == MFUNC_DECL_STMT)

  // DQ (5/8/2004): Any generated specialization needed to use the 
  // C++ syntax for explicit specification of specializations.
  // if (isSgTemplateInstantiationMemberFunctionDecl(declstmt) != NULL)
  //      curprint ( string("template<> ";

#if 0
     printf ("Inside of Unparse_ExprStmt::unparseFuncDefnStmt: calling unparseMFuncDeclStmt or unparseFuncDeclStmt \n");
     curprint ("/* Inside of Unparse_ExprStmt::unparseFuncDefnStmt: calling unparseMFuncDeclStmt or unparseFuncDeclStmt */");
#endif

  // DQ (10/11/2006): As part of new implementation of qualified names we now default to the generation of all qualified names unless they are skipped.
  // info.set_SkipQualifiedNames();

  // DQ (10/15/2006): Mark that we are unparsing a function declaration (or member function declaration)
  // this will help us know when to trim the "::" prefix from the name qualiciation.  The "::" global scope
  // qualifier is not used in function declarations, but is used for function calls.
     info.set_declstatement_ptr(NULL);
     info.set_declstatement_ptr(funcdefn_stmt->get_declaration());

     if (isSgMemberFunctionDeclaration(declstmt)) 
        {
          unparseMFuncDeclStmt( declstmt, info);
        }
       else 
        {
          unparseFuncDeclStmt( declstmt, info);
        }

  // curprint ("/* Inside of Unparse_ExprStmt::unparseFuncDefnStmt: DONE calling unparseMFuncDeclStmt or unparseFuncDeclStmt */ ");

  // DQ (10/15/2006): Also un-mark that we are unparsing a function declaration (or member function declaration)
     info.set_declstatement_ptr(NULL);

  // DQ (10/11/2006): As part of new implementation of qualified names we now default to the generation of all qualified names unless they are skipped.
  // info.unset_SkipQualifiedNames();

#if 0
     printf ("Inside of Unparse_ExprStmt::unparseFuncDefnStmt: output the function body \n");
     curprint ("/* Inside of Unparse_ExprStmt::unparseFuncDefnStmt: output the function body */");
#endif

     info.unset_SkipFunctionDefinition();
     SgUnparse_Info ninfo(info);
  
  // DQ (10/20/2012): Ouput the comments and CPP directives on the function definition.
  // Note must be outside of SkipFunctionDefinition to be output.
     unparseAttachedPreprocessingInfo(funcdefn_stmt, info, PreprocessingInfo::before);

  // now the body of the function
     if (funcdefn_stmt->get_body())
        {
          unparseStatement(funcdefn_stmt->get_body(), ninfo);
        }
       else
        {
          curprint ("{}");

       // DQ (9/22/2004): I think this is an error!
          printf ("Error: Should be an error to not have a function body in the AST \n");
          ROSE_ASSERT(false);
        }

  // DQ (10/20/2012): Not clear if this is in the correct location (shouldn't it be BEFORE the function body?).
  // Unparse any comments of directives attached to the SgFunctionParameterList
     unparseAttachedPreprocessingInfo(funcdefn_stmt->get_declaration()->get_parameterList(), info, PreprocessingInfo::after);

  // DQ (10/20/2012): Ouput the comments and CPP directives on the function definition.
     unparseAttachedPreprocessingInfo(funcdefn_stmt, info, PreprocessingInfo::after);
   }


string
Unparse_ExprStmt::trimGlobalScopeQualifier ( string qualifiedName )
   {
  //! DQ (10/12/2006): Support for qualified names (function names can't have global scope specifier in GNU, or so it seems).

  // DQ (10/11/2006): Now that we use fully qualified names in most places we need this 
  // editing to remove the leading global qualifier (once again!).

  // DQ (8/25/2005): This is the case where we previously named the global scope as "::"
  // within name qualification.  This was done to handle test2005_144.C but it broke
  // test2004_80.C So we have moved to an explicit marking of IR nodes using global scope
  // qualification (since it clearly seems to be required).
  // For member functions we need to remove the leading "::" since GNU g++ can't always handle it for member functions
     string s = qualifiedName;
     size_t subStringLocationOfScopeQualifier = s.find("::");
  // printf ("Location of member function substring = %d \n",subStringLocationOfScopeQualifier);
     if (subStringLocationOfScopeQualifier == 0)
        {
       // printf ("Found global scope qualifier at start of function or member function name qualification \n");
          s.replace(s.find("::"),2,"");

       // reset the string in scopename!
          qualifiedName = s.c_str();
        }

     return qualifiedName;
   }


#if 0
void
Unparse_ExprStmt::unparseGeneratedTemplateArgumentsList (SgName unqualifiedName, SgName qualifiedName, SgLocatedNode* locatedNode, SgUnparse_Info& info)
   {
  // DQ (5/25/2013): For statements that unparse with a template argument list, we need to refactor 
  // the support for unparsing the template argument list when it is computed with associated 
  // name qualification.  This supposrt is redundantly represented in the unparsing of the
  // SgClassType.

     bool isTemplateWithTemplateArgumentList = true;

     printf ("unparseGeneratedTemplateArgumentsList(): This function is not yet called \n");
     ROSE_ASSERT(false);

  // DQ (6/25/2011): Fixing name qualifiction to work with unparseToString().  In this case we don't 
  // have an associated node to reference as a way to lookup the strored name qualification.  In this 
  // case we return a fully qualified name.
     if (info.get_reference_node_for_qualification() == NULL)
        {
#if 1
          printf ("WARNING: In unparseClassType(): info.get_reference_node_for_qualification() == NULL (assuming this is for unparseToString() \n");
#endif
       // SgName nameQualifierAndType = class_type->get_qualified_name();
          SgName nameQualifierAndType = qualifiedName;
          curprint(nameQualifierAndType.str());
        }
       else
        {
       // DQ (6/2/2011): Newest support for name qualification...
#if 1
          printf ("info.get_reference_node_for_qualification() = %p = %s \n",info.get_reference_node_for_qualification(),info.get_reference_node_for_qualification()->class_name().c_str());
#endif
          SgName nameQualifier = unp->u_name->lookup_generated_qualified_name(info.get_reference_node_for_qualification());
#if 1
          printf ("nameQualifier (from initializedName->get_qualified_name_prefix_for_type() function) = %s \n",nameQualifier.str());
#endif

          SgName nm = unqualifiedName;
#if 0
       // printf ("nameQualifier (from unp->u_name->generateNameQualifier function) = %s \n",nameQualifier.str());
       // curprint ("\n/* nameQualifier (from unp->u_name->generateNameQualifier function) = " + nameQualifier + " */ \n ";
          curprint (nameQualifier.str());
          SgName nm = class_type->get_name();

#error "DEAD CODE!"
          if (nm.getString() != "")
             {
            // printf ("Output qualifier of current types to the name = %s \n",nm.str());
               curprint ( nm.getString() + " ");
             }
#endif
       // SgName nameQualifier = unp->u_name->generateNameQualifierForType( type , info );
#if 0
          printf ("In unparseClassType: nameQualifier (from initializedName->get_qualified_name_prefix_for_type() function) = %s \n",nameQualifier.str());
       // curprint ( string("\n/* In unparseClassType: nameQualifier (from unp->u_name->generateNameQualifier function) = ") + nameQualifier + " */ \n ");
#endif
          curprint(nameQualifier.str());

       // SgTemplateInstantiationDecl* templateInstantiationDeclaration = isSgTemplateInstantiationDecl(decl);
       // if (isSgTemplateInstantiationDecl(decl) != NULL)
          if (isTemplateWithTemplateArgumentList == true)
             {
            // Handle case of class template instantiation (code located in unparse_stmt.C)
#if 1
               curprint ("/* Calling unparseTemplateName */ \n ");
#endif
#if 0
               printf ("In unparseClassType: calling unparseTemplateName() for templateInstantiationDeclaration = %p \n",templateInstantiationDeclaration);
#endif
               SgUnparse_Info ninfo(info);

            // DQ (5/7/2013): This fixes the test2013_153.C test code.
               if (ninfo.isTypeFirstPart() == true)
                  {
#if 0
                    printf ("In unparseClassType(): resetting isTypeFirstPart() == false \n");
#endif
                    ninfo.unset_isTypeFirstPart();
                  }

               if (ninfo.isTypeSecondPart() == true)
                  {
#if 0
                    printf ("In unparseClassType(): resetting isTypeSecondPart() == false \n");
#endif
                    ninfo.unset_isTypeSecondPart();
                  }

            // DQ (5/7/2013): I think these should be false so that the full type will be output.
               ROSE_ASSERT(ninfo.isTypeFirstPart()  == false);
               ROSE_ASSERT(ninfo.isTypeSecondPart() == false);

            // unp->u_exprStmt->unparseTemplateName(templateInstantiationDeclaration,info);
            // unp->u_exprStmt->unparseTemplateName(templateInstantiationDeclaration,ninfo);
            // unp->u_exprStmt->unparseTemplateName(locatedNode,ninfo);
#if 1
               curprint ("/* DONE: Calling unparseTemplateName (commented out) */ \n ");
#endif
             }
            else
             {
               curprint ( string(nm.str()) + " ");
#if 1
               printf ("class type name: nm = %s \n",nm.str());
#endif
             }
        }
   }
#endif


void
Unparse_ExprStmt::unparseMFuncDeclStmt(SgStatement* stmt, SgUnparse_Info& info)
   {
     SgMemberFunctionDeclaration* mfuncdecl_stmt = isSgMemberFunctionDeclaration(stmt);
     ROSE_ASSERT(mfuncdecl_stmt != NULL);

#if 0
     printf ("Inside of Unparse_ExprStmt::unparseMFuncDeclStmt(stmt = %p = %s) \n",stmt,stmt->class_name().c_str());
     curprint ("\n/* Inside of Unparse_ExprStmt::unparseMFuncDeclStmt */ \n"); 
#endif

#if OUTPUT_DEBUGGING_FUNCTION_NAME
     printf ("Inside of unparseMFuncDeclStmt() name = %s  transformed = %s prototype = %s \n",
         mfuncdecl_stmt->get_qualified_name().str(), isTransformed (mfuncdecl_stmt) ? "true" : "false", (mfuncdecl_stmt->get_definition() == NULL) ? "true" : "false");
#endif

#if 0
  // printf ("Inside of Unparse_ExprStmt::unparseMFuncDeclStmt(): mfuncdecl_stmt->get_from_template() = %s \n",
  //      mfuncdecl_stmt->get_from_template() ? "true" : "false");
  // if (mfuncdecl_stmt->get_from_template() == true)
  //      curprint ( string("/* Unparser comment: Templated Member Function */";
  // curprint ( string("\n/* Unparser comment: mfuncdecl_stmt->get_from_template() = " + 
  //        mfuncdecl_stmt->get_from_template() + " */";
     curprint ( string("\n/* Unparser comment: mfuncdecl_stmt->get_definition() = " ) + StringUtility::numberToString(mfuncdecl_stmt->get_definition()) + " */");
#if 0
     curprint ("\n/* Unparser comment: mfuncdecl_stmt->get_definition_ref() = " ) + StringUtility::numberToString(mfuncdecl_stmt->get_definition_ref()) + " */");
     curprint ("\n/* Unparser comment: mfuncdecl_stmt->get_forwardDefinition() = " ) + StringUtility::numberToString(mfuncdecl_stmt->get_forwardDefinition()) + " */");
#endif
     curprint ("\n/* Unparser comment: mfuncdecl_stmt->get_definingDeclaration() = " ) + StringUtility::numberToString(mfuncdecl_stmt->get_definingDeclaration()) + " */");
     curprint ("\n/* Unparser comment: mfuncdecl_stmt->get_firstNondefiningDeclaration() = " ) + StringUtility::numberToString(mfuncdecl_stmt->get_firstNondefiningDeclaration()) + " */");
     curprint ("\n/* */");
#endif

  // DQ (12/3/2007): This causes a bug in the output of access level (public, protected, private)
  // because the inforamtion change in ninfo is not propogated to info.
  // DQ (11/3/2007): Moved construction of ninfo to start of function!
     SgUnparse_Info ninfo(info);

     fixupScopeInUnparseInfo (ninfo,mfuncdecl_stmt);

  // Unparse any comments of directives attached to the SgCtorInitializerList
     if (mfuncdecl_stmt->get_CtorInitializerList() != NULL)
        {
       // unparseAttachedPreprocessingInfo(mfuncdecl_stmt->get_CtorInitializerList(), info, PreprocessingInfo::before);
          unparseAttachedPreprocessingInfo(mfuncdecl_stmt->get_CtorInitializerList(), ninfo, PreprocessingInfo::before);
        }

  // DQ (11/23/2004): Experiment with skipping the output of specialized template member functions!
  // this needs to be handled better in the future!
     if (isSgTemplateInstantiationMemberFunctionDecl(mfuncdecl_stmt) != NULL)
        {
#if PRINT_DEVELOPER_WARNINGS
          printf ("DQ (11/23/2004): Experiment with skipping the output of specialized template member functions! \n");
#endif

          SgStatement* parentStatement = isSgStatement(mfuncdecl_stmt->get_parent());
          ROSE_ASSERT(parentStatement != NULL);
          if ( isSgTemplateInstantiationDirectiveStatement(parentStatement) != NULL )
             {
            // output the member function declaration if it is part of an explicit instatiation directive
            // Note this code is confusiong becase what we are doing is NOT returning!
            // printf ("This template member function is part of an explicit template directive! \n");
            // curprint ( string("\n/* This template member function is part of an explicit template directive! */";
             }
            else
             {
#if 0
               if ( isTransformed (mfuncdecl_stmt) == false )
                  {
                 // DQ (3/2/2005): I think we are ready to output the member functions of template classes (or even templated member functions).
                 // This should be made depedent upon the evaluation of bool Unparse_ExprStmt::isTransformed(SgStatement* stmt) so that it matches the 
                 // output of specialized class declarations!  And the output of template functions should then be made consistant.
                    curprint ( string("\n /* DQ (11/23/2004): Experiment with skipping the output of specialized template member functions! */ \n"));
                    return;
                  }
#else
            // curprint ( string("\n /* Output of template member functions turned on 3/2/2005 */ \n";
#endif
             }
        }

  // DQ (4/21/2005): This is a very old comment and I think its information 
  // is now incorrect.  Likely this comment could be removed!
  /* EXCEPTION HANDLING: Member Forward Declarations in *.C file */
  // DO NOT use the file information sage gives us because the line information
  // refers to the function definition (if it is defined in the same file). Instead, 
  // the line of the forward declaration is set one after the line number of the 
  // previous node or directive. By doing this, any comments around the forward 
  // declaration will come after the declaration, since I'm setting the line number 
  // to be right after the previous thing we unparsed.

  // the following is a HACK. I want to know if this statement is in a header or
  // C++ file. If it is in a header file, then I proceed as normal. If the
  // statement is in a C++ file and is a forward declaration, then I must 
  // follow this HACK. When the Sage bug of forward declaration is fixed, remove
  // this code.
  /* EXCEPTION HANDLING: Member Forward Declarations in *.C file */

#if 0
     printf ("mfuncdecl_stmt->isForward()      = %s \n",mfuncdecl_stmt->isForward() ? "true" : "false");
     printf ("mfuncdecl_stmt->get_definition() = %s \n",mfuncdecl_stmt->get_definition() ? "true" : "false");
     printf ("info.SkipFunctionDefinition()    = %s \n",info.SkipFunctionDefinition() ? "true" : "false");
#endif

  // if ( !mfuncdecl_stmt->isForward() && mfuncdecl_stmt->get_definition() && !info.SkipFunctionDefinition() )
     if ( !mfuncdecl_stmt->isForward() && mfuncdecl_stmt->get_definition() && !ninfo.SkipFunctionDefinition() )
        {
#if 0
          printf ("Unparsing special case of non-forward, valid definition and !skip function definition \n");
       // curprint ( string("\n/* Unparsing special case of non-forward, valid definition and !skip function definition */ \n"; 
#endif

       // DQ (12/3/2007): We want the changes to the access state to be saved in
       // the info object. See test2007_171.C for example of why this is critical.
       // unparseStatement(mfuncdecl_stmt->get_definition(), info);
       // unparseStatement(mfuncdecl_stmt->get_definition(), ninfo);
          unparseStatement(mfuncdecl_stmt->get_definition(), info);

          if (mfuncdecl_stmt->isExternBrace())
             {
               unp->cur.format(mfuncdecl_stmt, info, FORMAT_BEFORE_BASIC_BLOCK2);
               curprint ( string(" }"));
               unp->cur.format(mfuncdecl_stmt, info, FORMAT_AFTER_BASIC_BLOCK2);
             }
        }
       else 
        {
#if 0
          printf ("Normal case for unparsing member function declarations! \n");
          curprint("\n/* Normal case for unparsing member function declarations */ \n"); 
#endif
#if 0
       // DQ (5/8/2004): Any generated specialization needed to use the 
       // C++ syntax for explicit specification of specializations.
          SgTemplateInstantiationMemberFunctionDecl* templateMemberFunction = isSgTemplateInstantiationMemberFunctionDecl(mfuncdecl_stmt);
          if (templateMemberFunction != NULL && templateMemberFunction->get_templateArguments()->size() > 0)
             {
               curprint ( string("/* explicit template specialization */ "));
               curprint ( string("template<> "));
             }
#endif
          ROSE_ASSERT (mfuncdecl_stmt->get_parent() != NULL);

       // DQ (11/15/2004): It might be safer to always force the qualified function name to be output!
       // Better yet we should use the scope that is now explicitly stored in the Sage III AST!
#if PRINT_DEVELOPER_WARNINGS
          printf ("IMPLEMENTATION NOTE: This does not test if the parent class is the correct class in deeply nested class structures \n");
#endif
          SgClassDefinition *parent_class = isSgClassDefinition(mfuncdecl_stmt->get_parent());
       // printf ("In unparseMFuncDeclStmt(): parent_class of member function declaration = %p = %s \n",mfuncdecl_stmt->get_parent(),mfuncdecl_stmt->get_parent()->sage_class_name());

       // printf ("Commented out call to get_suppress_atomic(mfuncdecl_stmt) \n");
#if 0
          if (get_suppress_atomic(mfuncdecl_stmt))
               info.set_SkipAtomic();
#endif

       // DQ and PC (6/1/2006): Added Peter's suggested fixes to support unparsing fully qualified names (supporting auto-documentation).
       // if (parent_class && parent_class->get_declaration()->get_class_type() == SgClassDeclaration::e_class) 
          if (parent_class && parent_class->get_declaration()->get_class_type() == SgClassDeclaration::e_class && !info.skipCheckAccess())
             {
               info.set_CheckAccess();
             }

#if 0
          curprint("/* Calling printSpecifier1() */\n ");
#endif
       // printDebugInfo("entering unp->u_sage->printSpecifier1", true);
          unp->u_sage->printSpecifier1(mfuncdecl_stmt, info);
#if 0
          curprint("/* Calling printSpecifier2() */\n ");
#endif
       // printDebugInfo("entering unp->u_sage->printSpecifier2", true);
          unp->u_sage->printSpecifier2(mfuncdecl_stmt, info);
          info.unset_CheckAccess();

       // DQ (11/3/2007): Moved construction of ninfo to start of function!
       // SgUnparse_Info ninfo(info);
          SgType *rtype = NULL;

       // DQ (10/10/2006): Do output any qualified names (particularly for non-defining declarations).
       // ninfo.set_forceQualifiedNames();
#if 0
          curprint("/* force output of qualified names */\n ");
#endif
       // DQ (10/17/2004): Added code to form skipping enum definitions.
       // DQ (10/7/2004): Skip output of class definition for return type! C++ standard does not permit 
       // a defining declaration within a return type, function parameter, or sizeof expression. 

#if 1
       // This is a test for if the member function is structurally in the class where it is defined.
       // printf ("parent_class = %p mfuncdecl_stmt->get_scope() = %p \n",parent_class,mfuncdecl_stmt->get_scope());

       // DQ (11/5/2007): This test is not good enough (does not handle case of nested classes and the definition
       // of member function outside of the nested class and inside of another class.
       // if (parent_class)
          if (parent_class == mfuncdecl_stmt->get_scope())
             {
            // JJW 10-23-2007 This member function is declared inside the
            // class, so its name should never be qualified

            // printf ("mfuncdecl_stmt->get_declarationModifier().isFriend() = %s \n",mfuncdecl_stmt->get_declarationModifier().isFriend() ? "true" : "false");
               if (mfuncdecl_stmt->get_declarationModifier().isFriend() == false)
                  {
                 // printf ("Setting SkipQualifiedNames (this is a member function located in its own class) \n");
                    ninfo.set_SkipQualifiedNames();
                  }
             }
#endif
          ninfo.set_SkipClassDefinition();
          ninfo.set_SkipEnumDefinition();

       // DQ (6/10/2007): set the declaration pointer so that the name qualification can see if this is 
       // the declaration (so that exceptions to qualification can be tracked).
          ninfo.set_declstatement_ptr(NULL);
          ninfo.set_declstatement_ptr(mfuncdecl_stmt);

       // if (!(mfuncdecl_stmt->isConstructor() || mfuncdecl_stmt->isDestructor() || mfuncdecl_stmt->isConversion()))
          if ( !( mfuncdecl_stmt->get_specialFunctionModifier().isConstructor() || 
                  mfuncdecl_stmt->get_specialFunctionModifier().isDestructor()  ||
                  mfuncdecl_stmt->get_specialFunctionModifier().isConversion() ) )
             {
            // printf ("In unparser: NOT a constructor, destructor or conversion operator \n");

            // printf ("mfuncdecl_stmt->get_orig_return_type() = %p \n",mfuncdecl_stmt->get_orig_return_type());

               if (mfuncdecl_stmt->get_orig_return_type() != NULL)
                  {
                 // printf ("mfuncdecl_stmt->get_orig_return_type() = %p = %s \n",mfuncdecl_stmt->get_orig_return_type(),mfuncdecl_stmt->get_orig_return_type()->sage_class_name());
                    rtype = mfuncdecl_stmt->get_orig_return_type();
                  }
                 else
                  {
                    printf ("In unparseMFuncDeclStmt: (should not happen) mfuncdecl_stmt->get_type()->get_return_type() = %p = %s \n",
                         mfuncdecl_stmt->get_type()->get_return_type(),mfuncdecl_stmt->get_type()->get_return_type()->sage_class_name());
                    rtype = mfuncdecl_stmt->get_type()->get_return_type();
                  }
            // printf ("rtype = %p = %s \n",rtype,rtype->sage_class_name());

               ninfo.set_isTypeFirstPart();
               ninfo.set_SkipClassSpecifier();

               SgUnparse_Info ninfo_for_type(ninfo);

            // DQ (6/10/2007): set the declaration pointer so that the name qualification can see if this is 
            // the declaration (so that exceptions to qualification can be tracked).
               ROSE_ASSERT(ninfo_for_type.get_declstatement_ptr() != NULL);

            // DQ (12/20/2006): This is used to specify global qualification separately from the more general name 
            // qualification mechanism.  Note that SgVariableDeclarations don't use the requiresGlobalNameQualificationOnType
            // on the SgInitializedNames in their list since the SgVariableDeclaration IR nodes is marked directly.
            // printf ("mfuncdecl_stmt->get_requiresNameQualificationOnReturnType() = %s \n",mfuncdecl_stmt->get_requiresNameQualificationOnReturnType() ? "true" : "false");
            // curprint ( string("\n/* funcdecl_stmt->get_requiresNameQualificationOnReturnType() = " + (mfuncdecl_stmt->get_requiresNameQualificationOnReturnType() ? "true" : "false") + " */ \n";
               if (mfuncdecl_stmt->get_requiresNameQualificationOnReturnType() == true)
                  {
                 // Output the name qualification for the type in the variable declaration.
                 // But we have to do so after any modifiers are output, so in unp->u_type->unparseType().
                 // printf ("In Unparse_ExprStmt::unparseMemberFunctionDeclaration(): This return type requires a global qualifier \n");

                 // Note that general qualification of types is separated from the use of globl qualification.
                 // ninfo2.set_forceQualifiedNames();
                    ninfo_for_type.set_requiresGlobalNameQualification();
                  }

            // DQ (5/30/2011): Added support for name qualification.
               ninfo_for_type.set_reference_node_for_qualification(mfuncdecl_stmt);
               ROSE_ASSERT(ninfo_for_type.get_reference_node_for_qualification() != NULL);

               ninfo_for_type.set_name_qualification_length(mfuncdecl_stmt->get_name_qualification_length_for_return_type());
               ninfo_for_type.set_global_qualification_required(mfuncdecl_stmt->get_global_qualification_required_for_return_type());
               ninfo_for_type.set_type_elaboration_required(mfuncdecl_stmt->get_type_elaboration_required_for_return_type());

            // unp->u_type->unparseType(rtype, ninfo);
               unp->u_type->unparseType(rtype, ninfo_for_type);

               ninfo.unset_SkipClassSpecifier();
            // printf ("In unparser: DONE with NOT a constructor, destructor or conversion operator \n");
             }
            else
             {
            // DQ (9/17/2004): What can we assume about the return type of a constructor, destructor, or conversion operator?
               if (mfuncdecl_stmt->get_orig_return_type() == NULL)
                  {
                    printf ("mfuncdecl_stmt->get_orig_return_type() == NULL mfuncdecl_stmt = %p = %s = %s \n",
                         mfuncdecl_stmt,mfuncdecl_stmt->class_name().c_str(),mfuncdecl_stmt->get_name().str());
                  }
               ROSE_ASSERT(mfuncdecl_stmt->get_orig_return_type() != NULL);
               ROSE_ASSERT(mfuncdecl_stmt->get_type()->get_return_type() != NULL);
             }

          ROSE_ASSERT (mfuncdecl_stmt != NULL);

       // printf ("In unparser: parent_class = %p \n",parent_class);
       // printf ("In unparser: mfuncdecl_stmt->get_name() = %s \n",mfuncdecl_stmt->get_name().str());

       // DQ (10/11/2006): As part of new implementation of qualified names we now default to the generation of all qualified names unless they are skipped.
       // ninfo.set_SkipQualifiedNames();

       // ninfo.display("unparse SgMemberFunction: ninfo");
       // DQ (5/13/2011): Support for new name qualification.
          ninfo.set_name_qualification_length(mfuncdecl_stmt->get_name_qualification_length());
          ninfo.set_global_qualification_required(mfuncdecl_stmt->get_global_qualification_required());

       // Generate the qualified name
       // SgName nameQualifier = unp->u_name->generateNameQualifier( mfuncdecl_stmt , ninfo );
          SgName nameQualifier = mfuncdecl_stmt->get_qualified_name_prefix();
#if 0
          printf ("nameQualifier for member function = %s \n",nameQualifier.str());
#endif
          curprint ( nameQualifier.str() );

#if 0
          printf ("mfuncdecl_stmt->get_name() for member function = %s \n",mfuncdecl_stmt->get_name().str());
#endif
          curprint ( mfuncdecl_stmt->get_name().str());

          SgUnparse_Info ninfo2(info);

       // DQ (10/10/2006): Do output any qualified names (particularly for non-defining declarations).
       // ninfo2.set_forceQualifiedNames();

       // DQ (10/17/2004): Skip output of enum and class definitions for return type! C++ standard does not permit 
       // a defining declaration within a return type, function parameter, or sizeof expression. 
          ninfo2.set_SkipClassDefinition();
          ninfo2.set_SkipEnumDefinition();

       // DQ (6/10/2007): set the declaration pointer so that the name qualification can see if this is 
       // the declaration (so that exceptions to qualification can be tracked).
          ninfo2.set_declstatement_ptr(NULL);
          ninfo2.set_declstatement_ptr(mfuncdecl_stmt);

          ninfo2.set_inArgList();
          SgName tmp_name;

       // DQ (10/7/2004): Skip output of class definition for return type! C++ standard does not permit 
       // a defining declaration within a return type, function parameter, or sizeof expression. 
          ninfo2.set_SkipClassDefinition();

          curprint ( string("("));
       // Unparse the function arguments
          unparseFunctionArgs(mfuncdecl_stmt,ninfo2);
          curprint ( string(")"));

          if (rtype != NULL)
             {
               SgUnparse_Info ninfo3(ninfo);
               ninfo3.set_isTypeSecondPart();

               unp->u_type->unparseType(rtype, ninfo3);
             }

          bool outputRestrictKeyword = false;
          SgMemberFunctionType *mftype = isSgMemberFunctionType(mfuncdecl_stmt->get_type());
          if (!info.SkipFunctionQualifier() && mftype )
             {
               if (mftype->isConstFunc())
                  {
                    curprint(" const");
                  }
               if (mftype->isVolatileFunc())
                  {
                    curprint(" volatile");
                  }

            // DQ (12/11/2012): Added support for restrict (in EDG 4.x we want this to be more uniform with "const" and "volatile" modifier handling.
               if (mftype->isRestrictFunc())
                  {
#if 0
                    printf ("In unparseMFuncDeclStmt: unparse restrict keyword from specification in SgMemberFunctionType \n");
#endif
                    outputRestrictKeyword = true;

                 // DQ (12/11/2012): Make sure that this way of specifing the restrict keyword is set.
                    ROSE_ASSERT (mfuncdecl_stmt->get_declarationModifier().get_typeModifier().isRestrict() == true);

                 // curprint ( string(" restrict"));
                  }
             }

       // DQ (12/11/2012): Avoid redundant output of the restrict keyword.
       // DQ (4/28/2004): Added support for restrict modifier
       // if (mfuncdecl_stmt->get_declarationModifier().get_typeModifier().isRestrict())
          if (mfuncdecl_stmt->get_declarationModifier().get_typeModifier().isRestrict() && (outputRestrictKeyword == false))
             {
               outputRestrictKeyword = true;
#if 0
               printf ("In unparseMFuncDeclStmt: unparse restrict keyword from specification in mfuncdecl_stmt->get_declarationModifier().get_typeModifier() \n");
#endif
            // DQ (12/11/2012): Error checking.
               if (mftype != NULL) 
                  {
                    ROSE_ASSERT (mftype->isRestrictFunc() == true);
                  }

            // curprint ( string(" restrict"));
             }

       // DQ (12/11/2012): We have two ways of setting the specification of the restrict keyword, but we only want to output the keyword once.
       // This make this code less sensative to which way it is specified and enforces that both ways are set.
       // At the moment there are two ways that a member function is marked as restrict:
       //    1) Via it's function type modifier (const-volatile modifier)
       //    2) The declaration modifier's const-volatile modifier.
       // It does not appear that the "restrict" keyword modifies the type of the function (g++ does not allow overloading on restrict, for example).
       // Thus if it is not a part of the type then it should be a part of the declaration modifier and not in the SgMemberFunctionType.
       // So maybe we should remove it from the SgMemberFunctionType?  I am not clear on this design point at present, so we have forced both
       // to be set consistantly (and this is handled in the SageBuilder interface), plus a consistancy test in the AST consistancy tests.
       // The reason it is in the type modifier held by the declaration modifier is because it is not a prat of the function type (formally).
       // But the reason it is a part of the type modifier is because it is used for function parameter types.  This design point is
       // less than elegant and I'm not clear on what would make this simpler.  For the moment we have focused on making it consistant
       // across the two ways it can be represented (and fixing the SageBuilder Interface to set it consistantly).
          if (outputRestrictKeyword == true)
             {
               curprint(Unparse_Type::unparseRestrictKeyword());
             }

       // DQ (4/28/2004): Added support for throw modifier
          if (mfuncdecl_stmt->get_declarationModifier().isThrow())
             {
            // Unparse SgThrow
            // unparseThrowExp(mfuncdecl_stmt->get_throwExpression,info);
            // printf ("Incomplete implementation of throw specifier on function \n");
            // curprint ( string(" throw( /* from unparseMFuncDeclStmt() type list output not implemented */ )";
               const SgTypePtrList& exceptionSpecifierList = mfuncdecl_stmt->get_exceptionSpecification();
               unparseExceptionSpecification(exceptionSpecifierList,ninfo);
             }

       // if (mfuncdecl_stmt->isPure())
          if (mfuncdecl_stmt->get_functionModifier().isPureVirtual())
             {
            // DQ (1/22/2013): Supress the output of the pure virtual syntax if this is the defining declaration (see test2013_26.C).
            // curprint ( string(" = 0"));
               if (mfuncdecl_stmt != mfuncdecl_stmt->get_definingDeclaration())
                  {
                    curprint (string(" = 0"));
                  }
             }

          if (mfuncdecl_stmt->isForward() && !info.SkipSemiColon())
             {
               curprint ( string(";"));
               if (mfuncdecl_stmt->isExternBrace())
                  {
                    curprint ( string(" }"));
                  }
             }
            else
             {
               int first = 1;
               SgInitializedNamePtrList::iterator p = mfuncdecl_stmt->get_ctors().begin();

            // printf ("Unparsing the preinitialization list \n");

            // DQ (10/17/2004): Skip output of enum and class definitions for return type! C++ standard does not permit 
            // a defining declaration within a return type, function parameter, or sizeof expression. 
            // SgUnparse_Info ninfo3(info);
            // ninfo3.set_SkipClassDefinition();
            // ninfo3.set_SkipEnumDefinition();

               while (p != mfuncdecl_stmt->get_ctors().end())
                  {
                    if (first)
                       {
                         curprint ( string(" : "));
                         first = 0;
                       }
                      else
                       {
                         curprint ( string(", "));
                       }

                    ROSE_ASSERT ((*p) != NULL);
                    unparseAttachedPreprocessingInfo(*p, info, PreprocessingInfo::before);

                 // DQ (12/16/2013): Here is where we need support for name qualification of SgInitializedName 
                 // objects in the preinitialization list.
#if 0
                    curprint("/* output any required name qualification for preinitialization list */ ");
#endif
                 // DQ (12/16/2013): Not clear if this should be calling "get_qualified_name()" (error: get_qualified_name() is the incorrect function to call).
                 // test2013_286.C demonstrates where we need the output of name qualification for elements of the preinitialization list.
                 // SgName nameQualifier = (*p)->get_qualified_name_prefix();
                 // SgName nameQualifier = (*p)->get_qualified_name();
                    SgName nameQualifier = (*p)->get_qualified_name_prefix();
#if 0
                    printf ("In unparseMFuncDeclStmt(): preinitialization list element name = %s nameQualifier = %s \n",(*p)->get_name().str(),(nameQualifier.is_null() == false) ? nameQualifier.str() : "NULL");
#endif
                    if (nameQualifier.is_null() == false)
                       {
                         curprint ( nameQualifier.str());
                       }

                    curprint((*p)->get_name().str());

                 // DQ (8/4/2005): Removed the use of "()" here since it breaks test2005_123.C
                 // DQ (8/2/2005): Added "()" to constructor initialization list (better here than for all SgAssignInitializer's expressions)
                    SgExpression* initializer = (*p)->get_initializer();
                    if (initializer != NULL)
                       {
                      // printf ("Unparsing the preinitialization list: found valid inializer = %p = %s \n",initializer,initializer->class_name().c_str());
#if 1
                         bool outputParenthesis = true;

                      // DQ (7/21/2012): I think this setting is new for the NEW EDG support (and would allow use to later remove this data member).
                         SgConstructorInitializer* constructorInitializer = isSgConstructorInitializer(initializer);
                         if (constructorInitializer != NULL)
                            {
                           // ROSE_ASSERT(constructorInitializer->get_need_parenthesis_after_name() == false);
                              outputParenthesis = (constructorInitializer->get_need_parenthesis_after_name() == false);
                            }
#else
                      // DQ (8/6/2005): Remove "()" when SgConstructorInitializer is used in preinitialization list (since it will output a "()" already)
                      // printf ("Output parenthesis for all but constructor initializers \n");
                         bool outputParenthesis =  (isSgConstructorInitializer(initializer) == NULL);
#endif
                         if (outputParenthesis == true)
                            {
                              curprint ( string("("));
                            }
                      // DQ (6/4/2011): Set this in case the initializer is an expression that requires name 
                      // qualification (e.g. SgConstructorInitializer).  See test2005_42.C for an example.
                         info.set_reference_node_for_qualification(initializer);

                      // DQ (11/16/2013): Use ninfo2 instead of info since it has been setup to avoid things 
                      // that should not happen in preinitialization lists (e.g. output of type definitions).
                      // unparseExpression((*p)->get_initializer(), info);
                      // unparseExpression(initializer, info);
                         unparseExpression(initializer, ninfo2);

                      // DQ (6/4/2011): Clear this since we have used the input SgUnparse_Info.
                         info.set_reference_node_for_qualification(NULL);

                         if (outputParenthesis == true)
                            {
                              curprint ( string(")"));
                            }
                       }
                    p++;
                  }

            // printf ("DONE: Unparsing the preinitialization list \n");
             }
        }

  // DQ (1/23/03) Added option to support rewrite mechanism (generation of declarations)
     if (info.AddSemiColonAfterDeclaration())
        {
          curprint ( string(";"));
        }

  // Unparse any comments of directives attached to the SgCtorInitializerList
     if (mfuncdecl_stmt->get_CtorInitializerList() != NULL)
          unparseAttachedPreprocessingInfo(mfuncdecl_stmt->get_CtorInitializerList(), info, PreprocessingInfo::after);

#if 0
     printf ("Leaving Unparse_ExprStmt::unparseMFuncDeclStmt(stmt = %p = %s) \n",stmt,stmt->class_name().c_str());
#endif
   }


void
Unparse_ExprStmt::unparseVarDeclStmt(SgStatement* stmt, SgUnparse_Info& info)
   {
#if OUTPUT_DEBUGGING_FUNCTION_BOUNDARIES || 0
     printf ("Inside of unparseVarDeclStmt(%p) \n",stmt);
  // ROSE_ASSERT(info.get_current_scope() != NULL);
  // printf ("An the current scope is (from info): info.get_current_scope() = %p = %s = %s \n",info.get_current_scope(),info.get_current_scope()->class_name().c_str(),SageInterface::get_name(info.get_current_scope()).c_str());
     curprint("\n /* Inside of unparseVarDeclStmt() */ \n");
#endif
#if 0
     curprint("\n /* Inside of unparseVarDeclStmt() */ \n");
#endif

     SgVariableDeclaration* vardecl_stmt = isSgVariableDeclaration(stmt);
     ROSE_ASSERT(vardecl_stmt != NULL);

#if 0
     printf ("In unparseVarDeclStmt(): vardecl_stmt->get_declarationModifier().get_storageModifier().isStatic()  = %s \n",vardecl_stmt->get_declarationModifier().get_storageModifier().isStatic() ? "true" : "false");
     printf ("In unparseVarDeclStmt(): vardecl_stmt->get_declarationModifier().get_storageModifier().isExtern()  = %s \n",vardecl_stmt->get_declarationModifier().get_storageModifier().isExtern() ? "true" : "false");
     printf ("In unparseVarDeclStmt(): vardecl_stmt->get_declarationModifier().get_storageModifier().isMutable() = %s \n",vardecl_stmt->get_declarationModifier().get_storageModifier().isMutable() ? "true" : "false");
#endif

#if 0
     vardecl_stmt->get_declarationModifier().display("Called from unparseVarDeclStmt()");
#endif

  // printf ("In unparseVarDeclStmt(): info.get_current_scope() = %p = %s \n",info.get_current_scope(),info.get_current_scope()->class_name().c_str());

  // curprint ( string("\n/* In unparseVarDeclStmt(): vardecl_stmt->get_need_name_qualifier() = " + (vardecl_stmt->get_need_name_qualifier() == true ? "true" : "false") + " */ \n";

  // 3 types of output
  //    var1=2, var2=3 (enum list)
  //    int var1=2, int var2=2 (arg list)
  //    int var1=2, var2=2 ; (vardecl list)
  // must also allow for this
  //    void (*set_foo)()=doo

#if 0
     printf ("In unparseVarDeclStmt(): info.SkipClassDefinition() = %s \n",(info.SkipClassDefinition() == true) ? "true" : "false");
     printf ("In unparseVarDeclStmt(): info.SkipEnumDefinition()  = %s \n",(info.SkipEnumDefinition() == true) ? "true" : "false");
#endif
  // DQ (1/9/2014): These should have been setup to be the same.
     ROSE_ASSERT(info.SkipClassDefinition() == info.SkipEnumDefinition());

  // Build a new SgUnparse_Info object to represent formatting options for this statement
     SgUnparse_Info ninfo(info);

#if 0
     ninfo.display ("At top of Unparse_ExprStmt::unparseVarDeclStmt");
#endif

#if 0
     printf ("Inside of unparseVarDeclStmt(): ninfo.SkipBaseType() = %s \n",ninfo.SkipBaseType() ? "true" : "false");
#endif

  // DQ (10/14/2006): Set the context to record the variable declaration being generated!
  // We can use this later if we have to query the AST for if a variable using a class 
  // declaration appears before or after it's definition (required to know how to qualify 
  // the SgClassType)
     ninfo.set_declstatement_ptr(NULL);
     ninfo.set_declstatement_ptr(vardecl_stmt);

  // curprint ( string("\n/* After being set (unparseVarDeclStmt): ninfo.get_declstatement_ptr() = " + ((ninfo.get_declstatement_ptr() != NULL) ? ninfo.get_declstatement_ptr()->class_name() : "no declaration statement defined") + " */\n ";
     ROSE_ASSERT(ninfo.get_declstatement_ptr() != NULL);

  // DQ (11/29/2004): This code is required for the output of the access specifier 
  // (public, protected, private) and applies only within classes.  Use get_parent()
  // instead of get_scope() since we are looking for the structural position of the 
  // variable declaration (is it is a class).
     SgClassDefinition *classDefinition = isSgClassDefinition(vardecl_stmt->get_parent());
     if (classDefinition != NULL)
        {
       // Don't output an access specifier in this is a struct or union!
       // printf ("Don't output an access specifier in this is a struct or union! \n");

       // DQ and PC (6/1/2006): Added Peter's suggested fixes to support unparsing fully qualified names (supporting auto-documentation).
       // if (classDefinition->get_declaration()->get_class_type() == SgClassDeclaration::e_class)
          if (classDefinition->get_declaration()->get_class_type() == SgClassDeclaration::e_class && !info.skipCheckAccess())
               ninfo.set_CheckAccess();
       // inClass = true;
       // inCname = isSgClassDefinition(vardecl_stmt->get_parent())->get_declaration()->get_name();
        }

     ROSE_ASSERT(ninfo.get_declstatement_ptr() != NULL);

#if 0
     printf ("Calling unp->u_sage->printSpecifier1() \n");
     curprint("\n/* Calling unp->u_sage->printSpecifier1() */ \n");
  // printDebugInfo("entering unp->u_sage->printSpecifier1", true);
#endif

     unp->u_sage->printSpecifier1(vardecl_stmt, ninfo);

#if 0
     printf ("DONE: Calling unp->u_sage->printSpecifier1() \n");
     curprint("\n/* DONE: Calling unp->u_sage->printSpecifier1() */ \n");
#endif

  // Save the input information
     SgUnparse_Info saved_ninfo(ninfo); 
  // this call has been moved below, after we indent
  // unp->u_sage->printSpecifier2(vardecl_stmt, ninfo);

  // Setup the SgUnparse_Info object for this statement
     ninfo.unset_CheckAccess();
     info.set_access_attribute(ninfo.get_access_attribute());

  // DQ (11/28/2004): There should be at least a single variable here!
     ROSE_ASSERT(vardecl_stmt->get_variables().size() > 0);
  // printf ("Number of variables = %zu \n",vardecl_stmt->get_variables().size());

  // SgInitializedNamePtrList::iterator p = vardecl_stmt->get_variables().begin();
  // ROSE_ASSERT(p != vardecl_stmt->get_variables().end());

     SgName tmp_name;
     SgType *tmp_type        = NULL;
  // SgPointerMemberType *pm_type = NULL;
     SgInitializer *tmp_init = NULL;

     SgInitializedName *decl_item      = NULL;
  // SgInitializedName *prev_decl_item = NULL;

  // DQ (11/28/2004): Is this even used in enum declarations! (I don't think so!)
     ROSE_ASSERT(ninfo.inEnumDecl() == false);

  // DQ (11/28/2004): Within an enum declaration there should not be a type associated with the variables???
     if (ninfo.inEnumDecl())
          ninfo.unset_isWithType();
       else
          ninfo.set_isWithType();

  // DQ (10/5/2004): This is the explicitly set boolean value which indicates that a class declaration is buried inside
  // the current variable declaration (e.g. struct A { int x; } a;).  In this case we have to output the base type with
  // its definition.
     bool outputTypeDefinition = vardecl_stmt->get_variableDeclarationContainsBaseTypeDefiningDeclaration();

#if 0
     printf ("In unparseVarDeclStmt(): vardecl_stmt = %p outputTypeDefinition = %s \n",vardecl_stmt,(outputTypeDefinition == true) ? "true" : "false");
#endif

  // if (p != vardecl_stmt->get_variables().end())
     SgInitializedNamePtrList::iterator p = vardecl_stmt->get_variables().begin();
     ROSE_ASSERT(p != vardecl_stmt->get_variables().end());

  // printf ("vardecl_stmt->get_variables().size() = %zu \n",vardecl_stmt->get_variables().size());

     while (p != vardecl_stmt->get_variables().end())
        {
#if 0
          curprint ( string("\n /* Inside of unparseVarDeclStmt(): top of loop over variables */ \n"));
#endif
          decl_item = *p;
          ROSE_ASSERT(decl_item != NULL);

          tmp_init = NULL;


          tmp_type = decl_item->get_type();

       // DQ (5/11/2007): This fails in astCopy_tests for copyExample using copyExampleInput.C
          ROSE_ASSERT(isSgType(tmp_type) != NULL);

#if 0
          printf ("SgInitializedName decl_item = %p \n",decl_item);
          decl_item->get_startOfConstruct()->display("SgInitializedName decl_item");
#endif

#define REWRITE_MACRO_HANDLING
#ifdef REWRITE_MACRO_HANDLING
       // DQ (9/17/2003) feature required for rewrite mechanism (macro handling)

       // Search for special coded declaration which are specific to the 
       // handling of MACROS in ROSE.  variable declarations of a specific form:
       //      char * rose_macro_declaration_1 = "<macro string>";
       // are unparsed as:
       //      macro string
       // to permit macros to be passed unevaluated through the transformation 
       // process (unevaluated in the intermediate files generated to process 
       // the transformations).

          if (!vardecl_stmt->isForward() && !isSgFunctionType(tmp_type))
             {
               ROSE_ASSERT (decl_item != NULL);
               tmp_init = decl_item->get_initializer();

               if (tmp_init != NULL)
                  {
                    SgAssignInitializer *assignInitializer = isSgAssignInitializer(tmp_init);
                    if (assignInitializer != NULL)
                       {
                         SgStringVal *stringValueExpression = isSgStringVal(assignInitializer->get_operand());
                         if (stringValueExpression != NULL)
                            {
#ifndef CXX_IS_ROSE_CODE_GENERATION
                           // DQ (3/25/2006): Finally we can use the C++ string class
                              string targetString = "ROSE-MACRO-CALL:";
                              int targetStringLength = targetString.size();
                              string stringValue = stringValueExpression->get_value();
                              string::size_type location = stringValue.find(targetString);
                              if (location != string::npos)
                                 {
                                // unparse the string without the surrounding quotes and with a new line at the end
                                   string remainingString = stringValue.replace(location,targetStringLength,"");
                                // printf ("Specify a MACRO: remainingString = %s \n",remainingString.c_str());
                                   remainingString.replace(remainingString.find("\\\""),4,"\"");
                                   curprint ( string("\n" ) + remainingString + "\n");
                                   return;
                                 }
#endif
                            }
                       }
                  }
             }
#endif

          bool first = true;

       // DQ (11/28/2004): I hate it when "while(true)" is used!
       // while(true)
          if (p == vardecl_stmt->get_variables().begin())
             {
            // If this is the first variable then output the base type
#if 0
               curprint ("\n /* In unparseVarDeclStmt(): (first variable): cname = decl_item->get_name() = " + decl_item->get_name() + " */ \n");
#endif
#if 0
            // DQ (5/6/2013): Experiment with calling the new refactored function. This code is perhaps specific to the problem demonstrated in test2013_153.C.
            // void outputType(T* referenceNode, SgType* referenceNodeType, SgUnparse_Info & info);
            // unp->u_type->outputType<SgInitializedName>(decl_item,tmp_type,ninfo);
               SgPointerType* pointerType = isSgPointerType(tmp_type);
               bool outputAsFunctionPointer = false;
               if (pointerType != NULL && isSgFunctionType(pointerType->get_base_type()) != NULL)
                  {
                    outputAsFunctionPointer = true;
                  }

#error "DEAD CODE!"

               printf ("outputAsFunctionPointer = %s \n",outputAsFunctionPointer ? "true" : "false");

               outputAsFunctionPointer = true;
               if (outputAsFunctionPointer == false)
                  {
                 // This is a new branch that handles the typical case...(outputAsFunctionPointer == false)
                    unp->u_type->unparseType(tmp_type, ninfo);
                    SgName nm = decl_item->get_name();
                    curprint(nm + " ");
                  }
                 else
                  {
                 // This is the original branch that was always taken.
#endif
               decl_item = *p;
               ROSE_ASSERT(decl_item != NULL);
               unp->u_exprStmt->unparseAttachedPreprocessingInfo(decl_item, info, PreprocessingInfo::before);
#if 0
               printf ("In unparseVarDeclStmt(): cname = decl_item->get_name() = %s \n",decl_item->get_name().str());
               curprint ("\n /* In unparseVarDeclStmt(): cname = decl_item->get_name() = " + decl_item->get_name() + " */ \n");
#endif
               tmp_name = decl_item->get_name();
               tmp_type = decl_item->get_type();
               ROSE_ASSERT(isSgType(tmp_type) != NULL);

            // DQ (11/28/2004): Added to support new design
               tmp_init = decl_item->get_initializer();
#if 0
               printf ("In unparseVarDeclStmt(): tmp_type = %p = %s \n",tmp_type,tmp_type->class_name().c_str());
#endif

            // DQ (10/17/2012): I am not clear why we need the "declStmt" variable, since it does not appear to be used for anything important.
            // In particular it appears that we carefully construct it to be either the defining or non-defining declaration; but I don't see why.
            // I recall in the past that this was an important subject for handling the output of class definitions in types, but I don't see 
            // that below.  So maybe this part of the code could be greatly simplified.

               SgNamedType *namedType = isSgNamedType(tmp_type->findBaseType());
            // SgDeclarationStatement* declStmt = (namedType) ? namedType->get_declaration() : NULL;
               SgDeclarationStatement* declStmt = NULL;

               ROSE_ASSERT(ninfo.get_declstatement_ptr() != NULL);
#if 0
               printf ("Inside of unparseVarDeclStmt: namedType = %p \n",namedType);
#endif
               if (namedType != NULL)
                  {
                 // DQ (10/5/2004): This controls the unparsing of the class definition
                 // when unparsing the type within this variable declaration.
#if 0
                    printf ("In unparseVarDeclStmt(): outputTypeDefinition = %s \n",outputTypeDefinition ? "true" : "false");
#endif
                    if (outputTypeDefinition == true)
                       {
                      // printf ("In unparseVarDeclStmt(): Use the defining declaration as a basis for the variable declaration \n");
                         ROSE_ASSERT(namedType->get_declaration() != NULL);
                         declStmt = namedType->get_declaration()->get_definingDeclaration();
                      // printf ("outputTypeDefinition == true: declStmt = %p \n",declStmt);
                         if (declStmt == NULL)
                            {
#if 0
                              printf ("namedType->get_declaration() = %p = %s \n",namedType->get_declaration(),namedType->get_declaration()->class_name().c_str());
#endif
                           // it is likely an enum declaration which does not yet use the defing vs. non-defining mechanisms
                           // so just set it to the currently available declaration (since for enums there is only one!)
                              declStmt = namedType->get_declaration();
                            }
                         ROSE_ASSERT(declStmt != NULL);
                         ROSE_ASSERT(declStmt->isForward() == false);

                      // DQ (10/9/2006): Don't output the qualified name of a defining declaration.
                      // ninfo.unset_forceQualifiedNames();

                      // DQ (10/11/2006): As part of new implementation of qualified names we now default to the generation of all qualified names unless they are skipped.
                         ninfo.set_SkipQualifiedNames();

                      // DQ (5/8/2013): This is a problem for where we call the unparser in the name qualification and set 
                      // SkipEnumDefinition and SkipClassDefinition to generate types with qualified names.
                      // DQ (5/23/2007): Commented these out since they are not applicable for statement expressions (see test2007_51.C).
                      // DQ (10/5/2004): If this is a defining declaration then make sure that we don't skip the definition
                      // ROSE_ASSERT(ninfo.SkipClassDefinition() == false);
                      // ROSE_ASSERT(ninfo.SkipEnumDefinition()  == false);
                      // ROSE_ASSERT(ninfo.SkipDefinition()      == false);
                       }
                      else
                       {
                      // printf ("Use what is surely a non-defining declaration as a basis for the variable declaration \n");
                         declStmt = namedType->get_declaration();
                         ROSE_ASSERT(declStmt != NULL);
                      // printf ("outputTypeDefinition == false: declStmt = %p \n",declStmt);
                      // Only implement test for class declarations
                         if (isSgClassDeclaration(declStmt) != NULL)
                            {
                           // DQ (10/8/2004): If this is not a enum then expect a forward declaration!
                           // Enum declarations are an exception since forward declarations of enums 
                           // are not permitted in C and C++ according to the standard!
                              if (declStmt->isForward() == false)
                                 {
                                   printf ("Warning about declStmt = %p = %s \n",declStmt,declStmt->sage_class_name());
                                   declStmt->get_file_info()->display("Warning: declStmt->isForward() == false (should be true)");
                                 }

#if PRINT_DEVELOPER_WARNINGS
                             printf ("Commented out assertion in unparser to handle AST Merge bug: declStmt->isForward() == true \n");
#endif
                          // ROSE_ASSERT(declStmt->isForward() == true);
                            }

                      // DQ (8/6/2007): Skip forcing the output of qualified names now that we have a hidden list mechanism.
                      // DQ (10/9/2006): Force output any qualified names (particularly for non-defining declarations).
                      // This is a special case for types of variable declarations.
                      // ninfo.set_forceQualifiedNames();

                      // curprint ( string("/* outputTypeDefinition = false and calling ninfo.set_forceQualifiedNames() */ ";

                      // DQ (10/5/2004): If this is a non-defining declaration then skip the definition
                      // ninfo.set_SkipClassDefinition();
                         ninfo.set_SkipDefinition();
                         ROSE_ASSERT(ninfo.SkipClassDefinition() == true);
                         ROSE_ASSERT(ninfo.SkipEnumDefinition() == true);
                       }
                  }
#if 0
               printf ("Calling unp->u_sage->printSpecifier2 \n");
               curprint ("\n/* Calling unp->u_sage->printSpecifier2() */ \n");
            // printDebugInfo("entering unp->u_sage->printSpecifier2", true);
#endif
               unp->u_sage->printSpecifier2(vardecl_stmt, saved_ninfo);
#if 0
               curprint ("\n/* DONE: Calling unp->u_sage->printSpecifier2() */ \n");
#endif
            // DQ (11/28/2004): Are these true! No! declStmt is really the declaration of any parent scope (excluding global scope!)
            // ROSE_ASSERT(declStmt != NULL);
            // ROSE_ASSERT(isSgTypedefDeclaration(declStmt) == NULL);

#if 0
               printf ("Inside of unparseVarDeclStmt: first = %s \n",(first == true) ? "true" : "false");
               printf ("Inside of unparseVarDeclStmt: declStmt = %p \n",declStmt);
               printf ("Inside of unparseVarDeclStmt: isSgTypedefDeclaration(declStmt) = %p \n",isSgTypedefDeclaration(declStmt));
#endif

            // DQ (11/28/2004): Is this always true?  If so then we can simplify the code!
               ROSE_ASSERT(tmp_type != NULL);

               SgUnparse_Info ninfo_for_type(ninfo);
#if 0
               printf ("In unparseVarDeclStmt(): ninfo_for_type.SkipClassDefinition() = %s \n",(ninfo_for_type.SkipClassDefinition() == true) ? "true" : "false");
               printf ("In unparseVarDeclStmt(): ninfo_for_type.SkipEnumDefinition()  = %s \n",(ninfo_for_type.SkipEnumDefinition() == true) ? "true" : "false");
#endif
            // DQ (1/9/2014): These should have been setup to be the same.
               ROSE_ASSERT(ninfo_for_type.SkipClassDefinition() == ninfo_for_type.SkipEnumDefinition());

               ROSE_ASSERT(ninfo_for_type.get_declstatement_ptr() != NULL);
#if 0
               printf ("At TOP: ninfo2.SkipClassDefinition() = %s \n",(ninfo_for_type.SkipClassDefinition() == true) ? "true" : "false");
#endif
            // if (vardecl_stmt->skipElaborateType())
               if ( (vardecl_stmt->skipElaborateType()) && (declStmt != NULL) && (isSgTypedefDeclaration(declStmt) == NULL) )
                  {
                 // ninfo2.set_SkipClassSpecifier();
                    ninfo_for_type.set_SkipClassSpecifier();
                  }

            // DQ (2/2/2014): Adding support to supress the output of the array bound in secondary array typed variable declarations.
               if (decl_item->get_hasArrayTypeWithEmptyBracketSyntax() == true)
                  {
                    ninfo_for_type.set_supressArrayBound();
#if 0
                    printf ("In unparseVarDeclStmt(): decl_item->get_hasArrayTypeWithEmptyBracketSyntax() == true: calling ninfo_for_type.set_supressArrayBound() \n");
#endif
#if 0
                    printf ("Exiting as a test! \n");
                    ROSE_ASSERT(false);
#endif
                  }

            // printf ("After isNameOnly() test: ninfo2.SkipClassDefinition() = %s \n",(ninfo2.SkipClassDefinition() == true) ? "true" : "false");

            // DQ (8/23/2006): This was used to specify global qualification separately from the more general name 
            // qualification mechanism, however having two mechanisms is a silly level of redundancy so we now use 
            // just one (the more general one) even though it is only used for global name qualification.
            // DQ (8/20/2006): We can't mark the SgType (since it is shared), and we can't mark the SgInitializedName,
            // so we have to carry the information that we should mark the type in the SgVariableDeclaration.
#if 0
               printf ("vardecl_stmt->get_requiresGlobalNameQualificationOnType() = %s \n",vardecl_stmt->get_requiresGlobalNameQualificationOnType() ? "true" : "false");
#endif
            // ROSE_ASSERT(vardecl_stmt->get_requiresGlobalNameQualificationOnType() == true);
               if (vardecl_stmt->get_requiresGlobalNameQualificationOnType() == true)
                  {
                 // Output the name qualification for the type in the variable declaration.
                 // But we have to do so after any modifiers are output, so in unp->u_type->unparseType().
                 // printf ("In Unparse_ExprStmt::unparseVarDeclStmt(): This variable declaration requires a global qualifier \n");
                 // ninfo2.set_forceQualifiedNames();
                    ninfo_for_type.set_requiresGlobalNameQualification();
                  }

            // DQ (5/21/2011): Set the reference node for the qualified name lookup.
               ninfo_for_type.set_reference_node_for_qualification(decl_item);
               ROSE_ASSERT(ninfo_for_type.get_reference_node_for_qualification() != NULL);

            // ninfo2.set_isTypeFirstPart();
               ninfo_for_type.set_isTypeFirstPart();
#if 0
               printf ("ninfo2.SkipClassDefinition() = %s \n",(ninfo_for_type.SkipClassDefinition() == true) ? "true" : "false");
               curprint("\n/* START: output using unp->u_type->unparseType (1st part) */ \n");
               printf ("Calling 1st part of unp->u_type->unparseType for %s \n",tmp_type->class_name().c_str());
#endif
            // ROSE_ASSERT(ninfo2.get_declstatement_ptr() != NULL);
               ROSE_ASSERT(ninfo_for_type.get_declstatement_ptr() != NULL);

            // DQ (5/13/2011): Added support for newer name qualification implementation.
            // printf ("Inside of unparseVarDeclStmt: decl_item->get_name_qualification_length_for_type() = %d \n",decl_item->get_name_qualification_length_for_type());
               ninfo_for_type.set_name_qualification_length(decl_item->get_name_qualification_length_for_type());
               ninfo_for_type.set_global_qualification_required(decl_item->get_global_qualification_required_for_type());
               ninfo_for_type.set_type_elaboration_required(decl_item->get_type_elaboration_required_for_type());
#if 0
               printf ("Inside of unparseVarDeclStmt: calling unparseType() tmp_type = %p = %s \n",tmp_type,tmp_type->class_name().c_str());
#endif
            // unp->u_type->unparseType(tmp_type, ninfo2);
               ROSE_ASSERT(isSgType(tmp_type) != NULL);
#if 1
            // DQ (7/28/2012): This is similar to code in the variable declaration unpaser function and so might be refactored.
            // DQ (7/28/2012): If this is a declaration associated with a declaration list from a previous (the last statement) typedef
            // then output the name if that declaration had an un-named type (class or enum).
#if 0
               printf ("In unparseVarDeclStmt(): vardecl_stmt->get_isAssociatedWithDeclarationList() = %s \n",vardecl_stmt->get_isAssociatedWithDeclarationList() ? "true" : "false");
#endif
#if 0
               ninfo_for_type.display ("At top of Unparse_ExprStmt::unparseVarDeclStmt: ninfo_for_type");
#endif
#if 0
               printf ("Inside of unparseVarDeclStmt(): ninfo_for_type.SkipBaseType() = %s \n",ninfo_for_type.SkipBaseType() ? "true" : "false");
               curprint ("\n /* In unparseVarDeclStmt(): ninfo_for_type.SkipBaseType() = " + string(ninfo_for_type.SkipBaseType() ? "true" : "false") + " */ \n");
#endif

               if (vardecl_stmt->get_isAssociatedWithDeclarationList() == true)
                  {
#if 1
#if 0
                    printf ("Using ninfo_for_type.set_PrintName(); to support unparsing of type \n");
#endif
                 // This is an alternative to permit the unparsing of the type to control the name output for types.
                 // But it would have to be uniform that all the pieces of the first part of the type would have to 
                 // be output.  E.g. "*" in "*X".
                    ninfo_for_type.set_PrintName();
                    unp->u_type->unparseType(tmp_type, ninfo_for_type);
#else
                 // Get the base type and if it is a class or enum, is it associated with a un-named 
                 // declaration (if so then we need to output the name in this associated declaration).
                 // if (isSgNamedType(tmp_type) != NULL)
                    SgType* baseType = tmp_type->stripType(SgType::STRIP_MODIFIER_TYPE|SgType::STRIP_REFERENCE_TYPE|SgType::STRIP_POINTER_TYPE|SgType::STRIP_ARRAY_TYPE);
                    SgClassType* classType = isSgClassType(baseType);
                    SgEnumType*  enumType  = isSgEnumType(baseType);
                    if (classType != NULL || enumType != NULL)
                       {
                         if (classType != NULL)
                            {
                              SgClassDeclaration *decl = isSgClassDeclaration(classType->get_declaration());
                              if (decl->get_isUnNamed() == false)
                                 {
                                   SgName nm = decl->get_name();
                                   curprint (nm + " ");
                                 }
                            }
#error "DEAD CODE!"
                         if (enumType != NULL)
                            {
                              SgEnumDeclaration *decl = isSgEnumDeclaration(enumType->get_declaration());
                              if (decl->get_isUnNamed() == true)
                                 {
                                   SgName nm = decl->get_name();
                                   curprint (nm + " ");
                                 }
                            }
                       }
                      else
                       {
                      // If this is not a class or enum type then output the type as we would otherwise.
                         unp->u_type->unparseType(tmp_type, ninfo_for_type);
                       }
#endif
                  }
                 else
                  {
                 // DQ (5/7/2013): Added this since it was not set.
                    ninfo.set_isTypeFirstPart();

                 // DQ (5/7/2013): This should be set.
                    ROSE_ASSERT(ninfo.isTypeFirstPart()  == true);
                    ROSE_ASSERT(ninfo.isTypeSecondPart() == false);
                    ROSE_ASSERT(ninfo_for_type.isTypeFirstPart()  == true);
                    ROSE_ASSERT(ninfo_for_type.isTypeSecondPart() == false);
#if 0
                    printf ("##### This works for test2013_156.C and not quite for test2013_158.C, but it should be using ninfo_for_type so that the name qualification info is passed properly! \n");
                    printf ("   --- tmp_type = %p = %s \n",tmp_type,tmp_type->class_name().c_str());
#endif
                 // DQ (5/7/2013): This is an attempt to fix test2013_156.C.
                 // DQ (7/28/2012): Output the type if this is not associated with a declaration list from a previous declaration.
                 // unp->u_type->unparseType(tmp_type, ninfo_for_type);
                 // unp->u_type->unparseType(tmp_type, ninfo);
                    unp->u_type->unparseType(tmp_type, ninfo_for_type);
                  }
#else

#error "DEAD CODE!"

               unp->u_type->unparseType(tmp_type, ninfo_for_type);
#endif

#if 0
               printf ("Inside of unparseVarDeclStmt: DONE calling unparseType() \n");
#endif
            // ROSE_ASSERT(ninfo2.get_declstatement_ptr() != NULL);
               ROSE_ASSERT(ninfo_for_type.get_declstatement_ptr() != NULL);
#if 0
               curprint("\n/* END: output using unp->u_type->unparseType (1st part) */ \n");
#endif
#if 0
               curprint("/* END: output using unp->u_type->unparseType (1st part) */");
#endif
#if 0
            // DQ (12/31/2013): review this in light of change to support type attributres directly.
               printf ("Inside of unparseVarDeclStmt: calling printAttributes(decl_item,info): Find out what what sorts of gnu attributes this causes to be put out! \n");
#endif
            // DQ (2/6/2014): Move this to be after the name is output.
            // DQ (8/31/2013): Added support for missing attributes.
            // unp->u_sage->printAttributes(decl_item,info);

            // DQ (12/30/2013): Adding support to seperate how packing is handled when attached to the type of a variable vs. the variable directly.
               if (!ninfo.inEnumDecl() && !ninfo.inArgList() && !ninfo.SkipSemiColon())
                  {
                 // unp->u_sage->printAttributes(vardecl_stmt,info);
                    unp->u_sage->printAttributesForType(vardecl_stmt,info);
                  }

            // DQ (11/28/2004): Added qualifier to variable name.

            // DQ (10/6/2004): Changed this back to the previous ordering so that we could handle test2004_104.C
            // DQ (9/28/2004): Output the variable name after the first and second parts of the type!
               if (tmp_name.is_null() == false)
                  {
                 // printf ("Before output --- Variable Name: tmp_name = %s \n",tmp_name.str());
                 // Only output the name qualifier if we are going to output the variable name!
                    ROSE_ASSERT(decl_item != NULL);
                 // SgInitializedName* decl_item_in_scope = decl_item->get_prev_decl_item();
                 // printf ("Should be valid pointer: decl_item->get_prev_decl_item() = %p \n",decl_item->get_prev_decl_item());

                 // DQ (11/28/2004): Find the scope of the current SgInitializedName object and get the list of 
                 // declarations in that scope.  Get the first declaration and use it as input to the unp->u_type->unp->u_name->generateNameQualifier()
                 // function (which requires a declaration).  We can't use the current SgVariableDeclaration we 
                 // are processing since it might be from a different scope!
                    ROSE_ASSERT(decl_item != NULL);
                    ROSE_ASSERT(decl_item->get_parent() != NULL);

                 // DQ (5/1/2005): Not clear if we can assert this!
                 // ROSE_ASSERT(decl_item->get_prev_decl_item() != NULL);
                    if (decl_item->get_prev_decl_item() != NULL)
                       {
                      // printf ("decl_item->get_prev_decl_item() = %p get_name() = %s \n",decl_item->get_prev_decl_item(),decl_item->get_prev_decl_item()->get_name().str());

                      // DQ (2/12/2011): Commented out to support generation of graph to debug test2011_08.C, this test codes 
                      // demonstrates that the SgInitializedName build first might only be to support a symbol and not have a
                      // proper parent.
                      // ROSE_ASSERT(decl_item->get_prev_decl_item()->get_parent() != NULL);
                         SgInitializedName* previousInitializedName = decl_item->get_prev_decl_item();

                      // DQ (6/5/2011): The initial SgInitializedName need not really be used, but it is present in the AST.
                      // We now reset the symbol to the SgInitializedName that is used in the declaration.
                      // So this test can be removed.
                         if (previousInitializedName->get_prev_decl_item() != NULL)
                              ROSE_ASSERT(previousInitializedName->get_parent() != NULL);
                       }

                 // DQ (1/22/2014): Added support for supressing generated names for un-named variables.
                 // bool isAnonymousName = (string(decl_item->get_name()).substr(0,14) == "__anonymous_0x") && (classdecl_stmt->get_class_type() == SgClassDeclaration::e_union);
                    bool isAnonymousName = (string(decl_item->get_name()).substr(0,14) == "__anonymous_0x");
                 // bool isAnonymousName = false;
#if 0
                    printf ("In unparseVarDeclStmt(): isAnonymousName = %s \n",isAnonymousName ? "true" : "false");
#endif
                 // DQ (10/10/2006): Only do name qualification for C++
                 // if (SageInterface::is_Cxx_language() == true)
                    if (isAnonymousName == false && SageInterface::is_Cxx_language() == true)
                       {
                         SgUnparse_Info ninfo_for_variable(ninfo);
#if 0
                      // DQ (10/24/2007): Added fix by Jeremiah (not well tested)
                         if (classDefinition != NULL)
                            {
                           // JJW 10-23-2007
                           // Never qualify a member variable of a class
                              ninfo_for_variable.set_SkipQualifiedNames();
                            }
#endif
                      // DQ (1/5/2007): C++ can be more complex and we can be initializing a variable in global scope initially declared in a class or namespace.
                      // printf ("variable name = %s decl_item->get_prev_decl_item() = %p \n",tmp_name.str(),decl_item->get_prev_decl_item());

                      // SgScopeStatement* parentScope = decl_item->get_scope();
                      // ROSE_ASSERT(ninfo2.get_declstatement_ptr() != NULL);
                         ROSE_ASSERT(ninfo_for_variable.get_declstatement_ptr() != NULL);

                      // DQ (5/12/2011): Added support for newer name qualification implementation.
                         ninfo_for_variable.set_name_qualification_length(vardecl_stmt->get_name_qualification_length());
                         ninfo_for_variable.set_global_qualification_required(vardecl_stmt->get_global_qualification_required());
                         ninfo_for_variable.set_type_elaboration_required(vardecl_stmt->get_type_elaboration_required());

                      // SgName nameQualifier = unp->u_type->unp->u_name->generateNameQualifier(decl_item,ninfo2);
                      // SgName nameQualifier = unp->u_name->generateNameQualifier(decl_item,ninfo_for_variable);
                         SgName nameQualifier = vardecl_stmt->get_qualified_name_prefix();
#if 0
                         printf ("variable declaration name = %s nameQualifier = %s \n",tmp_name.str(),(nameQualifier.is_null() == false) ? nameQualifier.str() : "NULL");
#endif
                         if (nameQualifier.is_null() == false)
                            {
                              curprint(nameQualifier.str());
                            }
                       }
#if 0
                    printf ("Variable Name: tmp_name = %s \n",tmp_name.str());
#endif
                 // Output the name of the variable...
                 // curprint(tmp_name.str());
                    if (isAnonymousName == false)
                       {
#if 0
                      // DQ (5/26/2014): The fix to output a space in unparseTemplateArgumentList() when we have an empty template argument list means
                      // that we no longer require this space to be output here (which was a problem for more general non template test codes that
                      // were using diff against a gold standard for there tests (in the ROSE regression tests).
                      // DQ (5/17/2014): With fixes to the determination of template declarations and template instantiation declarations, test2005_163.C
                      // now requires  whitespace between the variable's type and the variable's name.
                         curprint(" ");
#endif
                         curprint(tmp_name.str());
                       }

                 // DQ (7/25/2006): Support for asm register naming within variable declarations (should also be explicitly marked as "register")
                 // ROSE_ASSERT(decl_item->get_register_name() == 0);
                    if (decl_item->get_register_name_code() != SgInitializedName::e_invalid_register)
                       {
                      // an asm ("<register name>") is in use
                          curprint ( string(" asm (\""));
                       // curprint ( string("<unparse register name>";
                          curprint ( unparse_register_name(decl_item->get_register_name_code()));
                          curprint ( string("\")"));
                       }

                 // DQ (1/25/2009): If we are not using the Assembly Register codes then we might be using the string 
                 // mechanism (stored in SgInitializedName::p_register_name_string). The new EDG/Sage interface can
                 // support the use of either Assembly Register codes or raw strings.
                    if (decl_item->get_register_name_string().empty() == false)
                       {
                      // an asm ("<register name>") is in use
                          curprint ( string(" asm (\""));
                          curprint ( decl_item->get_register_name_string() );
                          curprint ( string("\")"));
                       }
                  }
                 else
                  {
#if 0
                    printf ("In unparseVarDeclStmt(): (tmp_name.is_null() == true): variable Name: tmp_name = %s \n",tmp_name.str());
#endif
                  }

            // ninfo2.set_isTypeSecondPart();
               ninfo_for_type.set_isTypeSecondPart();
#if 0
               curprint("\n/* START: output using unp->u_type->unparseType (2nd part) */ \n");
               printf ("Calling 2nd part of unp->u_type->unparseType for %s \n",tmp_type->sage_class_name());
               printf ("ninfo2.SkipClassDefinition() = %s \n",(ninfo_for_type.SkipClassDefinition() == true) ? "true" : "false");
#endif

            // DQ (5/7/2013): This should be set.
            // ROSE_ASSERT(ninfo.isTypeSecondPart() == true);
            // ROSE_ASSERT(ninfo.isTypeFirstPart() == false);
               ROSE_ASSERT(ninfo_for_type.isTypeSecondPart() == true);
               ROSE_ASSERT(ninfo_for_type.isTypeFirstPart() == false);
#if 0
               printf ("In unparseVarDeclStmt(): ninfo_for_type.SkipClassDefinition() = %s \n",(ninfo_for_type.SkipClassDefinition() == true) ? "true" : "false");
               printf ("In unparseVarDeclStmt(): ninfo_for_type.SkipEnumDefinition()  = %s \n",(ninfo_for_type.SkipEnumDefinition() == true) ? "true" : "false");
#endif
            // DQ (1/9/2014): These should have been setup to be the same.
               ROSE_ASSERT(ninfo_for_type.SkipClassDefinition() == ninfo_for_type.SkipEnumDefinition());

            // DQ (7/31/2006): I think that we can simplify to just this code.
            // unp->u_type->unparseType(tmp_type, ninfo2);
               unp->u_type->unparseType(tmp_type, ninfo_for_type);

            // DQ (2/6/2014): Move this to be after the name is output.
            // DQ (8/31/2013): Added support for missing attributes.
               unp->u_sage->printAttributes(decl_item,info);

            // Mark that we are no longer processing the first entry 
            // (first variable in a declaration containing multiple "," separated names)
               first = false;

            // DQ (5/6/2013): Associated end of block for alternative handling of type in variable declaration.
            //    }
#if 0
               printf ("In unparseVarDeclStmt(): Handle initializers (if any) \n");
               curprint("\n/* Handle initializers (if any) */ \n");
#endif
            // Unparse the initializers if any exist

#if 0
               if (tmp_init != NULL)
                  {
                    printf ("Initializer tmp_init = %p = %s \n",tmp_init,tmp_init->class_name().c_str());
#if 0
                    tmp_init->get_file_info()->display("Initializer tmp_init: debug");
#endif
                  }
#endif

            // DQ (7/23/2013): Added better control over when to output the initializer.
               bool outputInitializerBasedOnSourcePositionInfo = 
                    ( (tmp_init != NULL) &&
                      ( (tmp_init->get_file_info()->isCompilerGenerated() == false) || 
                        (tmp_init->get_file_info()->isCompilerGenerated() == true && tmp_init->get_file_info()->isOutputInCodeGeneration() == true) ) );

            // DQ (7/23/2013): Modified back to a previously implemented case of checking (tmp_init->get_file_info()->isOutputInCodeGeneration() == true).
            //     See test2013_250.C for an example.
            // DQ (3/29/2013): Don't output the initializer if it was compiler generated and not meant to be output (see test2013_78.C).
            // This fails for test2007_06.C, so output the initializer if it is available in the AST.
            // if (tmp_init)
            // if ( (tmp_init != NULL) && !ninfo.SkipInitializer())
            // if ( (tmp_init != NULL) && !ninfo.SkipInitializer() && (tmp_init->get_file_info()->isOutputInCodeGeneration() == true))
               if ( (tmp_init != NULL) && !ninfo.SkipInitializer() && (outputInitializerBasedOnSourcePositionInfo == true))
                  {
                 // DQ (8/5/2005): generate more faithful representation of assignment operator!
#if 0
                    ninfo.display ("In Unparse_ExprStmt::unparseVarDeclStmt --- handling the initializer");
#endif
                    SgConstructorInitializer* constructor = isSgConstructorInitializer(tmp_init);
                    if ( (tmp_init->variant() == ASSIGN_INIT) ||
                         (tmp_init->variant() == AGGREGATE_INIT) ||
                      // ( (constructor != NULL) && constructor->get_need_name() && constructor->get_is_explicit_cast() ) )
                      // DQ (7/12/2006): Bug fix reported by Peter Collingbourne
                      // ( (constructor != NULL) && (constructor->get_need_name() || constructor->get_associated_class_unknown()) ) )

                      // DQ (11/9/2009): Turn off this optional handling since "IntStack::Iter z = (&x)" is not interpreted 
                      // the same as "IntStack::Iter z(&x)" at least in a SgForInitializationStatement (see test2009_40.C).
                      // I think that this was always cosmetic anyway.
                      // ( (constructor != NULL) && (constructor->get_need_name() || constructor->get_associated_class_unknown() || ninfo.inConditional()) ) )
                      // ( false ) )
                         ( (constructor != NULL) && (constructor->get_need_name() || constructor->get_associated_class_unknown() || ninfo.inConditional()) ) )
                       {
                      // DQ (11/9/2009): Skip the case of when we are in a isSgForInitStmt, since this is a bug in GNU g++ (at least version 4.2)
                      // See test2009_40.C test2009_41.C, and test2009_42.C
                      // curprint ( string(" = "));
                         if ( constructor != NULL && isSgForInitStatement(stmt->get_parent()) != NULL )
                            {
#if 0
                              printf ("This is the special case of a constructor call \n");
#endif
                           // DQ (2/9/2010): Previous code had this commented out to fix test2009_40.C.
                           // curprint (" = ");

                           // DQ (2/9/2010): See test2010_05.C
                              if (constructor->get_need_name() == true && constructor->get_is_explicit_cast() == true )
                                 {
                                // This is the syntax: class X = X(arg)
#if 0
                                   printf ("Output the = syntax \n");
#endif
                                   curprint (" = ");
                                 }
                                else
                                 {
                                // This is the alternative syntax: class X(arg)
                                // So don't output a "="
#if 0
                                   printf ("Skip output of the = syntax \n");
#endif
                                 }
                            }
                           else
                            {
#if 0
                              printf ("This is the MORE general case of a constructor call \n");
#endif
                              curprint (" = ");
                            }
                       }
                      else
                       {
#if 0
                         printf ("This is the MOST general case of not using an initializer \n");
#endif
                       }

                    SgUnparse_Info statementInfo(ninfo);
                    statementInfo.set_SkipClassDefinition();

                 // DQ (1/9/2014): We have to make the handling of enum definitions consistant with that of class definitions.
                    statementInfo.set_SkipEnumDefinition();

                 // DQ (1/7/2007): Unset the declstatement_ptr so that we can know that we 
                 // are processing initalizers which might require name qualification!
                    statementInfo.set_declstatement_ptr(NULL);

                 // statementInfo.display("Debugging the initializer (set SkipClassDefinition");

                 // DQ (2/26/2012): Added test.
                    ROSE_ASSERT(tmp_init != NULL);
#if 0
                    printf ("Unparse the initializer = %p = %s \n",tmp_init,tmp_init->class_name().c_str());
#endif
                 // DQ (5/26/2013): Added support for name qualification.
                    statementInfo.set_reference_node_for_qualification(tmp_init);
                    ROSE_ASSERT(statementInfo.get_reference_node_for_qualification() != NULL);
#if 0
                    printf ("In unparseVarDeclStmt(): statementInfo.SkipClassDefinition() = %s \n",(statementInfo.SkipClassDefinition() == true) ? "true" : "false");
                    printf ("In unparseVarDeclStmt(): statementInfo.SkipEnumDefinition()  = %s \n",(statementInfo.SkipEnumDefinition() == true) ? "true" : "false");
#endif
                 // DQ (1/9/2014): These should have been setup to be the same.
                    ROSE_ASSERT(statementInfo.SkipClassDefinition() == statementInfo.SkipEnumDefinition());

                 // curprint (string("/* Unparse the initializer */ \n"));
                 // unparseExpression(tmp_init, ninfo);
                    unparseExpression(tmp_init, statementInfo);
#if 0
                    printf ("DONE: Unparse the initializer \n");
                 // curprint (string("/* DONE: Unparse the initializer */ \n"));
#endif
                  }
             }
            else
             {
            // DQ (7/16/2012): Added new support for multiple variables in the same declaration, output the name of the variable...
               tmp_name = decl_item->get_name();
               curprint ( tmp_name.str());
             }

       // DQ (8/31/2013): I think this is the wrong location for the attribute (see test2013_40.c).
       // DQ (2/27/2013): Added support for missing attributes.
       // unp->u_sage->printAttributes(decl_item,info);

#if 0
          curprint("\n /* Inside of unparseVarDeclStmt(): increment the variable iterator */ \n");
#endif
       // Increment the iterator through the list of variables within a single variable declaration.
       // Currently each variable declaration contains only a single variable!
          p++;

       // DQ (7/16/2012): In the newer version of EDG 4.3 support this is no longer always true.
       // DQ (11/28/2004): Within the current design this is always true. Since we normalize 
       // multiple variable declarations into single variable declarations.
       // ROSE_ASSERT (p == vardecl_stmt->get_variables().end());

       // DQ (11/28/2004): This this is always false within the current design.
          if (p != vardecl_stmt->get_variables().end())
             {
               if (!ninfo.inArgList())
                    ninfo.set_SkipBaseType();
               curprint ( string(","));
             }

          unparseAttachedPreprocessingInfo(decl_item, ninfo, PreprocessingInfo::after);    
        }

  // curprint ( string("\n/* Handle bit fields specifiers (if any) */ \n"));

  // DQ (11/28/2004): Bit fields specifiers should be associated with the SgInitializedName 
  // and not the SgVariableDeclaration!  However this works because variable declarations 
  // with multiple variables within a single declaration are separated out as single variable 
  // declarations (so including the bitfield width with the variable declaration works).  
  // If we ever permit unparsing of multiple variables within a single variable declaration 
  // then this would be a problem within the current design.

  // Bit fields appear as "a_bit_field autonomous_tag_decl:1;"
     SgVariableDefinition *defn = vardecl_stmt->get_definition();
     if (defn != NULL)
        {
       // DQ (2/3/2007): Implement this unparse functions so that we can refactor this code
       // and so that the unparseToString will work properly for the SgVariableDefinition IR node.
          unparseVarDefnStmt(vardecl_stmt->get_definition(),ninfo);
        }

  // ninfo.display("Close off the statement with a \";\"?");

  // curprint ( string("\n/* START: Close off the statement with a \";\" */ \n";

  // Close off the statement with a ";"
  // DQ (10/18/2012): In the case of a condirional the point of skipping the ";" is to permit multiple declarations, 
  // this should be handled at a different level (if possible).  This change is required for test2012_47.c.
  // This breaks other test codes, but the grainularity of the specification of output of ";" and where the 
  // set_SkipSemiColon() function is called is now more precise.  So the other codes now pass.
  // DQ (7/12/2006): Bug fix reported by Peter Collingbourne
  // if (!ninfo.inEnumDecl() && !ninfo.inArgList() && !ninfo.SkipSemiColon())
  // if (!ninfo.inEnumDecl() && !ninfo.inArgList() && !ninfo.inConditional() && !ninfo.SkipSemiColon())
     if (!ninfo.inEnumDecl() && !ninfo.inArgList() && !ninfo.SkipSemiColon())
        {
       // DQ (2/27/2013): Added support for missing attributes.
          unp->u_sage->printAttributes(vardecl_stmt,info);

          curprint(";");
        }

  // curprint ( string("\n/* END: Close off the statement with a \";\" */ \n";

#if 0
     printf ("Leaving unparseVarDeclStmt() \n");
     curprint("/* Leaving unparseVarDeclStmt() */ \n");
#endif
   }


void
Unparse_ExprStmt::unparseVarDefnStmt(SgStatement* stmt, SgUnparse_Info& info)
   {
     SgVariableDefinition* vardefn_stmt = isSgVariableDefinition(stmt);
     ROSE_ASSERT(vardefn_stmt != NULL);

  // DQ: (9/17/2003)
  // Although I have not seen it in any of our tests of ROSE the SgVariableDefinition
  // does appear to be used in the declaration of bit fields!  Note the comment at the
  // end of the unparseVarDeclStmt() function where the bit field is unparsed! Though 
  // it appears that the unparseVarDefnStmt is not required to the unparsing of the 
  // bit field, so this function is never called!

  // DQ (2/3/2007): However, for the ODR check in the AST merge we require something to
  // be generated for everything that could be shared.  So we should unparse something,
  // perhaps the variable declaration?

  // DQ (1/20/2014): This has been changed to be a SgValueExp (required).  Plus as a 
  // generated value expression we include the expression from which the value was 
  // generated.  This is important where this is a constant expression generated from
  // sizes of machine dependent types.
  // SgUnsignedLongVal *bitfield = vardefn_stmt->get_bitfield();
     SgValueExp* bitfield = vardefn_stmt->get_bitfield();
     if (bitfield != NULL)
        {
          curprint ( string(":"));
          unparseExpression(bitfield, info);
        }
   }


void
Unparse_ExprStmt::initializeDeclarationsFromParent ( 
   SgDeclarationStatement* declarationStatement,
   SgClassDefinition* & cdefn,
   SgNamespaceDefinitionStatement* & namespaceDefn, int debugSupport )
   {
  // DQ (11/18/2004): Now that we store the scope explicitly we don't have to interprete the parent pointer!
     ROSE_ASSERT(declarationStatement != NULL);
     SgScopeStatement* parentScope = declarationStatement->get_scope();
     ROSE_ASSERT(parentScope != NULL);

#if 0
     if (debugSupport > 0)
          printf ("In initializeDeclarationsFromParent(): parentScope = %p = %s \n",parentScope,parentScope->sage_class_name());
#endif

     cdefn         = isSgClassDefinition(parentScope);
     namespaceDefn = isSgNamespaceDefinitionStatement(parentScope);      

#if 0
     if (debugSupport > 0)
          printf ("In initializeDeclarationsFromParent(): cdefn = %p namespaceDefn = %p \n",cdefn,namespaceDefn);
#endif
   }



void
Unparse_ExprStmt::unparseClassDeclStmt(SgStatement* stmt, SgUnparse_Info& info)
   {
     SgClassDeclaration* classdecl_stmt = isSgClassDeclaration(stmt);
     ROSE_ASSERT(classdecl_stmt != NULL);

#if 0
  // printf ("Inside of Unparse_ExprStmt::unparseClassDeclStmt(): classdecl_stmt->get_from_template() = %s \n",
  //      classdecl_stmt->get_from_template() ? "true" : "false");
     if (classdecl_stmt->get_from_template() == true)
          curprint ( string("/* Unparser comment: Templated Class Declaration Function */"));
     Sg_File_Info* classDeclarationfileInfo = classdecl_stmt->get_file_info();
     ROSE_ASSERT ( classDeclarationfileInfo != NULL );
     if ( classDeclarationfileInfo->isCompilerGenerated() == false)
        {
       // curprint(string("\n/* file: ") + classDeclarationfileInfo->get_filenameString() + " line: " classDeclarationfileInfo->get_line()  " col: " classDeclarationfileInfo->get_col() " */ \n");
          curprint(string("\n/* file: ") + classDeclarationfileInfo->get_filenameString() + " */ \n");
        }
#endif

  // info.display("Inside of unparseClassDeclStmt");

#if 0
     printf ("At top of unparseClassDeclStmt name = %s \n",classdecl_stmt->get_name().str());
#endif
#if 0
     printf ("In Unparse_ExprStmt::unparseClassDeclStmt(): classdecl_stmt = %p isForward() = %s info.SkipClassDefinition() = %s name = %s \n",
          classdecl_stmt,(classdecl_stmt->isForward() == true) ? "true" : "false",
          (info.SkipClassDefinition() == true) ? "true" : "false",classdecl_stmt->get_name().str());
#endif

  // DQ (11/7/2007): Fixup the SgUnparse_Info object to store the correct scope.
     SgUnparse_Info class_info(info);
     fixupScopeInUnparseInfo (class_info,classdecl_stmt);

     if (!classdecl_stmt->isForward() && classdecl_stmt->get_definition() && !info.SkipClassDefinition())
        {
          SgUnparse_Info ninfox(class_info);
#if 0
          printf ("In unparseClassDeclStmt(): calling ninfox.unset_SkipSemiColon() \n");
#endif
          ninfox.unset_SkipSemiColon();

       // DQ (6/13/2007): Set to null before resetting to non-null value 
          ninfox.set_declstatement_ptr(NULL);
          ninfox.set_declstatement_ptr(classdecl_stmt);

       // printf ("Calling unparseStatement(classdecl_stmt->get_definition(), ninfox); for %s \n",classdecl_stmt->get_name().str());
          unparseStatement(classdecl_stmt->get_definition(), ninfox);

          if (!info.SkipSemiColon())
             {
               curprint (  string(";"));
             }
        }
       else
        {
#if 0
          printf ("Not unparsing the class definition \n");
#endif
          if (!info.inEmbeddedDecl())
             {
               SgUnparse_Info ninfo(class_info);
               if (classdecl_stmt->get_parent() == NULL)
                  {
                    printf ("classdecl_stmt->isForward() = %s \n",(classdecl_stmt->isForward() == true) ? "true" : "false");
                  }

            // DQ (5/20/2006): This is false within "stdio.h"
               if (classdecl_stmt->get_parent() == NULL)
                  {
                    classdecl_stmt->get_file_info()->display("In Unparse_ExprStmt::unparseClassDeclStmt(): classdecl_stmt->get_parent() == NULL");
                  }
            // ROSE_ASSERT (classdecl_stmt->get_parent() != NULL);
               SgClassDefinition *cdefn = isSgClassDefinition(classdecl_stmt->get_parent());

               if(cdefn && cdefn->get_declaration()->get_class_type() == SgClassDeclaration::e_class)
                    ninfo.set_CheckAccess();

            // DQ (8/19/2004): Removed functions using old attribute mechanism (old CC++ mechanism)
            // printf ("Commented out get_suppress_global(classdecl_stmt) \n");
            // if (get_suppress_global(classdecl_stmt))
            //      ninfo.set_SkipGlobal(); //attributes.h
#if 0
               printf ("In unparseClassDeclStmt(): Calling printSpecifier() \n");
#endif
            // printDebugInfo("entering unp->u_sage->printSpecifier", true);
               unp->u_sage->printSpecifier(classdecl_stmt, ninfo);
               info.set_access_attribute(ninfo.get_access_attribute());
             }

          info.unset_inEmbeddedDecl();
#if 0
          printf ("In unparseClassDeclStmt(): info.SkipClassSpecifier() = %s \n",info.SkipClassSpecifier() ? "true" : "false");
#endif
          if (!info.SkipClassSpecifier())
             {
#if 0
               printf ("Processing the class specifier \n");
               curprint ("\n/* Processing the class specifier */ \n ");
#endif
               switch (classdecl_stmt->get_class_type()) 
                  {
                    case SgClassDeclaration::e_class : 
                       {
                         curprint ( string("class "));
                         break;
                       }
                    case SgClassDeclaration::e_struct :
                       {
                         curprint ( string("struct "));
                         break;
                       }
                    case SgClassDeclaration::e_union :
                       {
                         curprint ( string("union "));
                         break;
                       }

                 // DQ (4/17/2007): Added this enum value to the switch cases.
                    case SgClassDeclaration::e_template_parameter :
                       {
                      // skip type elaboration here.
                         curprint ( string(" "));
                         break;
                       }

                 // DQ (4/17/2007): Added this enum value to the switch cases.
                    default:
                       {
                         printf ("Error: default reached in unparseClassDeclStmt() \n");
                         ROSE_ASSERT(false);
                         break;
                       }
                  }
              }

       /* have to make sure if it needs qualifier or not */

          SgName nm = classdecl_stmt->get_name();
#if 0
          if (nm == "Zone")
             {
               printf ("In unparseClassDeclStmt() class Zone: unp->u_type->unp->u_name->generateNameQualifier( cdecl , info ) = %s \n",
                    unp->u_type->unp->u_name->generateNameQualifier( classdecl_stmt , info ).str());
             }
#endif

#if 0
       // DQ (10/11/2006): Don't generate qualified names for the class name a forward declaration
       // curprint ( string("/* In unparseClassDeclStmt: (skip qualified name if true) classdecl_stmt->get_forward() = " + ((classdecl_stmt->get_forward() == true) ? "true" : "false") + " */\n ";
          if (classdecl_stmt->get_forward() == false)
             {
            // ninfo.set_SkipQualifiedNames();

            // SgName nameQualifier = unp->u_name->generateNameQualifier( classdecl_stmt , info );
               SgName nameQualifier = unp->u_name->generateNameQualifier( classdecl_stmt , class_info );
            // printf ("In unparseClassDeclStmt() nameQualifier (from unp->u_type->unp->u_name->generateNameQualifier function) = %s \n",nameQualifier.str());

               curprint ( nameQualifier.str());
             }
#endif
       // DQ (7/20/2011): Test compilation without these functions.

#if 1
       // DQ (7/28/2012): This is the original code (I think it is what we really want, but we need to test this.
       // DQ (6/5/2011): Newest refactored support for name qualification.
          SgName nameQualifier = classdecl_stmt->get_qualified_name_prefix();
#if 0
          printf ("In unparseClassDeclStmt(): Output SgClassDeclaration = %p = %s qualified name: nameQualifier = %s \n",classdecl_stmt,classdecl_stmt->get_name().str(),nameQualifier.str());
#endif
#if 0
          printf ("In unparseClassDeclStmt(): classdecl_stmt->get_isUnNamed() = %s \n",classdecl_stmt->get_isUnNamed() ? "true" : "false");
          printf ("In unparseClassDeclStmt(): Output className = %s \n",classdecl_stmt->get_name().str());
#endif

       // DQ (6/9/2013): Further restrict this to the special case of un-named unions.
       // bool isAnonymousName = (string(classdecl_stmt->get_name()).substr(0,14) == "__anonymous_0x") != string::npos);
       // bool isAnonymousName = (string(classdecl_stmt->get_name()).substr(0,14) == "__anonymous_0x");
          bool isAnonymousName = (string(classdecl_stmt->get_name()).substr(0,14) == "__anonymous_0x") && (classdecl_stmt->get_class_type() == SgClassDeclaration::e_union);
#if 0
          printf ("In unparseClassDeclStmt(): isAnonymousName = %s \n",isAnonymousName ? "true" : "false");
#endif
       // DQ (6/9/2013): Skip output of name when it is a generated name such as "__anonymous_0x10f3efa8"
       // curprint (nameQualifier);
       // curprint ( (nm + " ").str());
       // if (isAnonymousName == false)
          if (isAnonymousName == false && classdecl_stmt->get_isUnNamed() == false)
             {
            // Output the qualified name.
               curprint (nameQualifier);
               curprint ( (nm + " ").str());
             }
#else
       // DQ (7/28/2012): This is the modified version of the code and I think it is not required.
       // DQ (7/28/2012): Support un-named classes (see test2012_141.C).

#error "DEAD CODE!"

          printf ("In unparseClassDeclStmt(): classdecl_stmt->get_isUnNamed() = %s \n",classdecl_stmt->get_isUnNamed() ? "true" : "false");
          if (classdecl_stmt->get_isUnNamed() == false)
             {
            // DQ (6/5/2011): Newest refactored support for name qualification.
               SgName nameQualifier = classdecl_stmt->get_qualified_name_prefix();
#if 0
               printf ("In unparseClassDeclStmt(): Output SgClassDeclaration = %p = %s qualified name: nameQualifier = %s \n",classdecl_stmt,classdecl_stmt->get_name().str(),nameQualifier.str());
#endif
            // Output the qualified name.
               curprint (nameQualifier);

#error "DEAD CODE!"

            // printf ("Output className = %s \n",classdecl_stmt->get_name().str());
            // curprint ( (classdecl_stmt->get_name() + " ").str();
               curprint ( (nm + " ").str());
             }
            else
             {
               printf ("In unparseClassDeclStmt(): This is an un-named declaration. \n");
            // DQ (7/28/2012): If this is unnamed then this would not be consistant (so check it).
               ROSE_ASSERT(classdecl_stmt->isForward() == false && info.SkipSemiColon() == false);
             }
#endif

#if 0
          curprint("/* After name in Unparse_ExprStmt::unparseClassDeclStmt */ \n");
#endif
          if (classdecl_stmt->isForward() && !info.SkipSemiColon())
             {
               curprint(string(";"));

               if (classdecl_stmt->isExternBrace())
                  {
                    curprint(string(" }"));
                  }
             }
        }

#if 0
     printf ("Leaving unparseClassDeclStmt \n");
     curprint ("/* Leaving unparseClassDeclStmt */ \n");
#endif
   }


void
Unparse_ExprStmt::unparseClassDefnStmt(SgStatement* stmt, SgUnparse_Info& info)
   {
#if 0
     printf ("Inside of unparseClassDefnStmt \n");
     curprint("/* Inside of unparseClassDefnStmt */ \n");
#endif

     SgClassDefinition* classdefn_stmt = isSgClassDefinition(stmt);
     ROSE_ASSERT(classdefn_stmt != NULL);

#if OUTPUT_HIDDEN_LIST_DATA
     outputHiddenListData (classdefn_stmt);
#endif

     SgUnparse_Info ninfo(info);

  // curprint ( string("/* Print out class declaration */ \n";

     ninfo.set_SkipClassDefinition();

  // DQ (10/13/2006): test2004_133.C demonstrates where we need to unparse qualified names for class definitions (defining declaration).
  // DQ (10/11/2006): Don't generate qualified names for the class name of a defining declaration
  // ninfo.set_SkipQualifiedNames();

  // DQ (7/19/2003) skip the output of the semicolon
     ninfo.set_SkipSemiColon();

  // printf ("Calling unparseClassDeclStmt = %p isForward = %s from unparseClassDefnStmt = %p \n",
  //      classdefn_stmt->get_declaration(),(classdefn_stmt->get_declaration()->isForward() == true) ? "true" : "false",classdefn_stmt);
     ROSE_ASSERT(classdefn_stmt->get_declaration() != NULL);
     unparseClassDeclStmt( classdefn_stmt->get_declaration(), ninfo);

  // DQ (7/19/2003) unset the specification to skip the output of the semicolon
     ninfo.unset_SkipSemiColon();

  // DQ (10/11/2006): Don't generate qualified names for the class name of a defining declaration
  // ninfo.unset_SkipQualifiedNames();

     ninfo.unset_SkipClassDefinition();

#if 0
  // DQ (1/2/2012): The name stored in SgClassDeclaration contains the template arguments (now that this is set we don't need this code).
  // DQ (1/2/2012): If this is the template instantiation then it could be marked as a specialization (supported by ROSE) 
  // and thus needs to be output as such. I think this is the new style of specification for C++ template specialization.
     if (classdefn_stmt->get_declaration()->get_specialization() == SgDeclarationStatement::e_specialization)
        {
       // curprint("/* Output the template arguments for this specialization */ \n");
          SgTemplateInstantiationDecl* templateInstantiationClassDeclaration = isSgTemplateInstantiationDecl(classdefn_stmt->get_declaration());
          ROSE_ASSERT(templateInstantiationClassDeclaration != NULL);
          SgTemplateArgumentPtrList& templateArgListPtr = templateInstantiationClassDeclaration->get_templateArguments();
          unparseTemplateArgumentList(templateArgListPtr,info);
        }
#endif

  // curprint("/* END: Print out class declaration */ \n");

     SgNamedType *saved_context = ninfo.get_current_context();

  // DQ (11/29/2004): The use of a primary and secondary declaration casue two SgClassType nodes to be generated 
  // (which should be fixed) since this is compared to another SgClassType within the generateQualifiedName() 
  // function we have to get the the type from the non-defining declaration uniformally. Same way each time so that
  // the pointer test will be meaningful.
  // ninfo.set_current_context(classdefn_stmt->get_declaration()->get_type());
     ROSE_ASSERT(classdefn_stmt->get_declaration()->get_firstNondefiningDeclaration() != NULL);
     SgClassDeclaration* classDeclaration = isSgClassDeclaration(classdefn_stmt->get_declaration()->get_firstNondefiningDeclaration());
     ROSE_ASSERT(classDeclaration->get_type() != NULL);

  // DQ (6/13/2007): Set to null before resetting to non-null value 
  // ninfo.set_current_context(classdefn_stmt->get_declaration()->get_firstNondefiningDeclaration()->get_type());
     ninfo.set_current_context(NULL);
     ninfo.set_current_context(classDeclaration->get_type());

  // curprint ( string("/* Print out inheritance */ \n";

  // print out inheritance
     SgBaseClassPtrList::iterator p = classdefn_stmt->get_inheritances().begin();
  // int tmp_spec = 0;
     SgClassDeclaration *tmp_decl;
     if (p != classdefn_stmt->get_inheritances().end())
        {
          curprint ( string(": "));

       // DQ (5/9/2011): This loop structure should be rewritten...
          while(true)
             {
            // DQ (4/25/2004): Use the new modifier interface
            // tmp_spec = (*p).get_base_specifier();
            // SgBaseClassModifier & baseClassModifier = (*p).get_baseClassModifier();
               SgBaseClassModifier & baseClassModifier = (*p)->get_baseClassModifier();
            // tmp_decl = (*p).get_base_class();
               tmp_decl = (*p)->get_base_class();
            // specifier
            // if (tmp_spec & SgDeclarationStatement::e_virtual)
            // if (tmp_spec & SgDeclarationStatement::e_virtual)
               if (baseClassModifier.isVirtual())
                  {
                    curprint ( string("virtual "));
                  }
            // if (tmp_spec & SgDeclarationStatement::e_public)
               if (baseClassModifier.get_accessModifier().isPublic())
                  {
                    curprint ( string("public "));
                  }
            // if (tmp_spec & SgDeclarationStatement::e_private)
               if (baseClassModifier.get_accessModifier().isPrivate())
                  {
                    curprint ( string("private "));
                  }
            // if (tmp_spec & SgDeclarationStatement::e_protected)
               if (baseClassModifier.get_accessModifier().isProtected())
                  {
                    curprint ( string("protected "));
                  }

            // DQ (5/12/2011): This might have to be a qualified name...
               SgUnparse_Info tmp_ninfo(ninfo);
               tmp_ninfo.set_name_qualification_length((*p)->get_name_qualification_length());
               tmp_ninfo.set_global_qualification_required((*p)->get_global_qualification_required());

               ROSE_ASSERT(tmp_decl != NULL);

            // SgName nameQualifier = unp->u_name->generateNameQualifier(tmp_decl,tmp_ninfo);
               SgName nameQualifier = (*p)->get_qualified_name_prefix();

            // Debugging code.
               if (tmp_ninfo.get_name_qualification_length() > 0 || tmp_ninfo.get_global_qualification_required() == true)
                  {
                 // printf ("In Unparse_ExprStmt::unparseClassDefnStmt(): nameQualifier = %s \n",nameQualifier.str());
                  }
               curprint(nameQualifier.str());

            // base name
               curprint ( tmp_decl->get_name().str());

               p++;

               if (p != classdefn_stmt->get_inheritances().end())
                  {
                    curprint ( string(","));
                  }
                 else
                  {
                    break;
                  }
             }
        }

#if 0
  // curprint ( string("\n/* After specification of base classes unparse the declaration body */ \n";
     printf ("After specification of base classes unparse the declaration body  info.SkipBasicBlock() = %s \n",(info.SkipBasicBlock() == true) ? "true" : "false");
#endif

  // DQ (9/28/2004): Turn this back on as the only way to prevent this from being unparsed!
  // DQ (11/22/2003): Control unparsing of the {} part of the definition
  // if ( !info.SkipBasicBlock() )
     if ( info.SkipBasicBlock() == false )
        {
       // curprint ( string("\n/* Unparsing class definition within unparseClassDefnStmt */ \n";

       // DQ (6/14/2006): Add packing pragma support (explicitly set the packing 
       // alignment to the default, part of packing pragma normalization).
          unsigned int packingAlignment = classdefn_stmt->get_packingAlignment();
          if (packingAlignment != 0)
             {
               curprint ( string("\n#pragma pack(") + StringUtility::numberToString(packingAlignment) + string(")"));
             }

          ninfo.set_isUnsetAccess();
          unp->cur.format(classdefn_stmt, info, FORMAT_BEFORE_BASIC_BLOCK1);
          curprint ( string("{"));
          unp->cur.format(classdefn_stmt, info, FORMAT_AFTER_BASIC_BLOCK1);

          SgDeclarationStatementPtrList::iterator pp = classdefn_stmt->get_members().begin();

          while ( pp != classdefn_stmt->get_members().end() )
             {
#if 0
               printf ("In unparseClassDefnStmt(): (*pp)->get_declarationModifier().get_accessModifier().isProtected() = %s \n",(*pp)->get_declarationModifier().get_accessModifier().isProtected() ? "true" : "false");
#endif
               unparseStatement((*pp), ninfo);
               pp++;
             }

       // DQ (3/17/2005): This helps handle cases such as class foo { #include "constant_code.h" }
          ROSE_ASSERT(classdefn_stmt->get_startOfConstruct() != NULL);
          ROSE_ASSERT(classdefn_stmt->get_endOfConstruct() != NULL);
#if 0
          printf ("classdefn_stmt range %d - %d \n",
               classdefn_stmt->get_startOfConstruct()->get_line(),
               classdefn_stmt->get_endOfConstruct()->get_line());
#endif
          unparseAttachedPreprocessingInfo(classdefn_stmt, info, PreprocessingInfo::inside);

          unp->cur.format(classdefn_stmt, info, FORMAT_BEFORE_BASIC_BLOCK2);
          curprint ( string("}"));

       // DQ (6/14/2006): Add packing pragma support (reset the packing 
       // alignment to the default, part of packing pragma normalization).
          if (packingAlignment != 0)
             {
               curprint ( string("\n#pragma pack()"));
             }

          unp->cur.format(classdefn_stmt, info, FORMAT_AFTER_BASIC_BLOCK2);
        }

  // DQ (6/13/2007): Set to null before resetting to non-null value 
     ninfo.set_current_context(NULL);
     ninfo.set_current_context(saved_context);

#if 0
     printf ("Calling unparseTypeAttributes(): classdefn_stmt->get_declaration() = %p \n",classdefn_stmt->get_declaration());
#endif

     unparseTypeAttributes(classdefn_stmt->get_declaration());

#if 0
     printf ("Leaving unparseClassDefnStmt \n");
     curprint("/* Leaving unparseClassDefnStmt */ \n");
#endif
   }


void
Unparse_ExprStmt::unparseTypeAttributes ( SgDeclarationStatement* declaration )
   {
  // DQ (10/4/2012): Added support for transparent unions.
     ROSE_ASSERT(declaration != NULL);

     bool isGnuAttributeTransparentUnion = declaration->get_declarationModifier().get_typeModifier().isGnuAttributeTransparentUnion();

  // If this came from a type then declaration is the first nondefining declaration (see test2012_10_4.c).
     bool definingDeclaration_isGnuAttributeTransparentUnion = false;
     if (declaration->get_definingDeclaration() != NULL)
          definingDeclaration_isGnuAttributeTransparentUnion = declaration->get_definingDeclaration()->get_declarationModifier().get_typeModifier().isGnuAttributeTransparentUnion();

     if (definingDeclaration_isGnuAttributeTransparentUnion == true)
        isGnuAttributeTransparentUnion = true;

#if 0
     printf ("In unparseTypeAttributes(): declaration = %p = %s isGnuAttributeTransparentUnion() = %s \n",declaration,declaration->class_name().c_str(),isGnuAttributeTransparentUnion ? "true" : "false");
#endif

  // This should only be set for unions.
     if (isGnuAttributeTransparentUnion == true)
        {
#if 0
       // The declaration can sometimes be a typedef declaration, so we can't test this.
          SgClassDeclaration* classDeclaration = isSgClassDeclaration(declaration);
          ROSE_ASSERT(classDeclaration != NULL);
          ROSE_ASSERT(classDeclaration->get_class_type() == SgClassDeclaration::e_union);
          ROSE_ASSERT(classDeclaration->get_class_type() == SgClassDeclaration::e_union);
#endif
          curprint(" __attribute__((__transparent_union__))");
        }

  // DQ (1/3/2014): Added support for packing attribute.
     if (declaration->get_declarationModifier().get_typeModifier().isGnuAttributePacked() == true)
        {
       // curprint(" /* from unparseTypeAttributes(SgDeclarationStatement*) */ __attribute__((packed))");
          curprint(" __attribute__((packed))");
#if 0
          printf ("Exiting as a test! \n");
          ROSE_ASSERT(false);
#endif
        }

   }


void
Unparse_ExprStmt::unparseEnumDeclStmt(SgStatement* stmt, SgUnparse_Info& info)
   {
     SgEnumDeclaration* enum_stmt = isSgEnumDeclaration(stmt);
     ROSE_ASSERT(enum_stmt != NULL);

  // info.display("Called inside of unparseEnumDeclStmt()");

#if 0
     printf ("In unparseEnumDeclStmt(): stmt = %p = %s \n",stmt,stmt->class_name().c_str());
#endif

  // Check if this enum declaration appears imbedded within another declaration
     if ( !info.inEmbeddedDecl() )
        {
       // This is the more common declaration of an enum with the definition attached.
#if 0
          printf ("In unparseEnumDeclStmt(): common declaration of an enum with the definition attached \n");
#endif
       // If this is part of a class definition then get the access information
          SgClassDefinition *cdefn = isSgClassDefinition(enum_stmt->get_parent());
          if (cdefn && cdefn->get_declaration()->get_class_type()==SgClassDeclaration::e_class)
             {
               info.set_CheckAccess();
             }
       // printDebugInfo("entering unp->u_sage->printSpecifier", true);
          unp->u_sage->printSpecifier(enum_stmt, info);
          info.unset_CheckAccess();
          curprint ( string("enum " ) + enum_stmt->get_name().str() + " ");
        }
       else
        { 
       // This is a declaration of an enum appearing within another declaration (e.g. function declaration as a return type).
          SgClassDefinition *cdefn = NULL;

       // DQ (9/9/2004): Put this message in place at least for now!
          printf ("Need logic to handle enums defined in namespaces and which require qualification \n");

       // ck if defined within a var decl
          int v = GLOBAL_STMT;
       // SgStatement *cparent=enum_stmt->get_parent();
          SgStatement *cparent = isSgStatement(enum_stmt->get_parent());
          v = cparent->variant();
          if (v == VAR_DECL_STMT || v == TYPEDEF_STMT)
               cdefn = isSgClassDefinition(cparent->get_parent());
            else
               if ( v == CLASS_DEFN_STMT )
                    cdefn = isSgClassDefinition(cparent);

          if ( cdefn )
             {
               SgNamedType *ptype=isSgNamedType(cdefn->get_declaration()->get_type());
               if (!ptype || (info.get_current_context() == ptype))
                  {
                    curprint ( string("enum " ) +  enum_stmt->get_name().str() + " ");
                  }
                 else
                  {
                 // add qualifier of current types to the name
                    SgName nm = cdefn->get_declaration()->get_qualified_name();
                    if ( !nm.is_null() )
                       {
                         curprint ( string(nm.str()) + "::" + enum_stmt->get_name().str() + " ");
                       }
                      else
                       { 
                         curprint ( string("enum " ) + enum_stmt->get_name().str() + " ");
                       }
                  }
             }
            else
             {
               curprint ( string("enum " ) + enum_stmt->get_name().str() + " ");
             }
        }

#if 0
     printf ("info.SkipEnumDefinition()  = %s \n",info.SkipEnumDefinition()  ? "true" : "false");
     printf ("enum_stmt->get_embedded()  = %s \n",enum_stmt->get_embedded()  ? "true" : "false");
     printf ("enum_stmt->isExternBrace() = %s \n",enum_stmt->isExternBrace() ? "true" : "false");
#endif

  // DQ (6/26/2005): Support for empty enum declarations!
     if (enum_stmt == enum_stmt->get_definingDeclaration())
        {
       // printf ("In the unparser this is the Enum's defining declaration! \n");
          curprint ("{"); 
        }

  // if (!info.SkipDefinition()
     if (!info.SkipEnumDefinition()
    /* [BRN] 4/19/2002 --  part of the fix in unparsing var decl including enum definition */
                  || enum_stmt->get_embedded())
        {
          SgUnparse_Info ninfo(info);
          ninfo.set_inEnumDecl();
          SgInitializer *tmp_init=NULL;
          SgName tmp_name;

       // TODO wrap into a function and to be called by all
          SgInitializedNamePtrList::iterator p      = enum_stmt->get_enumerators().begin();
          SgInitializedNamePtrList::iterator p_last = enum_stmt->get_enumerators().end();

       // Guard against decrementing an invalid iterator
          if (p != p_last)
               p_last--;

          for (; p!=enum_stmt->get_enumerators().end(); p++)
          {
            // Liao, 5/14/2009
            // enumerators may come from another included file
            // have to tell if it matches the current declaration's file before unparsing it!!
            // See test case: tests/CompileTests/C_test/test2009_05.c
            // TODO: still need work on mixed cases: part of elements are in the original file and others are from a header
            SgInitializedName* field = *p;
            ROSE_ASSERT(field !=NULL);
            bool isInSameFile = (field->get_file_info()->get_filename()==enum_stmt->get_file_info()->get_filename());
            if (isInSameFile)
            {
              unparseAttachedPreprocessingInfo(field, info, PreprocessingInfo::before);
              // unparse the element   
              ROSE_ASSERT((*p) != NULL);
              tmp_name=(*p)->get_name();
              tmp_init=(*p)->get_initializer();
              curprint ( tmp_name.str());
              if (tmp_init != NULL)
              {
                curprint("=");
                unparseExpression(tmp_init, ninfo);
              }

              //if (p != (enum_stmt->get_enumerators().end()))
              if (p != p_last)
              {
                curprint(",");
              }
 
            } // end same file
          } // end for

          if  (enum_stmt->get_enumerators().size()!=0)
            // DQ (3/17/2005): This helps handle cases such as void foo () { #include "constant_code.h" }
            unparseAttachedPreprocessingInfo(enum_stmt, info, PreprocessingInfo::inside);

#if 0
          if (!info.SkipSemiColon())
             {
            // curprint ( string(" /* output a ; */ ";
               curprint ( string(";"));
               if (enum_stmt->isExternBrace())
                  {
                    curprint(" }");
                  }
             }
#endif
       /* [BRN] 4/19/2002 -- part of fix in unparsing var decl including enum definition */
          if (enum_stmt->get_embedded())
             {
               curprint(" ");
             }
          enum_stmt->set_embedded(false);
       /* [BRN] end */
        } /* if */

  // DQ (6/26/2005): Support for empty enum declarations!
     if (enum_stmt == enum_stmt->get_definingDeclaration())
        {
          curprint("} ");
        }

  // DQ (6/26/2005): Moved to location after output of closing "}" from enum definition
     if (!info.SkipSemiColon())
        {
       // curprint ( string(" /* output a ; */ ";
          curprint ( string(";"));
          if (enum_stmt->isExternBrace())
             {
               curprint(" }");
             }
        }
   }


void
Unparse_ExprStmt::unparseExprStmt(SgStatement* stmt, SgUnparse_Info& info)
   {
     SgExprStatement* expr_stmt = isSgExprStatement(stmt);
     ROSE_ASSERT(expr_stmt != NULL);

     SgUnparse_Info newinfo(info);

  // Expressions are another place where a class definition should NEVER be unparsed
  // DQ (5/23/2007): Note that statement expressions can have class definition
  // (so they are exceptions, see test2007_51.C).
     newinfo.set_SkipClassDefinition();

  // DQ (1/9/2014): We have to make the handling of enum definitions consistant with that of class definitions.
     newinfo.set_SkipEnumDefinition();

#if 0
     printf ("In unparseExprStmt(): info.SkipClassDefinition() = %s \n",(newinfo.SkipClassDefinition() == true) ? "true" : "false");
     printf ("In unparseExprStmt(): info.SkipEnumDefinition()  = %s \n",(newinfo.SkipEnumDefinition() == true) ? "true" : "false");
#endif

  // DQ (1/9/2014): These should have been setup to be the same.
     ROSE_ASSERT(newinfo.SkipClassDefinition() == newinfo.SkipEnumDefinition());

  // if (expr_stmt->get_the_expr())
     if (expr_stmt->get_expression())
        {
       // printDebugInfo(getSgVariant(expr_stmt->get_the_expr()->variant()), true); 
       // unparseExpression(expr_stmt->get_the_expr(), newinfo);
          unparseExpression(expr_stmt->get_expression(), newinfo);
        }
       else
          assert(false);

     if (newinfo.inVarDecl())
        {
          curprint ( string(","));
        }
       else
          if (!newinfo.inConditional() && !newinfo.SkipSemiColon())
             {
               curprint ( string(";"));
             }
   }


void Unparse_ExprStmt::unparseLabelStmt(SgStatement* stmt, SgUnparse_Info& info)
   {
     SgLabelStatement* label_stmt = isSgLabelStatement(stmt);
     ROSE_ASSERT(label_stmt != NULL);

#if 0
     printf ("Inside of unparseLabelStmt(label_stmt = %p) \n",label_stmt);
#endif

     curprint ( string(label_stmt->get_label().str()) + ":");

  // DQ (3/15/2006): Remove the "/* empty statement */" comment (leave the ";").
  // DQ (10/20/2005): Unparse an empty statement with each label
  // curprint ( string(" /* empty statement */ ;";

  // DQ (3/18/2006): I don't think we need this and if we do then we need an example of where we need it.
  // test2005_164.C demonstrates that we need the ";" if the label is the last statment in the block.
  // EDG is more accepting and does not require a ";" for a label appearing at the end of the block,
  // but g++ is particular on this subtle point.  So we should make the unparser figure this out.
  // curprint ( string(" ;";

#if 0
  // DQ (10/28/2012): Added debugging code for test2012_100.c.
     if (label_stmt->get_parent() == NULL)
        {
          printf ("ERROR: label_stmt->get_parent() == NULL \n");
          label_stmt->get_startOfConstruct()->display("ERROR: label_stmt->get_parent() == NULL");
        }
     ROSE_ASSERT(label_stmt->get_parent() != NULL);

  // DQ (10/28/2012): Added debugging code for test2012_100.c.
     if (isSgScopeStatement(label_stmt->get_parent()) == NULL)
        {
          printf ("ERROR: label_stmt->get_parent() = %p = %s but is not a SgScopeStatement \n",label_stmt->get_parent(),label_stmt->get_parent()->class_name().c_str());
          label_stmt->get_startOfConstruct()->display("ERROR: label_stmt->get_parent() == NULL");
        }
  // ROSE_ASSERT(isSgScopeStatement(label_stmt->get_parent()) != NULL);
#endif

     ROSE_ASSERT(label_stmt->get_parent() != NULL);

  // DQ (10/25/2007): Modified handling of labels so that they explicitly include a scope set to the 
  // SgFunctionDefinition. SgLabelSymbol objects are also now placed into the SgFunctionDefinition's 
  // symbol table.
  // SgScopeStatement* scope = label_stmt->get_scope();
     SgScopeStatement* scope = isSgScopeStatement(label_stmt->get_parent());
  // ROSE_ASSERT(scope != NULL);

  // SgStatementPtrList & statementList = scope->getStatementList();
     SgStatementPtrList* statementList = NULL;

#if 0
     printf ("In unparseLabelStmt(): scope = %p \n",scope);
#endif

     bool allocatedStatementList = false;
     if (scope != NULL)
        {
       // In C and C++, labels can't be places where only declarations are allowed so we know to get the 
       // Statement list instead of the declaration list.
          ROSE_ASSERT(scope->containsOnlyDeclarations() == false);

       // DQ (10/27/2012): This is called as part of processing test2012_104.c.  So I guess we have to support it...
          SgIfStmt* ifStatement = isSgIfStmt(scope);

          if (ifStatement != NULL)
             {
            // The test2012_116.c and the smaller test2012_117.c demonstate and example of a label attached to one side of a conditional.
#if 0
               printf ("We can't implment this calling the getStatementList() from the SgIfStmt scope (becasue there are two lists (one for the TRUE branch and one for the FALSE branch). \n");
               ifStatement->get_startOfConstruct()->display("We can't implment this calling the getStatementList() from the SgIfStmt scope: debug");
               bool label_is_on_true_branch = (stmt == ifStatement->get_true_body());
               printf ("label_is_on_true_branch = %s \n",label_is_on_true_branch ? "true" : "false");
#endif
               statementList = new SgStatementPtrList();
               ROSE_ASSERT(statementList != NULL);

               allocatedStatementList = true;

               statementList->push_back(ifStatement->get_true_body());
               statementList->push_back(ifStatement->get_false_body());
#if 0
               printf ("statementList->size() = %zu \n",statementList->size());
#endif
             }
            else
             {
               statementList = &(scope->getStatementList());
             }
        }
       else
        {
       // This is going to be the trivial case of only the label statement itself in the statementList.
          statementList = new SgStatementPtrList();
          ROSE_ASSERT(statementList != NULL);

          allocatedStatementList = true;

          statementList->push_back(label_stmt);
        }

     ROSE_ASSERT(statementList != NULL);

  // Find the label in the parent scope
     SgStatementPtrList::iterator positionOfLabel = find(statementList->begin(),statementList->end(),label_stmt);

  // Verify that we found the label in the scope
  // ROSE_ASSERT(positionOfLabel != SgStatementPtrList::npos);
     if (positionOfLabel == statementList->end())
        {
          printf ("ERROR: Found label = %p = %s at end of scope! \n",label_stmt,label_stmt->get_label().str());
          label_stmt->get_startOfConstruct()->display("positionOfLabel == statementList.end()");
          ROSE_ASSERT(positionOfLabel != statementList->end());
        }
       else
        {
       // ROSE_ASSERT(positionOfLabel != statementList.end());
          ROSE_ASSERT(*positionOfLabel == label_stmt);
#if 0
          printf ("label_stmt->get_label() = %p = %s \n",label_stmt,label_stmt->get_label().str());
#endif
       // DQ (10/27/2012): I think it is a bug to increment positionOfLabel.
       // Increment past the label to see what is next (but don't count SgNullStatements)
       // positionOfLabel++;

          while ( ( positionOfLabel != statementList->end() ) && ( (*positionOfLabel)->variantT() == V_SgNullStatement ) )
             {
#if 0
               printf ("Found a SgNullStatement (skipping over it) *positionOfLabel = %p = %s \n",*positionOfLabel,(*positionOfLabel)->class_name().c_str());
#endif
               positionOfLabel++;
             }

       // If we are at the end (just past the last statement) then we need the ";" 
          if (positionOfLabel == statementList->end())
             {
#if 0
               printf ("Note: positionOfLabel == statementList->end(): so output a closing semi-colon \n");
#endif
               curprint ( string(";"));
             }
        }

  // If this is memory that we allocated on the heap then call delete.
     if (allocatedStatementList == true)
        {
          delete statementList;
          statementList = NULL;
        }

#if 0
     printf ("Unparse the associated label's statement (if it is available) label_stmt->get_statement() = %p = %s \n",
          label_stmt->get_statement(),label_stmt->get_statement() != NULL ? label_stmt->get_statement()->class_name().c_str() : "null");
#endif

  // DQ (1/14/2013): However, we want it to be unparsed by the function unparsing the statement list (typically SgBasicBlock) instead of here.
  // The statement associated with the SgLabelStatement was not previously being inserted into the list of the current scope and this is a 
  // problem for the data flow analysis (bug reported by Robb).  Also we don't want to have a mechanism for hidding statements behind 
  // SgLabelStatements in general, so it makes more sense (and is consistant with ROSE based on EDG 3.3) to not unparse the associated 
  // statement here.  Even though we do not correctly reference the label's associated statement correctly in this version of ROSE based on EDG 4.x).

#if 0
  // DQ (10/27/2012): Unparse the associated statement to the label.
  // Note that in the edg33 version of ROSE this was always a SgNullStatement, this is corrected in the design with the edg4x work.
     if (label_stmt->get_statement() != NULL)
        {
#if 0
          printf ("Calling unparseStatement() stmt = %p = %s \n",label_stmt->get_statement(),label_stmt->get_statement()->class_name().c_str());
#endif
          unparseStatement(label_stmt->get_statement(), info);
        }
#endif

#if 0
     printf ("Leaving unparseLabelStmt(label_stmt = %p) \n",label_stmt);
#endif
   }


void
Unparse_ExprStmt::unparseWhileStmt(SgStatement* stmt, SgUnparse_Info& info)
   {
     SgWhileStmt* while_stmt = isSgWhileStmt(stmt);
     ROSE_ASSERT(while_stmt != NULL);

     curprint("while(");

  // DQ (10/19/2012): We now want to have more control over where ";" is output.
  // See test2012_47.c for an example of there this can't be explicitly handled 
  // for all parts of a conditional. In this case we call unset_SkipSemiColon()
  // in SgClassDefinition so that they will be output properly there.
  // Build a specific SgUnparse_Info to support the conditional.
  // info.set_inConditional();
  // info.set_inConditional();
  // unparseStatement(while_stmt->get_condition(), info);
  // info.unset_inConditional();

     SgUnparse_Info ninfo(info);
     ninfo.set_inConditional();
     ninfo.set_SkipSemiColon();
     unparseStatement(while_stmt->get_condition(), ninfo);

     curprint(")");

     if (while_stmt->get_body())
        {
          unp->cur.format(while_stmt->get_body(), info, FORMAT_BEFORE_NESTED_STATEMENT);
          unparseStatement(while_stmt->get_body(), info);
          unp->cur.format(while_stmt->get_body(), info, FORMAT_AFTER_NESTED_STATEMENT);
        }
       else
        {
          if (!info.SkipSemiColon())
             {
               curprint ( string(";"));
             }
        }

}

void
Unparse_ExprStmt::unparseDoWhileStmt(SgStatement* stmt, SgUnparse_Info& info) {
  SgDoWhileStmt* dowhile_stmt = isSgDoWhileStmt(stmt);
  ROSE_ASSERT(dowhile_stmt != NULL);

  curprint ( string("do "));
  unp->cur.format(dowhile_stmt->get_body(), info, FORMAT_BEFORE_NESTED_STATEMENT);
  unparseStatement(dowhile_stmt->get_body(), info);
  unp->cur.format(dowhile_stmt->get_body(), info, FORMAT_AFTER_NESTED_STATEMENT);
  curprint ( string("while " ) + "(");
  SgUnparse_Info ninfo(info);
  ninfo.set_inConditional();

  //we need to keep the properties of the prevnode (The next prevnode will set the
  //line back to where "do" was printed) 
// SgLocatedNode* tempnode = prevnode;

  unparseStatement(dowhile_stmt->get_condition(), ninfo);
  ninfo.unset_inConditional();
  curprint ( string(")")); 
  if (!info.SkipSemiColon()) { curprint ( string(";")); }
}

void
Unparse_ExprStmt::unparseSwitchStmt(SgStatement* stmt, SgUnparse_Info& info)
   {
     SgSwitchStatement* switch_stmt = isSgSwitchStatement(stmt);
  
     ROSE_ASSERT(switch_stmt != NULL);

     curprint ( string("switch("));
  // unparseExpression(switch_stmt->get_item_selector(), info);
     
     SgUnparse_Info ninfo(info);
     ninfo.set_SkipSemiColon();
     ninfo.set_inConditional();
     unparseStatement(switch_stmt->get_item_selector(), ninfo);
     curprint ( string(")"));

  // DQ (11/5/2003): Support for skipping basic block added to support 
  //                 prefix generation for AST Rewrite Mechanism
  // if(switch_stmt->get_body())
     if ( (switch_stmt->get_body() != NULL) && !info.SkipBasicBlock())
        {
          unparseStatement(switch_stmt->get_body(), info);
        }
   }

void
Unparse_ExprStmt::unparseCaseStmt(SgStatement* stmt, SgUnparse_Info& info)
   {
     SgCaseOptionStmt* case_stmt = isSgCaseOptionStmt(stmt);
     ROSE_ASSERT(case_stmt != NULL);

     curprint("case ");

     unparseExpression(case_stmt->get_key(), info);

  // DQ (1/31/2014): Adding support for gnu case range extension.
     if (case_stmt->get_key_range_end() != NULL)
        {
       // Note that the spaces on each side of the "..." are required to avoid interpretation 
       // of the case range as a floating point number by the gnu parser.
          curprint(" ... ");
          unparseExpression(case_stmt->get_key_range_end(), info);
        }

     curprint(":");

  // if(case_stmt->get_body())
     if ( (case_stmt->get_body() != NULL) && !info.SkipBasicBlock())
        {
          unparseStatement(case_stmt->get_body(), info);
        }
   }

void
Unparse_ExprStmt::unparseTryStmt(SgStatement* stmt, SgUnparse_Info& info)
   {
     SgTryStmt* try_stmt = isSgTryStmt(stmt);
     ROSE_ASSERT(try_stmt != NULL);

     curprint ( string("try "));
  
     unp->cur.format(try_stmt->get_body(), info, FORMAT_BEFORE_NESTED_STATEMENT);
     unparseStatement(try_stmt->get_body(), info);
     unp->cur.format(try_stmt->get_body(), info, FORMAT_AFTER_NESTED_STATEMENT);
  
     SgStatementPtrList::iterator i=try_stmt->get_catch_statement_seq().begin();
     while (i != try_stmt->get_catch_statement_seq().end())
        {
          unparseStatement(*i, info);
          i++;
        }
   }

void
Unparse_ExprStmt::unparseCatchStmt(SgStatement* stmt, SgUnparse_Info& info)
   {
     SgCatchOptionStmt* catch_statement = isSgCatchOptionStmt(stmt);
     ROSE_ASSERT(catch_statement != NULL);

     curprint ( string("catch " ) + "(");
     if (catch_statement->get_condition())
        {
          SgUnparse_Info ninfo(info);
          ninfo.set_inVarDecl();
#if 0
       // DQ (12/8/2011): debugging catch parameter...
          curprint ( string("/* START: variable declaration */ "));
          printf ("In unparseCatchStmt(): catch_statement->get_condition() = %p = %s \n",catch_statement->get_condition(),catch_statement->get_condition()->class_name().c_str());
#endif
#if 0
          catch_statement->get_condition()->get_file_info()->display("catch condition in unparseCatchStmt(): debug");
#endif
       // DQ (5/6/2004): this does not unparse correctly if the ";" is included
          ninfo.set_SkipSemiColon();
          ninfo.set_SkipClassSpecifier();
          unparseStatement(catch_statement->get_condition(), ninfo);
#if 0
          curprint ( string("/* END: variable declaration */ "));
       // printf ("DONE: In unparseCatchStmt(): catch_statement->get_condition() = %p = %s \n",catch_statement->get_condition(),catch_statement->get_condition()->class_name().c_str());
#endif
        }

     curprint ( string(")"));
  // if (catch_statement->get_condition() == NULL) prevnode = catch_statement;

     unp->cur.format(catch_statement->get_body(), info, FORMAT_BEFORE_NESTED_STATEMENT);
     unparseStatement(catch_statement->get_body(), info);
     unp->cur.format(catch_statement->get_body(), info, FORMAT_AFTER_NESTED_STATEMENT);
   }

void
Unparse_ExprStmt::unparseDefaultStmt(SgStatement* stmt, SgUnparse_Info& info)
   {
     SgDefaultOptionStmt* default_stmt = isSgDefaultOptionStmt(stmt);
     ROSE_ASSERT(default_stmt != NULL);

     curprint ( string("default:"));
  // if(default_stmt->get_body()) 
     if ( (default_stmt->get_body() != NULL) && !info.SkipBasicBlock())
          unparseStatement(default_stmt->get_body(), info);
   }

void
Unparse_ExprStmt::unparseBreakStmt(SgStatement* stmt, SgUnparse_Info& info) {
  SgBreakStmt* break_stmt = isSgBreakStmt(stmt);
  ROSE_ASSERT(break_stmt != NULL);

  curprint ( string("break; "));
}

void
Unparse_ExprStmt::unparseContinueStmt(SgStatement* stmt, SgUnparse_Info& info) {
  SgContinueStmt* continue_stmt = isSgContinueStmt(stmt);
  ROSE_ASSERT(continue_stmt != NULL);

  curprint ( string("continue; "));
}

void
Unparse_ExprStmt::unparseReturnStmt(SgStatement* stmt, SgUnparse_Info& info)
   {
     SgReturnStmt* return_stmt = isSgReturnStmt(stmt);
     ROSE_ASSERT(return_stmt != NULL);

     curprint ( string("return "));
     SgUnparse_Info ninfo(info);

  // DQ (3/26/2012): Added assertion.
     ROSE_ASSERT(return_stmt->get_expression() != NULL);
#if 0
     printf ("In unparseReturnStmt(): return_stmt->get_expression() = %p = %s \n",return_stmt->get_expression(),return_stmt->get_expression()->class_name().c_str());
#endif

  // DQ (6/4/2011): Set this in case the initializer is an expression that requires name 
  // qualification (e.g. SgConstructorInitializer).  See test2005_42.C for an example.
  // ninfo.set_reference_node_for_qualification(return_stmt);

     if (return_stmt->get_expression())
        {
          unparseExpression(return_stmt->get_expression(), ninfo);
        }

     if (!ninfo.SkipSemiColon())
        {
          curprint ( string(";"));
        }
   }

void
Unparse_ExprStmt::unparseGotoStmt(SgStatement* stmt, SgUnparse_Info& info) {
  SgGotoStatement* goto_stmt = isSgGotoStatement(stmt);
  ROSE_ASSERT(goto_stmt != NULL);

  curprint ( string("goto " ) + goto_stmt->get_label()->get_label().str());
  if (!info.SkipSemiColon()) { curprint ( string(";")); }
}

static bool
isOutputAsmOperand(SgAsmOp* asmOp)
   {
  // There are two way of evaluating if an SgAsmOp is an output operand, 
  // depending of if we are using the specific mechanism that knows 
  // records register details or the more general mechanism that records 
  // the registers as strings.  The string based mechanism lack precision 
  // and would require parsing to retrive the instruction details, but it 
  // is instruction set independent.  The more precise mechanism records 
  // the specific register codes and could in the future be interpreted
  // to be a part of the binary analysis support in ROSE.

     return (asmOp->get_recordRawAsmOperandDescriptions() == true) ? (asmOp->get_isOutputOperand() == true) : (asmOp->get_modifiers() & SgAsmOp::e_output);
   }


static std::string 
asm_escapeString(const std::string & s) 
   {
  // DQ (2/4/2014): We need a special version of this function for unparsing the asm strings.
  // The version of escapeString in util will expand '\' to be '\\' and this should not
  // be done to the "\n" and "\t" substrings.

     std::string result;
     for (size_t i = 0; i < s.length(); ++i) 
        {
          switch (s[i]) 
             {
#if 0
            // DQ (2/4/2014): I think this is a problem for asm strings (it translates "\n" 
            // substrings into "\\\n" substrings which are a problem for the assembler.
               case '\\': 
#if 1
                    printf ("In asm_escapeString(): processing \\\\ character \n");
#endif
                    result += "\\\\";
                    break;
#endif
               case '"':
#if 0
                    printf ("In asm_escapeString(): processing \\\" character \n");
#endif
                    result += "\\\"";
                    break;
               case '\a':
#if 0
                    printf ("In asm_escapeString(): processing \\a character \n");
#endif
                    result += "\\a";
                    break;
               case '\f':
#if 0
                    printf ("In asm_escapeString(): processing \\f character \n");
#endif
                    result += "\\f";
                    break;
               case '\n':
#if 0
                    printf ("In asm_escapeString(): processing \\n character \n");
#endif
                    result += "\\n";
                    break;
               case '\r':
#if 0
                    printf ("In asm_escapeString(): processing \\r character \n");
#endif
                    result += "\\r";
                    break;
               case '\t':
#if 0
                    printf ("In asm_escapeString(): processing \\t character \n");
#endif
                    result += "\\t";
                    break;
               case '\v':
#if 0
                    printf ("In asm_escapeString(): processing \\v character \n");
#endif
                    result += "\\v";
                    break;
               default:
#if 0
                    printf ("In asm_escapeString(): processing default case character \n");
#endif
                    if (isprint(s[i])) 
                       {
                         result.push_back(s[i]);
                       }
                      else 
                       {
                         std::ostringstream stream;
                         stream << '\\';
                         stream << std::setw(3) << std::setfill('0') <<std::oct << (unsigned)(unsigned char)(s[i]);
                         result += stream.str();
                       }
                    break;
             }
        }

     return result;
   }



void
Unparse_ExprStmt::unparseAsmStmt(SgStatement* stmt, SgUnparse_Info& info)
   {
  // This function is called as part of the handling of the C "asm" 
  // statement.  The "asm" statement supports inline assembly in C.
  // These sorts of statements are not common in most user code 
  // (except embedded code), but are common in many system header files.

     SgAsmStmt* asm_stmt = isSgAsmStmt(stmt);
     ROSE_ASSERT(asm_stmt != NULL);

#define ASM_DEBUGGING 0

#if ASM_DEBUGGING
     printf ("In unparseAsmStmt(): stmt = %p = %s \n",stmt,stmt->class_name().c_str());
#endif

     SgSourceFile* sourceFile = TransformationSupport::getSourceFile(stmt);
     ROSE_ASSERT(sourceFile != NULL);

  // DQ (1/10/2009): The C language ASM statements are providing significant trouble, they are
  // frequently machine specific and we are compiling then on architectures for which they were 
  // not designed.  This option allows then to be read, constructed in the AST to support analysis
  // but not unparsed in the code given to the backend compiler, since this can fail. (See 
  // test2007_20.C from Linux Kernel for an example).
     if (sourceFile->get_skip_unparse_asm_commands() == true)
        {
       // This is a case were we skip the unparsing of the C language ASM statements, because while 
       // we can read then into the AST to support analysis, we can not always output them correctly.  
       // This subject requires additional work.

          printf ("Warning: Sorry, C language ASM statement skipped (parsed and built in AST, but not output by the code generation phase (unparser)) \n");

       // DQ (10/25/2012): This needs to be made a bit more sophisticated (tailored to the type of associated scope in the source code).
       // DQ (10/23/2012): If we skip the ASM statment then include an expression statement to take it's place.
       // curprint ( "/* C language ASM statement skipped (in code generation phase) */ ");
       // curprint ( "/* C language ASM statement skipped (in code generation phase) */ \"compiled using -rose:skip_unparse_asm_commands\"; ");
          SgScopeStatement* associatedScope = stmt->get_scope();
          ROSE_ASSERT(associatedScope != NULL);

          if (associatedScope->containsOnlyDeclarations() == true)
             {
            // Output a simple string.
               curprint ( "/* C language ASM statement skipped (in code generation phase) */ ");
             }
            else
             {
            // We might need a expression statement to properly close off another statement (e.g. a "if" statement).
               curprint ( "/* C language ASM statement skipped (in code generation phase) */ \"compiled using -rose:skip_unparse_asm_commands\"; ");
             }

          return;
        }

#if 0
  // DQ (2/4/2014): Note that test2012_175.c demonstrates where EDG causes the IR node in ROSE to be marked 
  // as volatile and it causes an error in the generated code.

  // DQ (7/23/2006): Added support for volatile as modifier.
     if (asm_stmt->get_declarationModifier().get_typeModifier().get_constVolatileModifier().isVolatile())
        {
#if ASM_DEBUGGING
          curprint("/* output volatile keyword from unparseAsmStmt */ \n ");
#endif
          curprint("volatile ");
        }
#endif

  // Output the "asm" keyword.
  // DQ (8/31/2013): We have to output either "__asm__" or "asm" (for MSVisual C++ I think we might need "__asm").
#if 0
     string backEndCompiler = BACKEND_CXX_COMPILER_NAME_WITHOUT_PATH;
     if (backEndCompiler == "g++" || backEndCompiler == "gcc" || backEndCompiler == "mpicc" || backEndCompiler == "mpicxx")
        {
       // curprint("__asm__ ");
          curprint("asm ");
        }
       else
        {
          curprint("asm ");
        }
#else

// DQ (2/25/2014): Note that the 4.2.4 compiler will define both BACKEND_C_COMPILER_SUPPORTS_ASM and BACKEND_C_COMPILER_SUPPORTS_UNDESCORE_ASM
// So we need to use another macro BACKEND_C_COMPILER_SUPPORTS_LONG_STRING_ASM that will work uniformally on both 4.4.7 and 4.2.4 versions of 
// the GNU compiler.  This is truely strange behavior.
// DQ (2/25/2014): This is the new support for use of "asm" or "__asm__" (which should maybe be refactored).
// #if (defined(BACKEND_C_COMPILER_SUPPORTS_ASM) && defined(BACKEND_C_COMPILER_SUPPORTS_UNDESCORE_ASM))
//    #error "Error: BACKEND_C_COMPILER_SUPPORTS_ASM and BACKEND_C_COMPILER_SUPPORTS_UNDESCORE_ASM are both defined!"
// #endif
#ifndef _MSC_VER
#if (defined(BACKEND_C_COMPILER_SUPPORTS_LONG_STRING_ASM) && defined(BACKEND_C_COMPILER_SUPPORTS_UNDESCORE_ASM))
// DQ (2/26/2014): Allow the CMake tests to pass for now.
   #warning "Warning: BACKEND_C_COMPILER_SUPPORTS_LONG_STRING_ASM and BACKEND_C_COMPILER_SUPPORTS_UNDESCORE_ASM are both defined!"
#endif

// #ifdef BACKEND_C_COMPILER_SUPPORTS_ASM
#ifdef BACKEND_C_COMPILER_SUPPORTS_LONG_STRING_ASM
     curprint("asm ");
#else
#ifdef BACKEND_C_COMPILER_SUPPORTS_UNDESCORE_ASM
     curprint("__asm__ ");
#else
   #warning "Warning: either BACKEND_C_COMPILER_SUPPORTS_LONG_STRING_ASM or BACKEND_C_COMPILER_SUPPORTS_UNDESCORE_ASM should be defined (but not both)!"

  // DQ (2/26/2014): Allow the default behavior on CMake build systems to use the GNU compiler specific version or "__asm__".
     curprint("__asm__ ");
#endif
#endif
#else
  // DQ (2/26/2014): I assume that MSVC would use the C standard representation.
     curprint("asm ");
#endif

#endif

     curprint("(");

  // DQ (7/22/2006): This IR node has been changed to have a list of SgAsmOp IR nodes
  // unparseExpression(asm_stmt->get_expr(), info);

  // printf ("unparsing asm statement = %ld \n",asm_stmt->get_operands().size());
  // Process the asm template (always the first operand)
     string asmTemplate = asm_stmt->get_assemblyCode();

#if 0
     string testString = "pxor %%mm7, %%mm7";
     printf ("In unparseAsmStmt(): testString                = %s \n",testString.c_str());
     printf ("In unparseAsmStmt(): escapeString(testString)  = %s \n",escapeString(testString).c_str());
#endif

#if ASM_DEBUGGING
     printf ("In unparseAsmStmt(): asmTemplate.length()      = %zu \n",(size_t)asmTemplate.length());
#endif
#if 0
     for (size_t i=0; i < asmTemplate.length(); i++)
        {
          printf ("   --- ascii value for asmTemplate[i=%zu] = %u \n",i,asmTemplate[i]);
        }
#endif

#if ASM_DEBUGGING
     printf ("In unparseAsmStmt(): asmTemplate               = %s \n",asmTemplate.c_str());
     printf ("In unparseAsmStmt(): escapeString(asmTemplate) = %s \n",asm_escapeString(asmTemplate).c_str());
#endif

  // DQ (2/4/2014): We don't want to escape this string (see test2014_83.c, test2014_84.c, and test2014_85.c).
     curprint("\"" + asm_escapeString(asmTemplate) + "\"");
  // curprint("\"" + asmTemplate + "\"");

#if ASM_DEBUGGING
     printf ("In unparseAsmStmt(): asm_stmt->get_useGnuExtendedFormat() = %s \n",asm_stmt->get_useGnuExtendedFormat() ? "true" : "false");
#endif

     if (asm_stmt->get_useGnuExtendedFormat())
        {
          size_t numOutputOperands = 0;
          size_t numInputOperands  = 0;

       // Count the number of input vs. output operands
          for (SgExpressionPtrList::const_iterator i = asm_stmt->get_operands().begin(); i != asm_stmt->get_operands().end(); ++i)
             {
               SgAsmOp* asmOp = isSgAsmOp(*i);
               ROSE_ASSERT (asmOp);
#if ASM_DEBUGGING
               printf ("asmOp->get_modifiers() = %d SgAsmOp::e_output = %d asmOp->get_isOutputOperand() = %s \n",(int)asmOp->get_modifiers(),(int)SgAsmOp::e_output,asmOp->get_isOutputOperand() ? "true" : "false");
               printf ("asmOp->get_recordRawAsmOperandDescriptions() = %s \n",asmOp->get_recordRawAsmOperandDescriptions() ? "true" : "false");
#endif
            // if (asmOp->get_modifiers() & SgAsmOp::e_output)
            // if ( (asmOp->get_modifiers() & SgAsmOp::e_output) || (asmOp->get_isOutputOperand() == true) )
               if ( isOutputAsmOperand(asmOp) == true )
                  {
                    ++numOutputOperands;
#if ASM_DEBUGGING
                    printf ("Marking as an output operand! \n");
#endif
                  }
                 else
                  {
                    ++numInputOperands;
#if ASM_DEBUGGING
                    printf ("Marking as an input operand! \n");
#endif
                  }
             }

          size_t numClobbers = asm_stmt->get_clobberRegisterList().size();

#if ASM_DEBUGGING
          printf ("In unparseAsmStmt(): numClobbers = %zu \n",numClobbers);
#endif

#if ASM_DEBUGGING
          printf ("In unparseAsmStmt(): numOutputOperands = %zu numInputOperands = %zu numClobbers = %zu \n",numOutputOperands,numInputOperands,numClobbers);
#endif

       // DQ (2/4/2014): Adding initializer (to make me feel better about this code).
          bool first = false;
          if (numInputOperands == 0 && numOutputOperands == 0 && numClobbers == 0)
             {
#if ASM_DEBUGGING
               printf ("In unparseAsmStmt(): (numInputOperands == 0 && numOutputOperands == 0 && numClobbers == 0): goto donePrintingConstraints \n");
#endif
            // DQ (9/14/2013): Output required if we branch to label (see test2013_72.c).
               curprint(" :: "); // Start of output operands

               goto donePrintingConstraints;
             }
          curprint(" : "); // Start of output operands

#if ASM_DEBUGGING
          curprint(" /* asm output operands */ "); // Debugging output
#endif

       // Record if this is the first operand so that we can surpress the "," 
          first = true;
          for (SgExpressionPtrList::const_iterator i = asm_stmt->get_operands().begin(); i != asm_stmt->get_operands().end(); ++i)
             {
               SgAsmOp* asmOp = isSgAsmOp(*i);
               ROSE_ASSERT (asmOp != NULL);
            // if (asmOp->get_modifiers() & SgAsmOp::e_output)
            // if ( (asmOp->get_modifiers() & SgAsmOp::e_output) || (asmOp->get_isOutputOperand() == true) )
               if ( isOutputAsmOperand(asmOp) == true )
                  {
                    if (!first)
                         curprint(", ");
                    first = false;
                    unparseExpression(asmOp, info);
                  }
             }

          if (numInputOperands == 0 && numClobbers == 0)
             {
#if ASM_DEBUGGING
               printf ("In unparseAsmStmt(): (numInputOperands == 0 && numClobbers == 0): goto donePrintingConstraints \n");
#endif
            // DQ (9/14/2013): Output required if we branch to label (see test2013_72.c, but this is not a good example).
            // curprint(" : "); // Start of output operands

               goto donePrintingConstraints;
             }
          curprint(" : "); // Start of input operands
#if ASM_DEBUGGING
          curprint(" /* asm input operands */ "); // Debugging output
#endif
          first = true;
          for (SgExpressionPtrList::const_iterator i = asm_stmt->get_operands().begin(); i != asm_stmt->get_operands().end(); ++i)
             {
               SgAsmOp* asmOp = isSgAsmOp(*i);
               ROSE_ASSERT (asmOp != NULL);
            // if (!(asmOp->get_modifiers() & SgAsmOp::e_output))
               if ( isOutputAsmOperand(asmOp) == false )
                  {
                    if (!first)
                         curprint(", ");
                    first = false;
                    unparseExpression(asmOp, info);
                  }
             }

          if (numClobbers == 0)
             {
#if ASM_DEBUGGING
               printf ("In unparseAsmStmt(): (numClobbers == 0): goto donePrintingConstraints \n");
#endif
            // DQ (9/14/2013): Output required if we branch to label (see test2013_72.c, but this is not a good example).
            // curprint(" : "); // Start of output operands

               goto donePrintingConstraints;
             }

          curprint(" : "); // Start of clobbers

#if ASM_DEBUGGING
          curprint(" /* asm clobbers */ "); // Debugging output
#endif
          first = true;
          for (SgAsmStmt::AsmRegisterNameList::const_iterator i = asm_stmt->get_clobberRegisterList().begin(); i != asm_stmt->get_clobberRegisterList().end(); ++i)
             {
               if (!first) curprint(", ");
               first = false;
               curprint("\"" + unparse_register_name(*i) + "\"");
             }

donePrintingConstraints: {}

#if ASM_DEBUGGING
          printf ("In unparseAsmStmt(): base of conditional block: asm_stmt->get_useGnuExtendedFormat() = %s \n",asm_stmt->get_useGnuExtendedFormat() ? "true" : "false");
#endif
        }

     curprint ( string(")"));

     if (!info.SkipSemiColon())
        {
          curprint ( string(";"));
        }

#if ASM_DEBUGGING
     printf ("Leaving unparseAsmStmt(): stmt = %p = %s \n",stmt,stmt->class_name().c_str());
#endif
   }



void
Unparse_ExprStmt::unparseTypeDefStmt(SgStatement* stmt, SgUnparse_Info& info)
   {
     SgTypedefDeclaration* typedef_stmt = isSgTypedefDeclaration(stmt);
     ROSE_ASSERT(typedef_stmt != NULL);

#if 0
     printf ("In unp->u_type->unparseTypeDefStmt() = %p \n",typedef_stmt);
#endif
#if 0
     curprint("\n /* In unp->u_type->unparseTypeDefStmt() */ \n");
#endif

  // DQ (10/5/2004): This is the explicitly set boolean value which indicates that a class declaration is buried inside
  // the current variable declaration (e.g. struct A { int x; } a;).  In this case we have to output the base type with
  // its definition.
     bool outputTypeDefinition = typedef_stmt->get_typedefBaseTypeContainsDefiningDeclaration();

#if 0
     printf ("In unparseTypeDefStmt(): typedef_stmt = %p outputTypeDefinition = %s \n",typedef_stmt,(outputTypeDefinition == true) ? "true" : "false");
#endif

     if (!info.inEmbeddedDecl())
        {
#if OUTPUT_DEBUGGING_FUNCTION_INTERNALS
          curprint("\n/* NOT an embeddedDeclaration */ \n");
#endif
          SgClassDefinition *cdefn = isSgClassDefinition(typedef_stmt->get_parent());
          if (cdefn && cdefn->get_declaration()->get_class_type() == SgClassDeclaration::e_class)
               info.set_CheckAccess();
       // printDebugInfo("entering unp->u_sage->printSpecifier", true);
          unp->u_sage->printSpecifier(typedef_stmt, info);
          info.unset_CheckAccess();
        }
       else
        {
#if OUTPUT_DEBUGGING_FUNCTION_INTERNALS
          curprint("\n/* Found an embeddedDeclaration */ \n");
#endif
        }
     
     SgUnparse_Info ninfo(info);

  // DQ (10/10/2006): Do output any qualified names (particularly for non-defining declarations).
  // ninfo.set_forceQualifiedNames();

  // DQ (10/5/2004): This controls the unparsing of the class definition
  // when unparsing the type within this variable declaration.
     if (outputTypeDefinition == true)
        {
       // printf ("Output the full definition as a basis for the typedef base type \n");
       // DQ (10/5/2004): If this is a defining declaration then make sure that we don't skip the definition
          ROSE_ASSERT(ninfo.SkipClassDefinition() == false);

       // DQ (12/22/2005): Enum definition should be handled here as well
          ROSE_ASSERT(ninfo.SkipEnumDefinition() == false);

       // DQ (10/14/2006): As part of new implementation of qualified names we now default to the generation of all qualified names unless they are skipped.
          ninfo.set_SkipQualifiedNames();
       // curprint ( string("\n/* Case of typedefs for outputTypeDefinition == true  */\n ";
        }
       else
        {
       // printf ("Skip output of the full definition as a basis for the typedef base type \n");
       // DQ (10/5/2004): If this is a non-defining declaration then skip the definition
          ninfo.set_SkipClassDefinition();
          ROSE_ASSERT(ninfo.SkipClassDefinition() == true);

       // DQ (12/22/2005): Enum definition should be handled here as well
          ninfo.set_SkipEnumDefinition();
          ROSE_ASSERT(ninfo.SkipEnumDefinition() == true);

       // DQ (10/14/2006): Force output any qualified names (particularly for non-defining declarations).
       // This is a special case for types of variable declarations.
       // ninfo.set_forceQualifiedNames();
       // curprint ( string("\n/* Case of typedefs, should we forceQualifiedNames -- outputTypeDefinition == false  */\n ";
        }

  // Note that typedefs of function pointers and member function pointers 
  // are quite different from ordinary typedefs and so should be handled
  // separately.

  // First look for a pointer to a function
     SgPointerType* pointerToType = isSgPointerType(typedef_stmt->get_base_type());

     SgFunctionType* functionType = NULL;
     if (pointerToType != NULL)
          functionType = isSgFunctionType(pointerToType->get_base_type());

  // SgPointerMemberType* pointerToMemberType = isSgPointerMemberType(typedef_stmt->get_base_type());

  // DQ (9/15/2004): Added to support typedefs of member pointers
     SgMemberFunctionType* pointerToMemberFunctionType = isSgMemberFunctionType(typedef_stmt->get_base_type());

#if 0
     printf ("In unp->u_type->unparseTypedef: functionType                = %p \n",functionType);
  // printf ("In unp->u_type->unparseTypedef: pointerToMemberType         = %p \n",pointerToMemberType);
     printf ("In unp->u_type->unparseTypedef: pointerToMemberFunctionType = %p \n",pointerToMemberFunctionType);
#endif

  // DQ (9/22/2004): It is not clear why we need to handle this case with special code.
  // We are only putting out the return type of the function type (for functions or member functions).
  // It seems that the reason we handle function pointers separately is that typedefs of non function 
  // pointers could include the complexity of class declarations with definitions and separating the 
  // code for function pointers allows for easier debugging.  When typedefs of defining class 
  // declarations is fixed we might be able to unify these separate cases.

  // This handles pointers to functions and member function (but not pointers to members!)
  // if ( (functionType != NULL) || (pointerToMemberType != NULL) )
     if ( (functionType != NULL) || (pointerToMemberFunctionType != NULL) )
        {
       // Newly implemented case of typedefs for function and member function pointers
#if 0
          printf ("In unparseTypeDefStmt(): case of typedefs for function and member function pointers \n");
#endif
#if OUTPUT_DEBUGGING_FUNCTION_INTERNALS
          curprint("\n/* Case of typedefs for function and member function pointers */ \n");
#endif
          ninfo.set_SkipFunctionQualifier();
          curprint("typedef ");

       // Specify that only the first part of the type shold be unparsed 
       // (this will permit the introduction of the name into the member
       // function pointer declaration)
          ninfo.set_isTypeFirstPart();

#if OUTPUT_DEBUGGING_UNPARSE_INFO
          curprint ( string("\n/* " ) + ninfo.displayString("After return Type now output the base type (first part then second part)") + " */ \n");
#endif

       // The base type contains the function po9inter type
          SgType *btype = typedef_stmt->get_base_type();

// #if OUTPUT_DEBUGGING_FUNCTION_INTERNALS
#if 0
          curprint("\n/* Output base type (first part) */ \n");
#endif

#if 0
          printf ("In unparseTypeDefStmt(): btype = %p = %s \n",btype,btype->class_name().c_str());
#endif

       // DQ (1/10/2007): Set the current declaration statement so that if required we can do
       // context dependent searches of the AST to determine if name qualification is required.
       // This is done now for the case of function and member function typedefs.
          SgUnparse_Info ninfo_for_type(ninfo);
          ninfo_for_type.set_declstatement_ptr(typedef_stmt);

       // DQ (6/2/2011): Note that this might cause name qualification to be uniform for all subtypes.
       // We don't presently have a better way to handle this since types are shared and even types
       // that reference types are shared.  Need to think about this (similar problem to throw 
       // expression lists).
          ninfo_for_type.set_reference_node_for_qualification(typedef_stmt);

       // Only pass the ninfo_for_type to support name qualification of the base type.
       // unp->u_type->unparseType(btype, ninfo);
          unp->u_type->unparseType(btype, ninfo_for_type);

// #if OUTPUT_DEBUGGING_FUNCTION_INTERNALS
#if 0
          curprint("\n/* Done: Output base type (first part) */ \n");
#endif

          curprint(typedef_stmt->get_name().str());

       // Now unparse the second part of the typedef
// #if OUTPUT_DEBUGGING_FUNCTION_INTERNALS
#if 0
          curprint("\n/* Output base type (second part) */ \n");
#endif

          ninfo.set_isTypeSecondPart();
          unp->u_type->unparseType(btype, ninfo);

// #if OUTPUT_DEBUGGING_FUNCTION_INTERNALS
#if 0
          curprint("\n/* Done: Output base type (second part) */ \n");
#endif

#if 0
          if (!info.SkipSemiColon())
             {
               curprint ( string(";"));
             }
#endif
        }
       else
        {
       // previously implemented case of unparsing the typedef does not handle 
       // function pointers properly (so they are handled explicitly above!)
#if 0
          printf ("Not a typedef for a function type or member function type \n");
#endif

// #if OUTPUT_DEBUGGING_FUNCTION_INTERNALS
#if 0
          curprint("\n/* Output a non function pointer typedef (Not a typedef for a function type or member function type) */ \n");
#endif

          ninfo.set_SkipFunctionQualifier();
          curprint ("typedef ");

          ninfo.set_SkipSemiColon();
          SgType *btype = typedef_stmt->get_base_type();

          ninfo.set_isTypeFirstPart();

       // DQ (10/11/2006): As part of new implementation of qualified names we now default to the generation of all qualified names unless they are skipped.
       // ninfo.set_SkipQualifiedNames();
       // curprint ( string("\n/* Commented out call to ninfo.set_SkipQualifiedNames() */\n ";

       // printf ("Before first part of base type (type = %p = %s) \n",btype,btype->sage_class_name());
       // ninfo.display ("Before first part of type in unp->u_type->unparseTypeDefStmt()");

          SgUnparse_Info ninfo_for_type(ninfo);

       // DQ (1/10/2007): Set the current declaration statement so that if required we can do
       // context dependent searches of the AST to determine if name qualification is required.
          ninfo_for_type.set_declstatement_ptr(NULL);
          ninfo_for_type.set_declstatement_ptr(typedef_stmt);

          if (typedef_stmt->get_requiresGlobalNameQualificationOnType() == true)
             {
#if 0
               printf ("In Unparse_ExprStmt::unp->u_type->unparseTypedefStmt(): This base type requires a global qualifier \n");
               curprint("\n/* This base type requires a global qualifier, calling set_requiresGlobalNameQualification() */ \n");
#endif
            // ninfo_for_type.set_forceQualifiedNames();
               ninfo_for_type.set_requiresGlobalNameQualification();
             }
#if 0
#if 0
       // DQ (8/23/2006): This was used to specify global qualification separately from the more general name 
       // qualification mechanism, however having two mechanisms is a silly level of redundancy so we now use 
       // just one (the more general one) even though it is only used for global name qualification.
       // DQ (8/20/2006): We can't mark the SgType (since it is shared), and we can't mark the SgInitializedName,
       // so we have to carry the information that we should mark the type in the SgVariableDeclaration.
       // printf ("vardecl_stmt->get_requiresNameQualification() = %s \n",vardecl_stmt->get_requiresNameQualification() ? "true" : "false");
          if (typedef_stmt->get_requiresGlobalNameQualificationOnType() == true)
             {
            // Output the name qualification for the type in the variable declaration.
            // But we have to do so after any modifiers are output, so in unp->u_type->unparseType().
               printf ("In Unparse_ExprStmt::unp->u_type->unparseTypedefStmt(): This base type requires a global qualifier \n");
            // ninfo2.set_forceQualifiedNames();
               ninfo_for_type.set_requiresGlobalNameQualification();

           // ninfo_for_type.display("This base type requires a global qualifier");
             }
#else
       // DQ (1/10/2007): Actually we can't do this since test2007_15.C demonstrates where 
       // for the __FILE_IO in a typedef is context sensitive as to if it requires or accepts 
       // name qualification.
       // DQ (1/10/2007): I think we want to force the use of qualified names generally 
       // (over qualification can't be avoided since it is sometime required).
       // printf ("SKIP Forcing the use of qualified names for the base type of typedefs (independent of the setting of the typedef_stmt->get_requiresGlobalNameQualificationOnType() \n");
       // ninfo_for_type.set_forceQualifiedNames();
#endif
#endif

#if 0
       // DQ (1/10/2007): If this is C++ then we can drop the class specifier (and it is good 
       // to do so to avoid having inappropriate name qualification cause generation of new 
       // types in the generated code which masks errors we want to trap).
          if (SageInterface::is_Cxx_language() == true)
             {
            // BUG: Currently we can't do this because the information in EDG is unavailable as to 
            // when the class specifier is used. So we have to always output it in the generated code.
            // At worst this appears to only mask errors in the name qualification of base types for 
            // typedefs. Eventually we want to fix this.
               ninfo_for_type.set_SkipClassSpecifier();
             }
#endif

       // curprint ( string("\n/* unp->u_type->unparseTypeDefStmt: Before first part of type */ \n";
// #if OUTPUT_DEBUGGING_FUNCTION_INTERNALS
#if 0
          curprint("\n/* Output base type (first part) */ \n");
#endif

       // DQ (5/30/2011): Added support for name qualification.
          ninfo_for_type.set_reference_node_for_qualification(typedef_stmt);
          ROSE_ASSERT(ninfo_for_type.get_reference_node_for_qualification() != NULL);

       // DQ (5/14/2011): Added support for newer name qualification implementation.
          ninfo_for_type.set_name_qualification_length(typedef_stmt->get_name_qualification_length_for_base_type());
          ninfo_for_type.set_global_qualification_required(typedef_stmt->get_global_qualification_required_for_base_type());
          ninfo_for_type.set_type_elaboration_required(typedef_stmt->get_type_elaboration_required_for_base_type());

#if 1
       // DQ (7/28/2012): This is similar to code in the variable declaration unpaser function and so might be refactored.
       // DQ (7/28/2012): If this is a declaration associated with a declaration list from a previous (the last statement) typedef
       // then output the name if that declaration had an un-named type (class or enum).
#if 0
          printf ("In unparseTypedefStmt(): typedef_stmt->get_isAssociatedWithDeclarationList() = %s \n",typedef_stmt->get_isAssociatedWithDeclarationList() ? "true" : "false");
#endif
          if (typedef_stmt->get_isAssociatedWithDeclarationList() == true)
             {
#if 1
            // DQ (8/2/2012): Make this consistant with the design for the variable declarations.
            // This is an alternative to permit the unparsing of the type to control the name output for types.
            // But it would have to be uniform that all the pieces of the first part of the type would have to 
            // be output.  E.g. "*" in "*X".
               ninfo_for_type.set_PrintName();
               unp->u_type->unparseType(btype, ninfo_for_type);
#else
            // Get the base type and if it is a class or enum, is it associated with a un-named 
            // declaration (if so then we need to output the name in this associated declaration).
               printf ("In unparseTypedefStmt(): (before stripType()): btype = %p = %s \n",btype,btype->class_name().c_str());
               SgType* baseType = btype->stripType(SgType::STRIP_MODIFIER_TYPE|SgType::STRIP_REFERENCE_TYPE|SgType::STRIP_POINTER_TYPE|SgType::STRIP_ARRAY_TYPE);
               printf ("In unparseTypedefStmt(): (after stripType()): baseType = %p = %s \n",baseType,baseType->class_name().c_str());
               SgClassType* classType = isSgClassType(baseType);
               SgEnumType*  enumType  = isSgEnumType(baseType);
               if (classType != NULL || enumType != NULL)
                  {
                    if (classType != NULL)
                       {
                         SgClassDeclaration *decl = isSgClassDeclaration(classType->get_declaration());
                         if (decl->get_isUnNamed() == false)
                            {
                              SgName nm = decl->get_name();
                              curprint (nm + " ");
                            }
                           else
                            {
                              printf ("In unparseTypedefStmt(): Skipping the class name for the un-named class \n");
                            }
                       }

#error "DEAD CODE!"

                    if (enumType != NULL)
                       {
                         SgEnumDeclaration *decl = isSgEnumDeclaration(enumType->get_declaration());
                      // printf ("In unparseTypedefStmt(): enum declaration decl->get_isUnNamed() = %s \n",decl->get_isUnNamed() ? "true" : "false");
                         if (decl->get_isUnNamed() == true)
                            {
                              SgName nm = decl->get_name();
                              curprint (nm + " ");
                            }
                           else
                            {
                              printf ("In unparseTypedefStmt(): Skipping the enum name for the un-named enum \n");
                            }
                       }
                  }
                 else
                  {
                 // If this is not a class or enum type then output the type as we would otherwise.
                    unp->u_type->unparseType(btype, ninfo_for_type);
                  }
#endif
             }
            else
             {
            // DQ (7/28/2012): Output the type if this is not associated with a declaration list from a previous declaration.
            // unp->u_type->unparseType(btype, ninfo);
#if 0
               ninfo_for_type.display("Output base type (first part)");
#endif
#if 0
               printf ("In unparseTypedefStmt(): (first part): btype = %p = %s \n",btype,btype->class_name().c_str());
#endif
            // DQ (5/7/2013): Using ninfoallows test2013_156.C to work.
            // unp->u_type->unparseType(btype, ninfo_for_type);
            // unp->u_type->unparseType(btype, ninfo);
               unp->u_type->unparseType(btype, ninfo_for_type);
             }
#else

#error "DEAD CODE!"

          unp->u_type->unparseType(btype, ninfo_for_type);
#endif

// #if OUTPUT_DEBUGGING_FUNCTION_INTERNALS
#if 0
          curprint("\n/* Done: Output base type (first part) */ \n");
#endif

       // curprint ( string("\n/* unp->u_type->unparseTypeDefStmt: After first part of type */ \n";
       // printf ("After first part of type \n");

       // DQ (10/11/2006): As part of new implementation of qualified names we now default to the generation of all qualified names unless they are skipped.
       // ninfo.unset_SkipQualifiedNames();

       // DQ (10/7/2004): Moved the output of the name to before the output of the second part of the type
       // to handle the case of "typedef A* A_Type[10];" (see test2004_104.C).

#if 0
       // DQ (5/26/2014): The fix to output a space in unparseTemplateArgumentList() when we have an empty template argument list means
       // that we no longer require this space to be output here (which was a problem for more general non template test codes that
       // were using diff against a gold standard for there tests (in the ROSE regression tests).
       // DQ (5/17/2014): With fixes to the determination of template declarations and template instantiation declarations, test2004_145.C
       // (and associated test code test2014_58.C) now require  whitespace between the typedef's base type and the typedef's name.
          curprint(" ");
#endif

       // The name of the type (X, in the following example) has to appear after the 
       // declaration. Example: struct { int a; } X;
          curprint(typedef_stmt->get_name().str());
       // curprint(string("/* before 2nd part */ ") + typedef_stmt->get_name().str());

          ninfo.set_isTypeSecondPart();

       // printf ("Before 2nd part of type \n");
       // curprint ( string("\n/* unp->u_type->unparseTypeDefStmt: Before second part of type */ \n";
// #if OUTPUT_DEBUGGING_FUNCTION_INTERNALS
#if 0
          curprint("\n/* Output base type (second part) */ \n");
#endif

          unp->u_type->unparseType(btype, ninfo);
       // unp->u_type->unparseType(btype, ninfo_for_type);
       // unp->u_type->unparseType(btype, ninfo_for_type);

// #if OUTPUT_DEBUGGING_FUNCTION_INTERNALS
#if 0
          curprint("\n/* Done: Output base type (second part) */ \n");
#endif
       // curprint ( string("\n/* unp->u_type->unparseTypeDefStmt: After second part of type */ \n";
       // printf ("After 2nd part of type \n");

#if 0
          if (!info.SkipSemiColon())
             {
               curprint ( string(";"));
             }
#endif
        }

#if 0
     printf ("In unparseTypedefStmt(): outputTypeDefinition = %s \n",outputTypeDefinition ? "true" : "false");
#endif
     if (outputTypeDefinition == true)
        {
#if 0
          printf ("In unparseTypedefStmt(): typedef_stmt = %p = %s \n",typedef_stmt,typedef_stmt->class_name().c_str());
#endif
          unparseTypeAttributes(typedef_stmt);
        }

  // DQ (2/26/2013): Output any attributes.
     unp->u_sage->printAttributes(typedef_stmt,info);

     if (!info.SkipSemiColon())
        {
          curprint(";");
        }

  // info.display ("At base of unp->u_type->unparseTypeDefStmt()");
#if 0
     curprint ("/* Leaving unparseTypedefStmt */ \n");
#endif
   }

void
Unparse_ExprStmt::unparseTemplateDeclStmt(SgStatement* stmt, SgUnparse_Info& info)
   {
  // This function is called for the processing of template declarations (SgTemplateDeclaration).
  // However a newer design as of 11/19/2011 is using separate derived classes (IR nodes) from
  // SgTemplateDeclaration to represent SgTemplateClassDeclaration (and template functions, 
  // template member functions, etc).  This work is part of the processing of the template
  // declarations into their own AST (different from the EDG 3.3 template support).

     SgTemplateDeclaration* template_stmt = isSgTemplateDeclaration(stmt);
     ROSE_ASSERT(template_stmt != NULL);

  // printf ("In unparseTemplateDeclStmt(template_stmt = %p) \n",template_stmt);
  // template_stmt->get_declarationModifier().display("In unparseTemplateDeclStmt()");

  // DQ (11/20/2011): Detect derived classes that should not be used in the new EDG 4.x support in ROSE.
     if (isSgTemplateClassDeclaration(stmt) != NULL)
        {
#if 0
          printf ("Note: Using the saved template declaration as a string to output the template declaration (AST for the template declaration is also now available in the AST) \n");
#endif
#if 0
          printf ("Exiting in unparseTemplateDeclStmt() \n");
          ROSE_ASSERT(false);
#endif
        }

  // SgUnparse_Info ninfo(info);

  // Check to see if this is an object defined within a class
     ROSE_ASSERT (template_stmt->get_parent() != NULL);
     SgClassDefinition *cdefn = isSgClassDefinition(template_stmt->get_parent());
     if (cdefn != NULL)
        {
          if (cdefn->get_declaration()->get_class_type() == SgClassDeclaration::e_class)
             {
               info.set_CheckAccess();
             }
        }

  // SgUnparse_Info saved_ninfo(ninfo);
  // this call has been moved below, after we indent
  // unp->u_sage->printSpecifier2(vardecl_stmt, ninfo);

  // Setup the SgUnparse_Info object for this statement
  // ninfo.unset_CheckAccess();
  // info.set_access_attribute(ninfo.get_access_attribute());

  // info.display("In unparseTemplateDeclStmt()");

  // Output access modifiers
     unp->u_sage->printSpecifier1(template_stmt, info);

  // printf ("template_stmt->get_string().str() = %s \n",template_stmt->get_string().str());

  // DQ (1/21/2004): Use the string class to simplify the previous version of the code
     string templateString = template_stmt->get_string().str();

  // DQ (4/29/2004): Added support for "export" keyword (not supported by g++ yet)
     if (template_stmt->get_declarationModifier().isExport())
          curprint ( string("export "));

#if 0
  // DQ (11/18/2004): Added support for qualified name of template declaration!
  // But it appears that the qualified name is included within the template text string so that 
  // we should not output the qualified name spearately!
     SgName nameQualifier = unp->u_type->unp->u_name->generateNameQualifier( template_stmt , info );
     printf ("In unparseTemplateDeclStmt(): nameQualifier (from unp->u_type->unp->u_name->generateNameQualifier function) = %s \n",nameQualifier.str());
  // curprint ( nameQualifier.str();
#endif

  // printf ("template_stmt->get_template_kind() = %d \n",template_stmt->get_template_kind());
     switch (template_stmt->get_template_kind())
        {
          case SgTemplateDeclaration::e_template_class :
          case SgTemplateDeclaration::e_template_m_class :
          case SgTemplateDeclaration::e_template_function :
          case SgTemplateDeclaration::e_template_m_function :
          case SgTemplateDeclaration::e_template_m_data :
             {
            // printf ("debugging 64 bit bug: templateString = %s \n",templateString.c_str());
               if (templateString.empty() == true)
                  {
                 // DQ (12/22/2006): This is typically a template member class (see test2004_128.C and test2004_138.C).
                 // It is not clear to me why the names are missing, though perhaps they have not been computed yet 
                 // (until the templated clas is instantiated)!

                 // DQ (11/27/2011): Uncommented for debugging new EDG 4.x connection.
                    printf ("Warning: templateString name is empty in Unparse_ExprStmt::unparseTemplateDeclStmt() \n");
                    printf ("     template_stmt->get_template_kind() = %d \n",template_stmt->get_template_kind());
                  }
            // ROSE_ASSERT(templateString.empty() == false);

               curprint ( string("\n" ) + templateString);
               break;
             }

          case SgTemplateDeclaration::e_template_none :
            // printf ("Do we need this extra \";\"? \n");
            // curprint ( templateString + ";";
               printf ("Error: SgTemplateDeclaration::e_template_none found (not sure what to do here) \n");
               ROSE_ASSERT (false);
               break;

          default:
               printf ("Error: default reached \n");
               ROSE_ASSERT (false);
        }
   }


void
Unparse_ExprStmt::unparseTemplateClassDefnStmt(SgStatement* stmt_, SgUnparse_Info& info)
{
    SgTemplateClassDefinition *stmt = isSgTemplateClassDefinition(stmt_);
    assert(stmt!=NULL);
    unparseTemplateClassDeclStmt(stmt->get_declaration(), info);
}

void
Unparse_ExprStmt::unparseTemplateClassDeclStmt(SgStatement* stmt, SgUnparse_Info& info)
   {
#if 1
     unparseTemplateDeclarationStatment_support<SgTemplateClassDeclaration>(stmt,info);
#else
     SgTemplateClassDeclaration* template_stmt = isSgTemplateClassDeclaration(stmt);
     ROSE_ASSERT(template_stmt != NULL);

#if 0
     printf ("Note: Using the saved template declaration as a string to output the template declaration (AST for the template declaration is also now available in the AST) \n");
#endif

  // Check to see if this is an object defined within a class
     ROSE_ASSERT (template_stmt->get_parent() != NULL);
     SgClassDefinition *cdefn = isSgClassDefinition(template_stmt->get_parent());
     if (cdefn != NULL)
        {
          if (cdefn->get_declaration()->get_class_type() == SgClassDeclaration::e_class)
             {
               info.set_CheckAccess();
             }
        }

  // Output access modifiers
     unp->u_sage->printSpecifier1(template_stmt, info);

  // printf ("template_stmt->get_string().str() = %s \n",template_stmt->get_string().str());

  // DQ (1/21/2004): Use the string class to simplify the previous version of the code
     string templateString = template_stmt->get_string().str();

  // DQ (4/29/2004): Added support for "export" keyword (not supported by g++ yet)
     if (template_stmt->get_declarationModifier().isExport())
        {
          curprint(string("export "));
        }

  // printf ("template_stmt->get_template_kind() = %d \n",template_stmt->get_template_kind());
     curprint ( string("\n" ) + templateString);
#endif
   }

void
Unparse_ExprStmt::unparseTemplateFunctionDeclStmt(SgStatement* stmt, SgUnparse_Info& info)
   {
  // DQ (8/6/2012): Unparse the associated comments.
  // We can't unparse comments in the templae declarations until we stop using saved string form 
  // of the template declaration.  This will be done in a later version of the release of the
  // new template support.  In the mean time we have to supress attaching CPP directives to the
  // inside of template declarations.

     unparseTemplateDeclarationStatment_support<SgTemplateFunctionDeclaration>(stmt,info);
   }

void
Unparse_ExprStmt::unparseTemplateMemberFunctionDeclStmt(SgStatement* stmt, SgUnparse_Info& info)
   {
#if 0
     printf ("In unparseTemplateMemberFunctionDeclStmt(stmt = %p) \n",stmt);
     curprint("/* In unparseTemplateMemberFunctionDeclStmt() */ \n ");
#endif

     unparseTemplateDeclarationStatment_support<SgTemplateMemberFunctionDeclaration>(stmt,info);

#if 0
     printf ("DONE: In unparseTemplateMemberFunctionDeclStmt(stmt = %p) \n",stmt);
     curprint("/* DONE: In unparseTemplateMemberFunctionDeclStmt() */ \n ");
#endif
   }

void
Unparse_ExprStmt::unparseTemplateVariableDeclStmt(SgStatement* stmt, SgUnparse_Info& info)
   {
     unparseTemplateDeclarationStatment_support<SgTemplateVariableDeclaration>(stmt,info);
   }

template<class T>
void
Unparse_ExprStmt::unparseTemplateDeclarationStatment_support(SgStatement* stmt, SgUnparse_Info& info)
   {
     ROSE_ASSERT(stmt != NULL);

#if 0
      printf ("In unparseTemplateDeclarationStatment_support(stmt = %p = %s) \n",stmt,stmt->class_name().c_str());
#endif

     T* template_stmt = dynamic_cast<T*>(stmt);
     ROSE_ASSERT(template_stmt != NULL);

#if 0
     printf ("Note: Using the saved template declaration as a string to output the template declaration (AST for the template declaration is also now available in the AST) \n");
#endif

  // DQ (1/28/2013): This helps handle cases such as "#if 1 void foo () #endif { }"
     unparseAttachedPreprocessingInfo(template_stmt, info, PreprocessingInfo::inside);

  // Check to see if this is an object defined within a class
     ROSE_ASSERT (template_stmt->get_parent() != NULL);
     SgClassDefinition *cdefn = isSgClassDefinition(template_stmt->get_parent());
     if (cdefn != NULL)
        {
          if (cdefn->get_declaration()->get_class_type() == SgClassDeclaration::e_class)
             {
               info.set_CheckAccess();
             }
        }

  // Output access modifiers
     unp->u_sage->printSpecifier1(template_stmt, info);

  // printf ("template_stmt->get_string().str() = %s \n",template_stmt->get_string().str());

  // DQ (1/21/2004): Use the string class to simplify the previous version of the code
     string templateString = template_stmt->get_string().str();

  // DQ (4/29/2004): Added support for "export" keyword (not supported by g++ yet)
     if (template_stmt->get_declarationModifier().isExport())
        {
          curprint(string("export "));
        }

  // printf ("template_stmt->get_template_kind() = %d \n",template_stmt->get_template_kind());
     curprint ( string("\n" ) + templateString);

   }

 
 
//#if USE_UPC_IR_NODES //TODO need this?
//#if UPC_EXTENSIONS_ALLOWED
 // Liao, 6/13/2008, unparsing UPC nodes in the AST
void
Unparse_ExprStmt::unparseUpcNotifyStatement(SgStatement* stmt, SgUnparse_Info& info)
   {
     SgUpcNotifyStatement* input = isSgUpcNotifyStatement(stmt);
     ROSE_ASSERT(input != NULL);

     curprint ( string("upc_notify "));
     SgUnparse_Info ninfo(info);

     if (input->get_notify_expression())
        {
          unparseExpression(input->get_notify_expression(), ninfo);
        }

     if (!ninfo.SkipSemiColon())
        {
          curprint ( string(";"));
        }
   }

void
Unparse_ExprStmt::unparseUpcWaitStatement(SgStatement* stmt, SgUnparse_Info& info)
   {
     SgUpcWaitStatement* input = isSgUpcWaitStatement(stmt);
     ROSE_ASSERT(input != NULL);

     curprint ( string("upc_wait "));
     SgUnparse_Info ninfo(info);

     if (input->get_wait_expression())
        {
          unparseExpression(input->get_wait_expression(), ninfo);
        }
     if (!ninfo.SkipSemiColon())
        {
          curprint ( string(";"));
        }
   }

void
Unparse_ExprStmt::unparseUpcBarrierStatement(SgStatement* stmt, SgUnparse_Info& info)
   {
     SgUpcBarrierStatement* input = isSgUpcBarrierStatement(stmt);
     ROSE_ASSERT(input != NULL);

     curprint ( string("upc_barrier "));
     SgUnparse_Info ninfo(info);

     if (input->get_barrier_expression())
        {
          unparseExpression(input->get_barrier_expression(), ninfo);
        }

     if (!ninfo.SkipSemiColon())
        {
          curprint ( string(";"));
        }
   }

void
Unparse_ExprStmt::unparseUpcFenceStatement(SgStatement* stmt, SgUnparse_Info& info)
 {
   SgUpcFenceStatement* input = isSgUpcFenceStatement(stmt);
   ROSE_ASSERT(input != NULL);

   curprint ( string("upc_fence "));
   SgUnparse_Info ninfo(info);

   if (!ninfo.SkipSemiColon())
        curprint ( string(";"));
 }

// Liao, 6/17/2008, unparse upc_forall 
// Most code is copied from Unparse_ExprStmt::unparseForStmt()
void
Unparse_ExprStmt::unparseUpcForAllStatement(SgStatement* stmt, SgUnparse_Info& info)
   {
  // printf ("Unparse for loop \n");
     SgUpcForAllStatement* for_stmt = isSgUpcForAllStatement(stmt);
     ROSE_ASSERT(for_stmt != NULL);

     curprint ( string("upc_forall ("));
     SgUnparse_Info newinfo(info);
     newinfo.set_SkipSemiColon();
     newinfo.set_inConditional();  // set to prevent printing line and file information

  // curprint ( string(" /* initializer */ ";
     SgStatement *tmp_stmt = for_stmt->get_for_init_stmt();
  // ROSE_ASSERT(tmp_stmt != NULL);
     if (tmp_stmt != NULL)
        {
          unparseStatement(tmp_stmt,newinfo);
        }
       else
        {
#if 0
       // DQ (10/8/2012): Commented out to avoid output spew.
          printf ("Warning in unparseForStmt(): for_stmt->get_for_init_stmt() == NULL \n");
#endif
          curprint ( string("; "));
        }
     newinfo.unset_inConditional();

#if 0
     SgExpression *tmp_expr = NULL;
     if ( (tmp_expr = for_stmt->get_test_expr()))
          unparseExpression(tmp_expr, info);
#else
  // DQ (12/13/2005): New code for handling the test (which could be a declaration!)
  // printf ("Output the test in the for statement format newinfo.inConditional() = %s \n",newinfo.inConditional() ? "true" : "false");
  // curprint ( string(" /* test */ ";
     SgStatement *test_stmt = for_stmt->get_test();
     ROSE_ASSERT(test_stmt != NULL);
  // if ( test_stmt != NULL )
     SgUnparse_Info testinfo(info);
     testinfo.set_SkipSemiColon();
     testinfo.set_inConditional();
  // printf ("Output the test in the for statement format testinfo.inConditional() = %s \n",testinfo.inConditional() ? "true" : "false");
     unparseStatement(test_stmt, testinfo);
#endif
     curprint ( string("; "));

  // curprint ( string(" /* increment */ ";
  // SgExpression *increment_expr = for_stmt->get_increment_expr();
     SgExpression *increment_expr = for_stmt->get_increment();
     ROSE_ASSERT(increment_expr != NULL);
     if ( increment_expr != NULL )
          unparseExpression(increment_expr, info);

     curprint ( string("; "));
  // Liao, unparse the affinity expression
     SgExpression * affinity_expr = for_stmt->get_affinity();
     ROSE_ASSERT(affinity_expr != NULL);
     SgExpression * null_expr = isSgNullExpression(affinity_expr);
     if (null_expr)
       curprint (string("continue"));
     else
       unparseExpression(affinity_expr, info); 
     curprint ( string(") "));
   // Added support to output the header without the body to support the addition 
  // of more context in the prefix used with the AST Rewrite Mechanism.
  // if ( (tmp_stmt = for_stmt->get_loop_body()) )

     SgStatement* loopBody = for_stmt->get_loop_body();
     ROSE_ASSERT(loopBody != NULL);

  // if ( (tmp_stmt = for_stmt->get_loop_body()) && !info.SkipBasicBlock())
     if ( (loopBody != NULL) && !info.SkipBasicBlock())
        {
          unp->cur.format(loopBody, info, FORMAT_BEFORE_NESTED_STATEMENT);
          unparseStatement(loopBody, info);
          unp->cur.format(loopBody, info, FORMAT_AFTER_NESTED_STATEMENT);
        }
       else
        {
          if (!info.SkipSemiColon())
             {
               curprint ( string(";"));
             }
        }
   }


// OpenMP support 
void Unparse_ExprStmt::unparseOmpPrefix(SgUnparse_Info& info)
{
  curprint(string ("#pragma omp "));
}


void Unparse_ExprStmt::unparseOmpForStatement (SgStatement* stmt,     SgUnparse_Info& info)
{
  ROSE_ASSERT (stmt != NULL);
  SgOmpForStatement * f_stmt = isSgOmpForStatement (stmt);
  ROSE_ASSERT (f_stmt != NULL);

  unparseOmpDirectivePrefixAndName(stmt, info);

  unparseOmpBeginDirectiveClauses(stmt, info);
  // TODO a better way to new line? and add indentation 
  curprint (string ("\n"));

  SgUnparse_Info ninfo(info);
  if (f_stmt->get_body())
  {
    unparseStatement(f_stmt->get_body(), ninfo);
  }
  else
  {
    cerr<<"Error: empty body for:"<<stmt->class_name()<<" is not allowed!"<<endl;
    ROSE_ASSERT(false);
  }
}

void
Unparse_ExprStmt::unparseOmpBeginDirectiveClauses (SgStatement* stmt,     SgUnparse_Info& info)
{
  ROSE_ASSERT (stmt != NULL);
  // optional clauses
  if (isSgOmpClauseBodyStatement(stmt))
  {
    const SgOmpClausePtrList& clause_ptr_list = isSgOmpClauseBodyStatement(stmt)->get_clauses();
    SgOmpClausePtrList::const_iterator i;
    for (i= clause_ptr_list.begin(); i!= clause_ptr_list.end(); i++)
    {
      SgOmpClause* c_clause = *i;
      unparseOmpClause(c_clause, info);
    }
  }
}

 // EOF


<|MERGE_RESOLUTION|>--- conflicted
+++ resolved
@@ -2945,17 +2945,13 @@
                          printf ("TransformationSupport::getSourceFile(funcdecl_stmt = %p)->getFileName()            = %s \n",funcdecl_stmt,TransformationSupport::getSourceFile(funcdecl_stmt)->getFileName().c_str());
                          printf ("TransformationSupport::getSourceFile(firstNondefiningFunction = %p)->getFileName() = %s \n",firstNondefiningFunction,TransformationSupport::getSourceFile(firstNondefiningFunction)->getFileName().c_str());
                        }
-<<<<<<< HEAD
                  // TV (07/01/2013) : prevent separated generation of decl and defn over an header file and a source file
-                 // ROSE_ASSERT(TransformationSupport::getSourceFile(funcdecl_stmt) == TransformationSupport::getSourceFile(firstNondefiningFunction));
-=======
                  // RPM (12/30/2013): Commented out because this fails for astSnippetTests which deep-copy a function
                  // declaration with definition and then call SageInterface::insertStatementBefore() to insert the copied
                  // ast into a different file.  Granted, this isn't a robust way to copy code from one AST into another
                  // because it doesn't try to resolve any conflicts with symbols, but if the following assertion is
                  // commented out it at least works.
                     //ROSE_ASSERT(TransformationSupport::getSourceFile(funcdecl_stmt) == TransformationSupport::getSourceFile(firstNondefiningFunction));
->>>>>>> e8ac4e84
 
                  // DQ (2/26/2009): Commented out because moreTest3.cpp fails for outlining to a separate file.
                     if (TransformationSupport::getSourceFile(funcdecl_stmt->get_scope()) != TransformationSupport::getSourceFile(firstNondefiningFunction))
@@ -2970,15 +2966,11 @@
                          printf ("TransformationSupport::getSourceFile(firstNondefiningFunction = %p)->getFileName()   = %s \n",firstNondefiningFunction,TransformationSupport::getSourceFile(firstNondefiningFunction)->getFileName().c_str());
                          printf ("TransformationSupport::getSourceFile(firstNondefiningFunction->get_scope() = %p)->getFileName() = %s \n",firstNondefiningFunction->get_scope(),TransformationSupport::getSourceFile(firstNondefiningFunction->get_scope())->getFileName().c_str());
                        }
-<<<<<<< HEAD
                  // TV (07/01/2013) : prevent separated generation of decl and defn over an header file and a source file
-                 // ROSE_ASSERT(TransformationSupport::getSourceFile(funcdecl_stmt->get_scope()) == TransformationSupport::getSourceFile(firstNondefiningFunction));
-=======
                  // RPM (12/10/2013): Commented out because this fails for astSnippetTests which deep-copy a function
                  // forward declaration and SageInterface::insertStatementBefore() the decl into a different file. The
                  // copied-and-inserted declaration is unparsed correctly if this assert is commented out.
                     //ROSE_ASSERT(TransformationSupport::getSourceFile(funcdecl_stmt->get_scope()) == TransformationSupport::getSourceFile(firstNondefiningFunction));
->>>>>>> e8ac4e84
                   }
 #if 0
                printf ("Unparser: firstNondefiningFunction = %p \n",firstNondefiningFunction);
