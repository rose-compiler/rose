/* unparse_stmt.C
 * Contains functions that unparse statements
 *
 * FORMATTING WILL BE DONE IN TWO WAYS:
 * 1. using the file_info object to get information from line and column number 
 *    (for original source code)
 * 2. following a specified format that I have specified with indentations of
 *    length TABINDENT (for transformations)
 * 
 * REMEMBER: For types and symbols, we still call the original unparse function 
 * defined in sage since they dont have file_info. For expressions, 
 * Unparse_ExprStmt::unparse is called, and for statements, 
 * Unparse_ExprStmt::unparseStatement is called.
 *
 */
// tps (01/14/2010) : Switching from rose.h to sage3.
#include "sage3basic.h"
#include "unparser.h"

// DQ (8/31/2013):  This should only be included by source files that require it.
// This fixed a reported bug which caused conflicts with autoconf macros (e.g. PACKAGE_BUGREPORT).
// Interestingly it must be at the top of the list of include files.
#include "rose_config.h"

#define ROSE_TRACK_PROGRESS_OF_ROSE_COMPILING_ROSE 0

// DQ (12/31/2005): This is OK if not declared in a header file
using namespace std;

#define OUTPUT_DEBUGGING_FUNCTION_BOUNDARIES 0
#define OUTPUT_DEBUGGING_FUNCTION_INTERNALS  0
#define OUTPUT_DEBUGGING_UNPARSE_INFO        0

// Output the class name and function names as we unparse (for debugging)
#define OUTPUT_DEBUGGING_CLASS_NAME    0
#define OUTPUT_DEBUGGING_FUNCTION_NAME 0
#define OUTPUT_HIDDEN_LIST_DATA 0


Unparse_ExprStmt::Unparse_ExprStmt(Unparser* unp, std::string fname)
   : UnparseLanguageIndependentConstructs(unp,fname)
   {
  // Nothing to do here!
   }

Unparse_ExprStmt::~Unparse_ExprStmt()
   {
  // Nothing to do here!
   }

//-----------------------------------------------------------------------------------
//  void Unparse_MOD_SAGE::unparseOneElemConInit
//
//  This function is used to only unparse constructor initializers with one 
//  element in their argument list. Because there is only one argument in the
//  list, the parenthesis around the arguments are not unparsed (to control
//  the excessive printing of parenthesis). 
//-----------------------------------------------------------------------------------
void 
Unparse_ExprStmt::unparseOneElemConInit(SgConstructorInitializer* con_init, SgUnparse_Info& info)
   {
  // DQ (6/2/2011): This code is largely the same as that in unparseConInit() in unparseCxx_expressions.C
  // So there is an opportunity to refactor this code.

     ROSE_ASSERT(con_init != NULL);

#if OUTPUT_DEBUGGING_FUNCTION_BOUNDARIES
     printf ("\n\nInside of Unparse_MOD_SAGE::unparseOneElemConInit (%p) \n",con_init);
     curprint( "\n /* Inside of Unparse_MOD_SAGE::unparseOneElemConInit */ \n");
#endif

#if 0
     printf ("\n\nInside of Unparse_ExprStmt::unparseOneElemConInit (%p) \n",con_init);
#endif
#if 0
     curprint("\n /* Inside of Unparse_ExprStmt::unparseOneElemConInit */ \n");
#endif

  // taken from unparseConInit
     SgUnparse_Info newinfo(info);

#if 0
     printf ("con_init->get_need_name()      = %s \n",(con_init->get_need_name() == true) ? "true" : "false");
     printf ("con_init->get_need_qualifier() = %s \n",(con_init->get_need_qualifier() == true) ? "true" : "false");
     printf ("con_init->get_declaration()    = %p \n",con_init->get_declaration());

  // curprint(string("\n /* con_init->get_need_name()        = ") << string((con_init->get_need_name()        ? "true" : "false")) << string(" */ \n"));
  // curprint("\n /* con_init->get_is_explicit_cast() = " << (con_init->get_is_explicit_cast() ? "true" : "false") << " */ \n");
#endif

  // DQ (3/24/2005): added checking for is_explicit_cast flag
  // if (con_init->get_need_name() == true)
     if ((con_init->get_need_name() == true) && (con_init->get_is_explicit_cast() == true) )
        {
          SgName name;
#if 0
          printf ("In unparseOneElemConInit(): con_init->get_declaration() = %p \n",con_init->get_declaration());
#endif
          if (con_init->get_declaration())
             {
            // DQ (11/12/2004)  Use the qualified name always (since get_need_qualifier() does
            //                  not appear to get set correctly (perhaps within EDG as before)
#if 0
               if(con_init->get_need_qualifier()) 
                    nm = con_init->get_declaration()->get_qualified_name();
                 else
                    nm = con_init->get_declaration()->get_name();
#else
#if 0
               nm = con_init->get_declaration()->get_qualified_name();
#else
            // DQ (6/1/2011): Newest refactored support for name qualification.
            // nm = con_init->get_declaration()->get_qualified_name();
               SgName nameQualifier = con_init->get_qualified_name_prefix();

            // DQ (2/8/2014): Adding the trimming of the constructor name where it is required for the
            // GNU g++ version 4.5 and greater compilers (used in the backend compilation within ROSE).
               bool skipOutputOfFunctionName = false;
               nameQualifier = trimOutputOfFunctionNameForGNU_4_5_VersionAndLater(nameQualifier,skipOutputOfFunctionName);

            // name = nameQualifier + con_init->get_declaration()->get_name();
               if (skipOutputOfFunctionName == false)
                  {
                 // Case for g++ version less than version 4.5
                    name = nameQualifier + con_init->get_declaration()->get_name();
                  }
                 else
                  {
                 // Case for g++ versions equal to or greater than version 4.5
                    name = nameQualifier;
                  }
#if 0
               printf ("In unparseOneElemConInit(): name = %s \n",name.str());
#endif
#if 0
               curprint( "\n /* In unparseOneElemConInit(): (con_init->get_declaration() != NULL): unp->u_sage->printConstructorName(con_init) == true */ \n");
#endif
            // DQ (8/19/2013): I am not sure that this will include name qualification on possible template arguments.
            // We need an example of this.
               if ( unp->u_sage->printConstructorName(con_init))
                  {
                    curprint( name.str());
                  }
#endif
#endif
             }
            else
             {
//             ROSE_ASSERT (con_init->get_class_decl() != NULL);
#if 0
               printf ("In unparseOneElemConInit(): con_init->get_class_decl() = %p \n",con_init->get_class_decl());
#endif
               if(con_init->get_class_decl())
                  {
                 // DQ (11/12/2004)  Use the qualified name always (since get_need_qualifier() does
                 //                  not appear to get set correctly (perhaps within EDG as before)
#if 0
                    if(con_init->get_need_qualifier()) 
                         nm = con_init->get_class_decl()->get_qualified_name();
                      else
                         nm = con_init->get_class_decl()->get_name();
#else
#if 0
                    nm = con_init->get_class_decl()->get_qualified_name();
#else
                 // DQ (6/1/2011): Newest refactored support for name qualification.
                 // nm = con_init->get_class_decl()->get_qualified_name();
                    SgName nameQualifier = con_init->get_qualified_name_prefix();
                 // nm = nameQualifier + con_init->get_class_decl()->get_name();

#if 0
                    printf ("In unparseOneElemConInit(): nameQualifier = %s \n",nameQualifier.str());
#endif

                 // DQ (8/19/2013): We need to unparse the type using any possible qualification on the type name (e.g. name qualification on template arguments).
                    if ( unp->u_sage->printConstructorName(con_init))
                       {
#if 0
                         printf ("In unparseOneElemConInit(): Unparse the nameQualifier = %s \n",nameQualifier.str());
#endif
#if 0
                         curprint( "\n /* In unparseOneElemConInit(): (con_init->get_declaration() == NULL): unp->u_sage->printConstructorName(con_init) == true */ \n");
#endif
                         curprint(nameQualifier.str());
#if 0
                         printf ("In unparseOneElemConInit(): set_reference_node_for_qualification(con_init = %p) \n",con_init);
#endif
                         newinfo.set_reference_node_for_qualification(con_init);

                      // DQ (8/19/2013): This has no effect if the type string is taken from the type name map and so the "class" needs
                      // to be eliminated in the generation of the intial string as part of the generation of the name qualification.
                      // printf ("In unparseOneElemConInit(): calling set_SkipClassSpecifier() \n");
                      // newinfo.set_SkipClassSpecifier();
#if 0
                         printf ("In unparseOneElemConInit(): Unparse the type = %p = %s \n",con_init->get_type(),con_init->get_type()->class_name().c_str());
#endif
                         unp->u_type->unparseType(con_init->get_type(),newinfo);
#if 0
                         printf ("DONE: In unparseOneElemConInit(): unparseType() \n");
#endif
                       }
#endif
#endif
                  }
             }

#if 0
          printf ("In unparseOneElemConInit(): nm = %s \n",name.str());
          printf ("In unparseOneElemConInit(): get_qualified_name_prefix_for_referenced_type() = %s \n",con_init->get_qualified_name_prefix_for_referenced_type().str());
          printf ("In unparseOneElemConInit(): get_qualified_name_prefix() = %s \n",con_init->get_qualified_name_prefix().str());
#endif
#if 0
       // DQ (8/19/2013): Removed the refactoring of this code from the two branches above so that we could tailor the 
       // name qualification to include the handling of template arguments in the type that require qualification.
          if ( unp->u_sage->printConstructorName(con_init))
             {
               curprint( name.str());
             }
#endif
        }

#if 0
     curprint( "\n /* Done with name output in Unparse_MOD_SAGE::unparseOneElemConInit */ \n");
#endif

  // taken from unparseExprList
  // check whether the constructor name was printed. If so, we need to surround
  // the arguments of the constructor with parenthesis.
  // printf ("printConstructorName() = %s \n",(printConstructorName(con_init) == true) ? "true" : "false");
     if (con_init->get_need_name() && unp->u_sage->printConstructorName(con_init)) 
        {
          curprint( "("); 
          unp->u_debug->printDebugInfo("( from OneElemConInit", true);
        }

  // printf ("con_init->get_args() = %p \n",con_init->get_args());
     if (con_init->get_args())
        {
          SgExprListExp* expr_list = isSgExprListExp(con_init->get_args());
          ROSE_ASSERT(expr_list != NULL);
          SgExpressionPtrList::iterator i = expr_list->get_expressions().begin();
          if (i != expr_list->get_expressions().end())
             {
               SgUnparse_Info arg_newinfo(info);
               arg_newinfo.set_SkipBaseType();
               unp->u_exprStmt->unparseExpression(*i, arg_newinfo);
             }
        }

     if (con_init->get_need_name() && unp->u_sage->printConstructorName(con_init)) 
        {
          curprint( ")");
          unp->u_debug->printDebugInfo(") from OneElemConInit", true);
        }

#if OUTPUT_DEBUGGING_FUNCTION_BOUNDARIES
     printf ("Leaving of Unparse_MOD_SAGE::unparseOneElemConInit \n\n\n");
     curprint( "\n /* Leaving of Unparse_MOD_SAGE::unparseOneElemConInit */ \n");
#endif
#if 0
     printf ("Leaving of Unparse_MOD_SAGE::unparseOneElemConInit \n\n\n");
     curprint( "\n /* Leaving of Unparse_MOD_SAGE::unparseOneElemConInit */ \n");
#endif
   }


void
Unparse_ExprStmt::unparseFunctionParameterDeclaration ( 
   SgFunctionDeclaration* funcdecl_stmt, 
   SgInitializedName* initializedName,
   bool outputParameterDeclaration,
   SgUnparse_Info& info )
   {
     ROSE_ASSERT (funcdecl_stmt != NULL);

     ROSE_ASSERT (initializedName != NULL);
     SgName        tmp_name  = initializedName->get_name();
     SgInitializer *tmp_init = initializedName->get_initializer();
     SgType        *tmp_type = initializedName->get_type();

  // DQ (7/10/2014): Added support for using the original type syntax (saved as the declared function type).
     if (funcdecl_stmt->get_type_syntax_is_available() == true)
        {
       // Here we want to use the type syntx that originally appears with this function declaration in the original code.
          SgFunctionType* function_type = funcdecl_stmt->get_type_syntax();
          ROSE_ASSERT(function_type != NULL);
#if 0
       // printf ("Found the original function type syntax: function_type = %p = %s \n",function_type,function_type->unparseToString().c_str());
          printf ("In unparseFunctionParameterDeclaration(): Found the original function type syntax: function_type = %p = %s \n",function_type,function_type->class_name().c_str());
#endif
          SgFunctionParameterTypeList* type_argument_list = function_type->get_argument_list();
          ROSE_ASSERT(type_argument_list != NULL);

       // find the associated index from the initializedName.
          SgFunctionParameterList* name_argument_list = funcdecl_stmt->get_parameterList();
          ROSE_ASSERT(name_argument_list != NULL);

          SgInitializedNamePtrList & name_list = name_argument_list->get_args();

          SgInitializedNamePtrList::iterator i = name_list.begin();
          size_t counter = 0;
          while (i != name_list.end() && (*i) != initializedName)
             {
#if 0
               printf ("In unparseFunctionParameterDeclaration(): loop: counter = %zu \n",counter);
#endif
               counter++;
               i++;
             }

          ROSE_ASSERT(i != name_list.end());
#if 0
          printf ("In unparseFunctionParameterDeclaration(): counter = %zu \n",counter);
#endif
       // SgTypePtrList & get_arguments()
          tmp_type = type_argument_list->get_arguments()[counter];
#if 0
          printf ("tmp_type = %p = %s \n",tmp_type,tmp_type->class_name().c_str());
#endif
#if 0
          printf ("In unparseFunctionParameterDeclaration(): (funcdecl_stmt->get_type_syntax_is_available() == true): exiting as a test! \n");
          ROSE_ASSERT(false);
#endif
        }
       else
        {
       // DQ (7/10/2014): Enforce this rule.
          ROSE_ASSERT(funcdecl_stmt->get_type_syntax() == NULL);
        }

#if 0
     printf ("In unparseFunctionParameterDeclaration(): exiting as a test! \n");
     ROSE_ASSERT(false);
#endif

  // DQ (8/9/2013): refactored to support additional refactoring to seperate out code to unparse SgInitializedName.
     bool oldStyleDefinition = funcdecl_stmt->get_oldStyleDefinition();

#if 0
     printf ("unparseFunctionParameterDeclaration(): funcdecl_stmt->get_args().size() = %zu \n",funcdecl_stmt->get_args().size());
     curprint( string("\n/* unparseFunctionParameterDeclaration(): funcdecl_stmt->get_args().size() = ") + StringUtility::numberToString((int)(funcdecl_stmt->get_args().size())) + " */ \n");
#endif
#if 0
     info.display("unparseFunctionParameterDeclaration()");
#endif
#if 0
   // Liao 11/9/2010, moved to upper callers since this is called when unparsing both old-style and new-style function parameter lists
   // Skip duplicated unparsing of the attached information for C function arguments declared in old style.
   // They usually should be unparsed when unparsing the arguments which are outside of the parameter list
   // See example code: tests/CompileTests/C_tests/test2010_10.c
    if (oldStyleDefinition == false )
       unparseAttachedPreprocessingInfo(initializedName, info, PreprocessingInfo::before);
#endif
  // printf ("In unparseFunctionParameterDeclaration(): Argument name = %s \n",
  //      (tmp_name.str() != NULL) ? tmp_name.str() : "NULL NAME");

  // initializedName.get_storageModifier().display("New storage modifiers in unparseFunctionParameterDeclaration()");

#if 0
 // DQ (*8/18/2014): Microsoft declspec attributes that apply to function parameters.
    appdomain
    deprecated
    dllimport
    dllexport
    novtable
    process
    restrict
    selectany
    thread
    uuid(" ComObjectGUID ")
#endif

#define MS_DECLSPEC_DEBUG 0

     if (initializedName->is_ms_declspec_parameter_appdomain())
        {
#if MS_DECLSPEC_DEBUG
          printf ("In Unparse_ExprStmt::unparseFunctionParameterDeclaration(): Output the Microsoft __declspec(appdomain) \n");
#endif
          curprint("__declspec(appdomain) ");
        }
    
     if (initializedName->is_ms_declspec_parameter_deprecated())
        {
#if MS_DECLSPEC_DEBUG
          printf ("In Unparse_ExprStmt::unparseFunctionParameterDeclaration(): Output the Microsoft __declspec(deprecated) \n");
#endif
          curprint("__declspec(deprecated) ");
        }
    
     if (initializedName->is_ms_declspec_parameter_dllimport())
        {
#if MS_DECLSPEC_DEBUG
          printf ("In Unparse_ExprStmt::unparseFunctionParameterDeclaration(): Output the Microsoft __declspec(dllimport) \n");
#endif
          curprint("__declspec(dllimport) ");
        }
    
     if (initializedName->is_ms_declspec_parameter_dllexport())
        {
#if MS_DECLSPEC_DEBUG
          printf ("In Unparse_ExprStmt::unparseFunctionParameterDeclaration(): Output the Microsoft __declspec(dllexport) \n");
#endif
          curprint("__declspec(dllexport) ");
        }
    
     if (initializedName->is_ms_declspec_parameter_novtable())
        {
#if MS_DECLSPEC_DEBUG
          printf ("In Unparse_ExprStmt::unparseFunctionParameterDeclaration(): Output the Microsoft __declspec(novtable) \n");
#endif
          curprint("__declspec(novtable) ");
        }
    
     if (initializedName->is_ms_declspec_parameter_process())
        {
#if MS_DECLSPEC_DEBUG
          printf ("In Unparse_ExprStmt::unparseFunctionParameterDeclaration(): Output the Microsoft __declspec(process) \n");
#endif
          curprint("__declspec(process) ");
        }
    
     if (initializedName->is_ms_declspec_parameter_restrict())
        {
#if MS_DECLSPEC_DEBUG
          printf ("In Unparse_ExprStmt::unparseFunctionParameterDeclaration(): Output the Microsoft __declspec(restrict) \n");
#endif
          curprint("__declspec(restrict) ");
        }
    
     if (initializedName->is_ms_declspec_parameter_selectany())
        {
#if MS_DECLSPEC_DEBUG
          printf ("In Unparse_ExprStmt::unparseFunctionParameterDeclaration(): Output the Microsoft __declspec(selectany) \n");
#endif
          curprint("__declspec(selectany) ");
        }
    
     if (initializedName->is_ms_declspec_parameter_thread())
        {
#if MS_DECLSPEC_DEBUG
          printf ("In Unparse_ExprStmt::unparseFunctionParameterDeclaration(): Output the Microsoft __declspec(thread) \n");
#endif
          curprint("__declspec(thread) ");
        }
    
     if (initializedName->is_ms_declspec_parameter_uuid())
        {
#if MS_DECLSPEC_DEBUG
          printf ("In Unparse_ExprStmt::unparseFunctionParameterDeclaration(): Output the Microsoft __declspec(uuid) \n");
#endif
       // curprint("__declspec(uuid) ");
          curprint("__declspec(uuid(\"");
          curprint(initializedName->get_microsoft_uuid_string());
          curprint("\")) ");
        }

     SgStorageModifier & storage = initializedName->get_storageModifier();
     if (storage.isExtern())
        {
#if 0
          printf ("In Unparse_ExprStmt::unparseFunctionParameterDeclaration(): Output the extern keyword \n");
#endif
          curprint("extern ");
        }

  // DQ (7/202/2006): The isStatic() function in the SgStorageModifier held by the SgInitializedName object should always be false.
  // This is because the static-ness of a variable is held by the SgVariableDeclaration (and the SgStorageModified help in the SgDeclarationModifier).
  // printf ("In initializedName = %p test the return value of storage.isStatic() = %d = %d (should be boolean value) \n",initializedName,storage.isStatic(),storage.get_modifier());
     ROSE_ASSERT(storage.isStatic() == false);

  // This was a bug mistakenly reported by Isaac
     ROSE_ASSERT(storage.get_modifier() >= 0);

     if (storage.isStatic())
        {
          curprint("static ");
        }

     if (storage.isAuto())
        {
       // DQ (4/30/2004): Auto is a default which is to be supressed 
       // in C old-style parameters and not really ever needed anyway?
       // curprint( "auto ");
        }

     if (storage.isRegister())
        {
       // DQ (12/10/2007): This is a fix for C_tests/test2007_177.c (this is only an issue if --edg:restrict is used on the commandline).
       // curprint( "register ");
          if ( (oldStyleDefinition == false) || (outputParameterDeclaration == true) )
             {
               curprint("register ");
             }
        }

     if (storage.isMutable())
        {
          curprint("mutable ");
        }

     if (storage.isTypedef())
        {
          curprint("typedef ");
        }

     if (storage.isAsm())
        {
       // DQ (2/6/2014): Fix to support GNU gcc.
       // curprint("asm ");
          curprint("__asm__ ");
        }

  // TV (05/06/2010): CUDA storage modifiers
     if (storage.isCudaGlobal())
        {
          curprint("__device__ ");
        }

     if (storage.isCudaConstant())
        {
          curprint("__device__ __constant__ ");
        }

     if (storage.isCudaShared())
        {
          curprint("__device__ __shared__ ");
        }

     if (storage.isCudaDynamicShared())
        {
          curprint("extern __device__ __shared__ ");
        }

  // Error checking, if we are using old style C function parameters, then I hope this is not C++ code!
     if (oldStyleDefinition == true)
        {
          if (SageInterface::is_Cxx_language() == true)
             {
               printf ("Warning: Mixing old style C function parameters with C++ is maybe not well defined \n");
             }
          ROSE_ASSERT (SageInterface::is_Cxx_language() == false);
        }

     if ( (oldStyleDefinition == false) || (outputParameterDeclaration == true) )
        {
       // output the type name for each argument
          if (tmp_type != NULL)
             {
            // DQ (5/5/2013): Refactored code used here and in the unparseTemplateArgument().
               unp->u_type->outputType<SgInitializedName>(initializedName,tmp_type,info);
             }
            else
             {
               curprint(tmp_name.str()); // for ... case
             }
        }
       else
        {
          curprint(tmp_name.str()); // for ... case
        }

     SgUnparse_Info ninfo3(info);
     ninfo3.unset_inArgList();

  // DQ (4/27/2013): We now have better support in ROSE to know when to output the default arguments,
  // so we don't want to use this mechanism above.  So now we always output the default arguments for
  // function parameters in a function declaration if they are defined in the AST. It is up to the
  // specification in the AST to have them in the correct locations, consistant with the source code.
     bool outputInitializer = true;

  // Add an initializer if it exists
     if ( outputInitializer == true && tmp_init != NULL )
        {
       // Cong (6/28/2011): When unparsing an initializer for a function parameter, we should add a space before '='.
       // Or else, foo(const int& = 1) will be unparsed to foo(const int&=1) which contains an operator '&=", which is 
       // incorrect.
          curprint(" = ");
          unp->u_exprStmt->unparseExpression(tmp_init, ninfo3);
        }

  // DQ (1/7/2014): Adding support for GNU specific noreturn attribute for function parameters 
  // (only applies to parameters that are of function pointer type).
     if (initializedName->isGnuAttributeNoReturn() == true)
        {
          curprint(" __attribute__((noreturn))");
#if 0
          printf ("Detected initializedName->isGnuAttributeNoReturn() == true: (not implemented) \n");
          ROSE_ASSERT(false);
#endif
        }

#if 0
     printf ("Leaving unparseFunctionParameterDeclaration(): funcdecl_stmt->get_args().size() = %zu \n",funcdecl_stmt->get_args().size());
     curprint( string("\n/* Leaving unparseFunctionParameterDeclaration(): funcdecl_stmt->get_args().size() = ") + StringUtility::numberToString((int)(funcdecl_stmt->get_args().size())) + " */ \n");
#endif
   }


void
Unparse_ExprStmt::unparseFunctionArgs(SgFunctionDeclaration* funcdecl_stmt, SgUnparse_Info& info)
   {
     ROSE_ASSERT (funcdecl_stmt != NULL);

#if 0
     printf ("unparseFunctionArgs(): funcdecl_stmt->get_args().size() = %zu \n",funcdecl_stmt->get_args().size());
     curprint("\n/* unparseFunctionArgs(): funcdecl_stmt->get_args().size() = " + StringUtility::numberToString((int)(funcdecl_stmt->get_args().size())) + " */ \n");
#endif

  // DQ (1/18/2014): This is a better implementation than setting the source position info on the function
  // parameters.  See test2014_35.c for an example that requires this solution using a new data member.
     if (funcdecl_stmt->get_prototypeIsWithoutParameters() == true )
        {
#if 0
          printf ("In unparseFunctionArgs(): Detected prototypeIsWithoutParameters == true (funcdecl_stmt = %p) \n",funcdecl_stmt);
#endif
          return;
        }

#if 0
  // DQ (1/17/2014): Adding support in C to output function prototypes without function parameters.
     bool functionParametersMarkedToBeOutput = false;
     SgInitializedNamePtrList::iterator temp_p = funcdecl_stmt->get_args().begin();
     while ( temp_p != funcdecl_stmt->get_args().end() )
        {
       // If any are marked with valid source position then functionParametersMarkedToBeOutput will be true after the loop.
          if (functionParametersMarkedToBeOutput == false && (*temp_p)->get_file_info()->isCompilerGenerated() == true)
             {
               functionParametersMarkedToBeOutput = false;
             }
            else
             {
               functionParametersMarkedToBeOutput = true;
             }
#if 0
          (*temp_p)->get_file_info()->display("unparseFunctionArgs(): SgInitializedName: debug");
#endif
          temp_p++;
        }

     bool outputFunctionParameters = functionParametersMarkedToBeOutput;
#else
     bool outputFunctionParameters = true;
#endif

     SgInitializedNamePtrList::iterator p = funcdecl_stmt->get_args().begin();
     while ( p != funcdecl_stmt->get_args().end() )
        {
        // Liao 11/9/2010, 
        // Skip duplicated unparsing of the attached information for C function arguments declared in old style.
        // They usually should be unparsed when unparsing the arguments which are outside of the parameter list
        // are outside of the parameter list
        // See example code: tests/CompileTests/C_tests/test2010_10.c
          if (funcdecl_stmt->get_oldStyleDefinition() == false)
             {
               unparseAttachedPreprocessingInfo(*p, info, PreprocessingInfo::before);
             }

       // DQ (1/17/2014): Adding support in C to output function prototypes without function parameters.
       // unparseFunctionParameterDeclaration (funcdecl_stmt,*p,false,info);
       // if (outputFunctionParameters == true)
          if ( (outputFunctionParameters == true) || (funcdecl_stmt->get_oldStyleDefinition() == true) )
             {
               unparseFunctionParameterDeclaration (funcdecl_stmt,*p,false,info);
             }

       // Move to the next argument
          p++;

       // Check if this is the last argument (output a "," separator if not)
          if (p != funcdecl_stmt->get_args().end())
             {
               curprint(",");
             }
        }
   }

//-----------------------------------------------------------------------------------
//  void Unparse_ExprStmt::unparse_helper
//
//  prints out the function parameters in a function declaration or function
//  call. For now, all parameters are printed on one line since there is no
//  file information for each parameter.
//-----------------------------------------------------------------------------------
void
Unparse_ExprStmt::unparse_helper(SgFunctionDeclaration* funcdecl_stmt, SgUnparse_Info& info)
   {
     ROSE_ASSERT (funcdecl_stmt != NULL);

     SgTemplateInstantiationFunctionDecl* templateFunctionDeclaration = isSgTemplateInstantiationFunctionDecl(funcdecl_stmt);

#if 0
     printf ("In unparse_helper(): funcdecl_stmt->get_name() = %s \n",funcdecl_stmt->get_name().str());
     if (templateFunctionDeclaration != NULL)
        {
          printf ("   --- templateFunctionDeclaration->get_name()         = %s \n",templateFunctionDeclaration->get_name().str());
          printf ("   --- templateFunctionDeclaration->get_templateName() = %s \n",templateFunctionDeclaration->get_templateName().str());
        }
#endif

  // DQ (9/8/2007): Friend function declaration should be qualified, if the associated function has already been seen.
  // See test2007_124.C for an example. Friend declarations of operators are not qualified, or at least should not
  // use global qualification. If this is the first declaration, then no qualification should be used (see test2004_117.C).
     SgUnparse_Info ninfo(info);
  // printf ("funcdecl_stmt = %p funcdecl_stmt->get_definingDeclaration() = %p funcdecl_stmt->get_firstNondefiningDeclaration() = %p \n",
  //      funcdecl_stmt,funcdecl_stmt->get_definingDeclaration(),funcdecl_stmt->get_firstNondefiningDeclaration());
     bool isFirstDeclaration = funcdecl_stmt == funcdecl_stmt->get_firstNondefiningDeclaration();
     if (funcdecl_stmt->get_declarationModifier().isFriend() == true && funcdecl_stmt->get_specialFunctionModifier().isOperator() == false && isFirstDeclaration == false )
        {
          ninfo.set_forceQualifiedNames();
        }

  // DQ (11/18/2004): Added support for qualified name of template declaration!
  // But it appears that the qualified name is included within the template text string so that 
  // we should not output the qualified name spearately!
#if 0
  // DQ (3/4/2009): This code fails for tutorial/rose_inputCode_InstrumentationTranslator.C
  // commented out this branch in favor of the other one!

  // printf ("Before calling generateNameQualifier(): ninfo.get_current_scope() = %p = %s \n",ninfo.get_current_scope(),ninfo.get_current_scope()->class_name().c_str());

  // DQ (2/22/2009): Added assertion.
  // ROSE_ASSERT(funcdecl_stmt->get_symbol_from_symbol_table() != NULL);
     if (funcdecl_stmt->get_firstNondefiningDeclaration() != NULL)
        {
          ROSE_ASSERT (funcdecl_stmt->get_firstNondefiningDeclaration()->get_symbol_from_symbol_table() != NULL);
        }

     SgName nameQualifier = unp->u_name->generateNameQualifier( funcdecl_stmt , ninfo );
#else
  // DQ (10/24/2007): Added fix by Jeremiah (not well tested) This is suggested by Jeremiah, 
  // but it does not yet address friend functions which might require qualification.

     SgUnparse_Info ninfoForFunctionName(ninfo);

  // DQ (5/13/2011): Support for new name qualification.
     ninfoForFunctionName.set_name_qualification_length(funcdecl_stmt->get_name_qualification_length());
     ninfoForFunctionName.set_global_qualification_required(funcdecl_stmt->get_global_qualification_required());

#if 0
     printf ("In unparse_helper(): funcdecl_stmt->get_name_qualification_length() = %d funcdecl_stmt->get_global_qualification_required() = %s \n",funcdecl_stmt->get_name_qualification_length(),funcdecl_stmt->get_global_qualification_required() ? "true" : "false");
#endif

     if (isSgClassDefinition(funcdecl_stmt->get_parent()))
        {
       // JJW 10-23-2007 Never qualify a member function name
          ninfoForFunctionName.set_SkipQualifiedNames();
        }
  // SgName nameQualifier = unp->u_name->generateNameQualifier( funcdecl_stmt , ninfoForFunctionName );
     SgName nameQualifier = funcdecl_stmt->get_qualified_name_prefix();
#endif

#if 0
     printf ("In unparse_helper(): nameQualifier (from unp->u_name->generateNameQualifier function) = %s \n",nameQualifier.str());
#endif

  // DQ (10/12/2006): need to trim off the global scope specifier (I think).
  // curprint( "\n/* Calling trimGlobalScopeQualifier() */\n ");
  // curprint( "\n/* Skipping trimGlobalScopeQualifier() */\n ");
  // nameQualifier = trimGlobalScopeQualifier ( nameQualifier.str() ).c_str();

     curprint(nameQualifier.str());

  // DQ (11/16/2013): See test2013_273.C for where we don't always want to always output the name with template arguments.
  // Alternatively we can just make sure that we use correct name qualification on the template arguments when this is a
  // template instantiation.
  // output the function name
  // curprint( funcdecl_stmt->get_name().str());
     if (templateFunctionDeclaration != NULL)
        {
       // curprint(templateFunctionDeclaration->get_templateName().str());
          unp->u_exprStmt->unparseTemplateFunctionName(templateFunctionDeclaration,info);
        }
       else
        {
          curprint(funcdecl_stmt->get_name().str());
        }

#if 0
  // DQ (2/16/2005): Function name has been modified instead.
  // DQ (2/15/2005): If this is a template function then we need to output the template parameters!
     SgTemplateInstantiationFunctionDecl* templateFunctionDeclaration = isSgTemplateInstantiationFunctionDecl(funcdecl_stmt);
     if (templateFunctionDeclaration != NULL)
        {
          printf ("Found a template function: output the template parameters! \n");
          curprint( " /* < template parameters > */ ");
          SgTemplateArgumentPtrListPtr templateArguments = templateFunctionDeclaration->get_templateArguments();
          printf ("Number of template arguments for instantiated template function = %zu \n",templateArguments->size());
          if (templateArguments->size() > 0)
             {
             }
        }
#endif

     SgUnparse_Info ninfo2(info);
     ninfo2.set_inArgList();

  // DQ (5/14/2003): Never output the class definition in the argument list.
  // Using this C++ constraint avoids building a more complex mechanism to turn it off.
     ninfo2.set_SkipClassDefinition();

     curprint("(");

     unparseFunctionArgs(funcdecl_stmt,ninfo2);

  // printf ("Adding a closing \")\" to the end of the argument list \n");
     curprint(")");

#if 0
     printf ("In unparse_helper(): funcdecl_stmt->get_oldStyleDefinition() = %s \n",funcdecl_stmt->get_oldStyleDefinition() ? "true" : "false");
#endif

     if ( funcdecl_stmt->get_oldStyleDefinition() )
        {
       // Output old-style C (K&R) function definition
       // printf ("Output old-style C (K&R) function definition \n");
       // curprint( "/* Output old-style C (K&R) function definition */ \n");

          SgInitializedNamePtrList::iterator p = funcdecl_stmt->get_args().begin();
          if (p != funcdecl_stmt->get_args().end())
               unp->u_sage->curprint_newline();
          while ( p != funcdecl_stmt->get_args().end() )
             {
#if 0
               printf ("Output the comments and CCP directives for the SgInitializedName function args = %p \n",*p);
#endif
               unparseAttachedPreprocessingInfo(*p, info, PreprocessingInfo::before);
#if 0
               printf ("DONE: Output the comments and CCP directives for the SgInitializedName function args = %p \n",*p);
#endif
            // Output declarations for function parameters (using old-style K&R syntax)
            // printf ("Output declarations for function parameters (using old-style K&R syntax) \n");
               unparseFunctionParameterDeclaration(funcdecl_stmt,*p,true,ninfo2);

               curprint( ";");
               unp->u_sage->curprint_newline();
               p++;
             }
        }

#if 0
  // curprint( endl;
     curprint("/* Added closing \")\" to the end of the argument list */ \n");
  // curprint(flush();
     printf ("Leaving Unparse_ExprStmt::unparse_helper() \n");
#endif
   }


void
Unparse_ExprStmt::unparseLanguageSpecificStatement(SgStatement* stmt, SgUnparse_Info& info)
   {
  // This function unparses the language specific parse not handled by the base class unparseStatement() member function

     ROSE_ASSERT(stmt != NULL);

  // curprint("In unparseLanguageSpecificStatement()");

#if 0
  // Debugging support
     SgDeclarationStatement* declarationStatement = isSgDeclarationStatement(stmt);
     if (declarationStatement != NULL)
        {
          curprint("/* In unparseLanguageSpecificStatement(): declarationStatement->get_declarationModifier().isFriend() = ");
          declarationStatement->get_declarationModifier().isFriend() ? curprint("true") : curprint("false");
          curprint("*/ \n ");
        }
#endif

#if 0
     curprint ( string("\n/* Top of unparseLanguageSpecificStatement (Unparse_ExprStmt) " ) + stmt->class_name() + " */\n ");
     ROSE_ASSERT(stmt->get_startOfConstruct() != NULL);
  // ROSE_ASSERT(stmt->getAttachedPreprocessingInfo() != NULL);
     int numberOfComments = -1;
     if (stmt->getAttachedPreprocessingInfo() != NULL)
          numberOfComments = stmt->getAttachedPreprocessingInfo()->size();
     curprint(string("/* startOfConstruct: file = " ) + stmt->get_startOfConstruct()->get_filenameString()
        + " raw filename = " + stmt->get_startOfConstruct()->get_raw_filename()
        + " raw line = "     + StringUtility::numberToString(stmt->get_startOfConstruct()->get_raw_line())
        + " raw column = "   + StringUtility::numberToString(stmt->get_startOfConstruct()->get_raw_col())
        + " #comments = "    + StringUtility::numberToString(numberOfComments)
        + " */\n ");
#endif

#if ROSE_TRACK_PROGRESS_OF_ROSE_COMPILING_ROSE
     printf ("In unparseLanguageSpecificStatement(): file = %s line = %d \n",stmt->get_startOfConstruct()->get_filenameString().c_str(),stmt->get_startOfConstruct()->get_line());
#endif

#if 0
  // Debugging support
     SgDeclarationStatement* declarationStatement = isSgDeclarationStatement(stmt);
     if (declarationStatement != NULL)
        {
          curprint ( string("\n/* Inside of Unparse_ExprStmt::unparseLanguageSpecificStatement (" ) + StringUtility::numberToString(stmt) + "): sage_class_name() = " + stmt->sage_class_name() + " */ \n");
        }
#endif

#if 0
  // This is done in: UnparseLanguageIndependentConstructs::unparseStatement()
  // DQ (12/5/2007): Check if the call to unparse any construct changes the scope stored in info.
     SgScopeStatement* savedScope = info.get_current_scope();
#endif

  // DQ (12/16/2008): Added support for unparsing statements around C++ specific statements
  // unparseAttachedPreprocessingInfo(stmt, info, PreprocessingInfo::before);

  // DQ (12/26/2007): Moved from language independent handling to C/C++ specific handling 
  // because we don't want it to appear in the Fortran code generation.
  // DQ (added comments) this is where the new lines are introduced before statements.
     unp->cur.format(stmt, info, FORMAT_BEFORE_STMT);

#if 0
     printf ("In Unparse_ExprStmt::unparseLanguageSpecificStatement(): Selecting an unparse function for stmt = %p = %s \n",stmt,stmt->class_name().c_str());
#endif

     switch (stmt->variantT())
        {
       // DQ (8/14/2007): Need to move the C and C++ specific unparse member functions from the base class to this function.

       // scope
       // case V_SgGlobal:                 unparseGlobalStmt(stmt, info); break;
       // case V_SgScopeStatement:         unparseScopeStmt(stmt, info); break;

       // pragmas
       // case V_SgPragmaDeclaration:      unparsePragmaDeclStmt(stmt, info); break;
       // scope
       // case V_SgGlobal:                 unparseGlobalStmt(stmt, info); break;
       //        case V_SgScopeStatement:         unparseScopeStmt (stmt, info); break;

       // program units
       // case V_SgModuleStatement:          unparseModuleStmt (stmt, info); break;
       // case V_SgProgramHeaderStatement:   unparseProgHdrStmt(stmt, info); break;
       // case V_SgProcedureHeaderStatement: unparseProcHdrStmt(stmt, info); break;

       // declarations
       // case V_SgInterfaceStatement:     unparseInterfaceStmt(stmt, info); break;
       // case V_SgCommonBlock:            unparseCommonBlock  (stmt, info); break;
          case V_SgVariableDeclaration:    unparseVarDeclStmt  (stmt, info); break;
          case V_SgVariableDefinition:     unparseVarDefnStmt  (stmt, info); break;
       // case V_SgParameterStatement:     unparseParamDeclStmt(stmt, info); break;
       // case V_SgUseStatement:           unparseUseStmt      (stmt, info); break;

       // executable statements, control flow
          case V_SgBasicBlock:             unparseBasicBlockStmt (stmt, info); break;
          case V_SgIfStmt:                 unparseIfStmt         (stmt, info); break;
       // case V_SgFortranDo:              unparseDoStmt         (stmt, info); break;
          case V_SgWhileStmt:              unparseWhileStmt      (stmt, info); break;
          case V_SgSwitchStatement:        unparseSwitchStmt     (stmt, info); break;
          case V_SgCaseOptionStmt:         unparseCaseStmt       (stmt, info); break;
          case V_SgDefaultOptionStmt:      unparseDefaultStmt    (stmt, info); break;
          case V_SgBreakStmt:              unparseBreakStmt      (stmt, info); break;
          case V_SgLabelStatement:         unparseLabelStmt      (stmt, info); break;
          case V_SgGotoStatement:          unparseGotoStmt       (stmt, info); break;
       // case V_SgStopOrPauseStatement:   unparseStopOrPauseStmt(stmt, info); break;
          case V_SgReturnStmt:             unparseReturnStmt     (stmt, info); break;

       // executable statements, IO
       // case V_SgIOStatement:            unparseIOStmt    (stmt, info); break;
       // case V_SgIOControlStatement:     unparseIOCtrlStmt(stmt, info); break;

       // pragmas
          case V_SgPragmaDeclaration:      unparsePragmaDeclStmt(stmt, info); break;

       // case DECL_STMT:          unparseDeclStmt(stmt, info);         break;
       // case SCOPE_STMT:         unparseScopeStmt(stmt, info);        break;
       //        case V_SgFunctionTypeTable:      unparseFuncTblStmt(stmt, info);      break;
       // case GLOBAL_STMT:        unparseGlobalStmt(stmt, info);       break;
       // case V_SgBasicBlock:             unparseBasicBlockStmt(stmt, info);   break;
       // case IF_STMT:            unparseIfStmt(stmt, info);           break;

          case V_SgForStatement:           unparseForStmt(stmt, info);          break; 
          case V_SgFunctionDeclaration:    unparseFuncDeclStmt(stmt, info);     break;
          case V_SgTemplateFunctionDefinition: unparseTemplateFunctionDefnStmt(stmt, info); break;
          case V_SgFunctionDefinition:     unparseFuncDefnStmt(stmt, info);     break;
          case V_SgMemberFunctionDeclaration: unparseMFuncDeclStmt(stmt, info); break;
       // case VAR_DECL_STMT:      unparseVarDeclStmt(stmt, info);      break;
       // case VAR_DEFN_STMT:      unparseVarDefnStmt(stmt, info);      break;
          case V_SgClassDeclaration:       unparseClassDeclStmt(stmt, info);    break;
          case V_SgClassDefinition:        unparseClassDefnStmt(stmt, info);    break;
          case V_SgEnumDeclaration:        unparseEnumDeclStmt(stmt, info);     break;
          case V_SgExprStatement:          unparseExprStmt(stmt, info);         break;
       // case LABEL_STMT:         unparseLabelStmt(stmt, info);        break;
       // case WHILE_STMT:         unparseWhileStmt(stmt, info);        break;
          case V_SgDoWhileStmt:            unparseDoWhileStmt(stmt, info);      break;
       // case SWITCH_STMT:        unparseSwitchStmt(stmt, info);       break;
       // case CASE_STMT:          unparseCaseStmt(stmt, info);         break;
          case V_SgTryStmt:                unparseTryStmt(stmt, info);          break;
          case V_SgCatchOptionStmt:        unparseCatchStmt(stmt, info);        break;
       // case DEFAULT_STMT:       unparseDefaultStmt(stmt, info);      break;
       // case BREAK_STMT:         unparseBreakStmt(stmt, info);        break;
          case V_SgContinueStmt:           unparseContinueStmt(stmt, info);     break;
       // case RETURN_STMT:        unparseReturnStmt(stmt, info);       break;
       // case GOTO_STMT:          unparseGotoStmt(stmt, info);         break;
          case V_SgAsmStmt:                unparseAsmStmt(stmt, info);          break;
       // case SPAWN_STMT:         unparseSpawnStmt(stmt, info);        break;
          case V_SgTypedefDeclaration:     unparseTypeDefStmt(stmt, info);      break;
          case V_SgTemplateDeclaration:    unparseTemplateDeclStmt(stmt, info); break;

       // DQ (6/11/2011): Added support for new template IR nodes.
       // case V_SgTemplateClassDeclaration:                unparseTemplateDeclStmt(stmt, info); break;
       // case V_SgTemplateFunctionDeclaration:             unparseTemplateDeclStmt(stmt, info); break;
       // case V_SgTemplateMemberFunctionDeclaration:       unparseTemplateDeclStmt(stmt, info); break;
       // case V_SgTemplateVariableDeclaration:             unparseTemplateDeclStmt(stmt, info); break;

       // DQ (12/26/2011): New design for template declarations (no longer derived from StTemplateDeclaration).
          case V_SgTemplateClassDeclaration:                unparseTemplateClassDeclStmt(stmt, info);          break;
          case V_SgTemplateClassDefinition:                 unparseTemplateClassDefnStmt(stmt, info);          break;
          case V_SgTemplateFunctionDeclaration:             unparseTemplateFunctionDeclStmt(stmt, info);       break;
          case V_SgTemplateMemberFunctionDeclaration:       unparseTemplateMemberFunctionDeclStmt(stmt, info); break;
          case V_SgTemplateVariableDeclaration:             unparseTemplateVariableDeclStmt(stmt, info);       break;

          case V_SgTemplateInstantiationDecl:               unparseTemplateInstantiationDeclStmt(stmt, info); break;
          case V_SgTemplateInstantiationFunctionDecl:       unparseTemplateInstantiationFunctionDeclStmt(stmt, info); break;
          case V_SgTemplateInstantiationMemberFunctionDecl: unparseTemplateInstantiationMemberFunctionDeclStmt(stmt, info); break;
          case V_SgTemplateInstantiationDirectiveStatement: unparseTemplateInstantiationDirectiveStmt(stmt, info); break;

#if 0
          case PRAGMA_DECL:
            // cerr + "WARNING: unparsePragmaDeclStmt not implemented in SAGE 3 (exiting ...)" + endl;
            // This can't be an error since the A++ preprocessor currently processes #pragmas
            // (though we can ignore unparsing them)
            // ROSE_ABORT();

               unparsePragmaDeclStmt(stmt, info);
               break;
#endif

          case V_SgForInitStatement:                   unparseForInitStmt(stmt, info); break;

       // Comments could be attached to these statements
          case V_SgCatchStatementSeq:     // CATCH_STATEMENT_SEQ:
          case V_SgFunctionParameterList: // FUNCTION_PARAMETER_LIST:
          case V_SgCtorInitializerList:   // CTOR_INITIALIZER_LIST:
#if PRINT_DEVELOPER_WARNINGS
               printf ("Ignore these newly implemented cases (case of %s) \n",stmt->sage_class_name());
               printf ("WARNING: These cases must be implemented so that comments attached to them can be processed \n");
#endif
            // ROSE_ABORT();
               break;

          case V_SgNamespaceDeclarationStatement:      unparseNamespaceDeclarationStatement (stmt, info);      break;
          case V_SgNamespaceDefinitionStatement:       unparseNamespaceDefinitionStatement (stmt, info);       break;
          case V_SgNamespaceAliasDeclarationStatement: unparseNamespaceAliasDeclarationStatement (stmt, info); break;
          case V_SgUsingDirectiveStatement:            unparseUsingDirectiveStatement (stmt, info);            break;
          case V_SgUsingDeclarationStatement:          unparseUsingDeclarationStatement (stmt, info);          break;

       // DQ (3/2/2005): Added support for unparsing template class definitions.  This is the case: TEMPLATE_INST_DEFN_STMT
          case V_SgTemplateInstantiationDefn:          unparseClassDefnStmt(stmt, info); break;

       // case V_SgNullStatement:                      unparseNullStatement(stmt, info); break;

       // Liao, 6/13/2008: UPC support
          case V_SgUpcNotifyStatement:                  unparseUpcNotifyStatement(stmt, info); break;
          case V_SgUpcWaitStatement:                    unparseUpcWaitStatement(stmt, info); break;
          case V_SgUpcBarrierStatement:                 unparseUpcBarrierStatement(stmt, info); break;
          case V_SgUpcFenceStatement:                   unparseUpcFenceStatement(stmt, info); break;
          case V_SgUpcForAllStatement:                  unparseUpcForAllStatement(stmt, info);    break; 

       // Liao, 5/31/2009, add OpenMP support, TODO refactor some code to language independent part
          case V_SgOmpForStatement:                      unparseOmpForStatement(stmt, info); break;

       // DQ (4/16/2011): Added Java specific IR node until we support the Java specific unparsing.
          case V_SgJavaImportStatement:
               printf ("Unsupported Java specific unparsing for import statement \n");
            // unparseForStmt(stmt, info);
               break;

       // DQ (7/25/2014): Adding support for C11 static assertions.
          case V_SgStaticAssertionDeclaration:          unparseStaticAssertionDeclaration (stmt, info);    break;

       // DQ (8/17/2014): Adding support for Microsoft attributes.
          case V_SgMicrosoftAttributeDeclaration:       unparseMicrosoftAttributeDeclaration (stmt, info); break;

          default:
             {
               printf("CxxCodeGeneration_locatedNode::unparseLanguageSpecificStatement: Error: No handler for %s (variant: %d)\n",stmt->sage_class_name(), stmt->variantT());
               ROSE_ASSERT(false);
               break;
             }
        }

  // DQ (12/16/2008): Added support for unparsing statements around C++ specific statements
  // unparseAttachedPreprocessingInfo(stmt, info, PreprocessingInfo::after);

#if 0
  // This is done in: UnparseLanguageIndependentConstructs::unparseStatement()
  // DQ (12/5/2007): Check if the call to unparse any construct changes the scope stored in info.
     SgScopeStatement* scopeAfterUnparseStatement = info.get_current_scope();
     if (savedScope != scopeAfterUnparseStatement)
        {
          printf ("WARNING: scopes stored in SgUnparse_Info object have been changed \n");
        }
#endif
   }


#if 0
// DQ (8/13/2007): This has been moved to the base class (language independent code)

void
Unparse_ExprStmt::unparseNullStatement (SgStatement* stmt, SgUnparse_Info& info)
   {
  // Nothing to do here! (unless we need a ";" or something)
     SgNullStatement* nullStatement = isSgNullStatement(stmt);
     ROSE_ASSERT(nullStatement != NULL);

  // Not much to do here except output a ";", not really required however.
  // curprint ( string(";";
   }
#endif


void
Unparse_ExprStmt::unparseNamespaceDeclarationStatement (SgStatement* stmt, SgUnparse_Info& info)
   {
  // There is a SgNamespaceDefinition, but it is not unparsed except through the SgNamespaceDeclaration
#if 0
     curprint("/* In unparseNamespaceDeclarationStatement() */ ");
#endif

     SgNamespaceDeclarationStatement* namespaceDeclaration = isSgNamespaceDeclarationStatement(stmt);
     ROSE_ASSERT (namespaceDeclaration != NULL);

  // DQ (8/12/2014): Adding support for inlined namespaces (C++11 support).
     if (namespaceDeclaration->get_isInlinedNamespace() == true)
        {
          curprint("inline ");
        }

     curprint("namespace ");

  // This can be an empty string (in the case of an unnamed namespace)
     SgName name = namespaceDeclaration->get_name();
     curprint(name.str());

#if 0
     printf ("In unparseNamespaceDeclarationStatement(): namespaceDeclaration->get_definition() = %p \n",namespaceDeclaration->get_definition());
#endif

  // DQ (8/6/2012): test2010_24.C causes the new namespace alias support to generate namespaceDeclaration->get_definition() == NULL.
  // I don't know yet if this is reasonable, so output a warning for now.
  // unparseStatement(namespaceDeclaration->get_definition(),info);
     if (namespaceDeclaration->get_definition() != NULL)
        {
#if 0
          printf ("Calling unparseStatement() for namespaceDeclaration->get_definition() = %p \n",namespaceDeclaration->get_definition());
#endif
          unparseStatement(namespaceDeclaration->get_definition(),info);
        }
       else
        {
          printf ("WARNING: I think we were expecting a definition associated with this SgNamespaceDeclarationStatement \n");
        }

#if 0
     curprint("/* Leaving unparseNamespaceDeclarationStatement() */ ");
#endif

#if 1
  // DQ (5/19/2013): There should always be proper source file position infomation so this should not be required.
  // if (stmt->get_file_info()->isCompilerGenerated() == true && stmt->get_file_info()->isOutputInCodeGeneration() == true)
     if (stmt->get_file_info()->isCompilerGenerated() == false && stmt->get_file_info()->isOutputInCodeGeneration() == true)
        {
          printf ("WARNING: stmt = %p = %s stmt->get_file_info()->isCompilerGenerated() == true && stmt->get_file_info()->isOutputInCodeGeneration() == true \n",stmt,stmt->class_name().c_str());
          stmt->get_file_info()->display("Leaving unparseNamespaceDeclarationStatement(): debug");
        }
#endif
  // DQ (5/20/2013): I think this is the wrong assertion, see test2013_170.C.  Basically, line directives might make the logical file
  // name so that this declaration would not be output, but we want to output the declaration and set isOutputInCodeGeneration() == false 
  // to support the output of the declaration.
  // ROSE_ASSERT(stmt->get_file_info()->isCompilerGenerated() == true || stmt->get_file_info()->isOutputInCodeGeneration() == false);
   }

void
Unparse_ExprStmt::unparseNamespaceDefinitionStatement ( SgStatement* stmt, SgUnparse_Info & info )
   {
     ROSE_ASSERT (stmt != NULL);
     SgNamespaceDefinitionStatement* namespaceDefinition = isSgNamespaceDefinitionStatement(stmt);
     ROSE_ASSERT (namespaceDefinition != NULL);

#if 0
     curprint("/* In unparseNamespaceDefinitionStatement() */ ");
#endif

#if OUTPUT_HIDDEN_LIST_DATA
     outputHiddenListData (namespaceDefinition);
#endif

     SgUnparse_Info ninfo(info);

  // DQ (11/6/2004): Added support for saving current namespace!
     ROSE_ASSERT(namespaceDefinition->get_namespaceDeclaration() != NULL);
     SgNamespaceDeclarationStatement *saved_namespace = ninfo.get_current_namespace();

#if 0
     if (saved_namespace != NULL)
          printf ("In unparseNamespaceDefinitionStatement(): saved_namespace = %p = %s \n",saved_namespace,saved_namespace->class_name().c_str());
#endif

  // DQ (6/13/2007): Set to null before resetting to non-null value 
     ninfo.set_current_namespace(NULL);
     ninfo.set_current_namespace(namespaceDefinition->get_namespaceDeclaration());

     unp->cur.format(namespaceDefinition, info, FORMAT_BEFORE_BASIC_BLOCK2);
     curprint("{");
     unp->cur.format(namespaceDefinition, info, FORMAT_AFTER_BASIC_BLOCK2);

  // unparse all the declarations
     SgDeclarationStatementPtrList & statementList = namespaceDefinition->get_declarations();
     SgDeclarationStatementPtrList::iterator statementIterator = statementList.begin();
     while ( statementIterator != statementList.end() )
        {
          SgStatement* currentStatement = *statementIterator;
          ROSE_ASSERT(currentStatement != NULL);

       // DQ (11/6/2004): use ninfo instead of info for nested declarations in namespace
          unparseStatement(currentStatement, ninfo);

       // Go to the next statement
          statementIterator++;
        }

  // DQ (3/17/2005): This helps handle cases such as void foo () { #include "constant_code.h" }
     unparseAttachedPreprocessingInfo(namespaceDefinition, info, PreprocessingInfo::inside);

     unp->cur.format(namespaceDefinition, info, FORMAT_BEFORE_BASIC_BLOCK2);
     curprint("}\n");
     unp->cur.format(namespaceDefinition, info, FORMAT_AFTER_BASIC_BLOCK2);

  // DQ (11/3/2007): Since "ninfo" will go out of scope shortly, this is not significant.
  // DQ (6/13/2007): Set to null before resetting to non-null value 
  // DQ (11/6/2004): Added support for saving current namespace!
     ninfo.set_current_namespace(NULL);
     ninfo.set_current_namespace(saved_namespace);

#if 0
     if (saved_namespace != NULL)
          printf ("In unparseNamespaceDefinitionStatement(): reset saved_namespace = %p = %s \n",saved_namespace,saved_namespace->class_name().c_str());
#endif
#if 0
     curprint("/* Leaving unparseNamespaceDefinitionStatement() */ ");
#endif
   }

void
Unparse_ExprStmt::unparseNamespaceAliasDeclarationStatement (SgStatement* stmt, SgUnparse_Info& info)
   {
     SgNamespaceAliasDeclarationStatement* namespaceAliasDeclaration = isSgNamespaceAliasDeclarationStatement(stmt);
     ROSE_ASSERT (namespaceAliasDeclaration != NULL);

     curprint ("\nnamespace ");
     curprint ( namespaceAliasDeclaration->get_name().str());
     curprint (" = ");
     ROSE_ASSERT(namespaceAliasDeclaration->get_namespaceDeclaration() != NULL);

  // DQ (7/8/2014): Support for new name qualification.
     SgUnparse_Info tmp_info(info);
     tmp_info.set_name_qualification_length(namespaceAliasDeclaration->get_name_qualification_length());
     tmp_info.set_global_qualification_required(namespaceAliasDeclaration->get_global_qualification_required());

#if 0
  // DQ (7/8/2014): Compute the name qualification separately.
     curprint ( usingDirective->get_namespaceDeclaration()->get_name().str();
     curprint ( usingDirective->get_namespaceDeclaration()->get_qualified_name().str();
#endif

  // DQ (7/8/2014): We store the information about the name qualification in the reference to the namespace, 
  // and not in the namespace.  This is so that multiple references to the namespace can be supported using 
  // different levels of qualification.
     SgName nameQualifier = namespaceAliasDeclaration->get_qualified_name_prefix();

#if 0
     printf ("In unparseNamespaceAliasDeclarationStatement(): nameQualifier = %s \n",nameQualifier.str());
#endif
     curprint ( nameQualifier);

     curprint ( namespaceAliasDeclaration->get_namespaceDeclaration()->get_name().str());
     curprint ( string(";\n"));
   }

void
Unparse_ExprStmt::unparseUsingDirectiveStatement (SgStatement* stmt, SgUnparse_Info& info)
   {
     SgUsingDirectiveStatement* usingDirective = isSgUsingDirectiveStatement(stmt);
     ROSE_ASSERT (usingDirective != NULL);

  // DQ (8/26/2004): This should be "using namespace" instead of just "using"
     curprint ( string("\nusing namespace "));
     ROSE_ASSERT(usingDirective->get_namespaceDeclaration() != NULL);
#if 0
     printf ("In unparseUsingDirectiveStatement using namespace = %s qualified name = %s \n",
          usingDirective->get_namespaceDeclaration()->get_name().str(),
          usingDirective->get_namespaceDeclaration()->get_qualified_name().str());
#endif

  // DQ (5/12/2011): Support for new name qualification.
     SgUnparse_Info tmp_info(info);
     tmp_info.set_name_qualification_length(usingDirective->get_name_qualification_length());
     tmp_info.set_global_qualification_required(usingDirective->get_global_qualification_required());

  // DQ (6/7/2007): Compute the name qualification separately.
  // curprint ( usingDirective->get_namespaceDeclaration()->get_name().str();
  // curprint ( usingDirective->get_namespaceDeclaration()->get_qualified_name().str();

  // DQ (5/12/2011): We store the information about the name qualification in the reference to the namespace, 
  // and not in the namespace.  This is so that multiple references to the namespace can be supported using 
  // different levels of qualification.
  // SgName nameQualifier = unp->u_name->generateNameQualifier( usingDirective->get_namespaceDeclaration() , info );
  // SgName nameQualifier = unp->u_name->generateNameQualifier( usingDirective->get_namespaceDeclaration() , tmp_info );
     SgName nameQualifier = usingDirective->get_qualified_name_prefix();

  // printf ("In unparseUsingDirectiveStatement(): nameQualifier = %s \n",nameQualifier.str());
     curprint ( nameQualifier);

     curprint ( usingDirective->get_namespaceDeclaration()->get_name().str());

     curprint ( string(";\n"));
   }

void
Unparse_ExprStmt::unparseUsingDeclarationStatement (SgStatement* stmt, SgUnparse_Info& info)
   {
     SgUsingDeclarationStatement* usingDeclaration = isSgUsingDeclarationStatement(stmt);
     ROSE_ASSERT (usingDeclaration != NULL);

     curprint ( string("\nusing "));

  // DQ (9/11/2004): We only save the declaration and get the name by unparsing the declaration
  // Might have to setup info1 to only output the name that we want!
     SgUnparse_Info info1(info);
  // info1.unset_CheckAccess();
  // info1.set_PrintName();
     info1.unset_isWithType();

  // DQ (7/21/2005): Either one or the other of these are valid. A using declaration can have either 
  // a reference to a declaration (SgDeclarationStatement) or a variable or enum file name (SgInitializedName).
     SgDeclarationStatement* declarationStatement = usingDeclaration->get_declaration();
     SgInitializedName*      initializedName      = usingDeclaration->get_initializedName();

  // Enforce that only one is a vaild pointer
     ROSE_ASSERT(declarationStatement != NULL || initializedName != NULL);
     ROSE_ASSERT(declarationStatement == NULL || initializedName == NULL);

  // printf ("In unparseUsingDeclarationStatement(): declarationStatement = %s \n",declarationStatement->sage_class_name());
  // unparseStatement(declarationStatement,info1);

#if 1
  // DQ (5/12/2011): Support for new name qualification.
     SgUnparse_Info tmp_info1(info);
     tmp_info1.set_name_qualification_length(usingDeclaration->get_name_qualification_length());
     tmp_info1.set_global_qualification_required(usingDeclaration->get_global_qualification_required());
#endif

     if (initializedName != NULL)
        {
       // DQ (5/12/2011): Support for new name qualification.
       // DQ (6/5/2011): This case is demonstrated by test2005_114.C.
#if 0
          printf ("I think that this case might not be used...(or we need a test case for it) \n");
          ROSE_ASSERT(false);
#endif
          SgName nameQualifier = usingDeclaration->get_qualified_name_prefix();

          curprint(nameQualifier.str());
          curprint(initializedName->get_name().str());
        }

     if (declarationStatement != NULL)
        {
          SgName nameQualifier = usingDeclaration->get_qualified_name_prefix();
          curprint(nameQualifier.str());

       // Handle the different sorts of declarations explicitly since the existing unparse functions for 
       // declarations are not setup for what the using declaration unparser requires.
          switch (declarationStatement->variantT())
             {
               case V_SgVariableDeclaration:
                  {
                 // DQ (7/21/2005): Now that we have added support for SgUsingDeclarations to reference a 
                 // SgDeclarationStatment or a SgInitializedName we could have the SgVariableDeclaration
                 // be implemented to more precisely reference the variable directly instead of the 
                 // declaration where the variable was defined.

                 // get the name of the variable in the declaration
                    SgVariableDeclaration* variableDeclaration = isSgVariableDeclaration(declarationStatement);
                    ROSE_ASSERT(variableDeclaration != NULL);
                    SgInitializedNamePtrList & variableList = variableDeclaration->get_variables();
                 // using directives must be issued separately for each variable!
                    ROSE_ASSERT(variableList.size() == 1);
                    SgInitializedName* initializedName = *(variableList.begin());
                    unparseAttachedPreprocessingInfo(initializedName, info, PreprocessingInfo::before);
                    ROSE_ASSERT(initializedName != NULL);
                    SgName variableName = initializedName->get_name();
                    curprint ( variableName.str());
                    break;
                  }

               case V_SgVariableDefinition:
                  {
                 // DQ (6/18/2006): Associated declaration can be a SgVariableDefinition,
                 // get the name of the variable using the variable definition
                    SgVariableDefinition* variableDefinition = isSgVariableDefinition(declarationStatement);
                    ROSE_ASSERT(variableDefinition != NULL);
                    SgInitializedName* initializedName = variableDefinition->get_vardefn();
                    ROSE_ASSERT(initializedName != NULL);
                    SgName variableName = initializedName->get_name();
                    curprint ( variableName.str());
                    break;
                  }

               case V_SgNamespaceDeclarationStatement:
                  {
                    SgNamespaceDeclarationStatement* namespaceDeclaration = isSgNamespaceDeclarationStatement(declarationStatement);
                    ROSE_ASSERT(namespaceDeclaration != NULL);
                    SgName namespaceName = namespaceDeclaration->get_name();
                    curprint ( namespaceName.str());
                    break;
                  }           

               case V_SgFunctionDeclaration:
                  {
                    SgFunctionDeclaration* functionDeclaration = isSgFunctionDeclaration(declarationStatement);
                    ROSE_ASSERT(functionDeclaration != NULL);
                    SgName functionName = functionDeclaration->get_name();
                    curprint ( functionName.str());
                    break;
                  }

               case V_SgTemplateInstantiationMemberFunctionDecl:
               case V_SgMemberFunctionDeclaration:
                  {
                    SgMemberFunctionDeclaration* memberFunctionDeclaration = isSgMemberFunctionDeclaration(declarationStatement);
                    ROSE_ASSERT(memberFunctionDeclaration != NULL);
                    SgName memberFunctionName = memberFunctionDeclaration->get_name();
                    curprint ( memberFunctionName.str());
                    break;
                  }

               case V_SgClassDeclaration:
                  {
                    SgClassDeclaration* classDeclaration = isSgClassDeclaration(declarationStatement);
                    ROSE_ASSERT(classDeclaration != NULL);
                    SgName className = classDeclaration->get_name();
                    curprint ( className.str());
                    break;
                  }

               case V_SgTypedefDeclaration:
                  {
                    SgTypedefDeclaration* typedefDeclaration = isSgTypedefDeclaration(declarationStatement);
                    ROSE_ASSERT(typedefDeclaration != NULL);
                    SgName typedefName = typedefDeclaration->get_name();
                    curprint ( typedefName.str());
                    break;
                  }

            // DQ (12/29/2011): Added more template support for declarations.
            // I don't know if this case has to be separated out from case V_SgClassDeclaration
               case V_SgTemplateClassDeclaration:
                  {
                    SgTemplateClassDeclaration* templateDeclaration = isSgTemplateClassDeclaration(declarationStatement);
                    ROSE_ASSERT(templateDeclaration != NULL);
                    SgName templateName = templateDeclaration->get_name();
                    curprint ( templateName.str());
                    break;
                  }

            // DQ (12/29/2011): Added more template support for declarations.
            // I don't know if these case have to be separated out from case V_SgFunctionDeclaration
               case V_SgTemplateFunctionDeclaration:
               case V_SgTemplateMemberFunctionDeclaration:
                  {
                    SgTemplateFunctionDeclaration* templateDeclaration = isSgTemplateFunctionDeclaration(declarationStatement);
                    ROSE_ASSERT(templateDeclaration != NULL);
                    SgName templateName = templateDeclaration->get_name();
                    curprint ( templateName.str());
                    break;
                  }

            // DQ (6/11/2011): Added support for new template IR nodes.
               case V_SgTemplateDeclaration:
                  {
                 // DQ (9/12/2004): This function outputs the default template name which is not correct, we need 
                 // to get more information out of EDG about the template name if we are to get this correct in 
                 // the future.  This could (and likely will) cause generated code to not compile, but I will 
                 // worry about that after we can compile Kull.
                    SgTemplateDeclaration* templateDeclaration = isSgTemplateDeclaration(declarationStatement);
                    ROSE_ASSERT(templateDeclaration != NULL);
                    SgName templateName = templateDeclaration->get_name();
                    curprint ( templateName.str());
                    break;
                  }

            // DQ (5/22/2007): Added support for enum types in using declaration (test2007_50.C).
               case V_SgEnumDeclaration:
                  {
                    SgEnumDeclaration* enumDeclaration = isSgEnumDeclaration(declarationStatement);
                    ROSE_ASSERT(enumDeclaration != NULL);
                    SgName enumName = enumDeclaration->get_name();
                    curprint ( enumName.str());
                    break;
                  }

               default:
                  {
                    printf ("Default reached in unparseUsingDeclarationStatement(): case is not implemented for %s \n",declarationStatement->sage_class_name());
                    ROSE_ASSERT(false);
                  }
             }
        }

     curprint ( string(";\n"));
   }

void 
Unparse_ExprStmt::unparseTemplateInstantiationDirectiveStmt (SgStatement* stmt, SgUnparse_Info& info)
   {
  // DQ (4/16/2005): Added support for explicit template instatination directives
     SgTemplateInstantiationDirectiveStatement* templateInstantiationDirective = isSgTemplateInstantiationDirectiveStatement(stmt);
     ROSE_ASSERT(templateInstantiationDirective != NULL);

     SgDeclarationStatement* declarationStatement = templateInstantiationDirective->get_declaration();
     ROSE_ASSERT(declarationStatement != NULL);

  // printf ("Inside of unparseTemplateInstantiationDirectiveStmt declaration = %s \n",declarationStatement->sage_class_name());

  // curprint ( string("/* explicit template instantiation */ \n ";
  // curprint ( string("template ";

  // DQ (8/2/2014): Added support for C++ directive to surpress template instantiation. 
     if (templateInstantiationDirective->get_do_not_instantiate() == true)
        {
       // syntax for C++11 "do not instantiate" directive.
          curprint ("extern ");
        }

     ROSE_ASSERT(declarationStatement->get_file_info() != NULL);
  // declarationStatement->get_file_info()->display("Location of SgTemplateInstantiationDirectiveStatement \n");

  // unparseStatement(declaration,info);
     switch (declarationStatement->variantT())
        {
          case V_SgTemplateInstantiationDecl:
             {
#if 0
               printf ("Unparsing of SgTemplateInstantiationDecl in unparseTemplateInstantiationDirectiveStmt ... \n");
#endif
            // unparseClassDeclStmt(declarationStatement,info);
            // unparseTemplateInstantiationDeclStmt(declarationStatement,info);
               SgClassDeclaration* classDeclaration = isSgClassDeclaration(declarationStatement);
               ROSE_ASSERT(classDeclaration != NULL);

#if 0
               printf ("classDeclaration = %p = %s \n",classDeclaration,classDeclaration->class_name().c_str());
               printf ("classDeclaration->get_parent() = %p = %s \n",classDeclaration->get_parent(),classDeclaration->get_parent()->class_name().c_str());
#endif
            // DQ (8/29/2005): "template" keyword now output by Unparse_ExprStmt::outputTemplateSpecializationSpecifier()
            // curprint ( string("template ";
               unparseClassDeclStmt(classDeclaration,info);
               break;
             }

          case V_SgTemplateInstantiationFunctionDecl:
             {
            // printf ("Unparsing of SgTemplateInstantiationFunctionDecl in unparseTemplateInstantiationDirectiveStmt ... \n");
            // ROSE_ASSERT(false);
               SgFunctionDeclaration* functionDeclaration = isSgFunctionDeclaration(declarationStatement);
               ROSE_ASSERT(functionDeclaration != NULL);
            // DQ (8/29/2005): "template" keyword now output by Unparse_ExprStmt::outputTemplateSpecializationSpecifier()
            // curprint ( string("template ";
               unparseFuncDeclStmt(functionDeclaration,info);
               break;
             }

          case V_SgTemplateInstantiationMemberFunctionDecl:
             {
            // printf ("Unparsing of SgTemplateInstantiationMemberFunctionDecl in unparseTemplateInstantiationDirectiveStmt ... \n");
            // ROSE_ASSERT(false);
               SgMemberFunctionDeclaration* memberFunctionDeclaration = isSgMemberFunctionDeclaration(declarationStatement);
               ROSE_ASSERT(memberFunctionDeclaration != NULL);

            // DQ (5/31/2005): for now we will only output directives for template member functions and not non-template 
            // member functions.  In the case of a template class NOT output as a specialization then the template 
            // instantiation directive for a non-templated member function is allows (likely is just instatiates the class).
               if (memberFunctionDeclaration->isTemplateFunction() == true)
                  {
                 // DQ (8/29/2005): "template" keyword now output by Unparse_ExprStmt::outputTemplateSpecializationSpecifier()
                 // curprint ( string("template ";
#if 0
                     printf ("memberFunctionDeclaration = %p = %s = %s \n",
                          memberFunctionDeclaration,
                          memberFunctionDeclaration->class_name().c_str(),
                          memberFunctionDeclaration->get_name().str());
#endif
                    unparseMFuncDeclStmt(memberFunctionDeclaration,info);
                  }
                 else
                  {
                 // It seems that if the class declaration is not specialized then the non-member function template 
                 // instantiation directive is allowed. But we don't at this point know if the class declaration has 
                 // been output so skip all template instantiations of non-template member functions (in general).
                 // Issue a warning message for now!
#if PRINT_DEVELOPER_WARNINGS
                    printf ("Warning: Skipping output of directived to build non-template member functions! \n");
                    curprint ( string("\n/* Warning: Skipping output of directived to build non-template member functions! */"));
#endif
                  }
               break;
             }

          case V_SgVariableDeclaration:
             {
               printf ("Unparsing of SgVariableDeclaration in unparseTemplateInstantiationDirectiveStmt not implemented \n");
               ROSE_ASSERT(false);
               break;
             }

       // DQ (8/13/2005): Added this case because it comes up in compiling KULL (KULL/src/transport/CommonMC/Particle/mcapm.cc)
          case V_SgMemberFunctionDeclaration:
             {
            // DQ (8/31/2005): This should be an error now!  Template instantiations never generate
            // a SgMemberFunctionDeclaration and always generate a SgTemplateInstantiationMemberFunctionDecl
               printf ("Error: SgMemberFunctionDeclaration case found in unparseTemplateInstantiationDirectiveStmt ... (exiting) \n");
               ROSE_ASSERT(false);
#if 0
               SgMemberFunctionDeclaration* memberFunctionDeclaration = isSgMemberFunctionDeclaration(declarationStatement);
               ROSE_ASSERT(memberFunctionDeclaration != NULL);

               ROSE_ASSERT (memberFunctionDeclaration->isTemplateFunction() == false);

            // curprint ( string("\n/* Skipped unparsing of SgMemberFunctionDeclaration in unparseTemplateInstantiationDirectiveStmt untested */ \n ";
            // curprint ( string("template ";
            // unparseMFuncDeclStmt(memberFunctionDeclaration,info);
#endif
               break;
             }

          default:
             {
               printf ("Error: default reached in switch (declarationStatement = %s) \n",declarationStatement->class_name().c_str());
               ROSE_ASSERT(false);
             }
        }
   }


void
Unparse_ExprStmt::unparseTemplateInstantiationDeclStmt (SgStatement* stmt, SgUnparse_Info& info)
   {
  // DQ (2/29/2004): New function to support templates
     SgTemplateInstantiationDecl* templateInstantiationDeclaration = isSgTemplateInstantiationDecl(stmt);
     ROSE_ASSERT(templateInstantiationDeclaration != NULL);

     SgClassDeclaration* classDeclaration = isSgClassDeclaration(templateInstantiationDeclaration);
     ROSE_ASSERT(classDeclaration != NULL);

  // curprint("/* Output in curprint in Unparse_ExprStmt::unparseTemplateInstantiationDeclStmt() */");

#if OUTPUT_DEBUGGING_CLASS_NAME
     printf ("Inside of unparseTemplateInstantiationDeclStmt() stmt = %p/%p name = %s  templateName = %s transformed = %s/%s prototype = %s compiler-generated = %s compiler-generated and marked for output = %s \n",
          classDeclaration,templateInstantiationDeclaration,
          templateInstantiationDeclaration->get_name().str(),
          templateInstantiationDeclaration->get_templateName().str(),
          isTransformed (templateInstantiationDeclaration) ? "true" : "false",
          (templateInstantiationDeclaration->get_file_info()->isTransformation() == true) ? "true" : "false",
          (templateInstantiationDeclaration->get_definition() == NULL) ? "true" : "false",
          (templateInstantiationDeclaration->get_file_info()->isCompilerGenerated() == true) ? "true" : "false",
          (templateInstantiationDeclaration->get_file_info()->isCompilerGeneratedNodeToBeUnparsed() == true) ? "true" : "false");
#endif

  // Call the unparse function for a class declaration
  // If the template has not been modified then don't output the template specialization 
  // (force the backend compiler to handle the template specialization and instantiation).

  // DQ (8/2/2012): I think we don't need to always outoput the template instantiation.
  // However, we do want to test this so that we make sure that when we do we can.
  // Test code test2012_155.C demonstrates that we need to output the template arguments 
  // with qualification.  I'm not sure how this has been missed before.
  // The fix will be to build up the name from the template name and template arguments so 
  // that we can support the use of any qualified names that might be associated with these.

#if 1
     bool outputClassTemplateInstantiation = true;
#else
     printf ("In unparseTemplateInstantiationDeclStmt(): Skipping the unconditional output of the template instantiation for this class. \n");
     bool outputClassTemplateInstantiation = false;
#endif

     if (isTransformed (templateInstantiationDeclaration) == true )
        {
       // If the template has been transformed then we have to output the special version 
       // of the template as a template specialization.

       // If a class template has been modified then we need to make sure that all the 
       //      static data members, and 
       //      member functions 
       // are instantiated (on the next pass through the prelinker). The process should 
       // involve a call to the EDG function:
       //      static void set_instantiation_required_for_template_class_members (a_type_ptr class_type)
       // I am not currently sure how to make this happen, but it should involve the *.ti 
       // files (I guess).
#if 0
          printf ("In unparseTemplateInstantiationDeclStmt(): Calling unparseClassDeclStmt to unparse the SgTemplateInstantiationDecl \n");
#endif
#if 0
       // This case is not supported if member functions or static data members are present in the class
       // (could generate code which would compile but not link!).
          printf ("\n\n");
          printf ("WARNING: Transformations on templated classes can currently generate code which \n");
          printf ("         will not compile, since member function and static data members are not \n");
          printf ("         presently generated for the new specialization of the transformed template class. \n");
          printf ("\n");
#endif

#if 0
       // DQ (5/8/2004): Make this an explicit specialization (using the newer C++ syntax to support this)
       // DQ (3/2/2005): Uncommented output of "template <>"
          bool locatedInNamespace = isSgNamespaceDefinitionStatement(classDeclaration->get_scope()) != NULL;
          printf ("locatedInNamespace = %s \n",locatedInNamespace ? "true" : "false");

          if (locatedInNamespace == true)
             {
               curprint ( string("namespace std {"));
             }

       // curprint ( string("\n /* unparseTemplateInstantiationDeclStmt */ ";

       // DQ (8/29/2005): This is now output by the Unparse_ExprStmt::outputTemplateSpecializationSpecifier() member function
       // curprint ( string("\ntemplate <> \n";

          unparseClassDeclStmt(classDeclaration,info);

          if (locatedInNamespace == true)
             {
               curprint ( string("   }"));
             }
#endif

       // DQ (8/19/2005): If transformed then always output the template instantiation (no matter where it is from)
          outputClassTemplateInstantiation = true;
        }
       else
        {
          if ( templateInstantiationDeclaration->get_file_info()->isOutputInCodeGeneration() == true )
             {
#if PRINT_DEVELOPER_WARNINGS
               printf ("In unparseTemplateInstantiationDeclStmt(): Class template is marked for output in the current source file. \n");
#endif
               outputClassTemplateInstantiation = true;
             }
            else
             {
#if PRINT_DEVELOPER_WARNINGS
               printf ("In unparseTemplateInstantiationDeclStmt(): Class template is NOT marked for output in the current source file. \n");
#endif
             }
#if 0
       // If not transformed then we only want to output the template (and usually only the 
       // name of the template specialization) in variable declarations and the like.
       // These locations control the output of the template specialization explicitly 
       // through the SgUnparse_Info object (default for outputClassTemplateName is false). 
       // printf ("info.outputClassTemplateName() = %s \n",info.outputClassTemplateName() ? "true" : "false");
          if ( info.outputClassTemplateName() == true )
             {
            // printf ("Calling unparseClassDeclStmt to unparse the SgTemplateInstantiationDecl \n");

            // DQ (9/8/2004):
            // The unparseClassDeclStmt does much more that what we require and is not setup to 
            // handle templates well, it generally works well if the template name required does 
            // not need any qualification (e.g. std::templateName<int>).  Thus don't use the 
            // unparseClassDeclStmt and just output the qualified template name.
            // unparseClassDeclStmt(classDeclaration,info);

            // Output the qualified template name
               curprint ( templateInstantiationDeclaration->get_qualified_name().str());
             }
#if 0
            else
             {
               printf ("Skipping call to unparse the SgTemplateInstantiationDecl = %p \n",
                    templateInstantiationDeclaration);
             }
#endif
#endif
        }

#if 0
     printf ("In unparseTemplateInstantiationDeclStmt(): outputClassTemplateInstantiation = %s \n",outputClassTemplateInstantiation ? "true" : "false");
#endif

     if (outputClassTemplateInstantiation == true)
        {
       // DQ (5/8/2004): Make this an explicit specialization (using the newer C++ syntax to support this)
       // DQ (3/2/2005): Uncommented output of "template <>"

       // DQ (9/1/2005): This is a temporary fix to handle a bug in g++ (3.3.x and 3.4.x) which 
       // requires class specialization declared in a namespace to be output in a namespace instead 
       // of with the alternative proper namespace name qualifiers.
       // Note: If this is in a nested namespace then it might be that this will not work 
       // (since namespace names can't be name qualified).  A loop over the nested namespaces might 
       // be required to handle this case, better yet would be to transform the AST in a special pass
       // to fix this up to handle backend compiler limitations (as we currently do for other backend 
       // compiler bugs).
          SgNamespaceDefinitionStatement* namespaceDefinition = isSgNamespaceDefinitionStatement(classDeclaration->get_scope());
          bool locatedInNamespace = (namespaceDefinition != NULL);

       // DQ (8/2/2012): Set this to be always false for the new EDG 4.x work (see test2004_112.C).
#if 0
          printf ("In unparseTemplateInstantiationDeclStmt(): Setting locatedInNamespace (work around from 2005) to false \n");
#endif
          locatedInNamespace = false;

       // printf ("locatedInNamespace = %s \n",locatedInNamespace ? "true" : "false");
          if (locatedInNamespace == true)
             {
               string namespaceName = namespaceDefinition->get_namespaceDeclaration()->get_name().str();
            // curprint ( string("namespace std /* temporary fix for g++ bug in namespace name qualification */ \n   {";
               curprint ( string("namespace " ) + namespaceName + " /* temporary fix for g++ bug in namespace name qualification */ \n   {");
             }
#if 0
          printf ("In unparseTemplateInstantiationDeclStmt(): Calling unparseClassDeclStmt() \n");
#endif
       // curprint ( string("\n /* unparseTemplateInstantiationDeclStmt */ ";
       // DQ (8/29/2005): This is now output by the Unparse_ExprStmt::outputTemplateSpecializationSpecifier() member function
       // curprint ( string("\ntemplate <> \n";
          unparseClassDeclStmt(classDeclaration,info);

          if (locatedInNamespace == true)
             {
               curprint ( string("   }"));
             }
        }
       else
        {
#if 0
          curprint("/* Skipped output of template class declaration (name = " + templateInstantiationDeclaration->get_qualified_name().str() + ") */ \n");
#endif
       // If not transformed then we only want to output the template (and usually only the 
       // name of the template specialization) in variable declarations and the like.
       // These locations control the output of the template specialization explicitly 
       // through the SgUnparse_Info object (default for outputClassTemplateName is false). 
#if 0
          printf("info.outputClassTemplateName() = %s \n",info.outputClassTemplateName() ? "true" : "false");
#endif
          if ( info.outputClassTemplateName() == true )
             {
            // printf ("Calling unparseClassDeclStmt to unparse the SgTemplateInstantiationDecl \n");

            // DQ (9/8/2004):
            // The unparseClassDeclStmt does much more that what we require and is not setup to 
            // handle templates well, it generally works well if the template name required does 
            // not need any qualification (e.g. std::templateName<int>).  Thus don't use the 
            // unparseClassDeclStmt and just output the qualified template name.
            // unparseClassDeclStmt(classDeclaration,info);

            // Output the qualified template name
               curprint(templateInstantiationDeclaration->get_qualified_name().str());
             }
        }

#if 0
     printf ("Leaving of unparseTemplateInstantiationDeclStmt() \n");
#endif
   }



void
Unparse_ExprStmt::unparseTemplateInstantiationFunctionDeclStmt (SgStatement* stmt, SgUnparse_Info& info)
   {
  // DQ (6/8/2005): If this is an inlined function, we need to make sure that 
  // the function has not been used anywhere before where we output it here.

  // DQ (3/24/2004): New function to support templates
     SgTemplateInstantiationFunctionDecl* templateInstantiationFunctionDeclaration = isSgTemplateInstantiationFunctionDecl(stmt);
     ROSE_ASSERT(templateInstantiationFunctionDeclaration != NULL);
     ROSE_ASSERT(templateInstantiationFunctionDeclaration->get_file_info() != NULL);

     SgFunctionDeclaration* functionDeclaration = isSgFunctionDeclaration(templateInstantiationFunctionDeclaration);

     ROSE_ASSERT(functionDeclaration != NULL);

#if 0
     printf ("Inside of Unparse_ExprStmt::unparseTemplateInstantiationFunctionDeclStmt() templateInstantiationFunctionDeclaration = %p \n",templateInstantiationFunctionDeclaration);
     printf ("   --- isTransformed (templateInstantiationFunctionDeclaration) = %s \n",isTransformed (templateInstantiationFunctionDeclaration) ? "true" : "false");
     curprint("/* Output in curprint in Unparse_ExprStmt::unparseTemplateInstantiationFunctionDeclStmt() */");
#endif

#if OUTPUT_DEBUGGING_FUNCTION_NAME || 0
     printf ("Inside of unparseTemplateInstantiationFunctionDeclStmt() name = %s (qualified_name = %s)  transformed = %s prototype = %s static = %s compiler generated = %s transformed = %s output = %s \n",
       // templateInstantiationFunctionDeclaration->get_name().str(),
          templateInstantiationFunctionDeclaration->get_name().str(),
          templateInstantiationFunctionDeclaration->get_qualified_name().str(),
          isTransformed (templateInstantiationFunctionDeclaration) ? "true" : "false",
          (templateInstantiationFunctionDeclaration->get_definition() == NULL) ? "true" : "false",
          (templateInstantiationFunctionDeclaration->get_declarationModifier().get_storageModifier().isStatic() == true) ? "true" : "false",
          (templateInstantiationFunctionDeclaration->get_file_info()->isCompilerGenerated() == true) ? "true" : "false",
          (templateInstantiationFunctionDeclaration->get_file_info()->isTransformation() == true) ? "true" : "false",
          (templateInstantiationFunctionDeclaration->get_file_info()->isOutputInCodeGeneration() == true) ? "true" : "false");
#endif

     bool outputInstantiatedTemplateFunction = false;
     if ( isTransformed (templateInstantiationFunctionDeclaration) == true )
        {
       // DQ (5/16/2005): This is an attempt to remove explicit declarations of specializations which 
       // are preventing template instantiations of function definitions within the prelinking process.
          bool skipforwardDeclarationOfTemplateSpecialization = 
               (templateInstantiationFunctionDeclaration->get_file_info()->isCompilerGenerated() == true) && 
               (templateInstantiationFunctionDeclaration->get_definition() == NULL) &&
               (templateInstantiationFunctionDeclaration->get_definingDeclaration() == NULL);
          if (skipforwardDeclarationOfTemplateSpecialization == true)
             {
            // This is a compiler generated forward function declaration of a template instatiation, so skip it!
#if PRINT_DEVELOPER_WARNINGS
               printf ("This is a compiler generated forward function declaration of a template instatiation, so skip it! \n");
               curprint ( string("\n/* Skipping output of compiler generated forward function declaration of a template specialization */"));
#endif
               return;
             }

          bool skipInlinedTemplates = templateInstantiationFunctionDeclaration->get_functionModifier().isInline();
          if (skipInlinedTemplates == true)
             {
            // skip output of inlined templates since these are likely to have been used 
            // previously and would be defined too late if provided as an inline template 
            // specialization output in the source code.
#if PRINT_DEVELOPER_WARNINGS
               printf ("This is an inlined template which might have been used previously (skipping output of late specialization) \n");
               curprint ( string("\n/* Skipping output of inlined template specialization */"));
#endif
               return;
             }

#if PRINT_DEVELOPER_WARNINGS
          curprint ( string("\n/* In unparseTemplateInstantiationFunctionDeclStmt(): part of transformation - output the template function declaration */ \n "));
#endif
          outputInstantiatedTemplateFunction = true;
        }
       else
        {
       // Also output the template member function declaration the template declaration appears in the source file.
          string currentFileName = getFileName();
#if 0
          printf ("Inside of unparseTemplateInstantiationFunctionDeclStmt(): currentFileName = %s \n",currentFileName.c_str());
#endif
       // DQ (5/2/2012): If the template declaration is not available then it is likely that is does not exist and so we will need to output the instantiation.
       // The problem with this is that we actually build a template declaration in this case but it is not represented by a string (so until we
       // abandon the string use of the template declaration in the unparsing we can't take advantage of this).

       // ROSE_ASSERT(templateInstantiationFunctionDeclaration->get_templateDeclaration() != NULL);
          if (templateInstantiationFunctionDeclaration->get_templateDeclaration() != NULL)
             {
               ROSE_ASSERT(templateInstantiationFunctionDeclaration->get_templateDeclaration()->get_file_info() != NULL);
               ROSE_ASSERT(templateInstantiationFunctionDeclaration->get_templateDeclaration()->get_file_info()->get_filename() != NULL);
               string declarationFileName = templateInstantiationFunctionDeclaration->get_templateDeclaration()->get_file_info()->get_filename();
#if 0
               printf ("In unparseTemplateInstantiationFunctionDeclStmt(): currentFileName     = %s \n",currentFileName.c_str());
               printf ("In unparseTemplateInstantiationFunctionDeclStmt(): declarationFileName = %s \n",declarationFileName.c_str());
               printf ("templateInstantiationFunctionDeclaration source position information: \n");
               templateInstantiationFunctionDeclaration->get_file_info()->display("templateInstantiationFunctionDeclaration: debug");
               templateInstantiationFunctionDeclaration->get_templateDeclaration()->get_file_info()->display("templateInstantiationFunctionDeclaration->get_templateDeclaration(): debug");
#endif
            // if ( declarationFileName == currentFileName )
            // if ( declarationFileName == currentFileName && templateInstantiationMemberFunctionDeclaration->get_file_info()->isOutputInCodeGeneration() == true)

            // DQ (7/21/2012): We have already made the decission to output this function declaration (before we called this function).
            // and in the case of an explicit template specialization the souce position would have a valid location with isOutputInCodeGeneration() set to false 
            // (since this would not be compiler generated) see test2012_132.C for an example.

            // if ( templateInstantiationFunctionDeclaration->get_file_info()->isCompilerGenerated() == false )
               if ( templateInstantiationFunctionDeclaration->get_file_info()->isCompilerGenerated() == false && templateInstantiationFunctionDeclaration->get_file_info()->isSourcePositionUnavailableInFrontend() == false )
                  {
                 // DQ (8/2/2012): If this is not compiler generated then is was in the original source code ans we have to out put it in the generated code.
                    outputInstantiatedTemplateFunction = true;
                  }
                 else
                  {
                 // DQ (8/2/2012): Else it was compiler generated and we have to explicitly ask if we have seperately determined that it should be output.
#if 1
                 // We only look at the isOutputInCodeGeneration() if this is a compiler generated function.
                    if ( templateInstantiationFunctionDeclaration->get_file_info()->isOutputInCodeGeneration() == true )
#else
                    if ( true )
#endif
                       {
                      // printf ("Declaration appears in the current source file. \n");
#if PRINT_DEVELOPER_WARNINGS
                         curprint ( string("\n/* In unparseTemplateInstantiationFunctionDeclStmt(): output the template function declaration */ \n "));
#endif
                         outputInstantiatedTemplateFunction = true;
                       }
                      else
                       {
#if 0
                         printf ("Declaration does NOT appear in the current source file. \n");
#endif
                      // curprint ( string("\n/* In unparseTemplateInstantiationFunctionDeclStmt(): skip output of template function declaration */ \n ";
#if PRINT_DEVELOPER_WARNINGS
                         curprint ( string("/* Skipped output of template function declaration (name = " ) + templateInstantiationFunctionDeclaration->get_qualified_name().str() + ") */ \n");
#endif
                       }
                  }
             }
            else
             {
            // DQ (5/2/2012): We need to output the template instantiation in some cases (see documentation above).
               printf ("Note: the template function declaration is not available (this happens for declarations in templated classes): so output the template instantiation. stmt = %p = %s \n",stmt,stmt->class_name().c_str());
               outputInstantiatedTemplateFunction = true;
             }
        }


#if 0
     printf ("In unparseTemplateInstantiationFunctionDeclStmt(): outputInstantiatedTemplateFunction = %s \n",outputInstantiatedTemplateFunction ? "true" : "false");
#endif

     if (outputInstantiatedTemplateFunction == true)
        {
       // const SgTemplateArgumentPtrList& templateArgListPtr = templateInstantiationFunctionDeclaration->get_templateArguments();
#if 0
       // DQ (8/29/2005): This is now output by the Unparse_ExprStmt::outputTemplateSpecializationSpecifier() member function

       // DQ (3/2/2005): Comment out use of "template<>"
       // DQ (5/8/2004): Make this an explicit specialization (using the newer C++ syntax to support this)
       // Output: "template <type>" before function declaration.
          ROSE_ASSERT(templateInstantiationFunctionDeclaration->get_templateArguments() != NULL);
          if (templateInstantiationFunctionDeclaration->get_templateArguments()->size() > 0)
             {
            // printf ("Declaration is a prototype functionDeclaration->get_definition() = %p \n",functionDeclaration->get_definition());
               curprint ( string("\n/* ROSE generated template specialization " ) + 
                      ( (functionDeclaration->get_definition() == NULL) ? "(prototype)" : "(explicit definition)") + " */");
               curprint ( string("\ntemplate <> "));
             }
       // unparseTemplateArguments(templateArgListPtr,info);
#endif

       // Now output the function declaration
#if 0
          curprint ("\n/* Now output the function declaration (unparseFuncDeclStmt) */\n ");
#endif
          unparseFuncDeclStmt(functionDeclaration,info);
#if 0
          curprint ("\n/* DONE: Now output the function declaration (unparseFuncDeclStmt) */\n ");
#endif
        }
   }


void
Unparse_ExprStmt::unparseTemplateInstantiationMemberFunctionDeclStmt (SgStatement* stmt, SgUnparse_Info& info)
   {
  // Rules for output of member templates functions:
  //  1) When we unparse the template declaration as a string EDG removes the member 
  //     function definitions so we are forced to output all template member functions.
  //  2) If the member function is specified outside of the class then we don't have to
  //     explicitly output the instantiation.

  // DQ (3/24/2004): New function to support templates
     SgTemplateInstantiationMemberFunctionDecl* templateInstantiationMemberFunctionDeclaration = 
          isSgTemplateInstantiationMemberFunctionDecl(stmt);
     ROSE_ASSERT(templateInstantiationMemberFunctionDeclaration != NULL);

// #if OUTPUT_DEBUGGING_FUNCTION_NAME
#if 0
     printf ("Inside of unparseTemplateInstantiationMemberFunctionDeclStmt() = %p name = %s  transformed = %s prototype = %s static = %s compiler generated = %s transformation = %s output = %s \n",
       // templateInstantiationMemberFunctionDeclaration->get_templateName().str(),
          templateInstantiationMemberFunctionDeclaration,
          templateInstantiationMemberFunctionDeclaration->get_qualified_name().str(),
          isTransformed (templateInstantiationMemberFunctionDeclaration) ? "true" : "false",
          (templateInstantiationMemberFunctionDeclaration->get_definition() == NULL) ? "true" : "false",
          (templateInstantiationMemberFunctionDeclaration->get_declarationModifier().get_storageModifier().isStatic() == true) ? "true" : "false",
          (templateInstantiationMemberFunctionDeclaration->get_file_info()->isCompilerGenerated() == true) ? "true" : "false",
          (templateInstantiationMemberFunctionDeclaration->get_file_info()->isTransformation() == true) ? "true" : "false",
          (templateInstantiationMemberFunctionDeclaration->get_file_info()->isOutputInCodeGeneration() == true) ? "true" : "false");
#endif

#if 0
     curprint("/* Output in curprint in Unparse_ExprStmt::unparseTemplateInstantiationMemberFunctionDeclStmt() */");
#endif

  // DQ (6/1/2005): Use this case when PROTOTYPE_INSTANTIATIONS_IN_IL is to true in EDG's host_envir.h
     bool outputMemberFunctionTemplateInstantiation = false;
     if ( isTransformed (templateInstantiationMemberFunctionDeclaration) == true )
        {
       // Always output the template member function declaration if they are transformed.
#if 0
          printf ("templateInstantiationMemberFunctionDeclaration has been transformed \n");
#endif
          SgDeclarationStatement* definingDeclaration = templateInstantiationMemberFunctionDeclaration->get_definingDeclaration();
       // ROSE_ASSERT(definingDeclaration != NULL);
          SgMemberFunctionDeclaration* memberFunctionDeclaration = (definingDeclaration == NULL) ? NULL : isSgMemberFunctionDeclaration(definingDeclaration);
       // ROSE_ASSERT(memberFunctionDeclaration != NULL);

       // SgTemplateDeclaration* templateDeclaration = templateInstantiationMemberFunctionDeclaration->get_templateDeclaration();
       // ROSE_ASSERT(templateDeclaration != NULL);

          bool hasDefinition = (memberFunctionDeclaration != NULL && memberFunctionDeclaration->get_definition() != NULL);

       // printf ("hasDefinition = %s \n",hasDefinition ? "true" : "false");

          if (hasDefinition == true)
             {
            // printf ("Output this member function \n");
               outputMemberFunctionTemplateInstantiation = true;
             }
        }
       else
        {
       // Also output the template member function declaration the template declaration appears in the source file.
          string currentFileName = getFileName();

          if (templateInstantiationMemberFunctionDeclaration->get_templateDeclaration() == NULL)
             {
            // DQ (4/6/2014): This happens when a member function template in embedded in a class
            // template and thus there is not an associated template for the member function separate
            // from the class declaration.  It is not rare for many system template libraries (e.g. iostream).
#if 0
               printf (" I think that this can happen (see test2005_139.C) \n");
#endif
             }
#if 0
          ROSE_ASSERT(templateInstantiationMemberFunctionDeclaration->get_templateDeclaration() != NULL);
          ROSE_ASSERT(templateInstantiationMemberFunctionDeclaration->get_templateDeclaration()->get_file_info() != NULL);
          ROSE_ASSERT(templateInstantiationMemberFunctionDeclaration->get_templateDeclaration()->get_file_info()->get_filename() != NULL);
          string declarationFileName = templateInstantiationMemberFunctionDeclaration->get_templateDeclaration()->get_file_info()->get_filename();
#endif
#if 0
          printf ("In unparseTemplateInstantiationMemberFunctionDeclStmt(): currentFileName     = %s \n",currentFileName.c_str());
          printf ("In unparseTemplateInstantiationMemberFunctionDeclStmt(): declarationFileName = %s \n",declarationFileName.c_str());
          printf ("templateInstantiationMemberFunctionDeclaration source position information: \n");
          templateInstantiationMemberFunctionDeclaration->get_file_info()->display("template instantiation: debug");
          templateInstantiationMemberFunctionDeclaration->get_templateDeclaration()->get_file_info()->display("template declaration: debug");
#endif

       // DQ (8/19/2005): We only have to test for if the template instantiation
       // is marked for output!
       // DQ (8/17/2005): We have to additionally mark the member function 
       // instantiation for output since the correct specialization would 
       // disqualify the member function for output! The rules are simple:
       //    1) The member function must be defined in the current source file 
       //       (else it will be defined in a header file and we need not output 
       //       it explicitly (since we handle only non-transformed template 
       //       instantiations in this branch).  And,
       //    2) The member function must be marked for output to avoid the output
       //       of the member function in the case of a template specialiazation.
       // if ( declarationFileName == currentFileName )
       // if ( declarationFileName == currentFileName && templateInstantiationMemberFunctionDeclaration->get_file_info()->isOutputInCodeGeneration() == true)
          if ( templateInstantiationMemberFunctionDeclaration->get_file_info()->isOutputInCodeGeneration() == true )
             {
#if 0
               printf ("Declaration appears in the current source file. \n");
#endif
               outputMemberFunctionTemplateInstantiation = true;
             }
            else
             {
            // DQ (5/22/2013): Added to support output of non-template member functions with valid source position (e.g. the constructor in test2013_176.C).
               if (templateInstantiationMemberFunctionDeclaration->get_file_info()->get_file_id() >= 0)
                  {
                    outputMemberFunctionTemplateInstantiation = true;
                  }
#if 0
               printf ("Declaration does NOT appear in the current source file (templateInstantiationMemberFunctionDeclaration = %p = %s) \n",
                    templateInstantiationMemberFunctionDeclaration, templateInstantiationMemberFunctionDeclaration->get_qualified_name().str());
               printf ("   isSpecialization() = %s \n",templateInstantiationMemberFunctionDeclaration->isSpecialization() ? "true" : "false");
#endif
             }
        }

#if 0
     printf ("Inside of unparseTemplateInstantiationMemberFunctionDeclStmt(): outputMemberFunctionTemplateInstantiation = %s \n",outputMemberFunctionTemplateInstantiation ? "true" : "false");
#endif

     if (outputMemberFunctionTemplateInstantiation == true )
        {
          SgFunctionDeclaration* memberFunctionDeclaration = 
               isSgMemberFunctionDeclaration(templateInstantiationMemberFunctionDeclaration);
          ROSE_ASSERT(memberFunctionDeclaration != NULL);

       // DQ (3/3/2005): Commented out since it was a problem in test2004_36.C
       // DQ (5/8/2004): Make this an explicit specialization (using the newer C++ syntax to support this)
       // curprint ( string("template <> \n";
       // ROSE_ASSERT(templateInstantiationMemberFunctionDeclaration->get_templateArguments() != NULL);
       // if (templateInstantiationMemberFunctionDeclaration->get_templateArguments()->size() > 0)
          if (templateInstantiationMemberFunctionDeclaration->isSpecialization() == true)
             {
               if ( (templateInstantiationMemberFunctionDeclaration->get_file_info()->isCompilerGenerated() == true) &&
                    (templateInstantiationMemberFunctionDeclaration->isForward() == true) )
                  {
                 // This is a ROSE generated forward declaration of a ROSE specialized member function (required).
                 // It is built in ROSE/src/roseSupport/templateSupport.C void fixupInstantiatedTemplates ( SgProject* project ).
                 // The forward declaration is placed directly after the template declaration so that no uses of the function can exist
                 // prior to its declaration.  Output a message into the gnerated source code identifying this transformation.
#if PRINT_DEVELOPER_WARNINGS
                    curprint ( string("\n/* ROSE generated forward declaration of the ROSE generated member template specialization */"));
#endif
                  }
                 else
                  {
                 // This is the ROSE generated template specialization for the template member function 
                 // (required to be defined since the function is used (called)).  This function is defined 
                 // at the end of file and may be defined there because a forward declaration for the 
                 // specialization was output directly after the template declaration (before any use of 
                 // the function could have been made ???).
#if PRINT_DEVELOPER_WARNINGS
                    curprint ( string("\n/* ROSE generated member template specialization */"));
#endif
                  }

            // DQ (8/27/2005): This might be required for g++ 3.4.x and optional for g++ 3.3.x
            // DQ (8/19/2005): It is incorrect when used for non-template member functions on templated
            // classes defined in the class
            // Output the syntax for template specialization (appears to be largely optional (at least with GNU g++)
            // curprint ( string("\ntemplate <> ";
             }

       // DQ (8/29/2005): This is now output by the Unparse_ExprStmt::outputTemplateSpecializationSpecifier() member function
       // curprint ( string("\ntemplate <> ";

       // printf ("Calling unparseMFuncDeclStmt() \n");
          unparseMFuncDeclStmt(memberFunctionDeclaration,info);
        }
       else
        {
#if 0
          curprint ( string("/* Skipped output of member function declaration (name = ") + templateInstantiationMemberFunctionDeclaration->get_templateName().getString() + string(") */ \n") );
#endif
#if PRINT_DEVELOPER_WARNINGS
          curprint ( string("/* Skipped output of template member function declaration (name = " ) + templateInstantiationMemberFunctionDeclaration->get_qualified_name().str() + ") */ \n");
#endif
        }

#if 0
     printf ("Leaving unparseTemplateInstantiationMemberFunctionDeclStmt(): outputMemberFunctionTemplateInstantiation = %s \n",outputMemberFunctionTemplateInstantiation ? "true" : "false");
#endif
   }

void
Unparse_ExprStmt::unparsePragmaDeclStmt (SgStatement* stmt, SgUnparse_Info& info)
   {
     SgPragmaDeclaration* pragmaDeclaration = isSgPragmaDeclaration(stmt);
     ROSE_ASSERT(pragmaDeclaration != NULL);

     SgPragma* pragma = pragmaDeclaration->get_pragma();
     ROSE_ASSERT(pragma != NULL);

  // Request from Boyanna at ANL:
  // DQ (6/22/2006): Start all pragmas at the start of the line.  Since these are
  // handled as IR nodes (#pragma is part of the C and C++ grammar afterall)they 
  // are indented for as any other sort of statements.  I have added a CR
  // to put the pragma at the start of the next line.  A better solution might be to 
  // have the indent mechanism look ahead to see any upcoming SgPragmaDeclarations
  // so that the indentation (insertion of extra spaces) could be skipped.  This would
  // avoid the insertion of empty lines in the generated code.
  // curprint ( string("#pragma " + pragma->get_pragma() + "\n";

     string pragmaString = pragma->get_pragma();
     string identSubstring = "ident";

  // Test for and ident string (which has some special quoting rules that apply to some compilers)
     if (pragmaString.substr(0,identSubstring.size()) == identSubstring)
        {
          curprint ( string("\n#pragma ident \"" ) + pragmaString.substr(identSubstring.size()+1) + "\"\n");
        }
       else
        {
          curprint ( string("\n#pragma " ) + pragma->get_pragma() + "\n");
        }

  // printf ("Output the pragma = %s \n",pragma->get_pragma());
  // ROSE_ASSERT (0);
   }


void
Unparse_ExprStmt::unparseBasicBlockStmt(SgStatement* stmt, SgUnparse_Info& info)
   {
     SgBasicBlock* basic_stmt = isSgBasicBlock(stmt);
     ROSE_ASSERT(basic_stmt != NULL);

  // unparseAttachedPreprocessingInfo(basic_stmt, info, PreprocessingInfo::before);

     unp->cur.format(basic_stmt, info, FORMAT_BEFORE_BASIC_BLOCK1);
     curprint ( string("{"));
     unp->cur.format(basic_stmt, info, FORMAT_AFTER_BASIC_BLOCK1);

     if (basic_stmt->get_asm_function_body().empty() == false)
        {
       // This is an asm function body.
          curprint (basic_stmt->get_asm_function_body());

       // Make sure this is a function definition.
          ROSE_ASSERT(isSgFunctionDefinition(basic_stmt->get_parent()) != NULL);
        }

  // DQ (1/9/2007): This is useful for understanding which blocks are marked as compiler generated.
  // curprint ( string(" /* block compiler generated = " + (basic_stmt->get_startOfConstruct()->isCompilerGenerated() ? "true" : "false") + " */ \n ";

  // curprint ( string(" /* block size = " + basic_stmt->get_statements().size() + " */ \n ";

  // printf ("block scope = %p = %s \n",basic_stmt,basic_stmt->class_name().c_str());
  // basic_stmt->get_file_info()->display("basic_stmt block scope: debug");

#if OUTPUT_HIDDEN_LIST_DATA
     outputHiddenListData (basic_stmt);
#endif

     SgStatementPtrList::iterator p = basic_stmt->get_statements().begin();
     while(p != basic_stmt->get_statements().end())
        { 
          ROSE_ASSERT((*p) != NULL);

          unparseStatement((*p), info);

          p++;
        }

  // DQ (3/17/2005): This helps handle cases such as void foo () { #include "constant_code.h" }
     unparseAttachedPreprocessingInfo(basic_stmt, info, PreprocessingInfo::inside);

     unp->cur.format(basic_stmt, info, FORMAT_BEFORE_BASIC_BLOCK2);
     curprint ( string("}"));
     unp->cur.format(basic_stmt, info, FORMAT_AFTER_BASIC_BLOCK2);
   }


// Determine how many "else {}"'s an outer if that has an else clause needs to
// prevent dangling if problems
static size_t countElsesNeededToPreventDangling(SgStatement* s)
   {
  // The basic rule here is that anything that has a defined end marker
  // (i.e., cannot end with an unmatched if statement) returns 0, everything
  // else (except if) gets the correct number of elses from its body
     switch (s->variantT())
        {
          case V_SgCaseOptionStmt: return countElsesNeededToPreventDangling(isSgCaseOptionStmt(s)->get_body());
          case V_SgCatchStatementSeq:
             {
               SgCatchStatementSeq* cs = isSgCatchStatementSeq(s);
               const SgStatementPtrList& seq = cs->get_catch_statement_seq();
               ROSE_ASSERT (!seq.empty());
               return countElsesNeededToPreventDangling(seq.back());
             }
          case V_SgDefaultOptionStmt: return countElsesNeededToPreventDangling(isSgCaseOptionStmt(s)->get_body());
          case V_SgLabelStatement: return countElsesNeededToPreventDangling(isSgLabelStatement(s)->get_statement());
          case V_SgCatchOptionStmt: return countElsesNeededToPreventDangling(isSgCatchOptionStmt(s)->get_body());
          case V_SgForStatement: return countElsesNeededToPreventDangling(isSgForStatement(s)->get_loop_body());
          case V_SgIfStmt:
             {
               SgIfStmt* ifs = isSgIfStmt(s);
               if (ifs->get_false_body() != NULL)
                  {
                    return 0;
                  } 
                 else
                  {
                    return countElsesNeededToPreventDangling(ifs->get_true_body()) + 1;
                  }
             }
          case V_SgWhileStmt: return countElsesNeededToPreventDangling(isSgWhileStmt(s)->get_body());
          case V_SgSwitchStatement: ROSE_ASSERT(isSgBasicBlock(isSgSwitchStatement(s)->get_body())); return 0;

          default: 
               return 0;
        }
   }


void Unparse_ExprStmt::unparseIfStmt(SgStatement* stmt, SgUnparse_Info& info)
   {
  // DQ (12/13/2005): I don't like this implementation with the while loop...

#if 0
     printf ("In unparseIfStmt(): unparse if statement stmt = %p \n",stmt);
#endif

     SgIfStmt* if_stmt = isSgIfStmt(stmt);
     assert (if_stmt != NULL);

     while (if_stmt != NULL)
        {
          SgStatement *tmp_stmt = NULL;
          curprint ( string("if ("));
          SgUnparse_Info testInfo(info);
          testInfo.set_SkipSemiColon();
          testInfo.set_inConditional();
       // info.set_inConditional();
          if ( (tmp_stmt = if_stmt->get_conditional()) )
             {
            // Unparse using base class function so we get any required comments and CPP directives.
            // unparseStatement(tmp_stmt, testInfo);
               UnparseLanguageIndependentConstructs::unparseStatement(tmp_stmt, testInfo);
             }
          testInfo.unset_inConditional();
          curprint ( string(") "));

          if ( (tmp_stmt = if_stmt->get_true_body()) ) 
             {
#if 0
               printf ("Unparse the if true body \n");
               curprint("\n/* Unparse the if true body */ \n");
#endif
               unp->cur.format(tmp_stmt, info, FORMAT_BEFORE_NESTED_STATEMENT);

            // Unparse using base class function so we get any required comments and CPP directives.
            // unparseStatement(tmp_stmt, info);
               UnparseLanguageIndependentConstructs::unparseStatement(tmp_stmt, info);

               unp->cur.format(tmp_stmt, info, FORMAT_AFTER_NESTED_STATEMENT);
#if 0
               curprint("\n/* DONE: Unparse the if true body */ \n");
#endif
             }

          if ( (tmp_stmt = if_stmt->get_false_body()) )
             {
               size_t elsesNeededForInnerIfs = countElsesNeededToPreventDangling(if_stmt->get_true_body());
               for (size_t i = 0; i < elsesNeededForInnerIfs; ++i) 
                  {
                    curprint ( string(" else {}") ); // Ensure this else does not match an inner if statement
                  }
               unp->cur.format(if_stmt, info, FORMAT_BEFORE_STMT);
               curprint ( string("else "));
               if_stmt = isSgIfStmt(tmp_stmt);
               if (if_stmt == NULL) 
                  {
                    unp->cur.format(tmp_stmt, info, FORMAT_BEFORE_NESTED_STATEMENT);
#if 0
                    curprint("\n/* Unparse the if false body */ \n");
#endif
                 // Unparse using base class function so we get any required comments and CPP directives.
                 // unparseStatement(tmp_stmt, info);
                    UnparseLanguageIndependentConstructs::unparseStatement(tmp_stmt, info);
#if 0
                    curprint("\n/* DONE: Unparse the if false body */ \n");
#endif
                    unp->cur.format(tmp_stmt, info, FORMAT_AFTER_NESTED_STATEMENT);
                  }
             }
            else
             {
               if_stmt = NULL;
             }

       // DQ (12/16/2008): Need to process any associated CPP directives and comments
          if (if_stmt != NULL)
             {
               unparseAttachedPreprocessingInfo(if_stmt, info, PreprocessingInfo::before);
             }
        }
   }


#if 1
// DQ (8/13/2007): This is no longer used, I think, however it might be required for the A++/P++ array optimizer.

//--------------------------------------------------------------------------------
//  void Unparse_ExprStmt::unparseWhereStmt
//
//  This special function unparses where and elsewhere statements. Where 
//  statements are actually represented as for statements in the Sage program
//  tree. Thus, the type of the where_stmt is SgForStatement. The part that
//  we are interested in unparsing is in the initializer statement of the 
//  for statement. In particular, we want to unparse the arguments of the
//  rhs of the initializer. The rhs should be a function call expression.
//  The same applies for elsewhere statements.
//--------------------------------------------------------------------------------
void
Unparse_ExprStmt::unparseWhereStmt(SgStatement* stmt, SgUnparse_Info& info)
   {
     SgForStatement* where_stmt = isSgForStatement(stmt);
     ROSE_ASSERT(where_stmt != NULL);

     printf ("In Unparse_ExprStmt::unparseWhereStmt() \n");

     SgStatement *tmp_stmt;
  // DQ (4/7/2001) we don't want the unparser to depend on the array grammar
  // (so comment this out and introduce the A++ "where" statment in some other way)
#if 0
     if (ArrayClassSageInterface::isROSEWhereStatement(stmt))
        {
          curprint ( string("where ("));
        }
       else
        {
       // isROSEElseWhereStatement
          curprint ( string("elsewhere ("));
        }
#else
          curprint ( string("elsewhere ("));
#endif

     SgUnparse_Info newinfo(info);
     newinfo.set_SkipSemiColon();
  // if(where_stmt->get_init_stmt() != NULL ) {
     if(where_stmt->get_init_stmt().size() > 0 )
        {
          SgStatementPtrList::iterator i=where_stmt->get_init_stmt().begin();
          if ((*i) != NULL && (*i)->variant() == EXPR_STMT)
             {
               SgExprStatement* pExprStmt = isSgExprStatement(*i);
            // SgAssignOp* pAssignOp = isSgAssignOp(pExprStmt->get_the_expr());
               SgAssignOp* pAssignOp = isSgAssignOp(pExprStmt->get_expression());
               if ( pAssignOp != NULL )
                  {
                    SgFunctionCallExp* pFunctionCallExp = isSgFunctionCallExp(pAssignOp->get_rhs_operand());
                    if(pFunctionCallExp != NULL)
                       {
                         if(pFunctionCallExp->get_args())
                            {
                              SgExpressionPtrList& list = pFunctionCallExp->get_args()->get_expressions();
                              SgExpressionPtrList::iterator arg = list.begin();
                              while (arg != list.end())
                                 {
                                   unparseExpression((*arg), newinfo);
                                   arg++;
                                   if (arg != list.end())
                                      {
                                      curprint ( string(","));
                                      }
                                 }
                            }
                       } //pFunctionCallExp != NULL 
                  } //pAssignOp != NULL
             } //(*i).irep() != NULL && (*i).irep()->variant() == EXPR_STMT
        } //where_stmt->get_init_stmt() != NULL

     curprint ( string(")"));

     if ( (tmp_stmt = where_stmt->get_loop_body()) )
        {
          unparseStatement(tmp_stmt, info);
        }
       else
        {
          if (!info.SkipSemiColon())
             {
               curprint ( string(";"));
             }
        }
   }
#endif


void
Unparse_ExprStmt::unparseForInitStmt (SgStatement* stmt, SgUnparse_Info& info)
   {
  // DQ (7/11/2004): Added to simplify debugging for everyone (requested by Willcock)

#if 0
     printf ("Unparse for loop initializers \n");
#endif

     SgForInitStatement* forInitStmt = isSgForInitStatement(stmt);
     ROSE_ASSERT(forInitStmt != NULL);

     SgStatementPtrList::iterator i = forInitStmt->get_init_stmt().begin();

  // DQ (12/8/2004): Build a new info object so that we can supress the unparsing of 
  // the base type once the first variable has been unparsed.
     SgUnparse_Info newinfo(info);

     while(i != forInitStmt->get_init_stmt().end())
        {
#if 0
          printf ("--- *i = %p = %s \n",*i,(*i)->class_name().c_str());
          curprint("/* unparseForInitStmt: " + (*i)->class_name() + " */ ");
#endif
          unparseStatement(*i, newinfo);
          i++;

       // After unparsing the first variable declaration with the type 
       // we want to unparse the rest without the base type.
          newinfo.set_SkipBaseType();

          if (i != forInitStmt->get_init_stmt().end())
             {
               curprint ( string(", "));
             }
        }

     curprint ( string("; "));
   }


void
Unparse_ExprStmt::unparseForStmt(SgStatement* stmt, SgUnparse_Info& info)
   {
  // printf ("Unparse for loop \n");
     SgForStatement* for_stmt = isSgForStatement(stmt);
     ROSE_ASSERT(for_stmt != NULL);

     curprint ( string("for ("));
     SgUnparse_Info newinfo(info);
     newinfo.set_SkipSemiColon();
     newinfo.set_inConditional();  // set to prevent printing line and file information

  // curprint(" /* initializer */ ");
     SgStatement *tmp_stmt = for_stmt->get_for_init_stmt();
  // curprint(" /* initializer: " + tmp_stmt->class_name() + " */ ");
  // ROSE_ASSERT(tmp_stmt != NULL);
  // Milind Chabbi (9/5/2013): if the for init statement is NULL or not unparsed, we should output a semicolon. 
     if (tmp_stmt == NULL || !statementFromFile(tmp_stmt, getFileName(), newinfo))
        {
#if 0
       // DQ (10/8/2012): Commented out to avoid output spew.
          printf ("Warning in unparseForStmt(): for_stmt->get_for_init_stmt() == NULL \n");
#endif
          curprint("; ");
        }
       else
        {
#if 0
          curprint("\n/* Unparse the for_init_stmt */\n ");
#endif
          unparseStatement(tmp_stmt,newinfo);
#if 0
          curprint("\n/* DONE: Unparse the for_init_stmt */\n ");
#endif
        }
     newinfo.unset_inConditional();

#if 0
     SgExpression *tmp_expr = NULL;
     if ( (tmp_expr = for_stmt->get_test_expr()))
          unparseExpression(tmp_expr, info);
#else
  // DQ (12/13/2005): New code for handling the test (which could be a declaration!)
  // printf ("Output the test in the for statement format newinfo.inConditional() = %s \n",newinfo.inConditional() ? "true" : "false");
  // curprint (" /* test */ ");
     SgStatement *test_stmt = for_stmt->get_test();
     ROSE_ASSERT(test_stmt != NULL);
  // if ( test_stmt != NULL )
     SgUnparse_Info testinfo(info);
     testinfo.set_SkipSemiColon();
     testinfo.set_inConditional();
  // printf ("Output the test in the for statement format testinfo.inConditional() = %s \n",testinfo.inConditional() ? "true" : "false");
     unparseStatement(test_stmt, testinfo);
#endif
     curprint ( string("; "));

  // curprint ( string(" /* increment */ ";
  // SgExpression *increment_expr = for_stmt->get_increment_expr();
     SgExpression *increment_expr = for_stmt->get_increment();
     ROSE_ASSERT(increment_expr != NULL);
     if ( increment_expr != NULL )
          unparseExpression(increment_expr, info);
     curprint ( string(") "));

  // Added support to output the header without the body to support the addition 
  // of more context in the prefix used with the AST Rewrite Mechanism.
  // if ( (tmp_stmt = for_stmt->get_loop_body()) )

     SgStatement* loopBody = for_stmt->get_loop_body();
     ROSE_ASSERT(loopBody != NULL);
  // printf ("loopBody = %p         = %s \n",loopBody,loopBody->class_name().c_str());
  // printf ("info.SkipBasicBlock() = %s \n",info.SkipBasicBlock() ? "true" : "false");

  // if ( (tmp_stmt = for_stmt->get_loop_body()) && !info.SkipBasicBlock())
     if ( (loopBody != NULL) && !info.SkipBasicBlock())
        {
       // printf ("Unparse the for loop body \n");
       // curprint ( string("\n/* Unparse the for loop body */ \n";
       // unparseStatement(tmp_stmt, info);

          unp->cur.format(loopBody, info, FORMAT_BEFORE_NESTED_STATEMENT);
          unparseStatement(loopBody, info);
          unp->cur.format(loopBody, info, FORMAT_AFTER_NESTED_STATEMENT);
       // curprint ( string("\n/* DONE: Unparse the for loop body */ \n";
        }
       else
        {
       // printf ("No for loop body to unparse! \n");
       // curprint ( string("\n/* No for loop body to unparse! */ \n";
          if (!info.SkipSemiColon())
             {
               curprint ( string(";"));
             }
        }
   }


void
Unparse_ExprStmt::unparseExceptionSpecification(const SgTypePtrList& exceptionSpecifierList, SgUnparse_Info& info)
   {
  // DQ (6/27/2006): Added support for throw modifier and its exception specification lists

#if 0
     printf ("Inside of unparseExceptionSpecification() \n");
#endif

     curprint ( string(" throw("));
     if (!exceptionSpecifierList.empty())
        {
          SgTypePtrList::const_iterator i = exceptionSpecifierList.begin();
          while (i != exceptionSpecifierList.end())
             {
            // Handle class type as a special case to make sure the names are always output (see test2004_91.C).
            // unparseType(*i,info);
            // printf ("Note: Type found in function throw specifier type = %p = %s \n",*i,i->class_name().c_str());

               ROSE_ASSERT(*i != NULL);
#if 0
               SgClassType* classType = isSgClassType(*i);
               if (classType != NULL)
                  {
                    SgDeclarationStatement* declaration = classType->get_declaration();
                    SgClassDeclaration* classDeclaration = isSgClassDeclaration(declaration);
                    ROSE_ASSERT(classDeclaration != NULL);
                 // printf ("     exception specification parameter: classDeclaration->get_name() = %s \n",classDeclaration->get_name().str());
                    ROSE_ASSERT(classDeclaration->get_name().is_null() == false);
                    curprint ( classDeclaration->get_name().str());
                  }
                 else
                  {
                 // Handle other types using the normal unparsing
                    unparseType(*i,info);
                  }
#else
            // DQ (6/2/2011): Added support for name qualification.
               info.set_reference_node_for_qualification(*i);
               ROSE_ASSERT(info.get_reference_node_for_qualification() != NULL);

               unp->u_type->unparseType(*i,info);

            // DQ (6/2/2011): Since we are not using a new SgUnparse_Info object, clear the reference node for name qualification after it has been used.
               info.set_reference_node_for_qualification(NULL);
#endif
               i++;
               if (i != exceptionSpecifierList.end())
                  curprint ( string(","));
             }
        }
       else
        {
       // There was no exception specification list of types
        }
     curprint ( string(")"));
   }


// DQ (11/7/2007): Make this a more general function so that we can use it for the unparsing of SgClassDeclaration objects too.
// void fixupScopeInUnparseInfo ( SgUnparse_Info& ninfo , SgFunctionDeclaration* functionDeclaration )
void
fixupScopeInUnparseInfo ( SgUnparse_Info& ninfo , SgDeclarationStatement* declarationStatement )
   {
  // DQ (11/3/2007): This resets the current scope stored in the SgUnparse_Info object so that the name qualification will work properly.
  // It used to be that this would be the scope of the caller (which for unparsing the function prototype would be the outer scope (OK), 
  // but for function definitions would be the scope of the function definition (VERY BAD).  Because of a previous bug (just fixed) in the 
  // SgStatement::get_scope() function, the scope of the SgFunctionDefinition would be set to the parent of the SgFunctionDeclaration 
  // (structural) instead of the scope of the SgFunctionDeclaration (semantics). It is the perfect example of two bugs working together
  // to be almost always correct :-).  Note that "ninfo" will go out of scope, so we don't have to reset it at the end of this function.
  // Note that that it is FROM this scope that the name qualification is computed, so this is structural, not semantic.

  // DQ (11/9/2007): If we want to force the use of qualified names then don't reset the internal scope (required for new ROSE Doxygen 
  // documentation generator).
     if (ninfo.forceQualifiedNames() == false)
        {
          SgScopeStatement* currentScope = isSgScopeStatement(declarationStatement->get_parent());

          if (currentScope == NULL)
             {
            // printf ("In fixupScopeInUnparseInfo(): declarationStatement = %p = %s = %s \n",declarationStatement,declarationStatement->class_name().c_str(),SageInterface::get_name(declarationStatement).c_str());
               SgNode* parentOfFunctionDeclaration = declarationStatement->get_parent();
               ROSE_ASSERT(parentOfFunctionDeclaration != NULL);

               switch (parentOfFunctionDeclaration->variantT())
                  {
                 // This is one way that the funcdecl_stmt->get_parent() can not be a SgScopeStatement (there might be a few more!)
                    case V_SgTemplateInstantiationDirectiveStatement:
                       {
                         SgTemplateInstantiationDirectiveStatement* directive = isSgTemplateInstantiationDirectiveStatement(parentOfFunctionDeclaration);
                      // currentScope = isSgScopeStatement(funcdecl_stmt->get_parent()->get_parent());
                         currentScope = directive->get_scope();
                         break;
                       }

                    case V_SgVariableDeclaration:
                       {
                         SgVariableDeclaration* variableDeclaration = isSgVariableDeclaration(parentOfFunctionDeclaration);
                      // currentScope = isSgScopeStatement(funcdecl_stmt->get_parent()->get_parent());
                         currentScope = variableDeclaration->get_scope();
                         break;
                       }

                 // DQ (6/19/2012): Added case to support test2012_103.C.
                    case V_SgForInitStatement:
                       {
                         SgForInitStatement* forInitDeclaration = isSgForInitStatement(parentOfFunctionDeclaration);
                      // currentScope = isSgScopeStatement(funcdecl_stmt->get_parent()->get_parent());
                         currentScope = forInitDeclaration->get_scope();
                         ROSE_ASSERT(currentScope != NULL);
                         break;
                       }

                 // DQ (2/16/2014): The SystemC example (in systemc_tests) demonstrates where this case must be handled.
                 // I think it should be the scope of the SgTypedefDeclaration.
                    case V_SgTypedefDeclaration:
                       {
                         SgTypedefDeclaration* declaration = isSgTypedefDeclaration(parentOfFunctionDeclaration);
                         currentScope = declaration->get_scope();
                         break;
                       }

                    default:
                       {
                         printf ("Error: default reached in evaluation of function declaration structural location parentOfFunctionDeclaration = %s \n",parentOfFunctionDeclaration->class_name().c_str());
                         printf ("     declarationStatement = %p = %s = %s \n",declarationStatement,declarationStatement->class_name().c_str(),SageInterface::get_name(declarationStatement).c_str());
                         declarationStatement->get_startOfConstruct()->display("default reached: debug");
                         ROSE_ASSERT(false);
                       }
                  }
             }

       // printf ("In fixupScopeInUnparseInfo(): currentScope = %p = %s \n",currentScope,currentScope->class_name().c_str());
          ROSE_ASSERT(currentScope != NULL);

          ninfo.set_current_scope(currentScope);
        }

  // printf ("Set current scope (stored in ninfo): currentScope = %p = %s \n",currentScope,currentScope->class_name().c_str());
   }
 
 
void
Unparse_ExprStmt::unparseFuncDeclStmt(SgStatement* stmt, SgUnparse_Info& info)
   {
#if 0
     printf ("Inside of unparseFuncDeclStmt() \n");
  // curprint ( string("/* Inside of Unparse_ExprStmt::unparseFuncDeclStmt */";
     curprint ( string("\n/* Inside of Unparse_ExprStmt::unparseFuncDeclStmt (" ) + StringUtility::numberToString(stmt) 
                + "): class_name() = " + stmt->class_name().c_str() + " */ \n");

  // stmt->get_startOfConstruct()->display("Inside of unparseFuncDeclStmt(): START debug");
  // stmt->get_endOfConstruct()  ->display("Inside of unparseFuncDeclStmt(): END   debug");

  // info.display("Inside of unparseFuncDeclStmt()");
#endif

  // printf ("In unparseFuncDeclStmt(): info.get_current_scope() = %p = %s \n",info.get_current_scope(),info.get_current_scope()->class_name().c_str());

  // if (stmt->get_startOfConstruct()->isOutputInCodeGeneration()==false)
  //      return;

     SgFunctionDeclaration* funcdecl_stmt = isSgFunctionDeclaration(stmt);
     ROSE_ASSERT(funcdecl_stmt != NULL);

  // DQ (1/19/2014): Adding support for attributes that must be prefixed to the function declarations (e.g. "__attribute__((regnum(3)))").
  // It is output here for non-defining declarations, but in unparseFuncDefnStmt() function for the attribute to be associated with the defining declaration.
  // unp->u_sage->printPrefixAttributes(funcdecl_stmt,info);
     if (funcdecl_stmt->isForward() == true) 
        {
          unp->u_sage->printPrefixAttributes(funcdecl_stmt,info);
        }
#if 0
       else
        {
          if (funcdecl_stmt == funcdecl_stmt->get_definingDeclaration())
             {
               unp->u_sage->printPrefixAttributes(funcdecl_stmt,info);
             }
        }
#endif

  // DQ (8/19/2012): I don't think I like how we are skipping forward declarations here (need to understand this better).
  // Liao, 9/25/2009, skip the compiler generated forward declaration for a SgTemplateInstantiationFunctionDecl
  // see bug 369: https://outreach.scidac.gov/tracker/index.php?func=detail&aid=369&group_id=24&atid=185
     if (funcdecl_stmt->isForward() == true) 
        {
          SgFunctionDeclaration* def_decl = isSgFunctionDeclaration(funcdecl_stmt->get_definingDeclaration());
          if (def_decl != NULL)
             {
               if (isSgTemplateInstantiationFunctionDecl(def_decl))
                  {
                 // cout<<"Skipping a forward declaration of a template instantiation function declaration..."<<endl;
#if 0
                    printf ("In unparseFuncDeclStmt(): Skipping a forward declaration of a template instantiation function declaration... \n");
#endif
#if 0
                    curprint("/* In unparseFuncDeclStmt(): Skipping a forward declaration of a template instantiation function declaration...*/ \n");
#endif
                    return;
                  }
             }
        }

#if 0
     printf ("funcdecl_stmt = %p = %s \n",funcdecl_stmt,funcdecl_stmt->get_name().str());
     funcdecl_stmt->get_startOfConstruct()->display("Inside of unparseFuncDeclStmt()");
     if (funcdecl_stmt->get_definingDeclaration() != NULL)
          funcdecl_stmt->get_definingDeclaration()->get_startOfConstruct()->display("Inside of unparseFuncDeclStmt(): definingDeclaration");
     if (funcdecl_stmt->get_firstNondefiningDeclaration() != NULL)
          funcdecl_stmt->get_firstNondefiningDeclaration()->get_startOfConstruct()->display("Inside of unparseFuncDeclStmt(): firstNondefiningDeclaration");
#endif

#if OUTPUT_DEBUGGING_FUNCTION_NAME
  // Avoid output for both definition and declaration (twice) which unparsing the defining declaration.
     if (info.SkipFunctionDefinition() == false)
        {
          printf ("Inside of unparseFuncDeclStmt() name = %s  isTransformed() = %s fileInfo->isTransformed() = %s definition = %p isForward() = %s \n",
               funcdecl_stmt->get_qualified_name().str(),
               isTransformed (funcdecl_stmt) ? "true" : "false",
               funcdecl_stmt->get_file_info()->isTransformation() ? "true" : "false",
               funcdecl_stmt->get_definition(),
               funcdecl_stmt->isForward() ? "true" : "false");
        }
#endif

#if 0
  // printf ("Inside of Unparse_ExprStmt::unparseFuncDeclStmt(): funcdecl_stmt->get_from_template() = %s \n",
  //      funcdecl_stmt->get_from_template() ? "true" : "false");
  // if (funcdecl_stmt->get_from_template() == true)
  //      curprint ( string("/* Unparser comment: Templated Function */";
  // curprint ( string("\n/* Unparser comment: funcdecl_stmt->get_from_template() = " + 
  //        funcdecl_stmt->get_from_template() + " */";
     curprint ( string("\n/* Unparser comment: funcdecl_stmt->get_definition() = " ) + 
            StringUtility::numberToString(funcdecl_stmt->get_definition()) + " */");
#if 0
     curprint ( string("\n/* Unparser comment: funcdecl_stmt->get_definition_ref() = " ) + 
            StringUtility::numberToString(funcdecl_stmt->get_definition_ref()) + " */");
     curprint ( string("\n/* Unparser comment: funcdecl_stmt->get_forwardDefinition() = " ) + 
            StringUtility::numberToString(funcdecl_stmt->get_forwardDefinition()) + " */");
#endif
     curprint ( string("\n/* Unparser comment: funcdecl_stmt->get_definingDeclaration() = " ) + 
            StringUtility::numberToString(funcdecl_stmt->get_definingDeclaration()) + " */");
     curprint ( string("\n/* Unparser comment: funcdecl_stmt->get_firstNondefiningDeclaration() = " ) + 
            StringUtility::numberToString(funcdecl_stmt->get_firstNondefiningDeclaration()) + " */");
     curprint("\n/* */");
#endif

#if 0
  // DQ (10/20/2012): Unparse any comments of directives attached to the SgFunctionParameterList
     ROSE_ASSERT (funcdecl_stmt != NULL);
     printf ("Output comments and CCP directives for funcdecl_stmt->get_parameterList() \n");
     if (funcdecl_stmt->get_parameterList() != NULL)
        {
          printf ("Output the comments and CCP directives for the SgFunctionDeclaration funcdecl_stmt = %p \n",funcdecl_stmt);

          printf ("funcdecl_stmt                                    = %p \n",funcdecl_stmt);
          printf ("funcdecl_stmt->get_firstNondefiningDeclaration() = %p \n",funcdecl_stmt->get_firstNondefiningDeclaration());
          printf ("funcdecl_stmt->get_definingDeclaration()         = %p \n",funcdecl_stmt->get_definingDeclaration());
          printf ("funcdecl_stmt->get_parameterList()               = %p \n",funcdecl_stmt->get_parameterList());

          unparseAttachedPreprocessingInfo(funcdecl_stmt->get_parameterList(), info, PreprocessingInfo::before);
          printf ("DONE: Output the comments and CCP directives for the SgFunctionDeclaration funcdecl_stmt = %p \n",funcdecl_stmt);
        }
#endif

  /* EXCEPTION HANDLING: Forward Declarations */
  // DO NOT use the file information sage gives us because the line information
  // refers to the function definition (if it is defined in the same file). Instead, 
  // the line of the forward declaration is set one after the line number of the 
  // previous node or directive. By doing this, any comments around the forward 
  // declaration will come after the declaration, since I'm setting the line number 
  // to be right after the previous thing we unparsed.

  // the following is a HACK. I want to know if this statement is in a header or
  // C++ file. If it is in a header file, then I proceed as normal because header 
  // files provide correct information. If the statement is in a C++ file and is a
  // forward declaration, then I must follow this HACK.
  /* EXCEPTION HANDLING: Forward Declarations */

     SgUnparse_Info ninfo(info);

     fixupScopeInUnparseInfo (ninfo,funcdecl_stmt);

  // DQ (10/10/2006): Do output any qualified names (particularly for non-defining declarations).
  // ninfo.set_forceQualifiedNames();

  // if (!funcdecl_stmt->isForward() && funcdecl_stmt->get_definition() && !info.SkipFunctionDefinition())
     if ( (funcdecl_stmt->isForward() == false) && (funcdecl_stmt->get_definition() != NULL) && (info.SkipFunctionDefinition() == false) )
        {
#if 0
          printf ("Not a forward function (normal function) \n");
          curprint("\n/* Not a forward function (normal function) */ \n ");
#endif
       // DQ (12/5/2007): This call to unparse the definition can change the scope in info, so save it and restore it
       // SgScopeStatement* savedScope = info.get_current_scope();

       // DQ (12/3/2007): We want the changes to the access state to be saved in
       // the info object. See test2007_172.C for example of why this as a problem,
       // though it is not clear that a private friend is any different than a 
       // public friend.
       // unparseStatement(funcdecl_stmt->get_definition(), ninfo);
          unparseStatement(funcdecl_stmt->get_definition(), info);

       // printf ("After call to unparseStatement(funcdecl_stmt->get_definition(), info): info.get_current_scope() = %p = %s \n",info.get_current_scope(),info.get_current_scope()->class_name().c_str());
       // info.set_current_scope(savedScope);
       // printf ("After restoring the saved scope: info.get_current_scope() = %p = %s \n",info.get_current_scope(),info.get_current_scope()->class_name().c_str());

          if (funcdecl_stmt->isExternBrace())
             {
               curprint(" }");
             }
        }
       else
        {
#if 0
          printf ("Forward function (function prototype) \n");
          curprint("\n/* Forward function (function prototype) */ \n");
#endif
          SgClassDefinition *cdefn = isSgClassDefinition(funcdecl_stmt->get_parent());

          if (cdefn && cdefn->get_declaration()->get_class_type() == SgClassDeclaration::e_class)
               ninfo.set_CheckAccess();

       // printf ("Comment out call to get_suppress_atomic(funcdecl_stmt) \n");
#if 0
          if (get_suppress_atomic(funcdecl_stmt))
               ninfo.set_SkipAtomic();   // attributes.h
#endif

       // DQ (10/17/2004): Skip output of class definition for function declaration! C++ standard does not permit 
       // a defining declaration within a return type, function parameter, or sizeof expression. And by extention 
       // any function declaration!
          ninfo.set_SkipClassDefinition();
          ninfo.set_SkipEnumDefinition();

       // DQ (3/4/2010): Added support for asm functions (see test2010_12.C).
          SgStorageModifier & storage = funcdecl_stmt->get_declarationModifier().get_storageModifier();
       // printf ("storage.isAsm() = %s \n",storage.isAsm() ? "true" : "false");
          if (storage.isAsm() == true)
             {
            // DQ (2/6/2014): Modified to support gcc.
            // curprint("asm ");
               curprint("__asm__ ");
             }

#if 0
          curprint( "\n/* Calling printSpecifier() */ ");
#endif
          unp->u_sage->printSpecifier(funcdecl_stmt, ninfo);
#if 0
          curprint( "\n/* DONE: Calling printSpecifier() */ ");
#endif

       // DQ (10/21/2013): In cases where this is a function declaration the "extern" keyword may have been in a #if...#endif block and then
       // the #endif will be placed as "inside" the statement (instead of at the beginning or the end.  In this case we want to unparse
       // any attached CPP directives (or comments) that are listed as "inside" the declaration after the unparsing of the specifiers (e.g. "extern").
       // This is a new bug that is a result of having better source position information (required for the token handling support) and 
       // getting the source position of the function declaration at the start of the specifiers (where this is available).  However,
       // this then means that the "#end" is between the start and the end fo the statement (thus the "#end is considered "inside" the
       // function declaration statement.  Previously the source position for the start of a function declaration had been the start of the
       // function name (and not any specifiers).  Test code test2013_271.C and test2013_272.C demonstrate this problem.  So here well
       // unparse any attached CPP directives that are marked as inside the declaration.  We can't actually know where the CPP directived
       // should go relative to the different parts of the declaration, so this is approximate.  But at least we know that the CPP directive
       // will be unparsed and this avoids unmatched #if...#endif pairings.  A more faithful job can only be done by the token based unparsing
       // which is still in development.
          unparseAttachedPreprocessingInfo(stmt, info, PreprocessingInfo::inside);

          ninfo.unset_CheckAccess();

       // DQ (11/10/2007): Modified from info.set_access_attribute(...) --> ninfo.set_access_attribute(...)
          info.set_access_attribute(ninfo.get_access_attribute());

          SgType *rtype = funcdecl_stmt->get_orig_return_type();
          if (!rtype)
             {
               rtype = funcdecl_stmt->get_type()->get_return_type();
             }
          ninfo.set_isTypeFirstPart();

          SgUnparse_Info ninfo_for_type(ninfo);

       // DQ (12/20/2006): This is used to specify global qualification separately from the more general name 
       // qualification mechanism.  Note that SgVariableDeclarations don't use the requiresGlobalNameQualificationOnType
       // on the SgInitializedNames in their list since the SgVariableDeclaration IR nodes is marked directly.
       // printf ("funcdecl_stmt->get_requiresNameQualificationOnReturnType() = %s \n",funcdecl_stmt->get_requiresNameQualificationOnReturnType() ? "true" : "false");
       // curprint ( string("\n/* funcdecl_stmt->get_requiresNameQualificationOnReturnType() = " + (funcdecl_stmt->get_requiresNameQualificationOnReturnType() ? "true" : "false") + " */ \n";
          if (funcdecl_stmt->get_requiresNameQualificationOnReturnType() == true)
             {
            // Output the name qualification for the type in the variable declaration.
            // But we have to do so after any modifiers are output, so in unp->u_type->unparseType().
            // printf ("In Unparse_ExprStmt::unparseFunctionDeclaration(): This return type requires a global qualifier \n");

            // Note that general qualification of types is separated from the use of globl qualification.
            // ninfo2.set_forceQualifiedNames();
               ninfo_for_type.set_requiresGlobalNameQualification();
             }

       // output the return type
#define OUTPUT_FUNCTION_DECLARATION_DATA 0
#if OUTPUT_FUNCTION_DECLARATION_DATA
          curprint ("\n/* output the return type */ \n");
#endif

       // DQ (5/30/2011): Added support for name qualification.
          ninfo_for_type.set_reference_node_for_qualification(funcdecl_stmt);
          ROSE_ASSERT(ninfo_for_type.get_reference_node_for_qualification() != NULL);

          ninfo_for_type.set_name_qualification_length(funcdecl_stmt->get_name_qualification_length_for_return_type());
          ninfo_for_type.set_global_qualification_required(funcdecl_stmt->get_global_qualification_required_for_return_type());
          ninfo_for_type.set_type_elaboration_required(funcdecl_stmt->get_type_elaboration_required_for_return_type());

       // unp->u_type->unparseType(rtype, ninfo);
          unp->u_type->unparseType(rtype, ninfo_for_type);

       // output the rest of the function declaration
#if OUTPUT_FUNCTION_DECLARATION_DATA
          curprint ("/* after unparsing the return type */");
#endif

       // DQ (10/15/2006): Mark that we are unparsing a function declaration (or member function declaration)
       // this will help us know when to trim the "::" prefix from the name qualiciation.  The "::" global scope
       // qualifier is not used in function declarations, but is used for function calls.
          ninfo.set_declstatement_ptr(NULL);
          ninfo.set_declstatement_ptr(funcdecl_stmt);

       // DQ (2/22/2009): Added assertion.
          if (funcdecl_stmt->get_firstNondefiningDeclaration() != NULL)
             {
               SgFunctionDeclaration* firstNondefiningFunction = isSgFunctionDeclaration(funcdecl_stmt->get_firstNondefiningDeclaration());
               ROSE_ASSERT(firstNondefiningFunction != NULL);
               ROSE_ASSERT(firstNondefiningFunction->get_firstNondefiningDeclaration() != NULL);
#if 0
               printf ("firstNondefiningFunction                                    = %p \n",firstNondefiningFunction);
               printf ("firstNondefiningFunction->get_firstNondefiningDeclaration() = %p \n",firstNondefiningFunction->get_firstNondefiningDeclaration());
               printf ("firstNondefiningFunction->get_definingDeclaration()         = %p \n",firstNondefiningFunction->get_definingDeclaration());
               printf ("firstNondefiningFunction->get_scope()                       = %p \n",firstNondefiningFunction->get_scope());
#endif
#if 0
               SgSourceFile* sourceFile = TransformationSupport::getSourceFile(funcdecl_stmt);
               printf ("sourceFile->getFileName() = %s \n",sourceFile->getFileName().c_str());
#endif
               if (firstNondefiningFunction != NULL)
                  {
                    ROSE_ASSERT(TransformationSupport::getSourceFile(funcdecl_stmt) != NULL);
                    ROSE_ASSERT(TransformationSupport::getSourceFile(firstNondefiningFunction) != NULL);
                    if (TransformationSupport::getSourceFile(funcdecl_stmt) != TransformationSupport::getSourceFile(firstNondefiningFunction))
                       {
                         printf ("firstNondefiningFunction = %p \n",firstNondefiningFunction);
                         printf ("funcdecl_stmt = %p funcdecl_stmt->get_scope()                                        = %p \n",funcdecl_stmt,funcdecl_stmt->get_scope());
                         printf ("funcdecl_stmt = %p funcdecl_stmt->get_declarationModifier().isFriend()               = %s \n",funcdecl_stmt,funcdecl_stmt->get_declarationModifier().isFriend() ? "true" : "false");
                         printf ("firstNondefiningFunction = %p firstNondefiningFunction->get_declarationModifier().isFriend() = %s \n",firstNondefiningFunction,firstNondefiningFunction->get_declarationModifier().isFriend() ? "true" : "false");
                         printf ("TransformationSupport::getSourceFile(funcdecl_stmt = %p)->getFileName()              = %s \n",funcdecl_stmt,TransformationSupport::getSourceFile(funcdecl_stmt)->getFileName().c_str());
                         printf ("TransformationSupport::getSourceFile(funcdecl_stmt->get_scope() = %p)->getFileName() = %s \n",funcdecl_stmt->get_scope(),TransformationSupport::getSourceFile(funcdecl_stmt->get_scope())->getFileName().c_str());
                         printf ("TransformationSupport::getSourceFile(firstNondefiningFunction = %p)->getFileName()   = %s \n",firstNondefiningFunction,TransformationSupport::getSourceFile(firstNondefiningFunction)->getFileName().c_str());
                         printf ("TransformationSupport::getSourceFile(firstNondefiningFunction->get_scope() = %p)->getFileName() = %s \n",firstNondefiningFunction->get_scope(),TransformationSupport::getSourceFile(firstNondefiningFunction->get_scope())->getFileName().c_str());

                         printf ("TransformationSupport::getSourceFile(funcdecl_stmt = %p)->getFileName()            = %s \n",funcdecl_stmt,TransformationSupport::getSourceFile(funcdecl_stmt)->getFileName().c_str());
                         printf ("TransformationSupport::getSourceFile(firstNondefiningFunction = %p)->getFileName() = %s \n",firstNondefiningFunction,TransformationSupport::getSourceFile(firstNondefiningFunction)->getFileName().c_str());
                       }
                 // RPM (12/30/2013): Commented out because this fails for astSnippetTests which deep-copy a function
                 // declaration with definition and then call SageInterface::insertStatementBefore() to insert the copied
                 // ast into a different file.  Granted, this isn't a robust way to copy code from one AST into another
                 // because it doesn't try to resolve any conflicts with symbols, but if the following assertion is
                 // commented out it at least works.
                    //ROSE_ASSERT(TransformationSupport::getSourceFile(funcdecl_stmt) == TransformationSupport::getSourceFile(firstNondefiningFunction));

                 // DQ (2/26/2009): Commented out because moreTest3.cpp fails for outlining to a separate file.
                    if (TransformationSupport::getSourceFile(funcdecl_stmt->get_scope()) != TransformationSupport::getSourceFile(firstNondefiningFunction))
                       {
                         printf ("firstNondefiningFunction = %p \n",firstNondefiningFunction);
                         printf ("firstNondefiningFunction = %s \n",firstNondefiningFunction->get_name().str());
                         printf ("funcdecl_stmt = %p funcdecl_stmt->get_scope()                                        = %p \n",funcdecl_stmt,funcdecl_stmt->get_scope());
                         printf ("funcdecl_stmt = %p funcdecl_stmt->get_declarationModifier().isFriend()               = %s \n",funcdecl_stmt,funcdecl_stmt->get_declarationModifier().isFriend() ? "true" : "false");
                         printf ("firstNondefiningFunction = %p firstNondefiningFunction->get_declarationModifier().isFriend() = %s \n",firstNondefiningFunction,firstNondefiningFunction->get_declarationModifier().isFriend() ? "true" : "false");
                         printf ("TransformationSupport::getSourceFile(funcdecl_stmt = %p)->getFileName()              = %s \n",funcdecl_stmt,TransformationSupport::getSourceFile(funcdecl_stmt)->getFileName().c_str());
                         printf ("TransformationSupport::getSourceFile(funcdecl_stmt->get_scope() = %p)->getFileName() = %s \n",funcdecl_stmt->get_scope(),TransformationSupport::getSourceFile(funcdecl_stmt->get_scope())->getFileName().c_str());
                         printf ("TransformationSupport::getSourceFile(firstNondefiningFunction = %p)->getFileName()   = %s \n",firstNondefiningFunction,TransformationSupport::getSourceFile(firstNondefiningFunction)->getFileName().c_str());
                         printf ("TransformationSupport::getSourceFile(firstNondefiningFunction->get_scope() = %p)->getFileName() = %s \n",firstNondefiningFunction->get_scope(),TransformationSupport::getSourceFile(firstNondefiningFunction->get_scope())->getFileName().c_str());
                       }
                 // RPM (12/10/2013): Commented out because this fails for astSnippetTests which deep-copy a function
                 // forward declaration and SageInterface::insertStatementBefore() the decl into a different file. The
                 // copied-and-inserted declaration is unparsed correctly if this assert is commented out.
                    //ROSE_ASSERT(TransformationSupport::getSourceFile(funcdecl_stmt->get_scope()) == TransformationSupport::getSourceFile(firstNondefiningFunction));
                  }
#if 0
               printf ("Unparser: firstNondefiningFunction = %p \n",firstNondefiningFunction);
#endif

            // DQ (3/4/2009): This test appear to only fail for tutorial/rose_inputCode_InstrumentationTranslator.C 
               if (firstNondefiningFunction->get_symbol_from_symbol_table() == NULL)
                  {
                    printf ("Warning failing test: firstNondefiningFunction->get_symbol_from_symbol_table() != NULL, appears to happen for tutorial/rose_inputCode_InstrumentationTranslator.C \n");
                  }
            // ROSE_ASSERT(firstNondefiningFunction->get_symbol_from_symbol_table() != NULL);
             }

#if 0
          printf ("Unparser: funcdecl_stmt = %p \n",funcdecl_stmt);
#endif

#if 0
       // DQ (3/4/2009): Comment out as a test!

       // DQ (2/24/2009): If this is the defining declaration and when there is no non-defining 
       // declaration the symbol references the defining declaration.
          if (funcdecl_stmt->get_firstNondefiningDeclaration() == NULL)
             {
               if (funcdecl_stmt->get_definingDeclaration() != funcdecl_stmt)
                  {
                    printf ("funcdecl_stmt = %p = %s = %s \n",funcdecl_stmt,funcdecl_stmt->class_name().c_str(),SageInterface::get_name(funcdecl_stmt).c_str());
                    printf ("funcdecl_stmt = %p != funcdecl_stmt->get_definingDeclaration() = %p \n",funcdecl_stmt,funcdecl_stmt->get_definingDeclaration());
                    printf ("funcdecl_stmt = %p != funcdecl_stmt->get_scope() = %p = %s \n",funcdecl_stmt,funcdecl_stmt->get_scope(),funcdecl_stmt->get_scope()->class_name().c_str());
                    printf ("Error: funcdecl_stmt = %p != funcdecl_stmt->get_definingDeclaration() = %p \n",funcdecl_stmt,funcdecl_stmt->get_definingDeclaration());
                  }
            // DQ (3/4/2009): This fails for test2006_78.C because the only non-defining declaration 
            // is a declaration in the scope of a function which does not provide enough information 
            // to associate the scope.
            // ROSE_ASSERT (funcdecl_stmt->get_definingDeclaration() == funcdecl_stmt);
            // ROSE_ASSERT (funcdecl_stmt->get_definingDeclaration() == funcdecl_stmt || isSgBasicBlock(funcdecl_stmt->get_scope()) != NULL);
               ROSE_ASSERT (funcdecl_stmt->get_definingDeclaration() == funcdecl_stmt || isSgBasicBlock(funcdecl_stmt->get_parent()) != NULL);
#if 0
               printf ("TransformationSupport::getSourceFile(funcdecl_stmt = %p)->getFileName() = %s \n",funcdecl_stmt,TransformationSupport::getSourceFile(funcdecl_stmt)->getFileName().c_str());
#endif
               ROSE_ASSERT (funcdecl_stmt->get_symbol_from_symbol_table() != NULL);
             }
            else
             {
               ROSE_ASSERT (funcdecl_stmt->get_firstNondefiningDeclaration()->get_symbol_from_symbol_table() != NULL);
             }
#endif

#if OUTPUT_FUNCTION_DECLARATION_DATA || 0
          printf ("calling unparse_helper \n");
          curprint ("/* calling unparse_helper */");
#endif
          unparse_helper(funcdecl_stmt, ninfo);

       // DQ (10/15/2006): Matching call to unset the stored declaration.
          ninfo.set_declstatement_ptr(NULL);

#if 0
          printf ("DONE: calling unparse_helper \n");
          curprint ("/* DONE: calling unparse_helper */");
#endif

          ninfo.set_isTypeSecondPart();

#if OUTPUT_FUNCTION_DECLARATION_DATA || 0
          curprint ("/* output the second part of the type */");
#endif

          unp->u_type->unparseType(rtype, ninfo);

#if OUTPUT_FUNCTION_DECLARATION_DATA || 0
          curprint("/* DONE: output the second part of the type */");
#endif

       // DQ (4/28/2004): Added support for throw modifier
          if (funcdecl_stmt->get_declarationModifier().isThrow())
             {
            // printf ("Output throw modifier (incomplete implementation) \n");
            // curprint ( string(" throw( /* from unparseFuncDeclStmt() type list output not implemented */ )";
               const SgTypePtrList& exceptionSpecifierList = funcdecl_stmt->get_exceptionSpecification();

            // DQ (6/2/2011): Note that the throw can have a list, of types, and so they can be qualified.
               info.set_reference_node_for_qualification(funcdecl_stmt);

               unparseExceptionSpecification(exceptionSpecifierList,info);

            // Clear the reference after the throw exception list is output.
               info.set_reference_node_for_qualification(NULL);
             }

       // DQ (1/25/2009): Function can be defined using asm function names. The name is held as a string.
          if (funcdecl_stmt->get_asm_name().empty() == false)
             {
            // DQ (2/6/2014): Fix to support GNU gcc.
            // an asm ("<function name>") is in use
            // curprint ( string(" asm (\""));
               curprint(" __asm__ (\"");
               curprint( funcdecl_stmt->get_asm_name() );
               curprint( string("\")"));
             }

          if (funcdecl_stmt->isForward() && !ninfo.SkipSemiColon())
             {
            // DQ (2/26/2013): Added support for missing attributes.
               unp->u_sage->printAttributes(funcdecl_stmt,info);

            // DQ (1/6/2014): Added output of type attributes for function declaration.
            // This function must be a seperate call so that for variable declarations 
            // it can be put after the type and before the variable name.
               unp->u_sage->printAttributesForType(funcdecl_stmt,info);

               curprint(";");
<<<<<<< HEAD
#if 0
               printf ("In Unparse_ExprStmt::unparseFuncDeclStmt(): funcdecl_stmt->isExternBrace() = %s \n",funcdecl_stmt->isExternBrace() ? "true" : "false");
#endif
               if (funcdecl_stmt->isExternBrace())
                  {
#if 0
                    printf ("In Unparse_ExprStmt::unparseFuncDeclStmt(): output extern brace \n");
#endif
=======
               if (funcdecl_stmt->isExternBrace())
                  {
>>>>>>> fe02b64d
                    curprint(" }");
                  }
             }
#if 0
            else
             {
            // DQ (1/19/2014): Added support for missing attributes.
            // We certainly need to represent a number of different kinds of gnu attributes 
            // consistantly on both the non-defining and defining function declarations.
            // However, this is a bug if the attribute appears after the function declaration
            // (at least for the case of the defining declaration).
               unp->u_sage->printAttributes(funcdecl_stmt,info);
             }
#endif
        }

#if 0
  // DQ (4/28/2004): Added support for throw modifier
     if (info.SkipClassDefinition() && funcdecl_stmt->get_declarationModifier().isThrow())
        {
          curprint ( string(" throw()"));
        }
#endif

  // DQ (1/23/03) Added option to support rewrite mechanism (generation of declarations)
     if (info.AddSemiColonAfterDeclaration())
        {
          curprint (";");
        }

#if 0
  // curprint("/* End of Unparse_ExprStmt::unparseFuncDeclStmt */");
     curprint("\n/* Leaving Unparse_ExprStmt::unparseFuncDeclStmt (" + StringUtility::numberToString(stmt) + "): sage_class_name() = " + stmt->sage_class_name() + " */ \n");
     printf ("Leaving Unparse_ExprStmt::unparseFuncDeclStmt() \n");
#endif
   }


void
Unparse_ExprStmt::unparseTemplateFunctionDefnStmt(SgStatement *stmt_, SgUnparse_Info& info)
   {
     SgTemplateFunctionDefinition *stmt = isSgTemplateFunctionDefinition(stmt_);
     assert(stmt!=NULL);
     SgStatement *declstmt = isSgTemplateFunctionDeclaration(stmt->get_declaration());
     assert(declstmt!=NULL);
     unparseTemplateFunctionDeclStmt(declstmt, info);
   }


// NOTE: Bug in Sage: No file information provided for FuncDeclStmt. 
void
Unparse_ExprStmt::unparseFuncDefnStmt(SgStatement* stmt, SgUnparse_Info& info)
   {
#if 0
     printf ("Inside of unparseFuncDefnStmt() \n");
     curprint("/* Inside of Unparse_ExprStmt::unparseFuncDefnStmt */ ");
#endif

     SgFunctionDefinition* funcdefn_stmt = isSgFunctionDefinition(stmt);
     ROSE_ASSERT(funcdefn_stmt != NULL);

#if OUTPUT_HIDDEN_LIST_DATA
     outputHiddenListData (funcdefn_stmt);
#endif

  // Unparse any comments of directives attached to the SgFunctionParameterList
     ROSE_ASSERT (funcdefn_stmt->get_declaration() != NULL);
#if 0
     printf ("Unparse comments and CCP directives at funcdefn_stmt->get_declaration()->get_parameterList() \n");
#endif
     if (funcdefn_stmt->get_declaration()->get_parameterList() != NULL)
        {
#if 0
          printf ("Output the comments and CCP directives for the SgFunctionDefinition funcdefn_stmt = %p \n",funcdefn_stmt);

          printf ("funcdefn_stmt->get_declaration()                                    = %p \n",funcdefn_stmt->get_declaration());
          printf ("funcdefn_stmt->get_declaration()->get_firstNondefiningDeclaration() = %p \n",funcdefn_stmt->get_declaration()->get_firstNondefiningDeclaration());
          printf ("funcdefn_stmt->get_declaration()->get_definingDeclaration()         = %p \n",funcdefn_stmt->get_declaration()->get_definingDeclaration());
          printf ("funcdefn_stmt->get_declaration()->get_parameterList()               = %p \n",funcdefn_stmt->get_declaration()->get_parameterList());
#endif
          unparseAttachedPreprocessingInfo(funcdefn_stmt->get_declaration()->get_parameterList(), info, PreprocessingInfo::before);
#if 0
          printf ("DONE: Output the comments and CCP directives for the SgFunctionDefinition funcdefn_stmt = %p \n",funcdefn_stmt);
#endif
        }

     info.set_SkipFunctionDefinition();
     SgStatement *declstmt = funcdefn_stmt->get_declaration();

  // DQ (1/19/2014): Adding gnu attribute prefix support.
     ROSE_ASSERT(funcdefn_stmt->get_declaration() != NULL);
     unp->u_sage->printPrefixAttributes(funcdefn_stmt->get_declaration(),info);

  // DQ (3/24/2004): Need to permit SgMemberFunctionDecl and SgTemplateInstantiationMemberFunctionDecl
  // if (declstmt->variant() == MFUNC_DECL_STMT)

  // DQ (5/8/2004): Any generated specialization needed to use the 
  // C++ syntax for explicit specification of specializations.
  // if (isSgTemplateInstantiationMemberFunctionDecl(declstmt) != NULL)
  //      curprint ( string("template<> ";

#if 0
     printf ("Inside of Unparse_ExprStmt::unparseFuncDefnStmt: calling unparseMFuncDeclStmt or unparseFuncDeclStmt \n");
     curprint ("/* Inside of Unparse_ExprStmt::unparseFuncDefnStmt: calling unparseMFuncDeclStmt or unparseFuncDeclStmt */");
#endif

  // DQ (10/11/2006): As part of new implementation of qualified names we now default to the generation of all qualified names unless they are skipped.
  // info.set_SkipQualifiedNames();

  // DQ (10/15/2006): Mark that we are unparsing a function declaration (or member function declaration)
  // this will help us know when to trim the "::" prefix from the name qualiciation.  The "::" global scope
  // qualifier is not used in function declarations, but is used for function calls.
     info.set_declstatement_ptr(NULL);
     info.set_declstatement_ptr(funcdefn_stmt->get_declaration());

     if (isSgMemberFunctionDeclaration(declstmt)) 
        {
          unparseMFuncDeclStmt( declstmt, info);
        }
       else 
        {
          unparseFuncDeclStmt( declstmt, info);
        }

  // curprint ("/* Inside of Unparse_ExprStmt::unparseFuncDefnStmt: DONE calling unparseMFuncDeclStmt or unparseFuncDeclStmt */ ");

  // DQ (10/15/2006): Also un-mark that we are unparsing a function declaration (or member function declaration)
     info.set_declstatement_ptr(NULL);

  // DQ (10/11/2006): As part of new implementation of qualified names we now default to the generation of all qualified names unless they are skipped.
  // info.unset_SkipQualifiedNames();

#if 0
     printf ("Inside of Unparse_ExprStmt::unparseFuncDefnStmt: output the function body \n");
     curprint ("/* Inside of Unparse_ExprStmt::unparseFuncDefnStmt: output the function body */");
#endif

     info.unset_SkipFunctionDefinition();
     SgUnparse_Info ninfo(info);
  
  // DQ (10/20/2012): Ouput the comments and CPP directives on the function definition.
  // Note must be outside of SkipFunctionDefinition to be output.
     unparseAttachedPreprocessingInfo(funcdefn_stmt, info, PreprocessingInfo::before);

  // now the body of the function
     if (funcdefn_stmt->get_body())
        {
          unparseStatement(funcdefn_stmt->get_body(), ninfo);
        }
       else
        {
          curprint ("{}");

       // DQ (9/22/2004): I think this is an error!
          printf ("Error: Should be an error to not have a function body in the AST \n");
          ROSE_ASSERT(false);
        }

  // DQ (10/20/2012): Not clear if this is in the correct location (shouldn't it be BEFORE the function body?).
  // Unparse any comments of directives attached to the SgFunctionParameterList
     unparseAttachedPreprocessingInfo(funcdefn_stmt->get_declaration()->get_parameterList(), info, PreprocessingInfo::after);

  // DQ (10/20/2012): Ouput the comments and CPP directives on the function definition.
     unparseAttachedPreprocessingInfo(funcdefn_stmt, info, PreprocessingInfo::after);
   }


string
Unparse_ExprStmt::trimGlobalScopeQualifier ( string qualifiedName )
   {
  //! DQ (10/12/2006): Support for qualified names (function names can't have global scope specifier in GNU, or so it seems).

  // DQ (10/11/2006): Now that we use fully qualified names in most places we need this 
  // editing to remove the leading global qualifier (once again!).

  // DQ (8/25/2005): This is the case where we previously named the global scope as "::"
  // within name qualification.  This was done to handle test2005_144.C but it broke
  // test2004_80.C So we have moved to an explicit marking of IR nodes using global scope
  // qualification (since it clearly seems to be required).
  // For member functions we need to remove the leading "::" since GNU g++ can't always handle it for member functions
     string s = qualifiedName;
     size_t subStringLocationOfScopeQualifier = s.find("::");
  // printf ("Location of member function substring = %d \n",subStringLocationOfScopeQualifier);
     if (subStringLocationOfScopeQualifier == 0)
        {
       // printf ("Found global scope qualifier at start of function or member function name qualification \n");
          s.replace(s.find("::"),2,"");

       // reset the string in scopename!
          qualifiedName = s.c_str();
        }

     return qualifiedName;
   }


#if 0
void
Unparse_ExprStmt::unparseGeneratedTemplateArgumentsList (SgName unqualifiedName, SgName qualifiedName, SgLocatedNode* locatedNode, SgUnparse_Info& info)
   {
  // DQ (5/25/2013): For statements that unparse with a template argument list, we need to refactor 
  // the support for unparsing the template argument list when it is computed with associated 
  // name qualification.  This supposrt is redundantly represented in the unparsing of the
  // SgClassType.

     bool isTemplateWithTemplateArgumentList = true;

     printf ("unparseGeneratedTemplateArgumentsList(): This function is not yet called \n");
     ROSE_ASSERT(false);

  // DQ (6/25/2011): Fixing name qualifiction to work with unparseToString().  In this case we don't 
  // have an associated node to reference as a way to lookup the strored name qualification.  In this 
  // case we return a fully qualified name.
     if (info.get_reference_node_for_qualification() == NULL)
        {
#if 1
          printf ("WARNING: In unparseClassType(): info.get_reference_node_for_qualification() == NULL (assuming this is for unparseToString() \n");
#endif
       // SgName nameQualifierAndType = class_type->get_qualified_name();
          SgName nameQualifierAndType = qualifiedName;
          curprint(nameQualifierAndType.str());
        }
       else
        {
       // DQ (6/2/2011): Newest support for name qualification...
#if 1
          printf ("info.get_reference_node_for_qualification() = %p = %s \n",info.get_reference_node_for_qualification(),info.get_reference_node_for_qualification()->class_name().c_str());
#endif
          SgName nameQualifier = unp->u_name->lookup_generated_qualified_name(info.get_reference_node_for_qualification());
#if 1
          printf ("nameQualifier (from initializedName->get_qualified_name_prefix_for_type() function) = %s \n",nameQualifier.str());
#endif

          SgName nm = unqualifiedName;
#if 0
       // printf ("nameQualifier (from unp->u_name->generateNameQualifier function) = %s \n",nameQualifier.str());
       // curprint ("\n/* nameQualifier (from unp->u_name->generateNameQualifier function) = " + nameQualifier + " */ \n ";
          curprint (nameQualifier.str());
          SgName nm = class_type->get_name();

#error "DEAD CODE!"
          if (nm.getString() != "")
             {
            // printf ("Output qualifier of current types to the name = %s \n",nm.str());
               curprint ( nm.getString() + " ");
             }
#endif
       // SgName nameQualifier = unp->u_name->generateNameQualifierForType( type , info );
#if 0
          printf ("In unparseClassType: nameQualifier (from initializedName->get_qualified_name_prefix_for_type() function) = %s \n",nameQualifier.str());
       // curprint ( string("\n/* In unparseClassType: nameQualifier (from unp->u_name->generateNameQualifier function) = ") + nameQualifier + " */ \n ");
#endif
          curprint(nameQualifier.str());

       // SgTemplateInstantiationDecl* templateInstantiationDeclaration = isSgTemplateInstantiationDecl(decl);
       // if (isSgTemplateInstantiationDecl(decl) != NULL)
          if (isTemplateWithTemplateArgumentList == true)
             {
            // Handle case of class template instantiation (code located in unparse_stmt.C)
#if 1
               curprint ("/* Calling unparseTemplateName */ \n ");
#endif
#if 0
               printf ("In unparseClassType: calling unparseTemplateName() for templateInstantiationDeclaration = %p \n",templateInstantiationDeclaration);
#endif
               SgUnparse_Info ninfo(info);

            // DQ (5/7/2013): This fixes the test2013_153.C test code.
               if (ninfo.isTypeFirstPart() == true)
                  {
#if 0
                    printf ("In unparseClassType(): resetting isTypeFirstPart() == false \n");
#endif
                    ninfo.unset_isTypeFirstPart();
                  }

               if (ninfo.isTypeSecondPart() == true)
                  {
#if 0
                    printf ("In unparseClassType(): resetting isTypeSecondPart() == false \n");
#endif
                    ninfo.unset_isTypeSecondPart();
                  }

            // DQ (5/7/2013): I think these should be false so that the full type will be output.
               ROSE_ASSERT(ninfo.isTypeFirstPart()  == false);
               ROSE_ASSERT(ninfo.isTypeSecondPart() == false);

            // unp->u_exprStmt->unparseTemplateName(templateInstantiationDeclaration,info);
            // unp->u_exprStmt->unparseTemplateName(templateInstantiationDeclaration,ninfo);
            // unp->u_exprStmt->unparseTemplateName(locatedNode,ninfo);
#if 1
               curprint ("/* DONE: Calling unparseTemplateName (commented out) */ \n ");
#endif
             }
            else
             {
               curprint ( string(nm.str()) + " ");
#if 1
               printf ("class type name: nm = %s \n",nm.str());
#endif
             }
        }
   }
#endif


void
Unparse_ExprStmt::unparseMFuncDeclStmt(SgStatement* stmt, SgUnparse_Info& info)
   {
     SgMemberFunctionDeclaration* mfuncdecl_stmt = isSgMemberFunctionDeclaration(stmt);
     ROSE_ASSERT(mfuncdecl_stmt != NULL);

#if 0
     printf ("Inside of Unparse_ExprStmt::unparseMFuncDeclStmt(stmt = %p = %s) \n",stmt,stmt->class_name().c_str());
     curprint ("\n/* Inside of Unparse_ExprStmt::unparseMFuncDeclStmt */ \n"); 
#endif

#if OUTPUT_DEBUGGING_FUNCTION_NAME
     printf ("Inside of unparseMFuncDeclStmt() name = %s  transformed = %s prototype = %s \n",
         mfuncdecl_stmt->get_qualified_name().str(), isTransformed (mfuncdecl_stmt) ? "true" : "false", (mfuncdecl_stmt->get_definition() == NULL) ? "true" : "false");
#endif

#if 0
  // printf ("Inside of Unparse_ExprStmt::unparseMFuncDeclStmt(): mfuncdecl_stmt->get_from_template() = %s \n",
  //      mfuncdecl_stmt->get_from_template() ? "true" : "false");
  // if (mfuncdecl_stmt->get_from_template() == true)
  //      curprint ( string("/* Unparser comment: Templated Member Function */";
  // curprint ( string("\n/* Unparser comment: mfuncdecl_stmt->get_from_template() = " + 
  //        mfuncdecl_stmt->get_from_template() + " */";
     curprint ( string("\n/* Unparser comment: mfuncdecl_stmt->get_definition() = " ) + StringUtility::numberToString(mfuncdecl_stmt->get_definition()) + " */");
#if 0
     curprint ("\n/* Unparser comment: mfuncdecl_stmt->get_definition_ref() = " ) + StringUtility::numberToString(mfuncdecl_stmt->get_definition_ref()) + " */");
     curprint ("\n/* Unparser comment: mfuncdecl_stmt->get_forwardDefinition() = " ) + StringUtility::numberToString(mfuncdecl_stmt->get_forwardDefinition()) + " */");
#endif
     curprint ("\n/* Unparser comment: mfuncdecl_stmt->get_definingDeclaration() = " ) + StringUtility::numberToString(mfuncdecl_stmt->get_definingDeclaration()) + " */");
     curprint ("\n/* Unparser comment: mfuncdecl_stmt->get_firstNondefiningDeclaration() = " ) + StringUtility::numberToString(mfuncdecl_stmt->get_firstNondefiningDeclaration()) + " */");
     curprint ("\n/* */");
#endif

  // DQ (12/3/2007): This causes a bug in the output of access level (public, protected, private)
  // because the inforamtion change in ninfo is not propogated to info.
  // DQ (11/3/2007): Moved construction of ninfo to start of function!
     SgUnparse_Info ninfo(info);

     fixupScopeInUnparseInfo (ninfo,mfuncdecl_stmt);

  // Unparse any comments of directives attached to the SgCtorInitializerList
     if (mfuncdecl_stmt->get_CtorInitializerList() != NULL)
        {
       // unparseAttachedPreprocessingInfo(mfuncdecl_stmt->get_CtorInitializerList(), info, PreprocessingInfo::before);
          unparseAttachedPreprocessingInfo(mfuncdecl_stmt->get_CtorInitializerList(), ninfo, PreprocessingInfo::before);
        }

  // DQ (11/23/2004): Experiment with skipping the output of specialized template member functions!
  // this needs to be handled better in the future!
     if (isSgTemplateInstantiationMemberFunctionDecl(mfuncdecl_stmt) != NULL)
        {
#if PRINT_DEVELOPER_WARNINGS
          printf ("DQ (11/23/2004): Experiment with skipping the output of specialized template member functions! \n");
#endif

          SgStatement* parentStatement = isSgStatement(mfuncdecl_stmt->get_parent());
          ROSE_ASSERT(parentStatement != NULL);
          if ( isSgTemplateInstantiationDirectiveStatement(parentStatement) != NULL )
             {
            // output the member function declaration if it is part of an explicit instatiation directive
            // Note this code is confusiong becase what we are doing is NOT returning!
            // printf ("This template member function is part of an explicit template directive! \n");
            // curprint ( string("\n/* This template member function is part of an explicit template directive! */";
             }
            else
             {
#if 0
               if ( isTransformed (mfuncdecl_stmt) == false )
                  {
                 // DQ (3/2/2005): I think we are ready to output the member functions of template classes (or even templated member functions).
                 // This should be made depedent upon the evaluation of bool Unparse_ExprStmt::isTransformed(SgStatement* stmt) so that it matches the 
                 // output of specialized class declarations!  And the output of template functions should then be made consistant.
                    curprint ( string("\n /* DQ (11/23/2004): Experiment with skipping the output of specialized template member functions! */ \n"));
                    return;
                  }
#else
            // curprint ( string("\n /* Output of template member functions turned on 3/2/2005 */ \n";
#endif
             }
        }

  // DQ (4/21/2005): This is a very old comment and I think its information 
  // is now incorrect.  Likely this comment could be removed!
  /* EXCEPTION HANDLING: Member Forward Declarations in *.C file */
  // DO NOT use the file information sage gives us because the line information
  // refers to the function definition (if it is defined in the same file). Instead, 
  // the line of the forward declaration is set one after the line number of the 
  // previous node or directive. By doing this, any comments around the forward 
  // declaration will come after the declaration, since I'm setting the line number 
  // to be right after the previous thing we unparsed.

  // the following is a HACK. I want to know if this statement is in a header or
  // C++ file. If it is in a header file, then I proceed as normal. If the
  // statement is in a C++ file and is a forward declaration, then I must 
  // follow this HACK. When the Sage bug of forward declaration is fixed, remove
  // this code.
  /* EXCEPTION HANDLING: Member Forward Declarations in *.C file */

#if 0
     printf ("mfuncdecl_stmt->isForward()      = %s \n",mfuncdecl_stmt->isForward() ? "true" : "false");
     printf ("mfuncdecl_stmt->get_definition() = %s \n",mfuncdecl_stmt->get_definition() ? "true" : "false");
     printf ("info.SkipFunctionDefinition()    = %s \n",info.SkipFunctionDefinition() ? "true" : "false");
#endif

  // if ( !mfuncdecl_stmt->isForward() && mfuncdecl_stmt->get_definition() && !info.SkipFunctionDefinition() )
     if ( !mfuncdecl_stmt->isForward() && mfuncdecl_stmt->get_definition() && !ninfo.SkipFunctionDefinition() )
        {
#if 0
          printf ("Unparsing special case of non-forward, valid definition and !skip function definition \n");
       // curprint ( string("\n/* Unparsing special case of non-forward, valid definition and !skip function definition */ \n"; 
#endif

       // DQ (12/3/2007): We want the changes to the access state to be saved in
       // the info object. See test2007_171.C for example of why this is critical.
       // unparseStatement(mfuncdecl_stmt->get_definition(), info);
       // unparseStatement(mfuncdecl_stmt->get_definition(), ninfo);
          unparseStatement(mfuncdecl_stmt->get_definition(), info);

          if (mfuncdecl_stmt->isExternBrace())
             {
               unp->cur.format(mfuncdecl_stmt, info, FORMAT_BEFORE_BASIC_BLOCK2);
               curprint ( string(" }"));
               unp->cur.format(mfuncdecl_stmt, info, FORMAT_AFTER_BASIC_BLOCK2);
             }
        }
       else 
        {
#if 0
          printf ("Normal case for unparsing member function declarations! \n");
          curprint("\n/* Normal case for unparsing member function declarations */ \n"); 
#endif
#if 0
       // DQ (5/8/2004): Any generated specialization needed to use the 
       // C++ syntax for explicit specification of specializations.
          SgTemplateInstantiationMemberFunctionDecl* templateMemberFunction = isSgTemplateInstantiationMemberFunctionDecl(mfuncdecl_stmt);
          if (templateMemberFunction != NULL && templateMemberFunction->get_templateArguments()->size() > 0)
             {
               curprint ( string("/* explicit template specialization */ "));
               curprint ( string("template<> "));
             }
#endif
          ROSE_ASSERT (mfuncdecl_stmt->get_parent() != NULL);

       // DQ (11/15/2004): It might be safer to always force the qualified function name to be output!
       // Better yet we should use the scope that is now explicitly stored in the Sage III AST!
#if PRINT_DEVELOPER_WARNINGS
          printf ("IMPLEMENTATION NOTE: This does not test if the parent class is the correct class in deeply nested class structures \n");
#endif
          SgClassDefinition *parent_class = isSgClassDefinition(mfuncdecl_stmt->get_parent());
       // printf ("In unparseMFuncDeclStmt(): parent_class of member function declaration = %p = %s \n",mfuncdecl_stmt->get_parent(),mfuncdecl_stmt->get_parent()->sage_class_name());

       // printf ("Commented out call to get_suppress_atomic(mfuncdecl_stmt) \n");
#if 0
          if (get_suppress_atomic(mfuncdecl_stmt))
               info.set_SkipAtomic();
#endif

       // DQ and PC (6/1/2006): Added Peter's suggested fixes to support unparsing fully qualified names (supporting auto-documentation).
       // if (parent_class && parent_class->get_declaration()->get_class_type() == SgClassDeclaration::e_class) 
          if (parent_class && parent_class->get_declaration()->get_class_type() == SgClassDeclaration::e_class && !info.skipCheckAccess())
             {
               info.set_CheckAccess();
             }

#if 0
          curprint("/* Calling printSpecifier1() */\n ");
#endif
       // printDebugInfo("entering unp->u_sage->printSpecifier1", true);
          unp->u_sage->printSpecifier1(mfuncdecl_stmt, info);
#if 0
          curprint("/* Calling printSpecifier2() */\n ");
#endif
       // printDebugInfo("entering unp->u_sage->printSpecifier2", true);
          unp->u_sage->printSpecifier2(mfuncdecl_stmt, info);
          info.unset_CheckAccess();

       // DQ (11/3/2007): Moved construction of ninfo to start of function!
       // SgUnparse_Info ninfo(info);
          SgType *rtype = NULL;

       // DQ (10/10/2006): Do output any qualified names (particularly for non-defining declarations).
       // ninfo.set_forceQualifiedNames();
#if 0
          curprint("/* force output of qualified names */\n ");
#endif
       // DQ (10/17/2004): Added code to form skipping enum definitions.
       // DQ (10/7/2004): Skip output of class definition for return type! C++ standard does not permit 
       // a defining declaration within a return type, function parameter, or sizeof expression. 

#if 1
       // This is a test for if the member function is structurally in the class where it is defined.
       // printf ("parent_class = %p mfuncdecl_stmt->get_scope() = %p \n",parent_class,mfuncdecl_stmt->get_scope());

       // DQ (11/5/2007): This test is not good enough (does not handle case of nested classes and the definition
       // of member function outside of the nested class and inside of another class.
       // if (parent_class)
          if (parent_class == mfuncdecl_stmt->get_scope())
             {
            // JJW 10-23-2007 This member function is declared inside the
            // class, so its name should never be qualified

            // printf ("mfuncdecl_stmt->get_declarationModifier().isFriend() = %s \n",mfuncdecl_stmt->get_declarationModifier().isFriend() ? "true" : "false");
               if (mfuncdecl_stmt->get_declarationModifier().isFriend() == false)
                  {
                 // printf ("Setting SkipQualifiedNames (this is a member function located in its own class) \n");
                    ninfo.set_SkipQualifiedNames();
                  }
             }
#endif
          ninfo.set_SkipClassDefinition();
          ninfo.set_SkipEnumDefinition();

       // DQ (6/10/2007): set the declaration pointer so that the name qualification can see if this is 
       // the declaration (so that exceptions to qualification can be tracked).
          ninfo.set_declstatement_ptr(NULL);
          ninfo.set_declstatement_ptr(mfuncdecl_stmt);

       // if (!(mfuncdecl_stmt->isConstructor() || mfuncdecl_stmt->isDestructor() || mfuncdecl_stmt->isConversion()))
          if ( !( mfuncdecl_stmt->get_specialFunctionModifier().isConstructor() || 
                  mfuncdecl_stmt->get_specialFunctionModifier().isDestructor()  ||
                  mfuncdecl_stmt->get_specialFunctionModifier().isConversion() ) )
             {
            // printf ("In unparser: NOT a constructor, destructor or conversion operator \n");

            // printf ("mfuncdecl_stmt->get_orig_return_type() = %p \n",mfuncdecl_stmt->get_orig_return_type());

               if (mfuncdecl_stmt->get_orig_return_type() != NULL)
                  {
                 // printf ("mfuncdecl_stmt->get_orig_return_type() = %p = %s \n",mfuncdecl_stmt->get_orig_return_type(),mfuncdecl_stmt->get_orig_return_type()->sage_class_name());
                    rtype = mfuncdecl_stmt->get_orig_return_type();
                  }
                 else
                  {
                    printf ("In unparseMFuncDeclStmt: (should not happen) mfuncdecl_stmt->get_type()->get_return_type() = %p = %s \n",
                         mfuncdecl_stmt->get_type()->get_return_type(),mfuncdecl_stmt->get_type()->get_return_type()->sage_class_name());
                    rtype = mfuncdecl_stmt->get_type()->get_return_type();
                  }
            // printf ("rtype = %p = %s \n",rtype,rtype->sage_class_name());

               ninfo.set_isTypeFirstPart();
               ninfo.set_SkipClassSpecifier();

               SgUnparse_Info ninfo_for_type(ninfo);

            // DQ (6/10/2007): set the declaration pointer so that the name qualification can see if this is 
            // the declaration (so that exceptions to qualification can be tracked).
               ROSE_ASSERT(ninfo_for_type.get_declstatement_ptr() != NULL);

            // DQ (12/20/2006): This is used to specify global qualification separately from the more general name 
            // qualification mechanism.  Note that SgVariableDeclarations don't use the requiresGlobalNameQualificationOnType
            // on the SgInitializedNames in their list since the SgVariableDeclaration IR nodes is marked directly.
            // printf ("mfuncdecl_stmt->get_requiresNameQualificationOnReturnType() = %s \n",mfuncdecl_stmt->get_requiresNameQualificationOnReturnType() ? "true" : "false");
            // curprint ( string("\n/* funcdecl_stmt->get_requiresNameQualificationOnReturnType() = " + (mfuncdecl_stmt->get_requiresNameQualificationOnReturnType() ? "true" : "false") + " */ \n";
               if (mfuncdecl_stmt->get_requiresNameQualificationOnReturnType() == true)
                  {
                 // Output the name qualification for the type in the variable declaration.
                 // But we have to do so after any modifiers are output, so in unp->u_type->unparseType().
                 // printf ("In Unparse_ExprStmt::unparseMemberFunctionDeclaration(): This return type requires a global qualifier \n");

                 // Note that general qualification of types is separated from the use of globl qualification.
                 // ninfo2.set_forceQualifiedNames();
                    ninfo_for_type.set_requiresGlobalNameQualification();
                  }

            // DQ (5/30/2011): Added support for name qualification.
               ninfo_for_type.set_reference_node_for_qualification(mfuncdecl_stmt);
               ROSE_ASSERT(ninfo_for_type.get_reference_node_for_qualification() != NULL);

               ninfo_for_type.set_name_qualification_length(mfuncdecl_stmt->get_name_qualification_length_for_return_type());
               ninfo_for_type.set_global_qualification_required(mfuncdecl_stmt->get_global_qualification_required_for_return_type());
               ninfo_for_type.set_type_elaboration_required(mfuncdecl_stmt->get_type_elaboration_required_for_return_type());

            // unp->u_type->unparseType(rtype, ninfo);
               unp->u_type->unparseType(rtype, ninfo_for_type);

               ninfo.unset_SkipClassSpecifier();
            // printf ("In unparser: DONE with NOT a constructor, destructor or conversion operator \n");
             }
            else
             {
            // DQ (9/17/2004): What can we assume about the return type of a constructor, destructor, or conversion operator?
               if (mfuncdecl_stmt->get_orig_return_type() == NULL)
                  {
                    printf ("mfuncdecl_stmt->get_orig_return_type() == NULL mfuncdecl_stmt = %p = %s = %s \n",
                         mfuncdecl_stmt,mfuncdecl_stmt->class_name().c_str(),mfuncdecl_stmt->get_name().str());
                  }
               ROSE_ASSERT(mfuncdecl_stmt->get_orig_return_type() != NULL);
               ROSE_ASSERT(mfuncdecl_stmt->get_type()->get_return_type() != NULL);
             }

          ROSE_ASSERT (mfuncdecl_stmt != NULL);

       // printf ("In unparser: parent_class = %p \n",parent_class);
       // printf ("In unparser: mfuncdecl_stmt->get_name() = %s \n",mfuncdecl_stmt->get_name().str());

       // DQ (10/11/2006): As part of new implementation of qualified names we now default to the generation of all qualified names unless they are skipped.
       // ninfo.set_SkipQualifiedNames();

       // ninfo.display("unparse SgMemberFunction: ninfo");
       // DQ (5/13/2011): Support for new name qualification.
          ninfo.set_name_qualification_length(mfuncdecl_stmt->get_name_qualification_length());
          ninfo.set_global_qualification_required(mfuncdecl_stmt->get_global_qualification_required());

       // Generate the qualified name
       // SgName nameQualifier = unp->u_name->generateNameQualifier( mfuncdecl_stmt , ninfo );
          SgName nameQualifier = mfuncdecl_stmt->get_qualified_name_prefix();
#if 0
          printf ("nameQualifier for member function = %s \n",nameQualifier.str());
#endif
          curprint ( nameQualifier.str() );

#if 0
          printf ("mfuncdecl_stmt->get_name() for member function = %s \n",mfuncdecl_stmt->get_name().str());
#endif
          curprint ( mfuncdecl_stmt->get_name().str());

          SgUnparse_Info ninfo2(info);

       // DQ (10/10/2006): Do output any qualified names (particularly for non-defining declarations).
       // ninfo2.set_forceQualifiedNames();

       // DQ (10/17/2004): Skip output of enum and class definitions for return type! C++ standard does not permit 
       // a defining declaration within a return type, function parameter, or sizeof expression. 
          ninfo2.set_SkipClassDefinition();
          ninfo2.set_SkipEnumDefinition();

       // DQ (6/10/2007): set the declaration pointer so that the name qualification can see if this is 
       // the declaration (so that exceptions to qualification can be tracked).
          ninfo2.set_declstatement_ptr(NULL);
          ninfo2.set_declstatement_ptr(mfuncdecl_stmt);

          ninfo2.set_inArgList();
          SgName tmp_name;

       // DQ (10/7/2004): Skip output of class definition for return type! C++ standard does not permit 
       // a defining declaration within a return type, function parameter, or sizeof expression. 
          ninfo2.set_SkipClassDefinition();

          curprint ( string("("));
       // Unparse the function arguments
          unparseFunctionArgs(mfuncdecl_stmt,ninfo2);
          curprint ( string(")"));

          if (rtype != NULL)
             {
               SgUnparse_Info ninfo3(ninfo);
               ninfo3.set_isTypeSecondPart();

               unp->u_type->unparseType(rtype, ninfo3);
             }

          bool outputRestrictKeyword = false;
          SgMemberFunctionType *mftype = isSgMemberFunctionType(mfuncdecl_stmt->get_type());
          if (!info.SkipFunctionQualifier() && mftype )
             {
               if (mftype->isConstFunc())
                  {
                    curprint(" const");
                  }
               if (mftype->isVolatileFunc())
                  {
                    curprint(" volatile");
                  }

            // DQ (12/11/2012): Added support for restrict (in EDG 4.x we want this to be more uniform with "const" and "volatile" modifier handling.
               if (mftype->isRestrictFunc())
                  {
#if 0
                    printf ("In unparseMFuncDeclStmt: unparse restrict keyword from specification in SgMemberFunctionType \n");
#endif
                    outputRestrictKeyword = true;

                 // DQ (12/11/2012): Make sure that this way of specifing the restrict keyword is set.
                    ROSE_ASSERT (mfuncdecl_stmt->get_declarationModifier().get_typeModifier().isRestrict() == true);

                 // curprint ( string(" restrict"));
                  }
             }

       // DQ (12/11/2012): Avoid redundant output of the restrict keyword.
       // DQ (4/28/2004): Added support for restrict modifier
       // if (mfuncdecl_stmt->get_declarationModifier().get_typeModifier().isRestrict())
          if (mfuncdecl_stmt->get_declarationModifier().get_typeModifier().isRestrict() && (outputRestrictKeyword == false))
             {
               outputRestrictKeyword = true;
#if 0
               printf ("In unparseMFuncDeclStmt: unparse restrict keyword from specification in mfuncdecl_stmt->get_declarationModifier().get_typeModifier() \n");
#endif
            // DQ (12/11/2012): Error checking.
               if (mftype != NULL) 
                  {
                    ROSE_ASSERT (mftype->isRestrictFunc() == true);
                  }

            // curprint ( string(" restrict"));
             }

       // DQ (12/11/2012): We have two ways of setting the specification of the restrict keyword, but we only want to output the keyword once.
       // This make this code less sensative to which way it is specified and enforces that both ways are set.
       // At the moment there are two ways that a member function is marked as restrict:
       //    1) Via it's function type modifier (const-volatile modifier)
       //    2) The declaration modifier's const-volatile modifier.
       // It does not appear that the "restrict" keyword modifies the type of the function (g++ does not allow overloading on restrict, for example).
       // Thus if it is not a part of the type then it should be a part of the declaration modifier and not in the SgMemberFunctionType.
       // So maybe we should remove it from the SgMemberFunctionType?  I am not clear on this design point at present, so we have forced both
       // to be set consistantly (and this is handled in the SageBuilder interface), plus a consistancy test in the AST consistancy tests.
       // The reason it is in the type modifier held by the declaration modifier is because it is not a prat of the function type (formally).
       // But the reason it is a part of the type modifier is because it is used for function parameter types.  This design point is
       // less than elegant and I'm not clear on what would make this simpler.  For the moment we have focused on making it consistant
       // across the two ways it can be represented (and fixing the SageBuilder Interface to set it consistantly).
          if (outputRestrictKeyword == true)
             {
               curprint(Unparse_Type::unparseRestrictKeyword());
             }

       // DQ (4/28/2004): Added support for throw modifier
          if (mfuncdecl_stmt->get_declarationModifier().isThrow())
             {
            // Unparse SgThrow
            // unparseThrowExp(mfuncdecl_stmt->get_throwExpression,info);
            // printf ("Incomplete implementation of throw specifier on function \n");
            // curprint ( string(" throw( /* from unparseMFuncDeclStmt() type list output not implemented */ )";
               const SgTypePtrList& exceptionSpecifierList = mfuncdecl_stmt->get_exceptionSpecification();
               unparseExceptionSpecification(exceptionSpecifierList,ninfo);
             }

       // if (mfuncdecl_stmt->isPure())
          if (mfuncdecl_stmt->get_functionModifier().isPureVirtual())
             {
            // DQ (1/22/2013): Supress the output of the pure virtual syntax if this is the defining declaration (see test2013_26.C).
            // curprint ( string(" = 0"));
               if (mfuncdecl_stmt != mfuncdecl_stmt->get_definingDeclaration())
                  {
                    curprint(" = 0");
                  }
             }

       // DQ (8/11/2014): Added support for final keyword unparsing.
          if (mfuncdecl_stmt->get_declarationModifier().isFinal() == true)
             {
               curprint(" final");
             }

       // DQ (8/11/2014): Added support for final keyword unparsing.
          if (mfuncdecl_stmt->get_declarationModifier().isOverride() == true)
             {
               curprint(" override");
             }

          if (mfuncdecl_stmt->isForward() && !info.SkipSemiColon())
             {
               curprint(";");
               if (mfuncdecl_stmt->isExternBrace())
                  {
                    curprint(" }");
                  }
             }
            else
             {
               int first = 1;
               SgInitializedNamePtrList::iterator p = mfuncdecl_stmt->get_ctors().begin();

            // printf ("Unparsing the preinitialization list \n");

            // DQ (10/17/2004): Skip output of enum and class definitions for return type! C++ standard does not permit 
            // a defining declaration within a return type, function parameter, or sizeof expression. 
            // SgUnparse_Info ninfo3(info);
            // ninfo3.set_SkipClassDefinition();
            // ninfo3.set_SkipEnumDefinition();

               while (p != mfuncdecl_stmt->get_ctors().end())
                  {
                    if (first)
                       {
                         curprint(" : ");
                         first = 0;
                       }
                      else
                       {
                         curprint(", ");
                       }

                    ROSE_ASSERT ((*p) != NULL);
                    unparseAttachedPreprocessingInfo(*p, info, PreprocessingInfo::before);

                 // DQ (12/16/2013): Here is where we need support for name qualification of SgInitializedName 
                 // objects in the preinitialization list.
#if 0
                    curprint("/* output any required name qualification for preinitialization list */ ");
#endif
                 // DQ (12/16/2013): Not clear if this should be calling "get_qualified_name()" (error: get_qualified_name() is the incorrect function to call).
                 // test2013_286.C demonstrates where we need the output of name qualification for elements of the preinitialization list.
                 // SgName nameQualifier = (*p)->get_qualified_name_prefix();
                 // SgName nameQualifier = (*p)->get_qualified_name();
                    SgName nameQualifier = (*p)->get_qualified_name_prefix();
#if 0
                    printf ("In unparseMFuncDeclStmt(): preinitialization list element name = %s nameQualifier = %s \n",(*p)->get_name().str(),(nameQualifier.is_null() == false) ? nameQualifier.str() : "NULL");
#endif
                    if (nameQualifier.is_null() == false)
                       {
                         curprint ( nameQualifier.str());
                       }

                    curprint((*p)->get_name().str());

                 // DQ (8/4/2005): Removed the use of "()" here since it breaks test2005_123.C
                 // DQ (8/2/2005): Added "()" to constructor initialization list (better here than for all SgAssignInitializer's expressions)
                    SgExpression* initializer = (*p)->get_initializer();
                    if (initializer != NULL)
                       {
                      // printf ("Unparsing the preinitialization list: found valid inializer = %p = %s \n",initializer,initializer->class_name().c_str());
#if 1
                         bool outputParenthesis = true;

                      // DQ (7/21/2012): I think this setting is new for the NEW EDG support (and would allow use to later remove this data member).
                         SgConstructorInitializer* constructorInitializer = isSgConstructorInitializer(initializer);
                         if (constructorInitializer != NULL)
                            {
                           // ROSE_ASSERT(constructorInitializer->get_need_parenthesis_after_name() == false);
                              outputParenthesis = (constructorInitializer->get_need_parenthesis_after_name() == false);
                            }
#else
                      // DQ (8/6/2005): Remove "()" when SgConstructorInitializer is used in preinitialization list (since it will output a "()" already)
                      // printf ("Output parenthesis for all but constructor initializers \n");
                         bool outputParenthesis =  (isSgConstructorInitializer(initializer) == NULL);
#endif
                         if (outputParenthesis == true)
                            {
                              curprint ( string("("));
                            }
                      // DQ (6/4/2011): Set this in case the initializer is an expression that requires name 
                      // qualification (e.g. SgConstructorInitializer).  See test2005_42.C for an example.
                         info.set_reference_node_for_qualification(initializer);

                      // DQ (11/16/2013): Use ninfo2 instead of info since it has been setup to avoid things 
                      // that should not happen in preinitialization lists (e.g. output of type definitions).
                      // unparseExpression((*p)->get_initializer(), info);
                      // unparseExpression(initializer, info);
                         unparseExpression(initializer, ninfo2);

                      // DQ (6/4/2011): Clear this since we have used the input SgUnparse_Info.
                         info.set_reference_node_for_qualification(NULL);

                         if (outputParenthesis == true)
                            {
                              curprint ( string(")"));
                            }
                       }
                    p++;
                  }

            // printf ("DONE: Unparsing the preinitialization list \n");
             }
        }

  // DQ (1/23/03) Added option to support rewrite mechanism (generation of declarations)
     if (info.AddSemiColonAfterDeclaration())
        {
          curprint ( string(";"));
        }

  // Unparse any comments of directives attached to the SgCtorInitializerList
     if (mfuncdecl_stmt->get_CtorInitializerList() != NULL)
          unparseAttachedPreprocessingInfo(mfuncdecl_stmt->get_CtorInitializerList(), info, PreprocessingInfo::after);

#if 0
     printf ("Leaving Unparse_ExprStmt::unparseMFuncDeclStmt(stmt = %p = %s) \n",stmt,stmt->class_name().c_str());
#endif
   }


void
Unparse_ExprStmt::unparseVarDeclStmt(SgStatement* stmt, SgUnparse_Info& info)
   {
#if OUTPUT_DEBUGGING_FUNCTION_BOUNDARIES || 0
     printf ("Inside of unparseVarDeclStmt(%p) \n",stmt);
  // ROSE_ASSERT(info.get_current_scope() != NULL);
  // printf ("An the current scope is (from info): info.get_current_scope() = %p = %s = %s \n",info.get_current_scope(),info.get_current_scope()->class_name().c_str(),SageInterface::get_name(info.get_current_scope()).c_str());
     curprint("\n /* Inside of unparseVarDeclStmt() */ \n");
#endif
#if 0
     curprint("\n /* Inside of unparseVarDeclStmt() */ \n");
#endif

     SgVariableDeclaration* vardecl_stmt = isSgVariableDeclaration(stmt);
     ROSE_ASSERT(vardecl_stmt != NULL);

#if 0
     printf ("In unparseVarDeclStmt(): vardecl_stmt->get_declarationModifier().get_storageModifier().isStatic()  = %s \n",vardecl_stmt->get_declarationModifier().get_storageModifier().isStatic() ? "true" : "false");
     printf ("In unparseVarDeclStmt(): vardecl_stmt->get_declarationModifier().get_storageModifier().isExtern()  = %s \n",vardecl_stmt->get_declarationModifier().get_storageModifier().isExtern() ? "true" : "false");
     printf ("In unparseVarDeclStmt(): vardecl_stmt->get_declarationModifier().get_storageModifier().isMutable() = %s \n",vardecl_stmt->get_declarationModifier().get_storageModifier().isMutable() ? "true" : "false");
     printf ("In unparseVarDeclStmt(): vardecl_stmt->get_is_thread_local  = %s \n",vardecl_stmt->get_is_thread_local() ? "true" : "false");
#endif

  // DQ (7/25/2014): We can assume that if this is g++ then we are using gcc for the backend C compiler.
     string backEndCompiler = BACKEND_CXX_COMPILER_NAME_WITHOUT_PATH;
#ifndef _MSC_VER
     if (backEndCompiler == "g++")
        {
          SgFile* file = TransformationSupport::getFile(vardecl_stmt);
#if 0
          printf ("In unparseVarDeclStmt(): resolving file to be %p \n",file);
#endif
          bool is_Cxx_Compiler = false;
          bool is_C_Compiler   = false;
          if (file != NULL)
             {
               is_Cxx_Compiler = file->get_Cxx_only();
               is_C_Compiler   = file->get_C_only();
             }
            else
             {
               printf ("Warning: TransformationSupport::getFile(vardecl_stmt) == NULL \n");
             }

       // For C we need to use the GNU 4.9 compiler.
       // Now check the version of the identified GNU g++ compiler.
          if ((BACKEND_CXX_COMPILER_MAJOR_VERSION_NUMBER == 4 && BACKEND_CXX_COMPILER_MINOR_VERSION_NUMBER >= 9) || (BACKEND_CXX_COMPILER_MAJOR_VERSION_NUMBER > 4))
              {
            // DQ (7/25/2014): Adding C11 thread local support.
            // if (vardecl_stmt->get_is_thread_local() == true)
               if (is_C_Compiler == true && vardecl_stmt->get_is_thread_local() == true)
                  {
                    curprint("_Thread_local ");
                  }
             }
            else
             {
            // For C++ we can use the GNU 4.8 compiler.
               if ((BACKEND_CXX_COMPILER_MAJOR_VERSION_NUMBER == 4 && BACKEND_CXX_COMPILER_MINOR_VERSION_NUMBER >= 8) || (BACKEND_CXX_COMPILER_MAJOR_VERSION_NUMBER > 4))
                  {
                 // DQ (8/13/2014): Adding C++11 thread local support.
                    if (is_Cxx_Compiler == true && vardecl_stmt->get_is_thread_local() == true)
                       {
                         curprint("thread_local ");
                       }
                  }
             }
        }
#else
  // Not sure what the status is of MSVC C11 support for thread local storage.
#endif

#if 0
     vardecl_stmt->get_declarationModifier().display("Called from unparseVarDeclStmt()");
#endif

  // printf ("In unparseVarDeclStmt(): info.get_current_scope() = %p = %s \n",info.get_current_scope(),info.get_current_scope()->class_name().c_str());

  // curprint ( string("\n/* In unparseVarDeclStmt(): vardecl_stmt->get_need_name_qualifier() = " + (vardecl_stmt->get_need_name_qualifier() == true ? "true" : "false") + " */ \n";

  // 3 types of output
  //    var1=2, var2=3 (enum list)
  //    int var1=2, int var2=2 (arg list)
  //    int var1=2, var2=2 ; (vardecl list)
  // must also allow for this
  //    void (*set_foo)()=doo

#if 0
     printf ("In unparseVarDeclStmt(): info.SkipClassDefinition() = %s \n",(info.SkipClassDefinition() == true) ? "true" : "false");
     printf ("In unparseVarDeclStmt(): info.SkipEnumDefinition()  = %s \n",(info.SkipEnumDefinition() == true) ? "true" : "false");
#endif
  // DQ (1/9/2014): These should have been setup to be the same.
     ROSE_ASSERT(info.SkipClassDefinition() == info.SkipEnumDefinition());

  // Build a new SgUnparse_Info object to represent formatting options for this statement
     SgUnparse_Info ninfo(info);

#if 0
     ninfo.display ("At top of Unparse_ExprStmt::unparseVarDeclStmt");
#endif

#if 0
     printf ("Inside of unparseVarDeclStmt(): ninfo.SkipBaseType() = %s \n",ninfo.SkipBaseType() ? "true" : "false");
#endif

  // DQ (10/14/2006): Set the context to record the variable declaration being generated!
  // We can use this later if we have to query the AST for if a variable using a class 
  // declaration appears before or after it's definition (required to know how to qualify 
  // the SgClassType)
     ninfo.set_declstatement_ptr(NULL);
     ninfo.set_declstatement_ptr(vardecl_stmt);

  // curprint ( string("\n/* After being set (unparseVarDeclStmt): ninfo.get_declstatement_ptr() = " + ((ninfo.get_declstatement_ptr() != NULL) ? ninfo.get_declstatement_ptr()->class_name() : "no declaration statement defined") + " */\n ";
     ROSE_ASSERT(ninfo.get_declstatement_ptr() != NULL);

  // DQ (11/29/2004): This code is required for the output of the access specifier 
  // (public, protected, private) and applies only within classes.  Use get_parent()
  // instead of get_scope() since we are looking for the structural position of the 
  // variable declaration (is it is a class).
     SgClassDefinition *classDefinition = isSgClassDefinition(vardecl_stmt->get_parent());
     if (classDefinition != NULL)
        {
       // Don't output an access specifier in this is a struct or union!
       // printf ("Don't output an access specifier in this is a struct or union! \n");

       // DQ and PC (6/1/2006): Added Peter's suggested fixes to support unparsing fully qualified names (supporting auto-documentation).
       // if (classDefinition->get_declaration()->get_class_type() == SgClassDeclaration::e_class)
          if (classDefinition->get_declaration()->get_class_type() == SgClassDeclaration::e_class && !info.skipCheckAccess())
               ninfo.set_CheckAccess();
       // inClass = true;
       // inCname = isSgClassDefinition(vardecl_stmt->get_parent())->get_declaration()->get_name();
        }

     ROSE_ASSERT(ninfo.get_declstatement_ptr() != NULL);

#if 0
     printf ("Calling unp->u_sage->printSpecifier1() \n");
     curprint("\n/* Calling unp->u_sage->printSpecifier1() */ \n");
  // printDebugInfo("entering unp->u_sage->printSpecifier1", true);
#endif

     unp->u_sage->printSpecifier1(vardecl_stmt, ninfo);

#if 0
     printf ("DONE: Calling unp->u_sage->printSpecifier1() \n");
     curprint("\n/* DONE: Calling unp->u_sage->printSpecifier1() */ \n");
#endif

  // Save the input information
     SgUnparse_Info saved_ninfo(ninfo); 
  // this call has been moved below, after we indent
  // unp->u_sage->printSpecifier2(vardecl_stmt, ninfo);

  // Setup the SgUnparse_Info object for this statement
     ninfo.unset_CheckAccess();
     info.set_access_attribute(ninfo.get_access_attribute());

  // DQ (11/28/2004): There should be at least a single variable here!
     ROSE_ASSERT(vardecl_stmt->get_variables().size() > 0);
  // printf ("Number of variables = %zu \n",vardecl_stmt->get_variables().size());

  // SgInitializedNamePtrList::iterator p = vardecl_stmt->get_variables().begin();
  // ROSE_ASSERT(p != vardecl_stmt->get_variables().end());

     SgName tmp_name;
     SgType *tmp_type        = NULL;
  // SgPointerMemberType *pm_type = NULL;
     SgInitializer *tmp_init = NULL;

     SgInitializedName *decl_item      = NULL;
  // SgInitializedName *prev_decl_item = NULL;

  // DQ (11/28/2004): Is this even used in enum declarations! (I don't think so!)
     ROSE_ASSERT(ninfo.inEnumDecl() == false);

  // DQ (11/28/2004): Within an enum declaration there should not be a type associated with the variables???
     if (ninfo.inEnumDecl())
          ninfo.unset_isWithType();
       else
          ninfo.set_isWithType();

  // DQ (10/5/2004): This is the explicitly set boolean value which indicates that a class declaration is buried inside
  // the current variable declaration (e.g. struct A { int x; } a;).  In this case we have to output the base type with
  // its definition.
     bool outputTypeDefinition = vardecl_stmt->get_variableDeclarationContainsBaseTypeDefiningDeclaration();

#if 0
     printf ("In unparseVarDeclStmt(): vardecl_stmt = %p outputTypeDefinition = %s \n",vardecl_stmt,(outputTypeDefinition == true) ? "true" : "false");
#endif

  // if (p != vardecl_stmt->get_variables().end())
     SgInitializedNamePtrList::iterator p = vardecl_stmt->get_variables().begin();
     ROSE_ASSERT(p != vardecl_stmt->get_variables().end());

#if 0
     printf ("vardecl_stmt->get_variables().size() = %zu \n",vardecl_stmt->get_variables().size());
     printf ("(*p)->get_using_C11_Alignas_keyword() = %s \n",(*p)->get_using_C11_Alignas_keyword() ? "true" : "false");
#endif

  // DQ (7/26/2014): Adding support for C11 _Alignas keyword.
     if ((*p)->get_using_C11_Alignas_keyword() == true)
        {
          curprint("_Alignas(");
          SgNode* constant_or_type = (*p)->get_constant_or_type_argument_for_Alignas_keyword();
          SgType*       type_operand     = isSgType(constant_or_type);
          SgExpression* constant_operand = isSgExpression(constant_or_type);
          if (type_operand != NULL)
             {
               unp->u_type->unparseType(type_operand,info);
             }
            else
             {
               if (constant_operand != NULL)
                  {
                    unparseExpression(constant_operand,info);
                  }
                 else
                  {
                    printf ("Error: C11 _Alignas operand is not a type or constant \n");
                    ROSE_ASSERT(false);
                  }
             }
          curprint(")");
        }

     while (p != vardecl_stmt->get_variables().end())
        {
#if 0
          curprint ( string("\n /* Inside of unparseVarDeclStmt(): top of loop over variables */ \n"));
#endif
          decl_item = *p;
          ROSE_ASSERT(decl_item != NULL);

          tmp_init = NULL;

          tmp_type = decl_item->get_type();

       // DQ (5/11/2007): This fails in astCopy_tests for copyExample using copyExampleInput.C
          ROSE_ASSERT(isSgType(tmp_type) != NULL);

#if 0
          printf ("SgInitializedName decl_item = %p \n",decl_item);
          decl_item->get_startOfConstruct()->display("SgInitializedName decl_item");
#endif

#define REWRITE_MACRO_HANDLING
#ifdef REWRITE_MACRO_HANDLING
       // DQ (9/17/2003) feature required for rewrite mechanism (macro handling)

       // Search for special coded declaration which are specific to the 
       // handling of MACROS in ROSE.  variable declarations of a specific form:
       //      char * rose_macro_declaration_1 = "<macro string>";
       // are unparsed as:
       //      macro string
       // to permit macros to be passed unevaluated through the transformation 
       // process (unevaluated in the intermediate files generated to process 
       // the transformations).

          if (!vardecl_stmt->isForward() && !isSgFunctionType(tmp_type))
             {
               ROSE_ASSERT (decl_item != NULL);
               tmp_init = decl_item->get_initializer();

               if (tmp_init != NULL)
                  {
                    SgAssignInitializer *assignInitializer = isSgAssignInitializer(tmp_init);
                    if (assignInitializer != NULL)
                       {
                         SgStringVal *stringValueExpression = isSgStringVal(assignInitializer->get_operand());
                         if (stringValueExpression != NULL)
                            {
#ifndef CXX_IS_ROSE_CODE_GENERATION
                           // DQ (3/25/2006): Finally we can use the C++ string class
                              string targetString = "ROSE-MACRO-CALL:";
                              int targetStringLength = targetString.size();
                              string stringValue = stringValueExpression->get_value();
                              string::size_type location = stringValue.find(targetString);
                              if (location != string::npos)
                                 {
                                // unparse the string without the surrounding quotes and with a new line at the end
                                   string remainingString = stringValue.replace(location,targetStringLength,"");
                                // printf ("Specify a MACRO: remainingString = %s \n",remainingString.c_str());
                                   remainingString.replace(remainingString.find("\\\""),4,"\"");
                                   curprint ( string("\n" ) + remainingString + "\n");
                                   return;
                                 }
#endif
                            }
                       }
                  }
             }
#endif

       // DQ (7/26/2014): comment out to avoid compiler warning.
       // bool first = true;

       // DQ (11/28/2004): I hate it when "while(true)" is used!
       // while(true)
          if (p == vardecl_stmt->get_variables().begin())
             {
            // If this is the first variable then output the base type
#if 0
               curprint ("\n /* In unparseVarDeclStmt(): (first variable): cname = decl_item->get_name() = " + decl_item->get_name() + " */ \n");
#endif
#if 0
            // DQ (5/6/2013): Experiment with calling the new refactored function. This code is perhaps specific to the problem demonstrated in test2013_153.C.
            // void outputType(T* referenceNode, SgType* referenceNodeType, SgUnparse_Info & info);
            // unp->u_type->outputType<SgInitializedName>(decl_item,tmp_type,ninfo);
               SgPointerType* pointerType = isSgPointerType(tmp_type);
               bool outputAsFunctionPointer = false;
               if (pointerType != NULL && isSgFunctionType(pointerType->get_base_type()) != NULL)
                  {
                    outputAsFunctionPointer = true;
                  }

#error "DEAD CODE!"

               printf ("outputAsFunctionPointer = %s \n",outputAsFunctionPointer ? "true" : "false");

               outputAsFunctionPointer = true;
               if (outputAsFunctionPointer == false)
                  {
                 // This is a new branch that handles the typical case...(outputAsFunctionPointer == false)
                    unp->u_type->unparseType(tmp_type, ninfo);
                    SgName nm = decl_item->get_name();
                    curprint(nm + " ");
                  }
                 else
                  {
                 // This is the original branch that was always taken.
#endif
               decl_item = *p;
               ROSE_ASSERT(decl_item != NULL);
               unp->u_exprStmt->unparseAttachedPreprocessingInfo(decl_item, info, PreprocessingInfo::before);
#if 0
               printf ("In unparseVarDeclStmt(): cname = decl_item->get_name() = %s \n",decl_item->get_name().str());
               curprint ("\n /* In unparseVarDeclStmt(): cname = decl_item->get_name() = " + decl_item->get_name() + " */ \n");
#endif
               tmp_name = decl_item->get_name();
               tmp_type = decl_item->get_type();
               ROSE_ASSERT(isSgType(tmp_type) != NULL);

            // DQ (11/28/2004): Added to support new design
               tmp_init = decl_item->get_initializer();
#if 0
               printf ("In unparseVarDeclStmt(): tmp_type = %p = %s \n",tmp_type,tmp_type->class_name().c_str());
#endif

            // DQ (10/17/2012): I am not clear why we need the "declStmt" variable, since it does not appear to be used for anything important.
            // In particular it appears that we carefully construct it to be either the defining or non-defining declaration; but I don't see why.
            // I recall in the past that this was an important subject for handling the output of class definitions in types, but I don't see 
            // that below.  So maybe this part of the code could be greatly simplified.

               SgNamedType *namedType = isSgNamedType(tmp_type->findBaseType());
            // SgDeclarationStatement* declStmt = (namedType) ? namedType->get_declaration() : NULL;
               SgDeclarationStatement* declStmt = NULL;

               ROSE_ASSERT(ninfo.get_declstatement_ptr() != NULL);
#if 0
               printf ("Inside of unparseVarDeclStmt: namedType = %p \n",namedType);
#endif

            // DQ (8/2/2014): Added support for "auto" keyword (used in C++11).
               if (decl_item->get_using_auto_keyword() == true)
                  {
                    curprint("auto ");
                  }
               
               if (namedType != NULL)
                  {
                 // DQ (10/5/2004): This controls the unparsing of the class definition
                 // when unparsing the type within this variable declaration.
#if 0
                    printf ("In unparseVarDeclStmt(): outputTypeDefinition = %s \n",outputTypeDefinition ? "true" : "false");
#endif
                    if (outputTypeDefinition == true)
                       {
                      // printf ("In unparseVarDeclStmt(): Use the defining declaration as a basis for the variable declaration \n");
                         ROSE_ASSERT(namedType->get_declaration() != NULL);
                         declStmt = namedType->get_declaration()->get_definingDeclaration();
                      // printf ("outputTypeDefinition == true: declStmt = %p \n",declStmt);
                         if (declStmt == NULL)
                            {
#if 0
                              printf ("namedType->get_declaration() = %p = %s \n",namedType->get_declaration(),namedType->get_declaration()->class_name().c_str());
#endif
                           // it is likely an enum declaration which does not yet use the defing vs. non-defining mechanisms
                           // so just set it to the currently available declaration (since for enums there is only one!)
                              declStmt = namedType->get_declaration();
                            }
                         ROSE_ASSERT(declStmt != NULL);
                         ROSE_ASSERT(declStmt->isForward() == false);

                      // DQ (10/9/2006): Don't output the qualified name of a defining declaration.
                      // ninfo.unset_forceQualifiedNames();

                      // DQ (10/11/2006): As part of new implementation of qualified names we now default to the generation of all qualified names unless they are skipped.
                         ninfo.set_SkipQualifiedNames();

                      // DQ (5/8/2013): This is a problem for where we call the unparser in the name qualification and set 
                      // SkipEnumDefinition and SkipClassDefinition to generate types with qualified names.
                      // DQ (5/23/2007): Commented these out since they are not applicable for statement expressions (see test2007_51.C).
                      // DQ (10/5/2004): If this is a defining declaration then make sure that we don't skip the definition
                      // ROSE_ASSERT(ninfo.SkipClassDefinition() == false);
                      // ROSE_ASSERT(ninfo.SkipEnumDefinition()  == false);
                      // ROSE_ASSERT(ninfo.SkipDefinition()      == false);
                       }
                      else
                       {
                      // printf ("Use what is surely a non-defining declaration as a basis for the variable declaration \n");
                         declStmt = namedType->get_declaration();
                         ROSE_ASSERT(declStmt != NULL);
                      // printf ("outputTypeDefinition == false: declStmt = %p \n",declStmt);
                      // Only implement test for class declarations
                         if (isSgClassDeclaration(declStmt) != NULL)
                            {
                           // DQ (10/8/2004): If this is not a enum then expect a forward declaration!
                           // Enum declarations are an exception since forward declarations of enums 
                           // are not permitted in C and C++ according to the standard!
                              if (declStmt->isForward() == false)
                                 {
                                   printf ("Warning about declStmt = %p = %s \n",declStmt,declStmt->sage_class_name());
                                   declStmt->get_file_info()->display("Warning: declStmt->isForward() == false (should be true)");
                                 }

#if PRINT_DEVELOPER_WARNINGS
                             printf ("Commented out assertion in unparser to handle AST Merge bug: declStmt->isForward() == true \n");
#endif
                          // ROSE_ASSERT(declStmt->isForward() == true);
                            }

                      // DQ (8/6/2007): Skip forcing the output of qualified names now that we have a hidden list mechanism.
                      // DQ (10/9/2006): Force output any qualified names (particularly for non-defining declarations).
                      // This is a special case for types of variable declarations.
                      // ninfo.set_forceQualifiedNames();

                      // curprint ( string("/* outputTypeDefinition = false and calling ninfo.set_forceQualifiedNames() */ ";

                      // DQ (10/5/2004): If this is a non-defining declaration then skip the definition
                      // ninfo.set_SkipClassDefinition();
                         ninfo.set_SkipDefinition();
                         ROSE_ASSERT(ninfo.SkipClassDefinition() == true);
                         ROSE_ASSERT(ninfo.SkipEnumDefinition() == true);
                       }
                  }
#if 0
               printf ("Calling unp->u_sage->printSpecifier2 \n");
               curprint ("\n/* Calling unp->u_sage->printSpecifier2() */ \n");
            // printDebugInfo("entering unp->u_sage->printSpecifier2", true);
#endif
               unp->u_sage->printSpecifier2(vardecl_stmt, saved_ninfo);
#if 0
               curprint ("\n/* DONE: Calling unp->u_sage->printSpecifier2() */ \n");
#endif
            // DQ (11/28/2004): Are these true! No! declStmt is really the declaration of any parent scope (excluding global scope!)
            // ROSE_ASSERT(declStmt != NULL);
            // ROSE_ASSERT(isSgTypedefDeclaration(declStmt) == NULL);

#if 0
               printf ("Inside of unparseVarDeclStmt: first = %s \n",(first == true) ? "true" : "false");
               printf ("Inside of unparseVarDeclStmt: declStmt = %p \n",declStmt);
               printf ("Inside of unparseVarDeclStmt: isSgTypedefDeclaration(declStmt) = %p \n",isSgTypedefDeclaration(declStmt));
#endif

            // DQ (11/28/2004): Is this always true?  If so then we can simplify the code!
               ROSE_ASSERT(tmp_type != NULL);

               SgUnparse_Info ninfo_for_type(ninfo);
#if 0
               printf ("In unparseVarDeclStmt(): ninfo_for_type.SkipClassDefinition() = %s \n",(ninfo_for_type.SkipClassDefinition() == true) ? "true" : "false");
               printf ("In unparseVarDeclStmt(): ninfo_for_type.SkipEnumDefinition()  = %s \n",(ninfo_for_type.SkipEnumDefinition() == true) ? "true" : "false");
#endif
            // DQ (1/9/2014): These should have been setup to be the same.
               ROSE_ASSERT(ninfo_for_type.SkipClassDefinition() == ninfo_for_type.SkipEnumDefinition());

               ROSE_ASSERT(ninfo_for_type.get_declstatement_ptr() != NULL);
#if 0
               printf ("At TOP: ninfo2.SkipClassDefinition() = %s \n",(ninfo_for_type.SkipClassDefinition() == true) ? "true" : "false");
#endif
            // if (vardecl_stmt->skipElaborateType())
               if ( (vardecl_stmt->skipElaborateType()) && (declStmt != NULL) && (isSgTypedefDeclaration(declStmt) == NULL) )
                  {
                 // ninfo2.set_SkipClassSpecifier();
                    ninfo_for_type.set_SkipClassSpecifier();
                  }

            // DQ (2/2/2014): Adding support to supress the output of the array bound in secondary array typed variable declarations.
               if (decl_item->get_hasArrayTypeWithEmptyBracketSyntax() == true)
                  {
                    ninfo_for_type.set_supressArrayBound();
#if 0
                    printf ("In unparseVarDeclStmt(): decl_item->get_hasArrayTypeWithEmptyBracketSyntax() == true: calling ninfo_for_type.set_supressArrayBound() \n");
#endif
#if 0
                    printf ("Exiting as a test! \n");
                    ROSE_ASSERT(false);
#endif
                  }

            // printf ("After isNameOnly() test: ninfo2.SkipClassDefinition() = %s \n",(ninfo2.SkipClassDefinition() == true) ? "true" : "false");

            // DQ (8/23/2006): This was used to specify global qualification separately from the more general name 
            // qualification mechanism, however having two mechanisms is a silly level of redundancy so we now use 
            // just one (the more general one) even though it is only used for global name qualification.
            // DQ (8/20/2006): We can't mark the SgType (since it is shared), and we can't mark the SgInitializedName,
            // so we have to carry the information that we should mark the type in the SgVariableDeclaration.
#if 0
               printf ("vardecl_stmt->get_requiresGlobalNameQualificationOnType() = %s \n",vardecl_stmt->get_requiresGlobalNameQualificationOnType() ? "true" : "false");
#endif
            // ROSE_ASSERT(vardecl_stmt->get_requiresGlobalNameQualificationOnType() == true);
               if (vardecl_stmt->get_requiresGlobalNameQualificationOnType() == true)
                  {
                 // Output the name qualification for the type in the variable declaration.
                 // But we have to do so after any modifiers are output, so in unp->u_type->unparseType().
                 // printf ("In Unparse_ExprStmt::unparseVarDeclStmt(): This variable declaration requires a global qualifier \n");
                 // ninfo2.set_forceQualifiedNames();
                    ninfo_for_type.set_requiresGlobalNameQualification();
                  }

            // DQ (5/21/2011): Set the reference node for the qualified name lookup.
               ninfo_for_type.set_reference_node_for_qualification(decl_item);
               ROSE_ASSERT(ninfo_for_type.get_reference_node_for_qualification() != NULL);

            // ninfo2.set_isTypeFirstPart();
               ninfo_for_type.set_isTypeFirstPart();
#if 0
               printf ("ninfo2.SkipClassDefinition() = %s \n",(ninfo_for_type.SkipClassDefinition() == true) ? "true" : "false");
               curprint("\n/* START: output using unp->u_type->unparseType (1st part) */ \n");
               printf ("Calling 1st part of unp->u_type->unparseType for %s \n",tmp_type->class_name().c_str());
#endif
            // ROSE_ASSERT(ninfo2.get_declstatement_ptr() != NULL);
               ROSE_ASSERT(ninfo_for_type.get_declstatement_ptr() != NULL);

            // DQ (5/13/2011): Added support for newer name qualification implementation.
            // printf ("Inside of unparseVarDeclStmt: decl_item->get_name_qualification_length_for_type() = %d \n",decl_item->get_name_qualification_length_for_type());
               ninfo_for_type.set_name_qualification_length(decl_item->get_name_qualification_length_for_type());
               ninfo_for_type.set_global_qualification_required(decl_item->get_global_qualification_required_for_type());
               ninfo_for_type.set_type_elaboration_required(decl_item->get_type_elaboration_required_for_type());
#if 0
               printf ("Inside of unparseVarDeclStmt: calling unparseType() tmp_type = %p = %s \n",tmp_type,tmp_type->class_name().c_str());
#endif
            // unp->u_type->unparseType(tmp_type, ninfo2);
               ROSE_ASSERT(isSgType(tmp_type) != NULL);
#if 1
            // DQ (7/28/2012): This is similar to code in the variable declaration unpaser function and so might be refactored.
            // DQ (7/28/2012): If this is a declaration associated with a declaration list from a previous (the last statement) typedef
            // then output the name if that declaration had an un-named type (class or enum).
#if 0
               printf ("In unparseVarDeclStmt(): vardecl_stmt->get_isAssociatedWithDeclarationList() = %s \n",vardecl_stmt->get_isAssociatedWithDeclarationList() ? "true" : "false");
#endif
#if 0
               ninfo_for_type.display ("At top of Unparse_ExprStmt::unparseVarDeclStmt: ninfo_for_type");
#endif
#if 0
               printf ("Inside of unparseVarDeclStmt(): ninfo_for_type.SkipBaseType() = %s \n",ninfo_for_type.SkipBaseType() ? "true" : "false");
               curprint ("\n /* In unparseVarDeclStmt(): ninfo_for_type.SkipBaseType() = " + string(ninfo_for_type.SkipBaseType() ? "true" : "false") + " */ \n");
#endif

               if (vardecl_stmt->get_isAssociatedWithDeclarationList() == true)
                  {
#if 1
#if 0
                    printf ("Using ninfo_for_type.set_PrintName(); to support unparsing of type \n");
#endif
                 // This is an alternative to permit the unparsing of the type to control the name output for types.
                 // But it would have to be uniform that all the pieces of the first part of the type would have to 
                 // be output.  E.g. "*" in "*X".
                    ninfo_for_type.set_PrintName();
                    unp->u_type->unparseType(tmp_type, ninfo_for_type);
#else
                 // Get the base type and if it is a class or enum, is it associated with a un-named 
                 // declaration (if so then we need to output the name in this associated declaration).
                 // if (isSgNamedType(tmp_type) != NULL)
                    SgType* baseType = tmp_type->stripType(SgType::STRIP_MODIFIER_TYPE|SgType::STRIP_REFERENCE_TYPE|SgType::STRIP_POINTER_TYPE|SgType::STRIP_ARRAY_TYPE);
                    SgClassType* classType = isSgClassType(baseType);
                    SgEnumType*  enumType  = isSgEnumType(baseType);
                    if (classType != NULL || enumType != NULL)
                       {
                         if (classType != NULL)
                            {
                              SgClassDeclaration *decl = isSgClassDeclaration(classType->get_declaration());
                              if (decl->get_isUnNamed() == false)
                                 {
                                   SgName nm = decl->get_name();
                                   curprint (nm + " ");
                                 }
                            }
#error "DEAD CODE!"
                         if (enumType != NULL)
                            {
                              SgEnumDeclaration *decl = isSgEnumDeclaration(enumType->get_declaration());
                              if (decl->get_isUnNamed() == true)
                                 {
                                   SgName nm = decl->get_name();
                                   curprint (nm + " ");
                                 }
                            }
                       }
                      else
                       {
                      // If this is not a class or enum type then output the type as we would otherwise.
                         unp->u_type->unparseType(tmp_type, ninfo_for_type);
                       }
#endif
                  }
                 else
                  {
                 // DQ (5/7/2013): Added this since it was not set.
                    ninfo.set_isTypeFirstPart();

                 // DQ (5/7/2013): This should be set.
                    ROSE_ASSERT(ninfo.isTypeFirstPart()  == true);
                    ROSE_ASSERT(ninfo.isTypeSecondPart() == false);
                    ROSE_ASSERT(ninfo_for_type.isTypeFirstPart()  == true);
                    ROSE_ASSERT(ninfo_for_type.isTypeSecondPart() == false);
#if 0
                    printf ("##### This works for test2013_156.C and not quite for test2013_158.C, but it should be using ninfo_for_type so that the name qualification info is passed properly! \n");
                    printf ("   --- tmp_type = %p = %s \n",tmp_type,tmp_type->class_name().c_str());
#endif
                 // DQ (5/7/2013): This is an attempt to fix test2013_156.C.
                 // DQ (7/28/2012): Output the type if this is not associated with a declaration list from a previous declaration.
                 // unp->u_type->unparseType(tmp_type, ninfo_for_type);
                 // unp->u_type->unparseType(tmp_type, ninfo);
                    unp->u_type->unparseType(tmp_type, ninfo_for_type);
                  }
#else

#error "DEAD CODE!"

               unp->u_type->unparseType(tmp_type, ninfo_for_type);
#endif

#if 0
               printf ("Inside of unparseVarDeclStmt: DONE calling unparseType() \n");
#endif
            // ROSE_ASSERT(ninfo2.get_declstatement_ptr() != NULL);
               ROSE_ASSERT(ninfo_for_type.get_declstatement_ptr() != NULL);
#if 0
               curprint("\n/* END: output using unp->u_type->unparseType (1st part) */ \n");
#endif
#if 0
               curprint("/* END: output using unp->u_type->unparseType (1st part) */");
#endif
#if 0
            // DQ (12/31/2013): review this in light of change to support type attributres directly.
               printf ("Inside of unparseVarDeclStmt: calling printAttributes(decl_item,info): Find out what what sorts of gnu attributes this causes to be put out! \n");
#endif
            // DQ (2/6/2014): Move this to be after the name is output.
            // DQ (8/31/2013): Added support for missing attributes.
            // unp->u_sage->printAttributes(decl_item,info);

            // DQ (12/30/2013): Adding support to seperate how packing is handled when attached to the type of a variable vs. the variable directly.
               if (!ninfo.inEnumDecl() && !ninfo.inArgList() && !ninfo.SkipSemiColon())
                  {
                 // unp->u_sage->printAttributes(vardecl_stmt,info);
                    unp->u_sage->printAttributesForType(vardecl_stmt,info);
                  }

            // DQ (11/28/2004): Added qualifier to variable name.

            // DQ (10/6/2004): Changed this back to the previous ordering so that we could handle test2004_104.C
            // DQ (9/28/2004): Output the variable name after the first and second parts of the type!
               if (tmp_name.is_null() == false)
                  {
                 // printf ("Before output --- Variable Name: tmp_name = %s \n",tmp_name.str());
                 // Only output the name qualifier if we are going to output the variable name!
                    ROSE_ASSERT(decl_item != NULL);
                 // SgInitializedName* decl_item_in_scope = decl_item->get_prev_decl_item();
                 // printf ("Should be valid pointer: decl_item->get_prev_decl_item() = %p \n",decl_item->get_prev_decl_item());

                 // DQ (11/28/2004): Find the scope of the current SgInitializedName object and get the list of 
                 // declarations in that scope.  Get the first declaration and use it as input to the unp->u_type->unp->u_name->generateNameQualifier()
                 // function (which requires a declaration).  We can't use the current SgVariableDeclaration we 
                 // are processing since it might be from a different scope!
                    ROSE_ASSERT(decl_item != NULL);
                    ROSE_ASSERT(decl_item->get_parent() != NULL);

                 // DQ (5/1/2005): Not clear if we can assert this!
                 // ROSE_ASSERT(decl_item->get_prev_decl_item() != NULL);
                    if (decl_item->get_prev_decl_item() != NULL)
                       {
                      // printf ("decl_item->get_prev_decl_item() = %p get_name() = %s \n",decl_item->get_prev_decl_item(),decl_item->get_prev_decl_item()->get_name().str());

                      // DQ (2/12/2011): Commented out to support generation of graph to debug test2011_08.C, this test codes 
                      // demonstrates that the SgInitializedName build first might only be to support a symbol and not have a
                      // proper parent.
                      // ROSE_ASSERT(decl_item->get_prev_decl_item()->get_parent() != NULL);
                         SgInitializedName* previousInitializedName = decl_item->get_prev_decl_item();

                      // DQ (6/5/2011): The initial SgInitializedName need not really be used, but it is present in the AST.
                      // We now reset the symbol to the SgInitializedName that is used in the declaration.
                      // So this test can be removed.
                         if (previousInitializedName->get_prev_decl_item() != NULL)
                              ROSE_ASSERT(previousInitializedName->get_parent() != NULL);
                       }

                 // DQ (1/22/2014): Added support for supressing generated names for un-named variables.
                 // bool isAnonymousName = (string(decl_item->get_name()).substr(0,14) == "__anonymous_0x") && (classdecl_stmt->get_class_type() == SgClassDeclaration::e_union);
                    bool isAnonymousName = (string(decl_item->get_name()).substr(0,14) == "__anonymous_0x");
                 // bool isAnonymousName = false;
#if 0
                    printf ("In unparseVarDeclStmt(): isAnonymousName = %s \n",isAnonymousName ? "true" : "false");
#endif
                 // DQ (10/10/2006): Only do name qualification for C++
                 // if (SageInterface::is_Cxx_language() == true)
                    if (isAnonymousName == false && SageInterface::is_Cxx_language() == true)
                       {
                         SgUnparse_Info ninfo_for_variable(ninfo);
#if 0
                      // DQ (10/24/2007): Added fix by Jeremiah (not well tested)
                         if (classDefinition != NULL)
                            {
                           // JJW 10-23-2007
                           // Never qualify a member variable of a class
                              ninfo_for_variable.set_SkipQualifiedNames();
                            }
#endif
                      // DQ (1/5/2007): C++ can be more complex and we can be initializing a variable in global scope initially declared in a class or namespace.
                      // printf ("variable name = %s decl_item->get_prev_decl_item() = %p \n",tmp_name.str(),decl_item->get_prev_decl_item());

                      // SgScopeStatement* parentScope = decl_item->get_scope();
                      // ROSE_ASSERT(ninfo2.get_declstatement_ptr() != NULL);
                         ROSE_ASSERT(ninfo_for_variable.get_declstatement_ptr() != NULL);

                      // DQ (5/12/2011): Added support for newer name qualification implementation.
                         ninfo_for_variable.set_name_qualification_length(vardecl_stmt->get_name_qualification_length());
                         ninfo_for_variable.set_global_qualification_required(vardecl_stmt->get_global_qualification_required());
                         ninfo_for_variable.set_type_elaboration_required(vardecl_stmt->get_type_elaboration_required());

                      // SgName nameQualifier = unp->u_type->unp->u_name->generateNameQualifier(decl_item,ninfo2);
                      // SgName nameQualifier = unp->u_name->generateNameQualifier(decl_item,ninfo_for_variable);
                         SgName nameQualifier = vardecl_stmt->get_qualified_name_prefix();
#if 0
                         printf ("variable declaration name = %s nameQualifier = %s \n",tmp_name.str(),(nameQualifier.is_null() == false) ? nameQualifier.str() : "NULL");
#endif
                         if (nameQualifier.is_null() == false)
                            {
                              curprint(nameQualifier.str());
                            }
                       }
#if 0
                    printf ("Variable Name: tmp_name = %s \n",tmp_name.str());
#endif
                 // Output the name of the variable...
                 // curprint(tmp_name.str());
                    if (isAnonymousName == false)
                       {
#if 0
                      // DQ (5/26/2014): The fix to output a space in unparseTemplateArgumentList() when we have an empty template argument list means
                      // that we no longer require this space to be output here (which was a problem for more general non template test codes that
                      // were using diff against a gold standard for there tests (in the ROSE regression tests).
                      // DQ (5/17/2014): With fixes to the determination of template declarations and template instantiation declarations, test2005_163.C
                      // now requires  whitespace between the variable's type and the variable's name.
                         curprint(" ");
#endif
                         curprint(tmp_name.str());
                       }

                 // DQ (7/25/2006): Support for asm register naming within variable declarations (should also be explicitly marked as "register")
                 // ROSE_ASSERT(decl_item->get_register_name() == 0);
                    if (decl_item->get_register_name_code() != SgInitializedName::e_invalid_register)
                       {
                      // an asm ("<register name>") is in use
                          curprint ( string(" asm (\""));
                       // curprint ( string("<unparse register name>";
                          curprint ( unparse_register_name(decl_item->get_register_name_code()));
                          curprint ( string("\")"));
                       }

                 // DQ (1/25/2009): If we are not using the Assembly Register codes then we might be using the string 
                 // mechanism (stored in SgInitializedName::p_register_name_string). The new EDG/Sage interface can
                 // support the use of either Assembly Register codes or raw strings.
                    if (decl_item->get_register_name_string().empty() == false)
                       {
                      // an asm ("<register name>") is in use
                          curprint ( string(" asm (\""));
                          curprint ( decl_item->get_register_name_string() );
                          curprint ( string("\")"));
                       }
                  }
                 else
                  {
#if 0
                    printf ("In unparseVarDeclStmt(): (tmp_name.is_null() == true): variable Name: tmp_name = %s \n",tmp_name.str());
#endif
                  }

            // ninfo2.set_isTypeSecondPart();
               ninfo_for_type.set_isTypeSecondPart();
#if 0
               curprint("\n/* START: output using unp->u_type->unparseType (2nd part) */ \n");
               printf ("Calling 2nd part of unp->u_type->unparseType for %s \n",tmp_type->sage_class_name());
               printf ("ninfo2.SkipClassDefinition() = %s \n",(ninfo_for_type.SkipClassDefinition() == true) ? "true" : "false");
#endif

            // DQ (5/7/2013): This should be set.
            // ROSE_ASSERT(ninfo.isTypeSecondPart() == true);
            // ROSE_ASSERT(ninfo.isTypeFirstPart() == false);
               ROSE_ASSERT(ninfo_for_type.isTypeSecondPart() == true);
               ROSE_ASSERT(ninfo_for_type.isTypeFirstPart() == false);
#if 0
               printf ("In unparseVarDeclStmt(): ninfo_for_type.SkipClassDefinition() = %s \n",(ninfo_for_type.SkipClassDefinition() == true) ? "true" : "false");
               printf ("In unparseVarDeclStmt(): ninfo_for_type.SkipEnumDefinition()  = %s \n",(ninfo_for_type.SkipEnumDefinition() == true) ? "true" : "false");
#endif
            // DQ (1/9/2014): These should have been setup to be the same.
               ROSE_ASSERT(ninfo_for_type.SkipClassDefinition() == ninfo_for_type.SkipEnumDefinition());

            // DQ (7/31/2006): I think that we can simplify to just this code.
            // unp->u_type->unparseType(tmp_type, ninfo2);
               unp->u_type->unparseType(tmp_type, ninfo_for_type);

            // DQ (2/6/2014): Move this to be after the name is output.
            // DQ (8/31/2013): Added support for missing attributes.
               unp->u_sage->printAttributes(decl_item,info);

            // DQ (7/26/2014): comment out to avoid compiler warning.
            // Mark that we are no longer processing the first entry 
            // (first variable in a declaration containing multiple "," separated names)
            // first = false;

            // DQ (5/6/2013): Associated end of block for alternative handling of type in variable declaration.
            //    }
#if 0
               printf ("In unparseVarDeclStmt(): Handle initializers (if any) \n");
               curprint("\n/* Handle initializers (if any) */ \n");
#endif
            // Unparse the initializers if any exist

#if 0
               if (tmp_init != NULL)
                  {
                    printf ("Initializer tmp_init = %p = %s \n",tmp_init,tmp_init->class_name().c_str());
#if 0
                    tmp_init->get_file_info()->display("Initializer tmp_init: debug");
#endif
                  }
#endif

            // DQ (7/23/2013): Added better control over when to output the initializer.
               bool outputInitializerBasedOnSourcePositionInfo = 
                    ( (tmp_init != NULL) &&
                      ( (tmp_init->get_file_info()->isCompilerGenerated() == false) || 
                        (tmp_init->get_file_info()->isCompilerGenerated() == true && tmp_init->get_file_info()->isOutputInCodeGeneration() == true) ) );

            // DQ (7/23/2013): Modified back to a previously implemented case of checking (tmp_init->get_file_info()->isOutputInCodeGeneration() == true).
            //     See test2013_250.C for an example.
            // DQ (3/29/2013): Don't output the initializer if it was compiler generated and not meant to be output (see test2013_78.C).
            // This fails for test2007_06.C, so output the initializer if it is available in the AST.
            // if (tmp_init)
            // if ( (tmp_init != NULL) && !ninfo.SkipInitializer())
            // if ( (tmp_init != NULL) && !ninfo.SkipInitializer() && (tmp_init->get_file_info()->isOutputInCodeGeneration() == true))
               if ( (tmp_init != NULL) && !ninfo.SkipInitializer() && (outputInitializerBasedOnSourcePositionInfo == true))
                  {
                 // DQ (8/5/2005): generate more faithful representation of assignment operator!
#if 0
                    ninfo.display ("In Unparse_ExprStmt::unparseVarDeclStmt --- handling the initializer");
#endif
                    SgConstructorInitializer* constructor = isSgConstructorInitializer(tmp_init);
                    if ( (tmp_init->variant() == ASSIGN_INIT) ||
                         (tmp_init->variant() == AGGREGATE_INIT) ||
                      // ( (constructor != NULL) && constructor->get_need_name() && constructor->get_is_explicit_cast() ) )
                      // DQ (7/12/2006): Bug fix reported by Peter Collingbourne
                      // ( (constructor != NULL) && (constructor->get_need_name() || constructor->get_associated_class_unknown()) ) )

                      // DQ (11/9/2009): Turn off this optional handling since "IntStack::Iter z = (&x)" is not interpreted 
                      // the same as "IntStack::Iter z(&x)" at least in a SgForInitializationStatement (see test2009_40.C).
                      // I think that this was always cosmetic anyway.
                      // ( (constructor != NULL) && (constructor->get_need_name() || constructor->get_associated_class_unknown() || ninfo.inConditional()) ) )
                      // ( false ) )
                         ( (constructor != NULL) && (constructor->get_need_name() || constructor->get_associated_class_unknown() || ninfo.inConditional()) ) )
                       {
                      // DQ (11/9/2009): Skip the case of when we are in a isSgForInitStmt, since this is a bug in GNU g++ (at least version 4.2)
                      // See test2009_40.C test2009_41.C, and test2009_42.C
                      // curprint ( string(" = "));
                         if ( constructor != NULL && isSgForInitStatement(stmt->get_parent()) != NULL )
                            {
#if 0
                              printf ("This is the special case of a constructor call \n");
#endif
                           // DQ (2/9/2010): Previous code had this commented out to fix test2009_40.C.
                           // curprint (" = ");

                           // DQ (2/9/2010): See test2010_05.C
                              if (constructor->get_need_name() == true && constructor->get_is_explicit_cast() == true )
                                 {
                                // This is the syntax: class X = X(arg)
#if 0
                                   printf ("Output the = syntax \n");
#endif
                                   curprint (" = ");
                                 }
                                else
                                 {
                                // This is the alternative syntax: class X(arg)
                                // So don't output a "="
#if 0
                                   printf ("Skip output of the = syntax \n");
#endif
                                 }
                            }
                           else
                            {
#if 0
                              printf ("This is the MORE general case of a constructor call \n");
#endif
                              curprint (" = ");
                            }
                       }
                      else
                       {
#if 0
                         printf ("This is the MOST general case of not using an initializer \n");
#endif
                       }

                    SgUnparse_Info statementInfo(ninfo);
                    statementInfo.set_SkipClassDefinition();

                 // DQ (1/9/2014): We have to make the handling of enum definitions consistant with that of class definitions.
                    statementInfo.set_SkipEnumDefinition();

                 // DQ (1/7/2007): Unset the declstatement_ptr so that we can know that we 
                 // are processing initalizers which might require name qualification!
                    statementInfo.set_declstatement_ptr(NULL);

                 // statementInfo.display("Debugging the initializer (set SkipClassDefinition");

                 // DQ (2/26/2012): Added test.
                    ROSE_ASSERT(tmp_init != NULL);
#if 0
                    printf ("Unparse the initializer = %p = %s \n",tmp_init,tmp_init->class_name().c_str());
#endif
                 // DQ (5/26/2013): Added support for name qualification.
                    statementInfo.set_reference_node_for_qualification(tmp_init);
                    ROSE_ASSERT(statementInfo.get_reference_node_for_qualification() != NULL);
#if 0
                    printf ("In unparseVarDeclStmt(): statementInfo.SkipClassDefinition() = %s \n",(statementInfo.SkipClassDefinition() == true) ? "true" : "false");
                    printf ("In unparseVarDeclStmt(): statementInfo.SkipEnumDefinition()  = %s \n",(statementInfo.SkipEnumDefinition() == true) ? "true" : "false");
#endif
                 // DQ (1/9/2014): These should have been setup to be the same.
                    ROSE_ASSERT(statementInfo.SkipClassDefinition() == statementInfo.SkipEnumDefinition());

                 // curprint (string("/* Unparse the initializer */ \n"));
                 // unparseExpression(tmp_init, ninfo);
                    unparseExpression(tmp_init, statementInfo);
#if 0
                    printf ("DONE: Unparse the initializer \n");
                 // curprint (string("/* DONE: Unparse the initializer */ \n"));
#endif
                  }
             }
            else
             {
            // DQ (7/16/2012): Added new support for multiple variables in the same declaration, output the name of the variable...
               tmp_name = decl_item->get_name();
               curprint ( tmp_name.str());
             }

       // DQ (8/31/2013): I think this is the wrong location for the attribute (see test2013_40.c).
       // DQ (2/27/2013): Added support for missing attributes.
       // unp->u_sage->printAttributes(decl_item,info);

#if 0
          curprint("\n /* Inside of unparseVarDeclStmt(): increment the variable iterator */ \n");
#endif
       // Increment the iterator through the list of variables within a single variable declaration.
       // Currently each variable declaration contains only a single variable!
          p++;

       // DQ (7/16/2012): In the newer version of EDG 4.3 support this is no longer always true.
       // DQ (11/28/2004): Within the current design this is always true. Since we normalize 
       // multiple variable declarations into single variable declarations.
       // ROSE_ASSERT (p == vardecl_stmt->get_variables().end());

       // DQ (11/28/2004): This this is always false within the current design.
          if (p != vardecl_stmt->get_variables().end())
             {
               if (!ninfo.inArgList())
                    ninfo.set_SkipBaseType();
               curprint ( string(","));
             }

          unparseAttachedPreprocessingInfo(decl_item, ninfo, PreprocessingInfo::after);    
        }

  // curprint ( string("\n/* Handle bit fields specifiers (if any) */ \n"));

  // DQ (11/28/2004): Bit fields specifiers should be associated with the SgInitializedName 
  // and not the SgVariableDeclaration!  However this works because variable declarations 
  // with multiple variables within a single declaration are separated out as single variable 
  // declarations (so including the bitfield width with the variable declaration works).  
  // If we ever permit unparsing of multiple variables within a single variable declaration 
  // then this would be a problem within the current design.

  // Bit fields appear as "a_bit_field autonomous_tag_decl:1;"
     SgVariableDefinition *defn = vardecl_stmt->get_definition();
     if (defn != NULL)
        {
       // DQ (2/3/2007): Implement this unparse functions so that we can refactor this code
       // and so that the unparseToString will work properly for the SgVariableDefinition IR node.
          unparseVarDefnStmt(vardecl_stmt->get_definition(),ninfo);
        }

  // ninfo.display("Close off the statement with a \";\"?");

  // curprint ( string("\n/* START: Close off the statement with a \";\" */ \n";

  // Close off the statement with a ";"
  // DQ (10/18/2012): In the case of a condirional the point of skipping the ";" is to permit multiple declarations, 
  // this should be handled at a different level (if possible).  This change is required for test2012_47.c.
  // This breaks other test codes, but the grainularity of the specification of output of ";" and where the 
  // set_SkipSemiColon() function is called is now more precise.  So the other codes now pass.
  // DQ (7/12/2006): Bug fix reported by Peter Collingbourne
  // if (!ninfo.inEnumDecl() && !ninfo.inArgList() && !ninfo.SkipSemiColon())
  // if (!ninfo.inEnumDecl() && !ninfo.inArgList() && !ninfo.inConditional() && !ninfo.SkipSemiColon())
     if (!ninfo.inEnumDecl() && !ninfo.inArgList() && !ninfo.SkipSemiColon())
        {
       // DQ (2/27/2013): Added support for missing attributes.
          unp->u_sage->printAttributes(vardecl_stmt,info);

          curprint(";");
        }

  // curprint ( string("\n/* END: Close off the statement with a \";\" */ \n";

#if 0
     printf ("Leaving unparseVarDeclStmt() \n");
     curprint("/* Leaving unparseVarDeclStmt() */ \n");
#endif
   }


void
Unparse_ExprStmt::unparseVarDefnStmt(SgStatement* stmt, SgUnparse_Info& info)
   {
     SgVariableDefinition* vardefn_stmt = isSgVariableDefinition(stmt);
     ROSE_ASSERT(vardefn_stmt != NULL);

  // DQ: (9/17/2003)
  // Although I have not seen it in any of our tests of ROSE the SgVariableDefinition
  // does appear to be used in the declaration of bit fields!  Note the comment at the
  // end of the unparseVarDeclStmt() function where the bit field is unparsed! Though 
  // it appears that the unparseVarDefnStmt is not required to the unparsing of the 
  // bit field, so this function is never called!

  // DQ (2/3/2007): However, for the ODR check in the AST merge we require something to
  // be generated for everything that could be shared.  So we should unparse something,
  // perhaps the variable declaration?

  // DQ (1/20/2014): This has been changed to be a SgValueExp (required).  Plus as a 
  // generated value expression we include the expression from which the value was 
  // generated.  This is important where this is a constant expression generated from
  // sizes of machine dependent types.
  // SgUnsignedLongVal *bitfield = vardefn_stmt->get_bitfield();
     SgValueExp* bitfield = vardefn_stmt->get_bitfield();
     if (bitfield != NULL)
        {
          curprint ( string(":"));
          unparseExpression(bitfield, info);
        }
   }


void
Unparse_ExprStmt::initializeDeclarationsFromParent ( 
   SgDeclarationStatement* declarationStatement,
   SgClassDefinition* & cdefn,
   SgNamespaceDefinitionStatement* & namespaceDefn, int debugSupport )
   {
  // DQ (11/18/2004): Now that we store the scope explicitly we don't have to interprete the parent pointer!
     ROSE_ASSERT(declarationStatement != NULL);
     SgScopeStatement* parentScope = declarationStatement->get_scope();
     ROSE_ASSERT(parentScope != NULL);

#if 0
     if (debugSupport > 0)
          printf ("In initializeDeclarationsFromParent(): parentScope = %p = %s \n",parentScope,parentScope->sage_class_name());
#endif

     cdefn         = isSgClassDefinition(parentScope);
     namespaceDefn = isSgNamespaceDefinitionStatement(parentScope);      

#if 0
     if (debugSupport > 0)
          printf ("In initializeDeclarationsFromParent(): cdefn = %p namespaceDefn = %p \n",cdefn,namespaceDefn);
#endif
   }



void
Unparse_ExprStmt::unparseClassDeclStmt(SgStatement* stmt, SgUnparse_Info& info)
   {
     SgClassDeclaration* classdecl_stmt = isSgClassDeclaration(stmt);
     ROSE_ASSERT(classdecl_stmt != NULL);

#if 0
  // printf ("Inside of Unparse_ExprStmt::unparseClassDeclStmt(): classdecl_stmt->get_from_template() = %s \n",
  //      classdecl_stmt->get_from_template() ? "true" : "false");
     if (classdecl_stmt->get_from_template() == true)
          curprint ( string("/* Unparser comment: Templated Class Declaration Function */"));
     Sg_File_Info* classDeclarationfileInfo = classdecl_stmt->get_file_info();
     ROSE_ASSERT ( classDeclarationfileInfo != NULL );
     if ( classDeclarationfileInfo->isCompilerGenerated() == false)
        {
       // curprint(string("\n/* file: ") + classDeclarationfileInfo->get_filenameString() + " line: " classDeclarationfileInfo->get_line()  " col: " classDeclarationfileInfo->get_col() " */ \n");
          curprint(string("\n/* file: ") + classDeclarationfileInfo->get_filenameString() + " */ \n");
        }
#endif

  // info.display("Inside of unparseClassDeclStmt");

#if 0
     printf ("At top of unparseClassDeclStmt name = %s \n",classdecl_stmt->get_name().str());
#endif
#if 0
     printf ("In Unparse_ExprStmt::unparseClassDeclStmt(): classdecl_stmt = %p isForward() = %s info.SkipClassDefinition() = %s name = %s \n",
          classdecl_stmt,(classdecl_stmt->isForward() == true) ? "true" : "false",
          (info.SkipClassDefinition() == true) ? "true" : "false",classdecl_stmt->get_name().str());
#endif

  // DQ (11/7/2007): Fixup the SgUnparse_Info object to store the correct scope.
     SgUnparse_Info class_info(info);
     fixupScopeInUnparseInfo (class_info,classdecl_stmt);

     if (!classdecl_stmt->isForward() && classdecl_stmt->get_definition() && !info.SkipClassDefinition())
        {
          SgUnparse_Info ninfox(class_info);
#if 0
          printf ("In unparseClassDeclStmt(): calling ninfox.unset_SkipSemiColon() \n");
#endif
          ninfox.unset_SkipSemiColon();

       // DQ (6/13/2007): Set to null before resetting to non-null value 
          ninfox.set_declstatement_ptr(NULL);
          ninfox.set_declstatement_ptr(classdecl_stmt);

       // printf ("Calling unparseStatement(classdecl_stmt->get_definition(), ninfox); for %s \n",classdecl_stmt->get_name().str());
          unparseStatement(classdecl_stmt->get_definition(), ninfox);

          if (!info.SkipSemiColon())
             {
               curprint(";");
             }
        }
       else
        {
#if 0
          printf ("Not unparsing the class definition \n");
#endif
          if (!info.inEmbeddedDecl())
             {
               SgUnparse_Info ninfo(class_info);
               if (classdecl_stmt->get_parent() == NULL)
                  {
                    printf ("classdecl_stmt->isForward() = %s \n",(classdecl_stmt->isForward() == true) ? "true" : "false");
                  }

            // DQ (5/20/2006): This is false within "stdio.h"
               if (classdecl_stmt->get_parent() == NULL)
                  {
                    classdecl_stmt->get_file_info()->display("In Unparse_ExprStmt::unparseClassDeclStmt(): classdecl_stmt->get_parent() == NULL");
                  }
            // ROSE_ASSERT (classdecl_stmt->get_parent() != NULL);
               SgClassDefinition *cdefn = isSgClassDefinition(classdecl_stmt->get_parent());

               if(cdefn && cdefn->get_declaration()->get_class_type() == SgClassDeclaration::e_class)
                    ninfo.set_CheckAccess();

            // DQ (8/19/2004): Removed functions using old attribute mechanism (old CC++ mechanism)
            // printf ("Commented out get_suppress_global(classdecl_stmt) \n");
            // if (get_suppress_global(classdecl_stmt))
            //      ninfo.set_SkipGlobal(); //attributes.h
#if 0
               printf ("In unparseClassDeclStmt(): Calling printSpecifier() \n");
#endif
            // printDebugInfo("entering unp->u_sage->printSpecifier", true);
               unp->u_sage->printSpecifier(classdecl_stmt, ninfo);
               info.set_access_attribute(ninfo.get_access_attribute());
             }

          info.unset_inEmbeddedDecl();
#if 0
          printf ("In unparseClassDeclStmt(): info.SkipClassSpecifier() = %s \n",info.SkipClassSpecifier() ? "true" : "false");
#endif
          if (!info.SkipClassSpecifier())
             {
#if 0
               printf ("Processing the class specifier \n");
               curprint ("\n/* Processing the class specifier */ \n ");
#endif
               switch (classdecl_stmt->get_class_type()) 
                  {
                    case SgClassDeclaration::e_class : 
                       {
                         curprint("class ");
                         break;
                       }
                    case SgClassDeclaration::e_struct :
                       {
                         curprint("struct ");
                         break;
                       }
                    case SgClassDeclaration::e_union :
                       {
                         curprint("union ");
                         break;
                       }

                 // DQ (4/17/2007): Added this enum value to the switch cases.
                    case SgClassDeclaration::e_template_parameter :
                       {
                      // skip type elaboration here.
                         curprint(" ");
                         break;
                       }

                 // DQ (4/17/2007): Added this enum value to the switch cases.
                    default:
                       {
                         printf ("Error: default reached in unparseClassDeclStmt() \n");
                         ROSE_ASSERT(false);
                         break;
                       }
                  }
              }

       /* have to make sure if it needs qualifier or not */

          SgName nm = classdecl_stmt->get_name();
#if 0
          if (nm == "Zone")
             {
               printf ("In unparseClassDeclStmt() class Zone: unp->u_type->unp->u_name->generateNameQualifier( cdecl , info ) = %s \n",
                    unp->u_type->unp->u_name->generateNameQualifier( classdecl_stmt , info ).str());
             }
#endif

#if 0
       // DQ (10/11/2006): Don't generate qualified names for the class name a forward declaration
       // curprint ( string("/* In unparseClassDeclStmt: (skip qualified name if true) classdecl_stmt->get_forward() = " + ((classdecl_stmt->get_forward() == true) ? "true" : "false") + " */\n ";
          if (classdecl_stmt->get_forward() == false)
             {
            // ninfo.set_SkipQualifiedNames();

            // SgName nameQualifier = unp->u_name->generateNameQualifier( classdecl_stmt , info );
               SgName nameQualifier = unp->u_name->generateNameQualifier( classdecl_stmt , class_info );
            // printf ("In unparseClassDeclStmt() nameQualifier (from unp->u_type->unp->u_name->generateNameQualifier function) = %s \n",nameQualifier.str());

               curprint(nameQualifier.str());
             }
#endif
       // DQ (7/20/2011): Test compilation without these functions.

#if 1
       // DQ (7/28/2012): This is the original code (I think it is what we really want, but we need to test this.
       // DQ (6/5/2011): Newest refactored support for name qualification.
          SgName nameQualifier = classdecl_stmt->get_qualified_name_prefix();
#if 0
          printf ("In unparseClassDeclStmt(): Output SgClassDeclaration = %p = %s qualified name: nameQualifier = %s \n",classdecl_stmt,classdecl_stmt->get_name().str(),nameQualifier.str());
#endif
#if 0
          printf ("In unparseClassDeclStmt(): classdecl_stmt->get_isUnNamed() = %s \n",classdecl_stmt->get_isUnNamed() ? "true" : "false");
          printf ("In unparseClassDeclStmt(): Output className = %s \n",classdecl_stmt->get_name().str());
#endif

       // DQ (6/9/2013): Further restrict this to the special case of un-named unions.
       // bool isAnonymousName = (string(classdecl_stmt->get_name()).substr(0,14) == "__anonymous_0x") != string::npos);
       // bool isAnonymousName = (string(classdecl_stmt->get_name()).substr(0,14) == "__anonymous_0x");
          bool isAnonymousName = (string(classdecl_stmt->get_name()).substr(0,14) == "__anonymous_0x") && (classdecl_stmt->get_class_type() == SgClassDeclaration::e_union);
#if 0
          printf ("In unparseClassDeclStmt(): isAnonymousName = %s \n",isAnonymousName ? "true" : "false");
#endif
       // DQ (6/9/2013): Skip output of name when it is a generated name such as "__anonymous_0x10f3efa8"
       // curprint (nameQualifier);
       // curprint ( (nm + " ").str());
       // if (isAnonymousName == false)
          if (isAnonymousName == false && classdecl_stmt->get_isUnNamed() == false)
             {
            // Output the qualified name.
               curprint (nameQualifier);
               curprint ( (nm + " ").str());
             }
#else
       // DQ (7/28/2012): This is the modified version of the code and I think it is not required.
       // DQ (7/28/2012): Support un-named classes (see test2012_141.C).

#error "DEAD CODE!"

          printf ("In unparseClassDeclStmt(): classdecl_stmt->get_isUnNamed() = %s \n",classdecl_stmt->get_isUnNamed() ? "true" : "false");
          if (classdecl_stmt->get_isUnNamed() == false)
             {
            // DQ (6/5/2011): Newest refactored support for name qualification.
               SgName nameQualifier = classdecl_stmt->get_qualified_name_prefix();
#if 0
               printf ("In unparseClassDeclStmt(): Output SgClassDeclaration = %p = %s qualified name: nameQualifier = %s \n",classdecl_stmt,classdecl_stmt->get_name().str(),nameQualifier.str());
#endif
            // Output the qualified name.
               curprint (nameQualifier);

#error "DEAD CODE!"

            // printf ("Output className = %s \n",classdecl_stmt->get_name().str());
            // curprint ( (classdecl_stmt->get_name() + " ").str();
               curprint ( (nm + " ").str());
             }
            else
             {
               printf ("In unparseClassDeclStmt(): This is an un-named declaration. \n");
            // DQ (7/28/2012): If this is unnamed then this would not be consistant (so check it).
               ROSE_ASSERT(classdecl_stmt->isForward() == false && info.SkipSemiColon() == false);
             }
#endif

#if 0
          curprint("/* After name in Unparse_ExprStmt::unparseClassDeclStmt */ \n");
#endif

       // DQ (8/11/2014): Added support for final keyword unparsing.
          if (classdecl_stmt->get_declarationModifier().isFinal() == true)
             {
               curprint("final ");
             }

          if (classdecl_stmt->isForward() && !info.SkipSemiColon())
             {
               curprint(";");

               if (classdecl_stmt->isExternBrace())
                  {
                    curprint(" }");
                  }
             }
        }

#if 0
     printf ("Leaving unparseClassDeclStmt \n");
     curprint ("/* Leaving unparseClassDeclStmt */ \n");
#endif
   }


void
Unparse_ExprStmt::unparseClassDefnStmt(SgStatement* stmt, SgUnparse_Info& info)
   {
#if 0
     printf ("Inside of unparseClassDefnStmt \n");
     curprint("/* Inside of unparseClassDefnStmt */ \n");
#endif

     SgClassDefinition* classdefn_stmt = isSgClassDefinition(stmt);
     ROSE_ASSERT(classdefn_stmt != NULL);

#if OUTPUT_HIDDEN_LIST_DATA
     outputHiddenListData (classdefn_stmt);
#endif

     SgUnparse_Info ninfo(info);

  // curprint ( string("/* Print out class declaration */ \n";

     ninfo.set_SkipClassDefinition();

  // DQ (10/13/2006): test2004_133.C demonstrates where we need to unparse qualified names for class definitions (defining declaration).
  // DQ (10/11/2006): Don't generate qualified names for the class name of a defining declaration
  // ninfo.set_SkipQualifiedNames();

  // DQ (7/19/2003) skip the output of the semicolon
     ninfo.set_SkipSemiColon();

  // printf ("Calling unparseClassDeclStmt = %p isForward = %s from unparseClassDefnStmt = %p \n",
  //      classdefn_stmt->get_declaration(),(classdefn_stmt->get_declaration()->isForward() == true) ? "true" : "false",classdefn_stmt);
     ROSE_ASSERT(classdefn_stmt->get_declaration() != NULL);
     unparseClassDeclStmt( classdefn_stmt->get_declaration(), ninfo);

  // DQ (7/19/2003) unset the specification to skip the output of the semicolon
     ninfo.unset_SkipSemiColon();

  // DQ (10/11/2006): Don't generate qualified names for the class name of a defining declaration
  // ninfo.unset_SkipQualifiedNames();

     ninfo.unset_SkipClassDefinition();

#if 0
  // DQ (1/2/2012): The name stored in SgClassDeclaration contains the template arguments (now that this is set we don't need this code).
  // DQ (1/2/2012): If this is the template instantiation then it could be marked as a specialization (supported by ROSE) 
  // and thus needs to be output as such. I think this is the new style of specification for C++ template specialization.
     if (classdefn_stmt->get_declaration()->get_specialization() == SgDeclarationStatement::e_specialization)
        {
       // curprint("/* Output the template arguments for this specialization */ \n");
          SgTemplateInstantiationDecl* templateInstantiationClassDeclaration = isSgTemplateInstantiationDecl(classdefn_stmt->get_declaration());
          ROSE_ASSERT(templateInstantiationClassDeclaration != NULL);
          SgTemplateArgumentPtrList& templateArgListPtr = templateInstantiationClassDeclaration->get_templateArguments();
          unparseTemplateArgumentList(templateArgListPtr,info);
        }
#endif

  // curprint("/* END: Print out class declaration */ \n");

     SgNamedType *saved_context = ninfo.get_current_context();

  // DQ (11/29/2004): The use of a primary and secondary declaration casue two SgClassType nodes to be generated 
  // (which should be fixed) since this is compared to another SgClassType within the generateQualifiedName() 
  // function we have to get the the type from the non-defining declaration uniformally. Same way each time so that
  // the pointer test will be meaningful.
  // ninfo.set_current_context(classdefn_stmt->get_declaration()->get_type());
     ROSE_ASSERT(classdefn_stmt->get_declaration()->get_firstNondefiningDeclaration() != NULL);
     SgClassDeclaration* classDeclaration = isSgClassDeclaration(classdefn_stmt->get_declaration()->get_firstNondefiningDeclaration());
     ROSE_ASSERT(classDeclaration->get_type() != NULL);

  // DQ (6/13/2007): Set to null before resetting to non-null value 
  // ninfo.set_current_context(classdefn_stmt->get_declaration()->get_firstNondefiningDeclaration()->get_type());
     ninfo.set_current_context(NULL);
     ninfo.set_current_context(classDeclaration->get_type());

  // curprint ( string("/* Print out inheritance */ \n";

  // print out inheritance
     SgBaseClassPtrList::iterator p = classdefn_stmt->get_inheritances().begin();
  // int tmp_spec = 0;
     SgClassDeclaration *tmp_decl;
     if (p != classdefn_stmt->get_inheritances().end())
        {
          curprint ( string(": "));

       // DQ (5/9/2011): This loop structure should be rewritten...
          while(true)
             {
            // DQ (4/25/2004): Use the new modifier interface
            // tmp_spec = (*p).get_base_specifier();
            // SgBaseClassModifier & baseClassModifier = (*p).get_baseClassModifier();
               SgBaseClassModifier & baseClassModifier = (*p)->get_baseClassModifier();
            // tmp_decl = (*p).get_base_class();
               tmp_decl = (*p)->get_base_class();
            // specifier
            // if (tmp_spec & SgDeclarationStatement::e_virtual)
            // if (tmp_spec & SgDeclarationStatement::e_virtual)
               if (baseClassModifier.isVirtual())
                  {
                    curprint ( string("virtual "));
                  }
            // if (tmp_spec & SgDeclarationStatement::e_public)
               if (baseClassModifier.get_accessModifier().isPublic())
                  {
                    curprint ( string("public "));
                  }
            // if (tmp_spec & SgDeclarationStatement::e_private)
               if (baseClassModifier.get_accessModifier().isPrivate())
                  {
                    curprint ( string("private "));
                  }
            // if (tmp_spec & SgDeclarationStatement::e_protected)
               if (baseClassModifier.get_accessModifier().isProtected())
                  {
                    curprint ( string("protected "));
                  }

            // DQ (5/12/2011): This might have to be a qualified name...
               SgUnparse_Info tmp_ninfo(ninfo);
               tmp_ninfo.set_name_qualification_length((*p)->get_name_qualification_length());
               tmp_ninfo.set_global_qualification_required((*p)->get_global_qualification_required());

               ROSE_ASSERT(tmp_decl != NULL);

            // SgName nameQualifier = unp->u_name->generateNameQualifier(tmp_decl,tmp_ninfo);
               SgName nameQualifier = (*p)->get_qualified_name_prefix();

            // Debugging code.
               if (tmp_ninfo.get_name_qualification_length() > 0 || tmp_ninfo.get_global_qualification_required() == true)
                  {
                 // printf ("In Unparse_ExprStmt::unparseClassDefnStmt(): nameQualifier = %s \n",nameQualifier.str());
                  }
               curprint(nameQualifier.str());

            // base name
               curprint ( tmp_decl->get_name().str());

               p++;

               if (p != classdefn_stmt->get_inheritances().end())
                  {
                    curprint ( string(","));
                  }
                 else
                  {
                    break;
                  }
             }
        }

#if 0
  // curprint ( string("\n/* After specification of base classes unparse the declaration body */ \n";
     printf ("After specification of base classes unparse the declaration body  info.SkipBasicBlock() = %s \n",(info.SkipBasicBlock() == true) ? "true" : "false");
#endif

  // DQ (9/28/2004): Turn this back on as the only way to prevent this from being unparsed!
  // DQ (11/22/2003): Control unparsing of the {} part of the definition
  // if ( !info.SkipBasicBlock() )
     if ( info.SkipBasicBlock() == false )
        {
       // curprint ( string("\n/* Unparsing class definition within unparseClassDefnStmt */ \n";

       // DQ (6/14/2006): Add packing pragma support (explicitly set the packing 
       // alignment to the default, part of packing pragma normalization).
          unsigned int packingAlignment = classdefn_stmt->get_packingAlignment();
          if (packingAlignment != 0)
             {
               curprint ( string("\n#pragma pack(") + StringUtility::numberToString(packingAlignment) + string(")"));
             }

          ninfo.set_isUnsetAccess();
          unp->cur.format(classdefn_stmt, info, FORMAT_BEFORE_BASIC_BLOCK1);
          curprint ( string("{"));
          unp->cur.format(classdefn_stmt, info, FORMAT_AFTER_BASIC_BLOCK1);

          SgDeclarationStatementPtrList::iterator pp = classdefn_stmt->get_members().begin();

          while ( pp != classdefn_stmt->get_members().end() )
             {
#if 0
               printf ("In unparseClassDefnStmt(): (*pp)->get_declarationModifier().get_accessModifier().isProtected() = %s \n",(*pp)->get_declarationModifier().get_accessModifier().isProtected() ? "true" : "false");
#endif
               unparseStatement((*pp), ninfo);
               pp++;
             }

       // DQ (3/17/2005): This helps handle cases such as class foo { #include "constant_code.h" }
          ROSE_ASSERT(classdefn_stmt->get_startOfConstruct() != NULL);
          ROSE_ASSERT(classdefn_stmt->get_endOfConstruct() != NULL);
#if 0
          printf ("classdefn_stmt range %d - %d \n",
               classdefn_stmt->get_startOfConstruct()->get_line(),
               classdefn_stmt->get_endOfConstruct()->get_line());
#endif
          unparseAttachedPreprocessingInfo(classdefn_stmt, info, PreprocessingInfo::inside);

          unp->cur.format(classdefn_stmt, info, FORMAT_BEFORE_BASIC_BLOCK2);
          curprint ( string("}"));

       // DQ (6/14/2006): Add packing pragma support (reset the packing 
       // alignment to the default, part of packing pragma normalization).
          if (packingAlignment != 0)
             {
               curprint ( string("\n#pragma pack()"));
             }

          unp->cur.format(classdefn_stmt, info, FORMAT_AFTER_BASIC_BLOCK2);
        }

  // DQ (6/13/2007): Set to null before resetting to non-null value 
     ninfo.set_current_context(NULL);
     ninfo.set_current_context(saved_context);

#if 0
     printf ("Calling unparseTypeAttributes(): classdefn_stmt->get_declaration() = %p \n",classdefn_stmt->get_declaration());
#endif

     unparseTypeAttributes(classdefn_stmt->get_declaration());

#if 0
     printf ("Leaving unparseClassDefnStmt \n");
     curprint("/* Leaving unparseClassDefnStmt */ \n");
#endif
   }


void
Unparse_ExprStmt::unparseTypeAttributes ( SgDeclarationStatement* declaration )
   {
  // DQ (10/4/2012): Added support for transparent unions.
     ROSE_ASSERT(declaration != NULL);

     bool isGnuAttributeTransparentUnion = declaration->get_declarationModifier().get_typeModifier().isGnuAttributeTransparentUnion();

  // If this came from a type then declaration is the first nondefining declaration (see test2012_10_4.c).
     bool definingDeclaration_isGnuAttributeTransparentUnion = false;
     if (declaration->get_definingDeclaration() != NULL)
          definingDeclaration_isGnuAttributeTransparentUnion = declaration->get_definingDeclaration()->get_declarationModifier().get_typeModifier().isGnuAttributeTransparentUnion();

     if (definingDeclaration_isGnuAttributeTransparentUnion == true)
        isGnuAttributeTransparentUnion = true;

#if 0
     printf ("In unparseTypeAttributes(): declaration = %p = %s isGnuAttributeTransparentUnion() = %s \n",declaration,declaration->class_name().c_str(),isGnuAttributeTransparentUnion ? "true" : "false");
#endif

  // This should only be set for unions.
     if (isGnuAttributeTransparentUnion == true)
        {
#if 0
       // The declaration can sometimes be a typedef declaration, so we can't test this.
          SgClassDeclaration* classDeclaration = isSgClassDeclaration(declaration);
          ROSE_ASSERT(classDeclaration != NULL);
          ROSE_ASSERT(classDeclaration->get_class_type() == SgClassDeclaration::e_union);
          ROSE_ASSERT(classDeclaration->get_class_type() == SgClassDeclaration::e_union);
#endif
          curprint(" __attribute__((__transparent_union__))");
        }

  // DQ (1/3/2014): Added support for packing attribute.
     if (declaration->get_declarationModifier().get_typeModifier().isGnuAttributePacked() == true)
        {
       // curprint(" /* from unparseTypeAttributes(SgDeclarationStatement*) */ __attribute__((packed))");
          curprint(" __attribute__((packed))");
#if 0
          printf ("Exiting as a test! \n");
          ROSE_ASSERT(false);
#endif
        }

  // DQ (7/24/2014): Added support to unparse the alignment attribute.
     short alignmentValue = declaration->get_declarationModifier().get_typeModifier().get_gnu_attribute_alignment();

#if 0
     printf ("In unparseTypeAttributes(SgDeclarationStatement*): alignmentValue = %d \n",(int)alignmentValue);
#endif

  // DQ (7/24/2014): The default value is changed from zero to -1 (and the type was make to be a short (signed) value).
     if (alignmentValue >= 0)
        {
#if 0
          curprint(" /* alignment attribute on decl_stmt->get_declarationModifier().get_typeModifier() */ ");
#endif
       // DQ (7/27/2014): Fixed attribute to have correct spelling.
       // curprint(" __attribute__((align(N)))");
       // curprint(" __attribute__((align(");
          curprint(" __attribute__((aligned(");
          curprint(StringUtility::numberToString((int)alignmentValue));
          curprint(")))");
        }
   }


void
Unparse_ExprStmt::unparseEnumDeclStmt(SgStatement* stmt, SgUnparse_Info& info)
   {
     SgEnumDeclaration* enum_stmt = isSgEnumDeclaration(stmt);
     ROSE_ASSERT(enum_stmt != NULL);

  // info.display("Called inside of unparseEnumDeclStmt()");

#if 0
     printf ("In unparseEnumDeclStmt(): stmt = %p = %s \n",stmt,stmt->class_name().c_str());
#endif

     string enum_string = "enum ";

  // DQ (8/12/2014): Adding support for C++11 scoped enums (syntax is "enum class ").
     if (enum_stmt->get_isScopedEnum() == true)
        {
          enum_string += "class ";
        }

  // Check if this enum declaration appears imbedded within another declaration
     if ( !info.inEmbeddedDecl() )
        {
       // This is the more common declaration of an enum with the definition attached.
#if 0
          printf ("In unparseEnumDeclStmt(): common declaration of an enum with the definition attached \n");
#endif
       // If this is part of a class definition then get the access information
          SgClassDefinition *cdefn = isSgClassDefinition(enum_stmt->get_parent());
          if (cdefn && cdefn->get_declaration()->get_class_type() == SgClassDeclaration::e_class)
             {
               info.set_CheckAccess();
             }
       // printDebugInfo("entering unp->u_sage->printSpecifier", true);
          unp->u_sage->printSpecifier(enum_stmt, info);
          info.unset_CheckAccess();
       // curprint(string("enum ") + enum_stmt->get_name().str() + " ");
          curprint(enum_string + enum_stmt->get_name().str() + " ");
        }
       else
        { 
       // This is a declaration of an enum appearing within another declaration (e.g. function declaration as a return type).
          SgClassDefinition *cdefn = NULL;

       // DQ (9/9/2004): Put this message in place at least for now!
          printf ("Need logic to handle enums defined in namespaces and which require qualification \n");

       // ck if defined within a var decl
          int v = GLOBAL_STMT;
       // SgStatement *cparent=enum_stmt->get_parent();
          SgStatement *cparent = isSgStatement(enum_stmt->get_parent());
          v = cparent->variant();
          if (v == VAR_DECL_STMT || v == TYPEDEF_STMT)
               cdefn = isSgClassDefinition(cparent->get_parent());
            else
               if ( v == CLASS_DEFN_STMT )
                    cdefn = isSgClassDefinition(cparent);

          if ( cdefn )
             {
               SgNamedType *ptype=isSgNamedType(cdefn->get_declaration()->get_type());
               if (!ptype || (info.get_current_context() == ptype))
                  {
                 // curprint( string("enum " ) +  enum_stmt->get_name().str() + " ");
                    curprint(enum_string + enum_stmt->get_name().str() + " ");
                  }
                 else
                  {
                 // add qualifier of current types to the name
                    SgName nm = cdefn->get_declaration()->get_qualified_name();
                    if ( !nm.is_null() )
                       {
                         curprint ( string(nm.str()) + "::" + enum_stmt->get_name().str() + " ");
                       }
                      else
                       { 
                      // curprint( string("enum " ) + enum_stmt->get_name().str() + " ");
                         curprint(enum_string + enum_stmt->get_name().str() + " ");
                       }
                  }
             }
            else
             {
            // curprint ( string("enum " ) + enum_stmt->get_name().str() + " ");
               curprint (enum_string + enum_stmt->get_name().str() + " ");
             }
        }

#if 0
     printf ("info.SkipEnumDefinition()  = %s \n",info.SkipEnumDefinition()  ? "true" : "false");
     printf ("enum_stmt->get_embedded()  = %s \n",enum_stmt->get_embedded()  ? "true" : "false");
     printf ("enum_stmt->isExternBrace() = %s \n",enum_stmt->isExternBrace() ? "true" : "false");
#endif

  // DQ (8/12/2014): Adding support for C++11 base type specification syntax.
     if (enum_stmt->get_field_type() != NULL)
        {
          curprint(" : ");

       // Make a new SgUnparse_Info object.
          SgUnparse_Info ninfo(info);
          unp->u_type->unparseType(enum_stmt->get_field_type(),ninfo);           
        }

  // DQ (6/26/2005): Support for empty enum declarations!
     if (enum_stmt == enum_stmt->get_definingDeclaration())
        {
       // printf ("In the unparser this is the Enum's defining declaration! \n");
          curprint ("{"); 
        }

  // if (!info.SkipDefinition()
     if (!info.SkipEnumDefinition()
    /* [BRN] 4/19/2002 --  part of the fix in unparsing var decl including enum definition */
                  || enum_stmt->get_embedded())
        {
          SgUnparse_Info ninfo(info);
          ninfo.set_inEnumDecl();
          SgInitializer *tmp_init=NULL;
          SgName tmp_name;

       // TODO wrap into a function and to be called by all
          SgInitializedNamePtrList::iterator p      = enum_stmt->get_enumerators().begin();
          SgInitializedNamePtrList::iterator p_last = enum_stmt->get_enumerators().end();

       // Guard against decrementing an invalid iterator
          if (p != p_last)
               p_last--;

          for (; p!=enum_stmt->get_enumerators().end(); p++)
          {
            // Liao, 5/14/2009
            // enumerators may come from another included file
            // have to tell if it matches the current declaration's file before unparsing it!!
            // See test case: tests/CompileTests/C_test/test2009_05.c
            // TODO: still need work on mixed cases: part of elements are in the original file and others are from a header
            SgInitializedName* field = *p;
            ROSE_ASSERT(field !=NULL);
            bool isInSameFile = (field->get_file_info()->get_filename()==enum_stmt->get_file_info()->get_filename());
            if (isInSameFile)
            {
              unparseAttachedPreprocessingInfo(field, info, PreprocessingInfo::before);
              // unparse the element   
              ROSE_ASSERT((*p) != NULL);
              tmp_name=(*p)->get_name();
              tmp_init=(*p)->get_initializer();
              curprint ( tmp_name.str());
              if (tmp_init != NULL)
              {
                curprint("=");
                unparseExpression(tmp_init, ninfo);
              }

              //if (p != (enum_stmt->get_enumerators().end()))
              if (p != p_last)
              {
                curprint(",");
              }
 
            } // end same file
          } // end for

          if  (enum_stmt->get_enumerators().size()!=0)
            // DQ (3/17/2005): This helps handle cases such as void foo () { #include "constant_code.h" }
            unparseAttachedPreprocessingInfo(enum_stmt, info, PreprocessingInfo::inside);

#if 0
          if (!info.SkipSemiColon())
             {
            // curprint ( string(" /* output a ; */ ";
               curprint ( string(";"));
               if (enum_stmt->isExternBrace())
                  {
                    curprint(" }");
                  }
             }
#endif
       /* [BRN] 4/19/2002 -- part of fix in unparsing var decl including enum definition */
          if (enum_stmt->get_embedded())
             {
               curprint(" ");
             }
          enum_stmt->set_embedded(false);
       /* [BRN] end */
        } /* if */

  // DQ (6/26/2005): Support for empty enum declarations!
     if (enum_stmt == enum_stmt->get_definingDeclaration())
        {
          curprint("} ");
        }

  // DQ (6/26/2005): Moved to location after output of closing "}" from enum definition
     if (!info.SkipSemiColon())
        {
       // curprint ( string(" /* output a ; */ ";
          curprint ( string(";"));
          if (enum_stmt->isExternBrace())
             {
               curprint(" }");
             }
        }
   }


void
Unparse_ExprStmt::unparseExprStmt(SgStatement* stmt, SgUnparse_Info& info)
   {
     SgExprStatement* expr_stmt = isSgExprStatement(stmt);
     ROSE_ASSERT(expr_stmt != NULL);

     SgUnparse_Info newinfo(info);

  // Expressions are another place where a class definition should NEVER be unparsed
  // DQ (5/23/2007): Note that statement expressions can have class definition
  // (so they are exceptions, see test2007_51.C).
     newinfo.set_SkipClassDefinition();

  // DQ (1/9/2014): We have to make the handling of enum definitions consistant with that of class definitions.
     newinfo.set_SkipEnumDefinition();

#if 0
     printf ("In unparseExprStmt(): info.SkipClassDefinition() = %s \n",(newinfo.SkipClassDefinition() == true) ? "true" : "false");
     printf ("In unparseExprStmt(): info.SkipEnumDefinition()  = %s \n",(newinfo.SkipEnumDefinition() == true) ? "true" : "false");
#endif

  // DQ (1/9/2014): These should have been setup to be the same.
     ROSE_ASSERT(newinfo.SkipClassDefinition() == newinfo.SkipEnumDefinition());

  // if (expr_stmt->get_the_expr())
     if (expr_stmt->get_expression())
        {
       // printDebugInfo(getSgVariant(expr_stmt->get_the_expr()->variant()), true); 
       // unparseExpression(expr_stmt->get_the_expr(), newinfo);
          unparseExpression(expr_stmt->get_expression(), newinfo);
        }
       else
          assert(false);

     if (newinfo.inVarDecl())
        {
          curprint ( string(","));
        }
       else
          if (!newinfo.inConditional() && !newinfo.SkipSemiColon())
             {
               curprint ( string(";"));
             }
   }


void Unparse_ExprStmt::unparseLabelStmt(SgStatement* stmt, SgUnparse_Info& info)
   {
     SgLabelStatement* label_stmt = isSgLabelStatement(stmt);
     ROSE_ASSERT(label_stmt != NULL);

#if 0
     printf ("Inside of unparseLabelStmt(label_stmt = %p) \n",label_stmt);
#endif

     curprint ( string(label_stmt->get_label().str()) + ":");

  // DQ (3/15/2006): Remove the "/* empty statement */" comment (leave the ";").
  // DQ (10/20/2005): Unparse an empty statement with each label
  // curprint ( string(" /* empty statement */ ;";

  // DQ (3/18/2006): I don't think we need this and if we do then we need an example of where we need it.
  // test2005_164.C demonstrates that we need the ";" if the label is the last statment in the block.
  // EDG is more accepting and does not require a ";" for a label appearing at the end of the block,
  // but g++ is particular on this subtle point.  So we should make the unparser figure this out.
  // curprint ( string(" ;";

#if 0
  // DQ (10/28/2012): Added debugging code for test2012_100.c.
     if (label_stmt->get_parent() == NULL)
        {
          printf ("ERROR: label_stmt->get_parent() == NULL \n");
          label_stmt->get_startOfConstruct()->display("ERROR: label_stmt->get_parent() == NULL");
        }
     ROSE_ASSERT(label_stmt->get_parent() != NULL);

  // DQ (10/28/2012): Added debugging code for test2012_100.c.
     if (isSgScopeStatement(label_stmt->get_parent()) == NULL)
        {
          printf ("ERROR: label_stmt->get_parent() = %p = %s but is not a SgScopeStatement \n",label_stmt->get_parent(),label_stmt->get_parent()->class_name().c_str());
          label_stmt->get_startOfConstruct()->display("ERROR: label_stmt->get_parent() == NULL");
        }
  // ROSE_ASSERT(isSgScopeStatement(label_stmt->get_parent()) != NULL);
#endif

     ROSE_ASSERT(label_stmt->get_parent() != NULL);

  // DQ (10/25/2007): Modified handling of labels so that they explicitly include a scope set to the 
  // SgFunctionDefinition. SgLabelSymbol objects are also now placed into the SgFunctionDefinition's 
  // symbol table.
  // SgScopeStatement* scope = label_stmt->get_scope();
     SgScopeStatement* scope = isSgScopeStatement(label_stmt->get_parent());
  // ROSE_ASSERT(scope != NULL);

  // SgStatementPtrList & statementList = scope->getStatementList();
     SgStatementPtrList* statementList = NULL;

#if 0
     printf ("In unparseLabelStmt(): scope = %p \n",scope);
#endif

     bool allocatedStatementList = false;
     if (scope != NULL)
        {
       // In C and C++, labels can't be places where only declarations are allowed so we know to get the 
       // Statement list instead of the declaration list.
          ROSE_ASSERT(scope->containsOnlyDeclarations() == false);

       // DQ (10/27/2012): This is called as part of processing test2012_104.c.  So I guess we have to support it...
          SgIfStmt* ifStatement = isSgIfStmt(scope);

          if (ifStatement != NULL)
             {
            // The test2012_116.c and the smaller test2012_117.c demonstate and example of a label attached to one side of a conditional.
#if 0
               printf ("We can't implment this calling the getStatementList() from the SgIfStmt scope (becasue there are two lists (one for the TRUE branch and one for the FALSE branch). \n");
               ifStatement->get_startOfConstruct()->display("We can't implment this calling the getStatementList() from the SgIfStmt scope: debug");
               bool label_is_on_true_branch = (stmt == ifStatement->get_true_body());
               printf ("label_is_on_true_branch = %s \n",label_is_on_true_branch ? "true" : "false");
#endif
               statementList = new SgStatementPtrList();
               ROSE_ASSERT(statementList != NULL);

               allocatedStatementList = true;

               statementList->push_back(ifStatement->get_true_body());
               statementList->push_back(ifStatement->get_false_body());
#if 0
               printf ("statementList->size() = %zu \n",statementList->size());
#endif
             }
            else
             {
               statementList = &(scope->getStatementList());
             }
        }
       else
        {
       // This is going to be the trivial case of only the label statement itself in the statementList.
          statementList = new SgStatementPtrList();
          ROSE_ASSERT(statementList != NULL);

          allocatedStatementList = true;

          statementList->push_back(label_stmt);
        }

     ROSE_ASSERT(statementList != NULL);

  // Find the label in the parent scope
     SgStatementPtrList::iterator positionOfLabel = find(statementList->begin(),statementList->end(),label_stmt);

  // Verify that we found the label in the scope
  // ROSE_ASSERT(positionOfLabel != SgStatementPtrList::npos);
     if (positionOfLabel == statementList->end())
        {
          printf ("ERROR: Found label = %p = %s at end of scope! \n",label_stmt,label_stmt->get_label().str());
          label_stmt->get_startOfConstruct()->display("positionOfLabel == statementList.end()");
          ROSE_ASSERT(positionOfLabel != statementList->end());
        }
       else
        {
       // ROSE_ASSERT(positionOfLabel != statementList.end());
          ROSE_ASSERT(*positionOfLabel == label_stmt);
#if 0
          printf ("label_stmt->get_label() = %p = %s \n",label_stmt,label_stmt->get_label().str());
#endif
       // DQ (10/27/2012): I think it is a bug to increment positionOfLabel.
       // Increment past the label to see what is next (but don't count SgNullStatements)
       // positionOfLabel++;

          while ( ( positionOfLabel != statementList->end() ) && ( (*positionOfLabel)->variantT() == V_SgNullStatement ) )
             {
#if 0
               printf ("Found a SgNullStatement (skipping over it) *positionOfLabel = %p = %s \n",*positionOfLabel,(*positionOfLabel)->class_name().c_str());
#endif
               positionOfLabel++;
             }

       // If we are at the end (just past the last statement) then we need the ";" 
          if (positionOfLabel == statementList->end())
             {
#if 0
               printf ("Note: positionOfLabel == statementList->end(): so output a closing semi-colon \n");
#endif
               curprint ( string(";"));
             }
        }

  // If this is memory that we allocated on the heap then call delete.
     if (allocatedStatementList == true)
        {
          delete statementList;
          statementList = NULL;
        }

#if 0
     printf ("Unparse the associated label's statement (if it is available) label_stmt->get_statement() = %p = %s \n",
          label_stmt->get_statement(),label_stmt->get_statement() != NULL ? label_stmt->get_statement()->class_name().c_str() : "null");
#endif

  // DQ (1/14/2013): However, we want it to be unparsed by the function unparsing the statement list (typically SgBasicBlock) instead of here.
  // The statement associated with the SgLabelStatement was not previously being inserted into the list of the current scope and this is a 
  // problem for the data flow analysis (bug reported by Robb).  Also we don't want to have a mechanism for hidding statements behind 
  // SgLabelStatements in general, so it makes more sense (and is consistant with ROSE based on EDG 3.3) to not unparse the associated 
  // statement here.  Even though we do not correctly reference the label's associated statement correctly in this version of ROSE based on EDG 4.x).

#if 0
  // DQ (10/27/2012): Unparse the associated statement to the label.
  // Note that in the edg33 version of ROSE this was always a SgNullStatement, this is corrected in the design with the edg4x work.
     if (label_stmt->get_statement() != NULL)
        {
#if 0
          printf ("Calling unparseStatement() stmt = %p = %s \n",label_stmt->get_statement(),label_stmt->get_statement()->class_name().c_str());
#endif
          unparseStatement(label_stmt->get_statement(), info);
        }
#endif

#if 0
     printf ("Leaving unparseLabelStmt(label_stmt = %p) \n",label_stmt);
#endif
   }


void
Unparse_ExprStmt::unparseWhileStmt(SgStatement* stmt, SgUnparse_Info& info)
   {
     SgWhileStmt* while_stmt = isSgWhileStmt(stmt);
     ROSE_ASSERT(while_stmt != NULL);

     curprint("while(");

  // DQ (10/19/2012): We now want to have more control over where ";" is output.
  // See test2012_47.c for an example of there this can't be explicitly handled 
  // for all parts of a conditional. In this case we call unset_SkipSemiColon()
  // in SgClassDefinition so that they will be output properly there.
  // Build a specific SgUnparse_Info to support the conditional.
  // info.set_inConditional();
  // info.set_inConditional();
  // unparseStatement(while_stmt->get_condition(), info);
  // info.unset_inConditional();

     SgUnparse_Info ninfo(info);
     ninfo.set_inConditional();
     ninfo.set_SkipSemiColon();
     unparseStatement(while_stmt->get_condition(), ninfo);

     curprint(")");

     if (while_stmt->get_body())
        {
          unp->cur.format(while_stmt->get_body(), info, FORMAT_BEFORE_NESTED_STATEMENT);
          unparseStatement(while_stmt->get_body(), info);
          unp->cur.format(while_stmt->get_body(), info, FORMAT_AFTER_NESTED_STATEMENT);
        }
       else
        {
          if (!info.SkipSemiColon())
             {
               curprint ( string(";"));
             }
        }

}

void
Unparse_ExprStmt::unparseDoWhileStmt(SgStatement* stmt, SgUnparse_Info& info) {
  SgDoWhileStmt* dowhile_stmt = isSgDoWhileStmt(stmt);
  ROSE_ASSERT(dowhile_stmt != NULL);

  curprint ( string("do "));
  unp->cur.format(dowhile_stmt->get_body(), info, FORMAT_BEFORE_NESTED_STATEMENT);
  unparseStatement(dowhile_stmt->get_body(), info);
  unp->cur.format(dowhile_stmt->get_body(), info, FORMAT_AFTER_NESTED_STATEMENT);
  curprint ( string("while " ) + "(");
  SgUnparse_Info ninfo(info);
  ninfo.set_inConditional();

  //we need to keep the properties of the prevnode (The next prevnode will set the
  //line back to where "do" was printed) 
// SgLocatedNode* tempnode = prevnode;

  unparseStatement(dowhile_stmt->get_condition(), ninfo);
  ninfo.unset_inConditional();
  curprint ( string(")")); 
  if (!info.SkipSemiColon()) { curprint ( string(";")); }
}

void
Unparse_ExprStmt::unparseSwitchStmt(SgStatement* stmt, SgUnparse_Info& info)
   {
     SgSwitchStatement* switch_stmt = isSgSwitchStatement(stmt);
  
     ROSE_ASSERT(switch_stmt != NULL);

     curprint ( string("switch("));
  // unparseExpression(switch_stmt->get_item_selector(), info);
     
     SgUnparse_Info ninfo(info);
     ninfo.set_SkipSemiColon();
     ninfo.set_inConditional();
     unparseStatement(switch_stmt->get_item_selector(), ninfo);
     curprint ( string(")"));

  // DQ (11/5/2003): Support for skipping basic block added to support 
  //                 prefix generation for AST Rewrite Mechanism
  // if(switch_stmt->get_body())
     if ( (switch_stmt->get_body() != NULL) && !info.SkipBasicBlock())
        {
          unparseStatement(switch_stmt->get_body(), info);
        }
   }

void
Unparse_ExprStmt::unparseCaseStmt(SgStatement* stmt, SgUnparse_Info& info)
   {
     SgCaseOptionStmt* case_stmt = isSgCaseOptionStmt(stmt);
     ROSE_ASSERT(case_stmt != NULL);

     curprint("case ");

     unparseExpression(case_stmt->get_key(), info);

  // DQ (1/31/2014): Adding support for gnu case range extension.
     if (case_stmt->get_key_range_end() != NULL)
        {
       // Note that the spaces on each side of the "..." are required to avoid interpretation 
       // of the case range as a floating point number by the gnu parser.
          curprint(" ... ");
          unparseExpression(case_stmt->get_key_range_end(), info);
        }

     curprint(":");

  // if(case_stmt->get_body())
     if ( (case_stmt->get_body() != NULL) && !info.SkipBasicBlock())
        {
          unparseStatement(case_stmt->get_body(), info);
        }
   }

void
Unparse_ExprStmt::unparseTryStmt(SgStatement* stmt, SgUnparse_Info& info)
   {
     SgTryStmt* try_stmt = isSgTryStmt(stmt);
     ROSE_ASSERT(try_stmt != NULL);

     curprint ( string("try "));
  
     unp->cur.format(try_stmt->get_body(), info, FORMAT_BEFORE_NESTED_STATEMENT);
     unparseStatement(try_stmt->get_body(), info);
     unp->cur.format(try_stmt->get_body(), info, FORMAT_AFTER_NESTED_STATEMENT);
  
     SgStatementPtrList::iterator i=try_stmt->get_catch_statement_seq().begin();
     while (i != try_stmt->get_catch_statement_seq().end())
        {
          unparseStatement(*i, info);
          i++;
        }
   }

void
Unparse_ExprStmt::unparseCatchStmt(SgStatement* stmt, SgUnparse_Info& info)
   {
     SgCatchOptionStmt* catch_statement = isSgCatchOptionStmt(stmt);
     ROSE_ASSERT(catch_statement != NULL);

     curprint ( string("catch " ) + "(");
     if (catch_statement->get_condition())
        {
          SgUnparse_Info ninfo(info);
          ninfo.set_inVarDecl();
#if 0
       // DQ (12/8/2011): debugging catch parameter...
          curprint ( string("/* START: variable declaration */ "));
          printf ("In unparseCatchStmt(): catch_statement->get_condition() = %p = %s \n",catch_statement->get_condition(),catch_statement->get_condition()->class_name().c_str());
#endif
#if 0
          catch_statement->get_condition()->get_file_info()->display("catch condition in unparseCatchStmt(): debug");
#endif
       // DQ (5/6/2004): this does not unparse correctly if the ";" is included
          ninfo.set_SkipSemiColon();
          ninfo.set_SkipClassSpecifier();
          unparseStatement(catch_statement->get_condition(), ninfo);
#if 0
          curprint ( string("/* END: variable declaration */ "));
       // printf ("DONE: In unparseCatchStmt(): catch_statement->get_condition() = %p = %s \n",catch_statement->get_condition(),catch_statement->get_condition()->class_name().c_str());
#endif
        }

     curprint ( string(")"));
  // if (catch_statement->get_condition() == NULL) prevnode = catch_statement;

     unp->cur.format(catch_statement->get_body(), info, FORMAT_BEFORE_NESTED_STATEMENT);
     unparseStatement(catch_statement->get_body(), info);
     unp->cur.format(catch_statement->get_body(), info, FORMAT_AFTER_NESTED_STATEMENT);
   }

void
Unparse_ExprStmt::unparseDefaultStmt(SgStatement* stmt, SgUnparse_Info& info)
   {
     SgDefaultOptionStmt* default_stmt = isSgDefaultOptionStmt(stmt);
     ROSE_ASSERT(default_stmt != NULL);

     curprint ( string("default:"));
  // if(default_stmt->get_body()) 
     if ( (default_stmt->get_body() != NULL) && !info.SkipBasicBlock())
          unparseStatement(default_stmt->get_body(), info);
   }

void
Unparse_ExprStmt::unparseBreakStmt(SgStatement* stmt, SgUnparse_Info& info) {
  SgBreakStmt* break_stmt = isSgBreakStmt(stmt);
  ROSE_ASSERT(break_stmt != NULL);

  curprint ( string("break; "));
}

void
Unparse_ExprStmt::unparseContinueStmt(SgStatement* stmt, SgUnparse_Info& info) {
  SgContinueStmt* continue_stmt = isSgContinueStmt(stmt);
  ROSE_ASSERT(continue_stmt != NULL);

  curprint ( string("continue; "));
}

void
Unparse_ExprStmt::unparseReturnStmt(SgStatement* stmt, SgUnparse_Info& info)
   {
     SgReturnStmt* return_stmt = isSgReturnStmt(stmt);
     ROSE_ASSERT(return_stmt != NULL);

     curprint ( string("return "));
     SgUnparse_Info ninfo(info);

  // DQ (3/26/2012): Added assertion.
     ROSE_ASSERT(return_stmt->get_expression() != NULL);
#if 0
     printf ("In unparseReturnStmt(): return_stmt->get_expression() = %p = %s \n",return_stmt->get_expression(),return_stmt->get_expression()->class_name().c_str());
#endif

  // DQ (6/4/2011): Set this in case the initializer is an expression that requires name 
  // qualification (e.g. SgConstructorInitializer).  See test2005_42.C for an example.
  // ninfo.set_reference_node_for_qualification(return_stmt);

     if (return_stmt->get_expression())
        {
          unparseExpression(return_stmt->get_expression(), ninfo);
        }

     if (!ninfo.SkipSemiColon())
        {
          curprint ( string(";"));
        }
   }

void
Unparse_ExprStmt::unparseGotoStmt(SgStatement* stmt, SgUnparse_Info& info) {
  SgGotoStatement* goto_stmt = isSgGotoStatement(stmt);
  ROSE_ASSERT(goto_stmt != NULL);

  curprint ( string("goto " ) + goto_stmt->get_label()->get_label().str());
  if (!info.SkipSemiColon()) { curprint ( string(";")); }
}

static bool
isOutputAsmOperand(SgAsmOp* asmOp)
   {
  // There are two way of evaluating if an SgAsmOp is an output operand, 
  // depending of if we are using the specific mechanism that knows 
  // records register details or the more general mechanism that records 
  // the registers as strings.  The string based mechanism lack precision 
  // and would require parsing to retrive the instruction details, but it 
  // is instruction set independent.  The more precise mechanism records 
  // the specific register codes and could in the future be interpreted
  // to be a part of the binary analysis support in ROSE.

     return (asmOp->get_recordRawAsmOperandDescriptions() == true) ? (asmOp->get_isOutputOperand() == true) : (asmOp->get_modifiers() & SgAsmOp::e_output);
   }


static std::string 
asm_escapeString(const std::string & s) 
   {
  // DQ (2/4/2014): We need a special version of this function for unparsing the asm strings.
  // The version of escapeString in util will expand '\' to be '\\' and this should not
  // be done to the "\n" and "\t" substrings.

     std::string result;
     for (size_t i = 0; i < s.length(); ++i) 
        {
          switch (s[i]) 
             {
#if 0
            // DQ (2/4/2014): I think this is a problem for asm strings (it translates "\n" 
            // substrings into "\\\n" substrings which are a problem for the assembler.
               case '\\': 
#if 1
                    printf ("In asm_escapeString(): processing \\\\ character \n");
#endif
                    result += "\\\\";
                    break;
#endif
               case '"':
#if 0
                    printf ("In asm_escapeString(): processing \\\" character \n");
#endif
                    result += "\\\"";
                    break;
               case '\a':
#if 0
                    printf ("In asm_escapeString(): processing \\a character \n");
#endif
                    result += "\\a";
                    break;
               case '\f':
#if 0
                    printf ("In asm_escapeString(): processing \\f character \n");
#endif
                    result += "\\f";
                    break;
               case '\n':
#if 0
                    printf ("In asm_escapeString(): processing \\n character \n");
#endif
                    result += "\\n";
                    break;
               case '\r':
#if 0
                    printf ("In asm_escapeString(): processing \\r character \n");
#endif
                    result += "\\r";
                    break;
               case '\t':
#if 0
                    printf ("In asm_escapeString(): processing \\t character \n");
#endif
                    result += "\\t";
                    break;
               case '\v':
#if 0
                    printf ("In asm_escapeString(): processing \\v character \n");
#endif
                    result += "\\v";
                    break;
               default:
#if 0
                    printf ("In asm_escapeString(): processing default case character \n");
#endif
                    if (isprint(s[i])) 
                       {
                         result.push_back(s[i]);
                       }
                      else 
                       {
                         std::ostringstream stream;
                         stream << '\\';
                         stream << std::setw(3) << std::setfill('0') <<std::oct << (unsigned)(unsigned char)(s[i]);
                         result += stream.str();
                       }
                    break;
             }
        }

     return result;
   }



void
Unparse_ExprStmt::unparseAsmStmt(SgStatement* stmt, SgUnparse_Info& info)
   {
  // This function is called as part of the handling of the C "asm" 
  // statement.  The "asm" statement supports inline assembly in C.
  // These sorts of statements are not common in most user code 
  // (except embedded code), but are common in many system header files.

     SgAsmStmt* asm_stmt = isSgAsmStmt(stmt);
     ROSE_ASSERT(asm_stmt != NULL);

#define ASM_DEBUGGING 0

#if ASM_DEBUGGING
     printf ("In unparseAsmStmt(): stmt = %p = %s \n",stmt,stmt->class_name().c_str());
#endif

     SgSourceFile* sourceFile = TransformationSupport::getSourceFile(stmt);
     ROSE_ASSERT(sourceFile != NULL);

  // DQ (1/10/2009): The C language ASM statements are providing significant trouble, they are
  // frequently machine specific and we are compiling then on architectures for which they were 
  // not designed.  This option allows then to be read, constructed in the AST to support analysis
  // but not unparsed in the code given to the backend compiler, since this can fail. (See 
  // test2007_20.C from Linux Kernel for an example).
     if (sourceFile->get_skip_unparse_asm_commands() == true)
        {
       // This is a case were we skip the unparsing of the C language ASM statements, because while 
       // we can read then into the AST to support analysis, we can not always output them correctly.  
       // This subject requires additional work.

          printf ("Warning: Sorry, C language ASM statement skipped (parsed and built in AST, but not output by the code generation phase (unparser)) \n");

       // DQ (10/25/2012): This needs to be made a bit more sophisticated (tailored to the type of associated scope in the source code).
       // DQ (10/23/2012): If we skip the ASM statment then include an expression statement to take it's place.
       // curprint ( "/* C language ASM statement skipped (in code generation phase) */ ");
       // curprint ( "/* C language ASM statement skipped (in code generation phase) */ \"compiled using -rose:skip_unparse_asm_commands\"; ");
          SgScopeStatement* associatedScope = stmt->get_scope();
          ROSE_ASSERT(associatedScope != NULL);

          if (associatedScope->containsOnlyDeclarations() == true)
             {
            // Output a simple string.
               curprint ( "/* C language ASM statement skipped (in code generation phase) */ ");
             }
            else
             {
            // We might need a expression statement to properly close off another statement (e.g. a "if" statement).
               curprint ( "/* C language ASM statement skipped (in code generation phase) */ \"compiled using -rose:skip_unparse_asm_commands\"; ");
             }

          return;
        }

#if 0
  // DQ (2/4/2014): Note that test2012_175.c demonstrates where EDG causes the IR node in ROSE to be marked 
  // as volatile and it causes an error in the generated code.

  // DQ (7/23/2006): Added support for volatile as modifier.
     if (asm_stmt->get_declarationModifier().get_typeModifier().get_constVolatileModifier().isVolatile())
        {
#if ASM_DEBUGGING
          curprint("/* output volatile keyword from unparseAsmStmt */ \n ");
#endif
          curprint("volatile ");
        }
#endif

  // Output the "asm" keyword.
  // DQ (8/31/2013): We have to output either "__asm__" or "asm" (for MSVisual C++ I think we might need "__asm").
#if 0
     string backEndCompiler = BACKEND_CXX_COMPILER_NAME_WITHOUT_PATH;
     if (backEndCompiler == "g++" || backEndCompiler == "gcc" || backEndCompiler == "mpicc" || backEndCompiler == "mpicxx")
        {
       // curprint("__asm__ ");
          curprint("asm ");
        }
       else
        {
          curprint("asm ");
        }
#else

// DQ (2/25/2014): Note that the 4.2.4 compiler will define both BACKEND_C_COMPILER_SUPPORTS_ASM and BACKEND_C_COMPILER_SUPPORTS_UNDESCORE_ASM
// So we need to use another macro BACKEND_C_COMPILER_SUPPORTS_LONG_STRING_ASM that will work uniformally on both 4.4.7 and 4.2.4 versions of 
// the GNU compiler.  This is truely strange behavior.
// DQ (2/25/2014): This is the new support for use of "asm" or "__asm__" (which should maybe be refactored).
// #if (defined(BACKEND_C_COMPILER_SUPPORTS_ASM) && defined(BACKEND_C_COMPILER_SUPPORTS_UNDESCORE_ASM))
//    #error "Error: BACKEND_C_COMPILER_SUPPORTS_ASM and BACKEND_C_COMPILER_SUPPORTS_UNDESCORE_ASM are both defined!"
// #endif
#ifndef _MSC_VER
#if (defined(BACKEND_C_COMPILER_SUPPORTS_LONG_STRING_ASM) && defined(BACKEND_C_COMPILER_SUPPORTS_UNDESCORE_ASM))
// DQ (2/26/2014): Allow the CMake tests to pass for now.
   #warning "Warning: BACKEND_C_COMPILER_SUPPORTS_LONG_STRING_ASM and BACKEND_C_COMPILER_SUPPORTS_UNDESCORE_ASM are both defined!"
#endif

// #ifdef BACKEND_C_COMPILER_SUPPORTS_ASM
#ifdef BACKEND_C_COMPILER_SUPPORTS_LONG_STRING_ASM
     curprint("asm ");
#else
#ifdef BACKEND_C_COMPILER_SUPPORTS_UNDESCORE_ASM
     curprint("__asm__ ");
#else
   #warning "Warning: either BACKEND_C_COMPILER_SUPPORTS_LONG_STRING_ASM or BACKEND_C_COMPILER_SUPPORTS_UNDESCORE_ASM should be defined (but not both)!"

  // DQ (2/26/2014): Allow the default behavior on CMake build systems to use the GNU compiler specific version or "__asm__".
     curprint("__asm__ ");
#endif
#endif
#else
  // DQ (2/26/2014): I assume that MSVC would use the C standard representation.
     curprint("asm ");
#endif

#endif

     curprint("(");

  // DQ (7/22/2006): This IR node has been changed to have a list of SgAsmOp IR nodes
  // unparseExpression(asm_stmt->get_expr(), info);

  // printf ("unparsing asm statement = %ld \n",asm_stmt->get_operands().size());
  // Process the asm template (always the first operand)
     string asmTemplate = asm_stmt->get_assemblyCode();

#if 0
     string testString = "pxor %%mm7, %%mm7";
     printf ("In unparseAsmStmt(): testString                = %s \n",testString.c_str());
     printf ("In unparseAsmStmt(): escapeString(testString)  = %s \n",escapeString(testString).c_str());
#endif

#if ASM_DEBUGGING
     printf ("In unparseAsmStmt(): asmTemplate.length()      = %zu \n",(size_t)asmTemplate.length());
#endif
#if 0
     for (size_t i=0; i < asmTemplate.length(); i++)
        {
          printf ("   --- ascii value for asmTemplate[i=%zu] = %u \n",i,asmTemplate[i]);
        }
#endif

#if ASM_DEBUGGING
     printf ("In unparseAsmStmt(): asmTemplate               = %s \n",asmTemplate.c_str());
     printf ("In unparseAsmStmt(): escapeString(asmTemplate) = %s \n",asm_escapeString(asmTemplate).c_str());
#endif

  // DQ (2/4/2014): We don't want to escape this string (see test2014_83.c, test2014_84.c, and test2014_85.c).
     curprint("\"" + asm_escapeString(asmTemplate) + "\"");
  // curprint("\"" + asmTemplate + "\"");

#if ASM_DEBUGGING
     printf ("In unparseAsmStmt(): asm_stmt->get_useGnuExtendedFormat() = %s \n",asm_stmt->get_useGnuExtendedFormat() ? "true" : "false");
#endif

     if (asm_stmt->get_useGnuExtendedFormat())
        {
          size_t numOutputOperands = 0;
          size_t numInputOperands  = 0;

       // Count the number of input vs. output operands
          for (SgExpressionPtrList::const_iterator i = asm_stmt->get_operands().begin(); i != asm_stmt->get_operands().end(); ++i)
             {
               SgAsmOp* asmOp = isSgAsmOp(*i);
               ROSE_ASSERT (asmOp);
#if ASM_DEBUGGING
               printf ("asmOp->get_modifiers() = %d SgAsmOp::e_output = %d asmOp->get_isOutputOperand() = %s \n",(int)asmOp->get_modifiers(),(int)SgAsmOp::e_output,asmOp->get_isOutputOperand() ? "true" : "false");
               printf ("asmOp->get_recordRawAsmOperandDescriptions() = %s \n",asmOp->get_recordRawAsmOperandDescriptions() ? "true" : "false");
#endif
            // if (asmOp->get_modifiers() & SgAsmOp::e_output)
            // if ( (asmOp->get_modifiers() & SgAsmOp::e_output) || (asmOp->get_isOutputOperand() == true) )
               if ( isOutputAsmOperand(asmOp) == true )
                  {
                    ++numOutputOperands;
#if ASM_DEBUGGING
                    printf ("Marking as an output operand! \n");
#endif
                  }
                 else
                  {
                    ++numInputOperands;
#if ASM_DEBUGGING
                    printf ("Marking as an input operand! \n");
#endif
                  }
             }

          size_t numClobbers = asm_stmt->get_clobberRegisterList().size();

#if ASM_DEBUGGING
          printf ("In unparseAsmStmt(): numClobbers = %zu \n",numClobbers);
#endif

#if ASM_DEBUGGING
          printf ("In unparseAsmStmt(): numOutputOperands = %zu numInputOperands = %zu numClobbers = %zu \n",numOutputOperands,numInputOperands,numClobbers);
#endif

       // DQ (2/4/2014): Adding initializer (to make me feel better about this code).
          bool first = false;
          if (numInputOperands == 0 && numOutputOperands == 0 && numClobbers == 0)
             {
#if ASM_DEBUGGING
               printf ("In unparseAsmStmt(): (numInputOperands == 0 && numOutputOperands == 0 && numClobbers == 0): goto donePrintingConstraints \n");
#endif
            // DQ (9/14/2013): Output required if we branch to label (see test2013_72.c).
               curprint(" :: "); // Start of output operands

               goto donePrintingConstraints;
             }
          curprint(" : "); // Start of output operands

#if ASM_DEBUGGING
          curprint(" /* asm output operands */ "); // Debugging output
#endif

       // Record if this is the first operand so that we can surpress the "," 
          first = true;
          for (SgExpressionPtrList::const_iterator i = asm_stmt->get_operands().begin(); i != asm_stmt->get_operands().end(); ++i)
             {
               SgAsmOp* asmOp = isSgAsmOp(*i);
               ROSE_ASSERT (asmOp != NULL);
            // if (asmOp->get_modifiers() & SgAsmOp::e_output)
            // if ( (asmOp->get_modifiers() & SgAsmOp::e_output) || (asmOp->get_isOutputOperand() == true) )
               if ( isOutputAsmOperand(asmOp) == true )
                  {
                    if (!first)
                         curprint(", ");
                    first = false;
                    unparseExpression(asmOp, info);
                  }
             }

          if (numInputOperands == 0 && numClobbers == 0)
             {
#if ASM_DEBUGGING
               printf ("In unparseAsmStmt(): (numInputOperands == 0 && numClobbers == 0): goto donePrintingConstraints \n");
#endif
            // DQ (9/14/2013): Output required if we branch to label (see test2013_72.c, but this is not a good example).
            // curprint(" : "); // Start of output operands

               goto donePrintingConstraints;
             }
          curprint(" : "); // Start of input operands
#if ASM_DEBUGGING
          curprint(" /* asm input operands */ "); // Debugging output
#endif
          first = true;
          for (SgExpressionPtrList::const_iterator i = asm_stmt->get_operands().begin(); i != asm_stmt->get_operands().end(); ++i)
             {
               SgAsmOp* asmOp = isSgAsmOp(*i);
               ROSE_ASSERT (asmOp != NULL);
            // if (!(asmOp->get_modifiers() & SgAsmOp::e_output))
               if ( isOutputAsmOperand(asmOp) == false )
                  {
                    if (!first)
                         curprint(", ");
                    first = false;
                    unparseExpression(asmOp, info);
                  }
             }

          if (numClobbers == 0)
             {
#if ASM_DEBUGGING
               printf ("In unparseAsmStmt(): (numClobbers == 0): goto donePrintingConstraints \n");
#endif
            // DQ (9/14/2013): Output required if we branch to label (see test2013_72.c, but this is not a good example).
            // curprint(" : "); // Start of output operands

               goto donePrintingConstraints;
             }

          curprint(" : "); // Start of clobbers

#if ASM_DEBUGGING
          curprint(" /* asm clobbers */ "); // Debugging output
#endif
          first = true;
          for (SgAsmStmt::AsmRegisterNameList::const_iterator i = asm_stmt->get_clobberRegisterList().begin(); i != asm_stmt->get_clobberRegisterList().end(); ++i)
             {
               if (!first) curprint(", ");
               first = false;
               curprint("\"" + unparse_register_name(*i) + "\"");
             }

donePrintingConstraints: {}

#if ASM_DEBUGGING
          printf ("In unparseAsmStmt(): base of conditional block: asm_stmt->get_useGnuExtendedFormat() = %s \n",asm_stmt->get_useGnuExtendedFormat() ? "true" : "false");
#endif
        }

     curprint ( string(")"));

     if (!info.SkipSemiColon())
        {
          curprint ( string(";"));
        }

#if ASM_DEBUGGING
     printf ("Leaving unparseAsmStmt(): stmt = %p = %s \n",stmt,stmt->class_name().c_str());
#endif
   }



void
Unparse_ExprStmt::unparseTypeDefStmt(SgStatement* stmt, SgUnparse_Info& info)
   {
     SgTypedefDeclaration* typedef_stmt = isSgTypedefDeclaration(stmt);
     ROSE_ASSERT(typedef_stmt != NULL);

#if 0
     printf ("In unp->u_type->unparseTypeDefStmt() = %p \n",typedef_stmt);
#endif
#if 0
     curprint("\n /* In unp->u_type->unparseTypeDefStmt() */ \n");
#endif

  // DQ (10/5/2004): This is the explicitly set boolean value which indicates that a class declaration is buried inside
  // the current variable declaration (e.g. struct A { int x; } a;).  In this case we have to output the base type with
  // its definition.
     bool outputTypeDefinition = typedef_stmt->get_typedefBaseTypeContainsDefiningDeclaration();

#if 0
     printf ("In unparseTypeDefStmt(): typedef_stmt = %p outputTypeDefinition = %s \n",typedef_stmt,(outputTypeDefinition == true) ? "true" : "false");
#endif

     if (!info.inEmbeddedDecl())
        {
#if OUTPUT_DEBUGGING_FUNCTION_INTERNALS
          curprint("\n/* NOT an embeddedDeclaration */ \n");
#endif
          SgClassDefinition *cdefn = isSgClassDefinition(typedef_stmt->get_parent());
          if (cdefn && cdefn->get_declaration()->get_class_type() == SgClassDeclaration::e_class)
               info.set_CheckAccess();
       // printDebugInfo("entering unp->u_sage->printSpecifier", true);
          unp->u_sage->printSpecifier(typedef_stmt, info);
          info.unset_CheckAccess();
        }
       else
        {
#if OUTPUT_DEBUGGING_FUNCTION_INTERNALS
          curprint("\n/* Found an embeddedDeclaration */ \n");
#endif
        }
     
     SgUnparse_Info ninfo(info);

  // DQ (10/10/2006): Do output any qualified names (particularly for non-defining declarations).
  // ninfo.set_forceQualifiedNames();

  // DQ (10/5/2004): This controls the unparsing of the class definition
  // when unparsing the type within this variable declaration.
     if (outputTypeDefinition == true)
        {
       // printf ("Output the full definition as a basis for the typedef base type \n");
       // DQ (10/5/2004): If this is a defining declaration then make sure that we don't skip the definition
          ROSE_ASSERT(ninfo.SkipClassDefinition() == false);

       // DQ (12/22/2005): Enum definition should be handled here as well
          ROSE_ASSERT(ninfo.SkipEnumDefinition() == false);

       // DQ (10/14/2006): As part of new implementation of qualified names we now default to the generation of all qualified names unless they are skipped.
          ninfo.set_SkipQualifiedNames();
       // curprint ( string("\n/* Case of typedefs for outputTypeDefinition == true  */\n ";
        }
       else
        {
       // printf ("Skip output of the full definition as a basis for the typedef base type \n");
       // DQ (10/5/2004): If this is a non-defining declaration then skip the definition
          ninfo.set_SkipClassDefinition();
          ROSE_ASSERT(ninfo.SkipClassDefinition() == true);

       // DQ (12/22/2005): Enum definition should be handled here as well
          ninfo.set_SkipEnumDefinition();
          ROSE_ASSERT(ninfo.SkipEnumDefinition() == true);

       // DQ (10/14/2006): Force output any qualified names (particularly for non-defining declarations).
       // This is a special case for types of variable declarations.
       // ninfo.set_forceQualifiedNames();
       // curprint ( string("\n/* Case of typedefs, should we forceQualifiedNames -- outputTypeDefinition == false  */\n ";
        }

  // Note that typedefs of function pointers and member function pointers 
  // are quite different from ordinary typedefs and so should be handled
  // separately.

  // First look for a pointer to a function
     SgPointerType* pointerToType = isSgPointerType(typedef_stmt->get_base_type());

     SgFunctionType* functionType = NULL;
     if (pointerToType != NULL)
          functionType = isSgFunctionType(pointerToType->get_base_type());

  // SgPointerMemberType* pointerToMemberType = isSgPointerMemberType(typedef_stmt->get_base_type());

  // DQ (9/15/2004): Added to support typedefs of member pointers
     SgMemberFunctionType* pointerToMemberFunctionType = isSgMemberFunctionType(typedef_stmt->get_base_type());

#if 0
     printf ("In unp->u_type->unparseTypedef: functionType                = %p \n",functionType);
  // printf ("In unp->u_type->unparseTypedef: pointerToMemberType         = %p \n",pointerToMemberType);
     printf ("In unp->u_type->unparseTypedef: pointerToMemberFunctionType = %p \n",pointerToMemberFunctionType);
#endif

  // DQ (9/22/2004): It is not clear why we need to handle this case with special code.
  // We are only putting out the return type of the function type (for functions or member functions).
  // It seems that the reason we handle function pointers separately is that typedefs of non function 
  // pointers could include the complexity of class declarations with definitions and separating the 
  // code for function pointers allows for easier debugging.  When typedefs of defining class 
  // declarations is fixed we might be able to unify these separate cases.

  // This handles pointers to functions and member function (but not pointers to members!)
  // if ( (functionType != NULL) || (pointerToMemberType != NULL) )
     if ( (functionType != NULL) || (pointerToMemberFunctionType != NULL) )
        {
       // Newly implemented case of typedefs for function and member function pointers
#if 0
          printf ("In unparseTypeDefStmt(): case of typedefs for function and member function pointers \n");
#endif
#if OUTPUT_DEBUGGING_FUNCTION_INTERNALS
          curprint("\n/* Case of typedefs for function and member function pointers */ \n");
#endif
          ninfo.set_SkipFunctionQualifier();
          curprint("typedef ");

       // Specify that only the first part of the type shold be unparsed 
       // (this will permit the introduction of the name into the member
       // function pointer declaration)
          ninfo.set_isTypeFirstPart();

#if OUTPUT_DEBUGGING_UNPARSE_INFO
          curprint ( string("\n/* " ) + ninfo.displayString("After return Type now output the base type (first part then second part)") + " */ \n");
#endif

       // The base type contains the function po9inter type
          SgType *btype = typedef_stmt->get_base_type();

// #if OUTPUT_DEBUGGING_FUNCTION_INTERNALS
#if 0
          curprint("\n/* Output base type (first part) */ \n");
#endif

#if 0
          printf ("In unparseTypeDefStmt(): btype = %p = %s \n",btype,btype->class_name().c_str());
#endif

       // DQ (1/10/2007): Set the current declaration statement so that if required we can do
       // context dependent searches of the AST to determine if name qualification is required.
       // This is done now for the case of function and member function typedefs.
          SgUnparse_Info ninfo_for_type(ninfo);
          ninfo_for_type.set_declstatement_ptr(typedef_stmt);

       // DQ (6/2/2011): Note that this might cause name qualification to be uniform for all subtypes.
       // We don't presently have a better way to handle this since types are shared and even types
       // that reference types are shared.  Need to think about this (similar problem to throw 
       // expression lists).
          ninfo_for_type.set_reference_node_for_qualification(typedef_stmt);

       // Only pass the ninfo_for_type to support name qualification of the base type.
       // unp->u_type->unparseType(btype, ninfo);
          unp->u_type->unparseType(btype, ninfo_for_type);

// #if OUTPUT_DEBUGGING_FUNCTION_INTERNALS
#if 0
          curprint("\n/* Done: Output base type (first part) */ \n");
#endif

          curprint(typedef_stmt->get_name().str());

       // Now unparse the second part of the typedef
// #if OUTPUT_DEBUGGING_FUNCTION_INTERNALS
#if 0
          curprint("\n/* Output base type (second part) */ \n");
#endif

          ninfo.set_isTypeSecondPart();
          unp->u_type->unparseType(btype, ninfo);

// #if OUTPUT_DEBUGGING_FUNCTION_INTERNALS
#if 0
          curprint("\n/* Done: Output base type (second part) */ \n");
#endif

#if 0
          if (!info.SkipSemiColon())
             {
               curprint ( string(";"));
             }
#endif
        }
       else
        {
       // previously implemented case of unparsing the typedef does not handle 
       // function pointers properly (so they are handled explicitly above!)
#if 0
          printf ("Not a typedef for a function type or member function type \n");
#endif

// #if OUTPUT_DEBUGGING_FUNCTION_INTERNALS
#if 0
          curprint("\n/* Output a non function pointer typedef (Not a typedef for a function type or member function type) */ \n");
#endif

          ninfo.set_SkipFunctionQualifier();
          curprint ("typedef ");

          ninfo.set_SkipSemiColon();
          SgType *btype = typedef_stmt->get_base_type();

          ninfo.set_isTypeFirstPart();

       // DQ (10/11/2006): As part of new implementation of qualified names we now default to the generation of all qualified names unless they are skipped.
       // ninfo.set_SkipQualifiedNames();
       // curprint ( string("\n/* Commented out call to ninfo.set_SkipQualifiedNames() */\n ";

       // printf ("Before first part of base type (type = %p = %s) \n",btype,btype->sage_class_name());
       // ninfo.display ("Before first part of type in unp->u_type->unparseTypeDefStmt()");

          SgUnparse_Info ninfo_for_type(ninfo);

       // DQ (1/10/2007): Set the current declaration statement so that if required we can do
       // context dependent searches of the AST to determine if name qualification is required.
          ninfo_for_type.set_declstatement_ptr(NULL);
          ninfo_for_type.set_declstatement_ptr(typedef_stmt);

          if (typedef_stmt->get_requiresGlobalNameQualificationOnType() == true)
             {
#if 0
               printf ("In Unparse_ExprStmt::unp->u_type->unparseTypedefStmt(): This base type requires a global qualifier \n");
               curprint("\n/* This base type requires a global qualifier, calling set_requiresGlobalNameQualification() */ \n");
#endif
            // ninfo_for_type.set_forceQualifiedNames();
               ninfo_for_type.set_requiresGlobalNameQualification();
             }
#if 0
#if 0
       // DQ (8/23/2006): This was used to specify global qualification separately from the more general name 
       // qualification mechanism, however having two mechanisms is a silly level of redundancy so we now use 
       // just one (the more general one) even though it is only used for global name qualification.
       // DQ (8/20/2006): We can't mark the SgType (since it is shared), and we can't mark the SgInitializedName,
       // so we have to carry the information that we should mark the type in the SgVariableDeclaration.
       // printf ("vardecl_stmt->get_requiresNameQualification() = %s \n",vardecl_stmt->get_requiresNameQualification() ? "true" : "false");
          if (typedef_stmt->get_requiresGlobalNameQualificationOnType() == true)
             {
            // Output the name qualification for the type in the variable declaration.
            // But we have to do so after any modifiers are output, so in unp->u_type->unparseType().
               printf ("In Unparse_ExprStmt::unp->u_type->unparseTypedefStmt(): This base type requires a global qualifier \n");
            // ninfo2.set_forceQualifiedNames();
               ninfo_for_type.set_requiresGlobalNameQualification();

           // ninfo_for_type.display("This base type requires a global qualifier");
             }
#else
       // DQ (1/10/2007): Actually we can't do this since test2007_15.C demonstrates where 
       // for the __FILE_IO in a typedef is context sensitive as to if it requires or accepts 
       // name qualification.
       // DQ (1/10/2007): I think we want to force the use of qualified names generally 
       // (over qualification can't be avoided since it is sometime required).
       // printf ("SKIP Forcing the use of qualified names for the base type of typedefs (independent of the setting of the typedef_stmt->get_requiresGlobalNameQualificationOnType() \n");
       // ninfo_for_type.set_forceQualifiedNames();
#endif
#endif

#if 0
       // DQ (1/10/2007): If this is C++ then we can drop the class specifier (and it is good 
       // to do so to avoid having inappropriate name qualification cause generation of new 
       // types in the generated code which masks errors we want to trap).
          if (SageInterface::is_Cxx_language() == true)
             {
            // BUG: Currently we can't do this because the information in EDG is unavailable as to 
            // when the class specifier is used. So we have to always output it in the generated code.
            // At worst this appears to only mask errors in the name qualification of base types for 
            // typedefs. Eventually we want to fix this.
               ninfo_for_type.set_SkipClassSpecifier();
             }
#endif

       // curprint ( string("\n/* unp->u_type->unparseTypeDefStmt: Before first part of type */ \n";
// #if OUTPUT_DEBUGGING_FUNCTION_INTERNALS
#if 0
          curprint("\n/* Output base type (first part) */ \n");
#endif

       // DQ (5/30/2011): Added support for name qualification.
          ninfo_for_type.set_reference_node_for_qualification(typedef_stmt);
          ROSE_ASSERT(ninfo_for_type.get_reference_node_for_qualification() != NULL);

       // DQ (5/14/2011): Added support for newer name qualification implementation.
          ninfo_for_type.set_name_qualification_length(typedef_stmt->get_name_qualification_length_for_base_type());
          ninfo_for_type.set_global_qualification_required(typedef_stmt->get_global_qualification_required_for_base_type());
          ninfo_for_type.set_type_elaboration_required(typedef_stmt->get_type_elaboration_required_for_base_type());

#if 1
       // DQ (7/28/2012): This is similar to code in the variable declaration unpaser function and so might be refactored.
       // DQ (7/28/2012): If this is a declaration associated with a declaration list from a previous (the last statement) typedef
       // then output the name if that declaration had an un-named type (class or enum).
#if 0
          printf ("In unparseTypedefStmt(): typedef_stmt->get_isAssociatedWithDeclarationList() = %s \n",typedef_stmt->get_isAssociatedWithDeclarationList() ? "true" : "false");
#endif
          if (typedef_stmt->get_isAssociatedWithDeclarationList() == true)
             {
#if 1
            // DQ (8/2/2012): Make this consistant with the design for the variable declarations.
            // This is an alternative to permit the unparsing of the type to control the name output for types.
            // But it would have to be uniform that all the pieces of the first part of the type would have to 
            // be output.  E.g. "*" in "*X".
               ninfo_for_type.set_PrintName();
               unp->u_type->unparseType(btype, ninfo_for_type);
#else
            // Get the base type and if it is a class or enum, is it associated with a un-named 
            // declaration (if so then we need to output the name in this associated declaration).
               printf ("In unparseTypedefStmt(): (before stripType()): btype = %p = %s \n",btype,btype->class_name().c_str());
               SgType* baseType = btype->stripType(SgType::STRIP_MODIFIER_TYPE|SgType::STRIP_REFERENCE_TYPE|SgType::STRIP_POINTER_TYPE|SgType::STRIP_ARRAY_TYPE);
               printf ("In unparseTypedefStmt(): (after stripType()): baseType = %p = %s \n",baseType,baseType->class_name().c_str());
               SgClassType* classType = isSgClassType(baseType);
               SgEnumType*  enumType  = isSgEnumType(baseType);
               if (classType != NULL || enumType != NULL)
                  {
                    if (classType != NULL)
                       {
                         SgClassDeclaration *decl = isSgClassDeclaration(classType->get_declaration());
                         if (decl->get_isUnNamed() == false)
                            {
                              SgName nm = decl->get_name();
                              curprint (nm + " ");
                            }
                           else
                            {
                              printf ("In unparseTypedefStmt(): Skipping the class name for the un-named class \n");
                            }
                       }

#error "DEAD CODE!"

                    if (enumType != NULL)
                       {
                         SgEnumDeclaration *decl = isSgEnumDeclaration(enumType->get_declaration());
                      // printf ("In unparseTypedefStmt(): enum declaration decl->get_isUnNamed() = %s \n",decl->get_isUnNamed() ? "true" : "false");
                         if (decl->get_isUnNamed() == true)
                            {
                              SgName nm = decl->get_name();
                              curprint (nm + " ");
                            }
                           else
                            {
                              printf ("In unparseTypedefStmt(): Skipping the enum name for the un-named enum \n");
                            }
                       }
                  }
                 else
                  {
                 // If this is not a class or enum type then output the type as we would otherwise.
                    unp->u_type->unparseType(btype, ninfo_for_type);
                  }
#endif
             }
            else
             {
            // DQ (7/28/2012): Output the type if this is not associated with a declaration list from a previous declaration.
            // unp->u_type->unparseType(btype, ninfo);
#if 0
               ninfo_for_type.display("Output base type (first part)");
#endif
#if 0
               printf ("In unparseTypedefStmt(): (first part): btype = %p = %s \n",btype,btype->class_name().c_str());
#endif
            // DQ (5/7/2013): Using ninfoallows test2013_156.C to work.
            // unp->u_type->unparseType(btype, ninfo_for_type);
            // unp->u_type->unparseType(btype, ninfo);
               unp->u_type->unparseType(btype, ninfo_for_type);
             }
#else

#error "DEAD CODE!"

          unp->u_type->unparseType(btype, ninfo_for_type);
#endif

// #if OUTPUT_DEBUGGING_FUNCTION_INTERNALS
#if 0
          curprint("\n/* Done: Output base type (first part) */ \n");
#endif

       // curprint ( string("\n/* unp->u_type->unparseTypeDefStmt: After first part of type */ \n";
       // printf ("After first part of type \n");

       // DQ (10/11/2006): As part of new implementation of qualified names we now default to the generation of all qualified names unless they are skipped.
       // ninfo.unset_SkipQualifiedNames();

       // DQ (10/7/2004): Moved the output of the name to before the output of the second part of the type
       // to handle the case of "typedef A* A_Type[10];" (see test2004_104.C).

#if 0
       // DQ (5/26/2014): The fix to output a space in unparseTemplateArgumentList() when we have an empty template argument list means
       // that we no longer require this space to be output here (which was a problem for more general non template test codes that
       // were using diff against a gold standard for there tests (in the ROSE regression tests).
       // DQ (5/17/2014): With fixes to the determination of template declarations and template instantiation declarations, test2004_145.C
       // (and associated test code test2014_58.C) now require  whitespace between the typedef's base type and the typedef's name.
          curprint(" ");
#endif

       // The name of the type (X, in the following example) has to appear after the 
       // declaration. Example: struct { int a; } X;
          curprint(typedef_stmt->get_name().str());
       // curprint(string("/* before 2nd part */ ") + typedef_stmt->get_name().str());

          ninfo.set_isTypeSecondPart();

       // printf ("Before 2nd part of type \n");
       // curprint ( string("\n/* unp->u_type->unparseTypeDefStmt: Before second part of type */ \n";
// #if OUTPUT_DEBUGGING_FUNCTION_INTERNALS
#if 0
          curprint("\n/* Output base type (second part) */ \n");
#endif

          unp->u_type->unparseType(btype, ninfo);
       // unp->u_type->unparseType(btype, ninfo_for_type);
       // unp->u_type->unparseType(btype, ninfo_for_type);

// #if OUTPUT_DEBUGGING_FUNCTION_INTERNALS
#if 0
          curprint("\n/* Done: Output base type (second part) */ \n");
#endif
       // curprint ( string("\n/* unp->u_type->unparseTypeDefStmt: After second part of type */ \n";
       // printf ("After 2nd part of type \n");

#if 0
          if (!info.SkipSemiColon())
             {
               curprint ( string(";"));
             }
#endif
        }

#if 0
     printf ("In unparseTypedefStmt(): outputTypeDefinition = %s \n",outputTypeDefinition ? "true" : "false");
#endif
     if (outputTypeDefinition == true)
        {
#if 0
          printf ("In unparseTypedefStmt(): typedef_stmt = %p = %s \n",typedef_stmt,typedef_stmt->class_name().c_str());
#endif
          unparseTypeAttributes(typedef_stmt);
        }

  // DQ (2/26/2013): Output any attributes.
     unp->u_sage->printAttributes(typedef_stmt,info);

     if (!info.SkipSemiColon())
        {
          curprint(";");
        }

  // info.display ("At base of unp->u_type->unparseTypeDefStmt()");
#if 0
     curprint ("/* Leaving unparseTypedefStmt */ \n");
#endif
   }

void
Unparse_ExprStmt::unparseTemplateDeclStmt(SgStatement* stmt, SgUnparse_Info& info)
   {
  // This function is called for the processing of template declarations (SgTemplateDeclaration).
  // However a newer design as of 11/19/2011 is using separate derived classes (IR nodes) from
  // SgTemplateDeclaration to represent SgTemplateClassDeclaration (and template functions, 
  // template member functions, etc).  This work is part of the processing of the template
  // declarations into their own AST (different from the EDG 3.3 template support).

     SgTemplateDeclaration* template_stmt = isSgTemplateDeclaration(stmt);
     ROSE_ASSERT(template_stmt != NULL);

  // printf ("In unparseTemplateDeclStmt(template_stmt = %p) \n",template_stmt);
  // template_stmt->get_declarationModifier().display("In unparseTemplateDeclStmt()");

  // DQ (11/20/2011): Detect derived classes that should not be used in the new EDG 4.x support in ROSE.
     if (isSgTemplateClassDeclaration(stmt) != NULL)
        {
#if 0
          printf ("Note: Using the saved template declaration as a string to output the template declaration (AST for the template declaration is also now available in the AST) \n");
#endif
#if 0
          printf ("Exiting in unparseTemplateDeclStmt() \n");
          ROSE_ASSERT(false);
#endif
        }

  // SgUnparse_Info ninfo(info);

  // Check to see if this is an object defined within a class
     ROSE_ASSERT (template_stmt->get_parent() != NULL);
     SgClassDefinition *cdefn = isSgClassDefinition(template_stmt->get_parent());
     if (cdefn != NULL)
        {
          if (cdefn->get_declaration()->get_class_type() == SgClassDeclaration::e_class)
             {
               info.set_CheckAccess();
             }
        }

  // SgUnparse_Info saved_ninfo(ninfo);
  // this call has been moved below, after we indent
  // unp->u_sage->printSpecifier2(vardecl_stmt, ninfo);

  // Setup the SgUnparse_Info object for this statement
  // ninfo.unset_CheckAccess();
  // info.set_access_attribute(ninfo.get_access_attribute());

  // info.display("In unparseTemplateDeclStmt()");

  // Output access modifiers
     unp->u_sage->printSpecifier1(template_stmt, info);

  // printf ("template_stmt->get_string().str() = %s \n",template_stmt->get_string().str());

  // DQ (1/21/2004): Use the string class to simplify the previous version of the code
     string templateString = template_stmt->get_string().str();

  // DQ (4/29/2004): Added support for "export" keyword (not supported by g++ yet)
     if (template_stmt->get_declarationModifier().isExport())
          curprint ( string("export "));

#if 0
  // DQ (11/18/2004): Added support for qualified name of template declaration!
  // But it appears that the qualified name is included within the template text string so that 
  // we should not output the qualified name spearately!
     SgName nameQualifier = unp->u_type->unp->u_name->generateNameQualifier( template_stmt , info );
     printf ("In unparseTemplateDeclStmt(): nameQualifier (from unp->u_type->unp->u_name->generateNameQualifier function) = %s \n",nameQualifier.str());
  // curprint ( nameQualifier.str();
#endif

  // printf ("template_stmt->get_template_kind() = %d \n",template_stmt->get_template_kind());
     switch (template_stmt->get_template_kind())
        {
          case SgTemplateDeclaration::e_template_class :
          case SgTemplateDeclaration::e_template_m_class :
          case SgTemplateDeclaration::e_template_function :
          case SgTemplateDeclaration::e_template_m_function :
          case SgTemplateDeclaration::e_template_m_data :
             {
            // printf ("debugging 64 bit bug: templateString = %s \n",templateString.c_str());
               if (templateString.empty() == true)
                  {
                 // DQ (12/22/2006): This is typically a template member class (see test2004_128.C and test2004_138.C).
                 // It is not clear to me why the names are missing, though perhaps they have not been computed yet 
                 // (until the templated clas is instantiated)!

                 // DQ (11/27/2011): Uncommented for debugging new EDG 4.x connection.
                    printf ("Warning: templateString name is empty in Unparse_ExprStmt::unparseTemplateDeclStmt() \n");
                    printf ("     template_stmt->get_template_kind() = %d \n",template_stmt->get_template_kind());
                  }
            // ROSE_ASSERT(templateString.empty() == false);

               curprint ( string("\n" ) + templateString);
               break;
             }

          case SgTemplateDeclaration::e_template_none :
            // printf ("Do we need this extra \";\"? \n");
            // curprint ( templateString + ";";
               printf ("Error: SgTemplateDeclaration::e_template_none found (not sure what to do here) \n");
               ROSE_ASSERT (false);
               break;

          default:
               printf ("Error: default reached \n");
               ROSE_ASSERT (false);
        }
   }


void
Unparse_ExprStmt::unparseTemplateClassDefnStmt(SgStatement* stmt_, SgUnparse_Info& info)
{
    SgTemplateClassDefinition *stmt = isSgTemplateClassDefinition(stmt_);
    assert(stmt!=NULL);
    unparseTemplateClassDeclStmt(stmt->get_declaration(), info);
}

void
Unparse_ExprStmt::unparseTemplateClassDeclStmt(SgStatement* stmt, SgUnparse_Info& info)
   {
#if 1
     unparseTemplateDeclarationStatment_support<SgTemplateClassDeclaration>(stmt,info);
#else
     SgTemplateClassDeclaration* template_stmt = isSgTemplateClassDeclaration(stmt);
     ROSE_ASSERT(template_stmt != NULL);

#if 0
     printf ("Note: Using the saved template declaration as a string to output the template declaration (AST for the template declaration is also now available in the AST) \n");
#endif

  // Check to see if this is an object defined within a class
     ROSE_ASSERT (template_stmt->get_parent() != NULL);
     SgClassDefinition *cdefn = isSgClassDefinition(template_stmt->get_parent());
     if (cdefn != NULL)
        {
          if (cdefn->get_declaration()->get_class_type() == SgClassDeclaration::e_class)
             {
               info.set_CheckAccess();
             }
        }

  // Output access modifiers
     unp->u_sage->printSpecifier1(template_stmt, info);

  // printf ("template_stmt->get_string().str() = %s \n",template_stmt->get_string().str());

  // DQ (1/21/2004): Use the string class to simplify the previous version of the code
     string templateString = template_stmt->get_string().str();

  // DQ (4/29/2004): Added support for "export" keyword (not supported by g++ yet)
     if (template_stmt->get_declarationModifier().isExport())
        {
          curprint(string("export "));
        }

  // printf ("template_stmt->get_template_kind() = %d \n",template_stmt->get_template_kind());
     curprint ( string("\n" ) + templateString);
#endif
   }

void
Unparse_ExprStmt::unparseTemplateFunctionDeclStmt(SgStatement* stmt, SgUnparse_Info& info)
   {
  // DQ (8/6/2012): Unparse the associated comments.
  // We can't unparse comments in the templae declarations until we stop using saved string form 
  // of the template declaration.  This will be done in a later version of the release of the
  // new template support.  In the mean time we have to supress attaching CPP directives to the
  // inside of template declarations.

     unparseTemplateDeclarationStatment_support<SgTemplateFunctionDeclaration>(stmt,info);
   }

void
Unparse_ExprStmt::unparseTemplateMemberFunctionDeclStmt(SgStatement* stmt, SgUnparse_Info& info)
   {
#if 0
     printf ("In unparseTemplateMemberFunctionDeclStmt(stmt = %p) \n",stmt);
     curprint("/* In unparseTemplateMemberFunctionDeclStmt() */ \n ");
#endif

     unparseTemplateDeclarationStatment_support<SgTemplateMemberFunctionDeclaration>(stmt,info);

#if 0
     printf ("DONE: In unparseTemplateMemberFunctionDeclStmt(stmt = %p) \n",stmt);
     curprint("/* DONE: In unparseTemplateMemberFunctionDeclStmt() */ \n ");
#endif
   }

void
Unparse_ExprStmt::unparseTemplateVariableDeclStmt(SgStatement* stmt, SgUnparse_Info& info)
   {
     unparseTemplateDeclarationStatment_support<SgTemplateVariableDeclaration>(stmt,info);
   }

template<class T>
void
Unparse_ExprStmt::unparseTemplateDeclarationStatment_support(SgStatement* stmt, SgUnparse_Info& info)
   {
     ROSE_ASSERT(stmt != NULL);

#if 0
      printf ("In unparseTemplateDeclarationStatment_support(stmt = %p = %s) \n",stmt,stmt->class_name().c_str());
#endif

     T* template_stmt = dynamic_cast<T*>(stmt);
     ROSE_ASSERT(template_stmt != NULL);

#if 0
     printf ("Note: Using the saved template declaration as a string to output the template declaration (AST for the template declaration is also now available in the AST) \n");
#endif

  // DQ (1/28/2013): This helps handle cases such as "#if 1 void foo () #endif { }"
     unparseAttachedPreprocessingInfo(template_stmt, info, PreprocessingInfo::inside);

  // Check to see if this is an object defined within a class
     ROSE_ASSERT (template_stmt->get_parent() != NULL);
     SgClassDefinition *cdefn = isSgClassDefinition(template_stmt->get_parent());
     if (cdefn != NULL)
        {
          if (cdefn->get_declaration()->get_class_type() == SgClassDeclaration::e_class)
             {
               info.set_CheckAccess();
             }
        }

  // Output access modifiers
     unp->u_sage->printSpecifier1(template_stmt, info);

  // printf ("template_stmt->get_string().str() = %s \n",template_stmt->get_string().str());

  // DQ (1/21/2004): Use the string class to simplify the previous version of the code
     string templateString = template_stmt->get_string().str();

  // DQ (4/29/2004): Added support for "export" keyword (not supported by g++ yet)
     if (template_stmt->get_declarationModifier().isExport())
        {
          curprint(string("export "));
        }

  // printf ("template_stmt->get_template_kind() = %d \n",template_stmt->get_template_kind());
     curprint ( string("\n" ) + templateString);

   }

 
 
//#if USE_UPC_IR_NODES //TODO need this?
//#if UPC_EXTENSIONS_ALLOWED
 // Liao, 6/13/2008, unparsing UPC nodes in the AST
void
Unparse_ExprStmt::unparseUpcNotifyStatement(SgStatement* stmt, SgUnparse_Info& info)
   {
     SgUpcNotifyStatement* input = isSgUpcNotifyStatement(stmt);
     ROSE_ASSERT(input != NULL);

     curprint ( string("upc_notify "));
     SgUnparse_Info ninfo(info);

     if (input->get_notify_expression())
        {
          unparseExpression(input->get_notify_expression(), ninfo);
        }

     if (!ninfo.SkipSemiColon())
        {
          curprint ( string(";"));
        }
   }

void
Unparse_ExprStmt::unparseUpcWaitStatement(SgStatement* stmt, SgUnparse_Info& info)
   {
     SgUpcWaitStatement* input = isSgUpcWaitStatement(stmt);
     ROSE_ASSERT(input != NULL);

     curprint ( string("upc_wait "));
     SgUnparse_Info ninfo(info);

     if (input->get_wait_expression())
        {
          unparseExpression(input->get_wait_expression(), ninfo);
        }
     if (!ninfo.SkipSemiColon())
        {
          curprint ( string(";"));
        }
   }

void
Unparse_ExprStmt::unparseUpcBarrierStatement(SgStatement* stmt, SgUnparse_Info& info)
   {
     SgUpcBarrierStatement* input = isSgUpcBarrierStatement(stmt);
     ROSE_ASSERT(input != NULL);

     curprint ( string("upc_barrier "));
     SgUnparse_Info ninfo(info);

     if (input->get_barrier_expression())
        {
          unparseExpression(input->get_barrier_expression(), ninfo);
        }

     if (!ninfo.SkipSemiColon())
        {
          curprint ( string(";"));
        }
   }

void
Unparse_ExprStmt::unparseUpcFenceStatement(SgStatement* stmt, SgUnparse_Info& info)
 {
   SgUpcFenceStatement* input = isSgUpcFenceStatement(stmt);
   ROSE_ASSERT(input != NULL);

   curprint ( string("upc_fence "));
   SgUnparse_Info ninfo(info);

   if (!ninfo.SkipSemiColon())
        curprint ( string(";"));
 }

// Liao, 6/17/2008, unparse upc_forall 
// Most code is copied from Unparse_ExprStmt::unparseForStmt()
void
Unparse_ExprStmt::unparseUpcForAllStatement(SgStatement* stmt, SgUnparse_Info& info)
   {
  // printf ("Unparse for loop \n");
     SgUpcForAllStatement* for_stmt = isSgUpcForAllStatement(stmt);
     ROSE_ASSERT(for_stmt != NULL);

     curprint ( string("upc_forall ("));
     SgUnparse_Info newinfo(info);
     newinfo.set_SkipSemiColon();
     newinfo.set_inConditional();  // set to prevent printing line and file information

  // curprint ( string(" /* initializer */ ";
     SgStatement *tmp_stmt = for_stmt->get_for_init_stmt();
  // ROSE_ASSERT(tmp_stmt != NULL);
     if (tmp_stmt != NULL)
        {
          unparseStatement(tmp_stmt,newinfo);
        }
       else
        {
#if 0
       // DQ (10/8/2012): Commented out to avoid output spew.
          printf ("Warning in unparseForStmt(): for_stmt->get_for_init_stmt() == NULL \n");
#endif
          curprint ( string("; "));
        }
     newinfo.unset_inConditional();

#if 0
     SgExpression *tmp_expr = NULL;
     if ( (tmp_expr = for_stmt->get_test_expr()))
          unparseExpression(tmp_expr, info);
#else
  // DQ (12/13/2005): New code for handling the test (which could be a declaration!)
  // printf ("Output the test in the for statement format newinfo.inConditional() = %s \n",newinfo.inConditional() ? "true" : "false");
  // curprint ( string(" /* test */ ";
     SgStatement *test_stmt = for_stmt->get_test();
     ROSE_ASSERT(test_stmt != NULL);
  // if ( test_stmt != NULL )
     SgUnparse_Info testinfo(info);
     testinfo.set_SkipSemiColon();
     testinfo.set_inConditional();
  // printf ("Output the test in the for statement format testinfo.inConditional() = %s \n",testinfo.inConditional() ? "true" : "false");
     unparseStatement(test_stmt, testinfo);
#endif
     curprint ( string("; "));

  // curprint ( string(" /* increment */ ";
  // SgExpression *increment_expr = for_stmt->get_increment_expr();
     SgExpression *increment_expr = for_stmt->get_increment();
     ROSE_ASSERT(increment_expr != NULL);
     if ( increment_expr != NULL )
          unparseExpression(increment_expr, info);

     curprint ( string("; "));
  // Liao, unparse the affinity expression
     SgExpression * affinity_expr = for_stmt->get_affinity();
     ROSE_ASSERT(affinity_expr != NULL);
     SgExpression * null_expr = isSgNullExpression(affinity_expr);
     if (null_expr)
       curprint (string("continue"));
     else
       unparseExpression(affinity_expr, info); 
     curprint ( string(") "));
   // Added support to output the header without the body to support the addition 
  // of more context in the prefix used with the AST Rewrite Mechanism.
  // if ( (tmp_stmt = for_stmt->get_loop_body()) )

     SgStatement* loopBody = for_stmt->get_loop_body();
     ROSE_ASSERT(loopBody != NULL);

  // if ( (tmp_stmt = for_stmt->get_loop_body()) && !info.SkipBasicBlock())
     if ( (loopBody != NULL) && !info.SkipBasicBlock())
        {
          unp->cur.format(loopBody, info, FORMAT_BEFORE_NESTED_STATEMENT);
          unparseStatement(loopBody, info);
          unp->cur.format(loopBody, info, FORMAT_AFTER_NESTED_STATEMENT);
        }
       else
        {
          if (!info.SkipSemiColon())
             {
               curprint ( string(";"));
             }
        }
   }


// OpenMP support 
void Unparse_ExprStmt::unparseOmpPrefix(SgUnparse_Info& info)
{
  curprint(string ("#pragma omp "));
}


void Unparse_ExprStmt::unparseOmpForStatement (SgStatement* stmt,     SgUnparse_Info& info)
{
  ROSE_ASSERT (stmt != NULL);
  SgOmpForStatement * f_stmt = isSgOmpForStatement (stmt);
  ROSE_ASSERT (f_stmt != NULL);

  unparseOmpDirectivePrefixAndName(stmt, info);

  unparseOmpBeginDirectiveClauses(stmt, info);
  // TODO a better way to new line? and add indentation 
  curprint (string ("\n"));

  SgUnparse_Info ninfo(info);
  if (f_stmt->get_body())
  {
    unparseStatement(f_stmt->get_body(), ninfo);
  }
  else
  {
    cerr<<"Error: empty body for:"<<stmt->class_name()<<" is not allowed!"<<endl;
    ROSE_ASSERT(false);
  }
}

void
Unparse_ExprStmt::unparseOmpBeginDirectiveClauses (SgStatement* stmt,     SgUnparse_Info& info)
{
  ROSE_ASSERT (stmt != NULL);
  // optional clauses
  if (isSgOmpClauseBodyStatement(stmt))
  {
    const SgOmpClausePtrList& clause_ptr_list = isSgOmpClauseBodyStatement(stmt)->get_clauses();
    SgOmpClausePtrList::const_iterator i;
    for (i= clause_ptr_list.begin(); i!= clause_ptr_list.end(); i++)
    {
      SgOmpClause* c_clause = *i;
      unparseOmpClause(c_clause, info);
    }
  }
}


void
Unparse_ExprStmt::unparseStaticAssertionDeclaration (SgStatement* stmt, SgUnparse_Info& info)
   {
  // DQ (7/25/2014): Adding support for C11 static assertions.

  // For C11 this whould be unparsed as "_Static_assert", but for C++ it should be unparsed as "static_assert".
     SgStaticAssertionDeclaration* staticAssertionDeclaration = isSgStaticAssertionDeclaration(stmt);
     ROSE_ASSERT(staticAssertionDeclaration != NULL);

     curprint("_Static_assert(");
     unparseExpression(staticAssertionDeclaration->get_condition(), info);
     curprint(",\"");
  // unparseExpression(staticAssertionDeclaration->get_string_literal(), info);
     curprint(staticAssertionDeclaration->get_string_literal());
     curprint("\");");

#if 0
      printf ("Exiting as a test! (unparseStaticAssertionDeclaration not implemented) \n");
      ROSE_ASSERT(false);
#endif
   }



void
Unparse_ExprStmt::unparseMicrosoftAttributeDeclaration (SgStatement* stmt, SgUnparse_Info& info)
   {
  // DQ (8/17/2014): Adding support for Microsoft attributes.
     SgMicrosoftAttributeDeclaration* microsoftAttributeDeclaration = isSgMicrosoftAttributeDeclaration(stmt);
     ROSE_ASSERT(microsoftAttributeDeclaration != NULL);

     curprint("[");
     curprint(microsoftAttributeDeclaration->get_attribute_string());
     curprint("]");

#if 0
      printf ("Exiting as a test! (unparseMicrosoftAttributeDeclaration not implemented) \n");
      ROSE_ASSERT(false);
#endif
   }



 // EOF


<|MERGE_RESOLUTION|>--- conflicted
+++ resolved
@@ -1522,9 +1522,11 @@
      SgDeclarationStatement* declarationStatement = templateInstantiationDirective->get_declaration();
      ROSE_ASSERT(declarationStatement != NULL);
 
-  // printf ("Inside of unparseTemplateInstantiationDirectiveStmt declaration = %s \n",declarationStatement->sage_class_name());
-
-  // curprint ( string("/* explicit template instantiation */ \n ";
+#if 0
+     printf ("Inside of unparseTemplateInstantiationDirectiveStmt declaration = %s \n",declarationStatement->class_name().c_str());
+     curprint("/* unparseTemplateInstantiationDirectiveStmt(): explicit template instantiation */ \n ");
+#endif
+
   // curprint ( string("template ";
 
   // DQ (8/2/2014): Added support for C++ directive to surpress template instantiation. 
@@ -1556,7 +1558,13 @@
 #endif
             // DQ (8/29/2005): "template" keyword now output by Unparse_ExprStmt::outputTemplateSpecializationSpecifier()
             // curprint ( string("template ";
+#if 1
+            // DQ (8/19/2014): Original code.
                unparseClassDeclStmt(classDeclaration,info);
+#else
+            // DQ (8/19/2014): New code.
+               unparseTemplateInstantiationDeclStmt(declarationStatement,info);
+#endif
                break;
              }
 
@@ -1587,7 +1595,7 @@
                  // DQ (8/29/2005): "template" keyword now output by Unparse_ExprStmt::outputTemplateSpecializationSpecifier()
                  // curprint ( string("template ";
 #if 0
-                     printf ("memberFunctionDeclaration = %p = %s = %s \n",
+                    printf ("memberFunctionDeclaration = %p = %s = %s \n",
                           memberFunctionDeclaration,
                           memberFunctionDeclaration->class_name().c_str(),
                           memberFunctionDeclaration->get_name().str());
@@ -1641,6 +1649,11 @@
                ROSE_ASSERT(false);
              }
         }
+
+#if 0
+     printf ("Leaving unparseTemplateInstantiationDirectiveStmt declaration = %s \n",declarationStatement->class_name().c_str());
+     curprint("/* Leaving unparseTemplateInstantiationDirectiveStmt(): explicit template instantiation */ \n ");
+#endif
    }
 
 
@@ -1654,9 +1667,11 @@
      SgClassDeclaration* classDeclaration = isSgClassDeclaration(templateInstantiationDeclaration);
      ROSE_ASSERT(classDeclaration != NULL);
 
-  // curprint("/* Output in curprint in Unparse_ExprStmt::unparseTemplateInstantiationDeclStmt() */");
-
-#if OUTPUT_DEBUGGING_CLASS_NAME
+#if 0
+     printf ("Inside of unparseTemplateInstantiationDeclStmt() stmt = %p = %s \n",stmt,stmt->class_name().c_str());
+     curprint("/* Output in curprint in Unparse_ExprStmt::unparseTemplateInstantiationDeclStmt() */");
+#endif
+#if OUTPUT_DEBUGGING_CLASS_NAME || 0
      printf ("Inside of unparseTemplateInstantiationDeclStmt() stmt = %p/%p name = %s  templateName = %s transformed = %s/%s prototype = %s compiler-generated = %s compiler-generated and marked for output = %s \n",
           classDeclaration,templateInstantiationDeclaration,
           templateInstantiationDeclaration->get_name().str(),
@@ -1743,14 +1758,14 @@
         {
           if ( templateInstantiationDeclaration->get_file_info()->isOutputInCodeGeneration() == true )
              {
-#if PRINT_DEVELOPER_WARNINGS
+#if PRINT_DEVELOPER_WARNINGS || 0
                printf ("In unparseTemplateInstantiationDeclStmt(): Class template is marked for output in the current source file. \n");
 #endif
                outputClassTemplateInstantiation = true;
              }
             else
              {
-#if PRINT_DEVELOPER_WARNINGS
+#if PRINT_DEVELOPER_WARNINGS || 0
                printf ("In unparseTemplateInstantiationDeclStmt(): Class template is NOT marked for output in the current source file. \n");
 #endif
              }
@@ -1827,13 +1842,13 @@
 
           if (locatedInNamespace == true)
              {
-               curprint ( string("   }"));
+               curprint("   }");
              }
         }
        else
         {
 #if 0
-          curprint("/* Skipped output of template class declaration (name = " + templateInstantiationDeclaration->get_qualified_name().str() + ") */ \n");
+          curprint(string("/* Skipped output of template class declaration (name = ") + templateInstantiationDeclaration->get_qualified_name().str() + ") */ \n");
 #endif
        // If not transformed then we only want to output the template (and usually only the 
        // name of the template specialization) in variable declarations and the like.
@@ -1844,8 +1859,9 @@
 #endif
           if ( info.outputClassTemplateName() == true )
              {
-            // printf ("Calling unparseClassDeclStmt to unparse the SgTemplateInstantiationDecl \n");
-
+#if 0
+               printf ("Calling unparseClassDeclStmt to unparse the SgTemplateInstantiationDecl \n");
+#endif
             // DQ (9/8/2004):
             // The unparseClassDeclStmt does much more that what we require and is not setup to 
             // handle templates well, it generally works well if the template name required does 
@@ -3276,7 +3292,6 @@
                unp->u_sage->printAttributesForType(funcdecl_stmt,info);
 
                curprint(";");
-<<<<<<< HEAD
 #if 0
                printf ("In Unparse_ExprStmt::unparseFuncDeclStmt(): funcdecl_stmt->isExternBrace() = %s \n",funcdecl_stmt->isExternBrace() ? "true" : "false");
 #endif
@@ -3285,10 +3300,6 @@
 #if 0
                     printf ("In Unparse_ExprStmt::unparseFuncDeclStmt(): output extern brace \n");
 #endif
-=======
-               if (funcdecl_stmt->isExternBrace())
-                  {
->>>>>>> fe02b64d
                     curprint(" }");
                   }
              }
@@ -4626,7 +4637,7 @@
             // ROSE_ASSERT(isSgTypedefDeclaration(declStmt) == NULL);
 
 #if 0
-               printf ("Inside of unparseVarDeclStmt: first = %s \n",(first == true) ? "true" : "false");
+            // printf ("Inside of unparseVarDeclStmt: first = %s \n",(first == true) ? "true" : "false");
                printf ("Inside of unparseVarDeclStmt: declStmt = %p \n",declStmt);
                printf ("Inside of unparseVarDeclStmt: isSgTypedefDeclaration(declStmt) = %p \n",isSgTypedefDeclaration(declStmt));
 #endif
@@ -4740,6 +4751,7 @@
                  // Get the base type and if it is a class or enum, is it associated with a un-named 
                  // declaration (if so then we need to output the name in this associated declaration).
                  // if (isSgNamedType(tmp_type) != NULL)
+#error "DEAD CODE!"
                     SgType* baseType = tmp_type->stripType(SgType::STRIP_MODIFIER_TYPE|SgType::STRIP_REFERENCE_TYPE|SgType::STRIP_POINTER_TYPE|SgType::STRIP_ARRAY_TYPE);
                     SgClassType* classType = isSgClassType(baseType);
                     SgEnumType*  enumType  = isSgEnumType(baseType);
@@ -4978,6 +4990,15 @@
             // unp->u_type->unparseType(tmp_type, ninfo2);
                unp->u_type->unparseType(tmp_type, ninfo_for_type);
 
+#if 0
+               printf ("DONE: Calling 2nd part of unp->u_type->unparseType for %s \n",tmp_type->sage_class_name());
+               curprint("\n/* END: output using unp->u_type->unparseType (2nd part) */ \n ");
+#endif
+
+#if 0
+               printf ("Calling printAttributes() \n");
+               curprint("\n/* Calling printAttributes() */ \n ");
+#endif
             // DQ (2/6/2014): Move this to be after the name is output.
             // DQ (8/31/2013): Added support for missing attributes.
                unp->u_sage->printAttributes(decl_item,info);
@@ -5397,6 +5418,23 @@
        /* have to make sure if it needs qualifier or not */
 
           SgName nm = classdecl_stmt->get_name();
+
+       // DQ (8/19/2014): Adding code to output the template instantiation with template arguments processed to support name qualification.
+          SgTemplateInstantiationDecl* templateInstantiation = isSgTemplateInstantiationDecl(classdecl_stmt);
+          if (templateInstantiation != NULL)
+             {
+#if 0
+               printf ("In unparseClassDeclStmt(): name used must be reset to exclude template arguments (since they must be output seperately): nm = %s \n",nm.str());
+               printf ("   --- templateInstantiation->get_templateName() = %s \n",templateInstantiation->get_templateName().str());
+               printf ("   --- templateInstantiation->get_name()         = %s \n",templateInstantiation->get_name().str());
+#endif
+               nm = templateInstantiation->get_name();
+#if 0
+               printf ("Exiting as a test! \n");
+               ROSE_ASSERT(false);
+#endif
+             }
+
 #if 0
           if (nm == "Zone")
              {
@@ -5440,6 +5478,8 @@
 #if 0
           printf ("In unparseClassDeclStmt(): isAnonymousName = %s \n",isAnonymousName ? "true" : "false");
 #endif
+#if 0
+       // DQ (8/19/2014): Original code.
        // DQ (6/9/2013): Skip output of name when it is a generated name such as "__anonymous_0x10f3efa8"
        // curprint (nameQualifier);
        // curprint ( (nm + " ").str());
@@ -5450,6 +5490,31 @@
                curprint (nameQualifier);
                curprint ( (nm + " ").str());
              }
+#else
+       // DQ (8/19/2014): Adding code to output the template instantiation with template arguments processed to support name qualification.
+          if (templateInstantiation != NULL)
+             {
+#if 0
+               printf ("Now output the template arguments \n");
+#endif
+               curprint (nameQualifier);
+               unparseTemplateName(templateInstantiation,info);
+#if 0
+               printf ("Exiting as a test! \n");
+               ROSE_ASSERT(false);
+#endif
+             }
+            else
+             {
+            // DQ (8/19/2014): Original code (copied to the else branch).
+               if (isAnonymousName == false && classdecl_stmt->get_isUnNamed() == false)
+                  {
+                 // Output the qualified name.
+                    curprint (nameQualifier);
+                    curprint ( (nm + " ").str());
+                  }
+             }
+#endif
 #else
        // DQ (7/28/2012): This is the modified version of the code and I think it is not required.
        // DQ (7/28/2012): Support un-named classes (see test2012_141.C).
