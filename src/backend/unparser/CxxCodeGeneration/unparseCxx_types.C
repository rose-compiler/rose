/* unparse_type.C
 * This C file contains the general function to unparse types as well as
 * functions to unparse every kind of type.
 */

// tps (01/14/2010) : Switching from rose.h to sage3.
#include "sage3basic.h"
#include "unparser.h"

// DQ (10/14/2010):  This should only be included by source files that require it.
// This fixed a reported bug which caused conflicts with autoconf macros (e.g. PACKAGE_BUGREPORT).
// Interestingly it must be at the top of the list of include files.
#include "rose_config.h"

// DQ (12/31/2005): This is OK if not declared in a header file
using namespace std;

// If this is turned on then we get the message to the
// generted code showing up in the mangled names!
#define OUTPUT_DEBUGGING_FUNCTION_BOUNDARIES 0
#define OUTPUT_DEBUGGING_FUNCTION_INTERNALS 0
#define OUTPUT_DEBUGGING_UNPARSE_INFO 0

Unparse_Type::Unparse_Type(Unparser* unp)
   : unp(unp)
   {
  // Nothing to do here!
   }

Unparse_Type::~Unparse_Type()
   {
  // Nothing to do here!
   }

void Unparse_Type::curprint (std::string str) {
  unp->u_sage->curprint(str);
}

bool
Unparse_Type::generateElaboratedType(SgDeclarationStatement* declarationStatement, const SgUnparse_Info & info )
   {
  // For now we just return true, later we will check the scopeStatement->get_type_elaboration_list();
     bool useElaboratedType = true;

  // unp-> cur << "\n /* In generateElaboratedType = " << (useElaboratedType ? "true" : "false") << " */ \n ";

     return useElaboratedType;
   }


string get_type_name(SgType* t)
   {
  // printf ("t->class_name() = %s \n",t->class_name().c_str());

  // CH (4/7/2010): This issue is because of using a MSVC keyword 'cdecl' as a variable name

//#ifndef _MSCx_VER
//#pragma message ("WARNING: Commented out body of get_type_name()")
//         printf ("Error: Commented out body of get_type_name() \n");
//         ROSE_ASSERT(false);
//         return "ERROR IN get_type_name()";
//#else
     switch (t->variant())
        {
          case T_UNKNOWN:                 return "UNKNOWN";
          case T_CHAR:                    return "char";
          case T_SIGNED_CHAR:             return "signed char";
          case T_UNSIGNED_CHAR:           return "unsigned char";
          case T_SHORT:                   return "short";
          case T_SIGNED_SHORT:            return "signed short";
          case T_UNSIGNED_SHORT:          return "unsigned short";
          case T_INT:                     return "int";
          case T_SIGNED_INT:              return "signed int";
          case T_UNSIGNED_INT:            return "unsigned int";
          case T_LONG:                    return "long";
          case T_SIGNED_LONG:             return "signed long";
          case T_UNSIGNED_LONG:           return "unsigned long";
          case T_VOID:                    return "void";
          case T_GLOBAL_VOID:             return "global void";
          case T_WCHAR:                   return "wchar_t";
          case T_FLOAT:                   return "float";
          case T_DOUBLE:                  return "double";
          case T_LONG_LONG:               return "long long";
          case T_SIGNED_LONG_LONG:        return "signed long long";
          case T_UNSIGNED_LONG_LONG:      return "unsigned long long";

       // DQ (3/24/2014): Added support for 128-bit integers.
          case T_SIGNED_128BIT_INTEGER:   return "__int128";
          case T_UNSIGNED_128BIT_INTEGER: return "unsigned __int128";

          case T_LONG_DOUBLE:             return "long double";
          case T_STRING:                  return "char*";

          case T_BOOL:
             {
            // DQ (8/27/2006): Modified to support C99 "_Bool" type (accepted by some C compilers, e.g. gcc).
            // return "bool";

            // DQ (8/27/2006): Later we want to make this an error!
            // if (SgProject::get_C_only() == true)
               if (SageInterface::is_C_language() == true)
                  {
#ifdef ROSE_DEBUG_NEW_EDG_ROSE_CONNECTION
                    printf ("Warning: SgTypeBool used for C application (reserved for use in C99 and C++) \n");
#endif
                  }

            // DQ (10/27/2012): Modified to generate consistant with C applications used with GNU.
            // I'm not sure if this is a great idea, but it appears to be more consistant with the 
            // larger scale C applications that we are seeing.
            // ROSE_ASSERT(SgProject::get_C_only() == false);
            // return (SgProject::get_C99_only() == true) ? "_Bool" : "bool";
            // return (SageInterface::is_C99_language() == true) ? "_Bool" : "bool";
               return (SageInterface::is_C99_language() == true || SageInterface::is_C_language() == true) ? "_Bool" : "bool";
             }

       // DQ (8/27/2006): Now this is finally done better!
       // DQ (10/30/2005): Need to support correct C99 name for complex
       // case T_COMPLEX:            return "complex";
          case T_COMPLEX:
             {
                SgTypeComplex* complexType = isSgTypeComplex(t);
                ROSE_ASSERT(complexType != NULL);
                string returnString = get_type_name(complexType->get_base_type()) + " _Complex";
                return returnString;
             }

       // DQ (8/27/2006): Added require imaginary support to complete the complex support.
          case T_IMAGINARY:
             {
                SgTypeImaginary* imaginaryType = isSgTypeImaginary(t);
                ROSE_ASSERT(imaginaryType != NULL);
                string returnString = get_type_name(imaginaryType->get_base_type());

                bool usingGcc = false;
                #ifdef USE_CMAKE
                  #ifdef CMAKE_COMPILER_IS_GNUCC
                    usingGcc = true;
                  #endif
                #else
                  string backEndCompiler = BACKEND_CXX_COMPILER_NAME_WITHOUT_PATH;
                  usingGcc = (backEndCompiler == "g++" || backEndCompiler == "gcc" || backEndCompiler == "mpicc" || backEndCompiler == "mpicxx");
                #endif

                if (usingGcc) {
                  // Handle special case of GNU compilers
                } else {
                  returnString + " _Imaginary";
                }
               return returnString;
             }

          case T_DEFAULT:
             {
#if 0
               printf ("Outp case T_DEFAULT: (int) \n");
#endif
               return "int";
             }

          case T_POINTER:
                {
#if 0
                  printf ("Outp case T_POINTER: \n");
#endif
                  SgPointerType* pointer_type = isSgPointerType(t);
                  ROSE_ASSERT(pointer_type != NULL);
                  return get_type_name(pointer_type->get_base_type()) + "*";
                }

          case T_REFERENCE:
                {
                  SgReferenceType* ref_type = isSgReferenceType(t);
                  ROSE_ASSERT(ref_type != NULL);
                  return get_type_name(ref_type->get_base_type()) + "&";
                }

          case T_MEMBER_POINTER:
               {
                  SgPointerMemberType* mpointer_type = isSgPointerMemberType(t);
                  ROSE_ASSERT(mpointer_type != NULL);

                  SgType *btype = mpointer_type->get_base_type();
                  SgMemberFunctionType *ftype = NULL;

                  if ( (ftype = isSgMemberFunctionType(btype)) != NULL) {
                      string res = get_type_name(ftype->get_return_type()) +  "("
                        +get_type_name(mpointer_type->get_class_type())
                        + "::*" + ")" + "(" ;
                      SgTypePtrList::iterator p = ftype->get_arguments().begin();
                      while ( p != ftype->get_arguments().end() )
                       {
                         res = res + get_type_name(*p);
                         p++;
                         if (p != ftype->get_arguments().end()) { res = res + ","; }
                       }
                       return res + ")";
                  }
                  else {
                     return get_type_name(btype) + "(" +
                       get_type_name(mpointer_type->get_class_type()) + "::*" + ")";
                  }
               }

          case T_CLASS:
              {
                SgClassType* class_type = isSgClassType(t);
                ROSE_ASSERT(class_type != NULL);
             // CH (4/7/2010): 'cdecl' is a keywork of MSVC
             // SgClassDeclaration* cdecl;
                SgClassDeclaration* decl = isSgClassDeclaration(class_type->get_declaration());
                SgName nm = decl->get_qualified_name();
#if 0
                printf ("In unparseType(%p): nm = %s \n",t,nm.str());
#endif
                if (nm.getString() != "")
                    return nm.getString();
                else
                   return string(class_type->get_name().str());
               }

          case T_ENUM:
               {
                SgEnumType* enum_type = isSgEnumType(t);
                ROSE_ASSERT(enum_type);
                SgEnumDeclaration *edecl = isSgEnumDeclaration(enum_type->get_declaration());
                SgName nm = edecl->get_qualified_name();

                if (nm.getString() != "")
                   {
#if 0
                     printf ("In get_type_name(SgType* t): Using enum type name = %s \n",nm.str());
#endif
                     return nm.getString();
                   }
                  else
                   {
#if 0
                  // DQ (4/22/2013): Debugging test2013_125.C.
                     printf ("WARNING: In get_type_name(SgType* t): edecl->get_qualified_name() == \"\": so we have to use the enum_type->get_name() = %s \n",enum_type->get_name().str());
#endif
                     return string(enum_type->get_name().str());
                   }
               }

          case T_TYPEDEF:
               {
                SgTypedefType* typedef_type = isSgTypedefType(t);
                ROSE_ASSERT(typedef_type != NULL);
                return string(typedef_type->get_qualified_name().str());
               }

          case T_MODIFIER:
               {
                SgModifierType* mod_type = isSgModifierType(t);
                ROSE_ASSERT(mod_type != NULL);
                string res;
                bool unparse_base = true;
                if ( isSgReferenceType(mod_type->get_base_type()) ||
                     isSgPointerType(mod_type->get_base_type()) ) {
                    res = get_type_name(mod_type->get_base_type());
                    unparse_base = false;
                }
                if (mod_type->get_typeModifier().isOpenclGlobal())
                    res = "__global " + res;
                if (mod_type->get_typeModifier().isOpenclLocal())
                    res = "__local " + res;
                if (mod_type->get_typeModifier().isOpenclConstant())
                    res = "__constant " + res;
                if (mod_type->get_typeModifier().haveAddressSpace()) {
                    std::ostringstream outstr;
                    outstr << mod_type->get_typeModifier().get_address_space_value(); 
                    res = res + "__attribute__((address_space(" + outstr.str() + ")))";
                }
                if (mod_type->get_typeModifier().get_constVolatileModifier().isConst())
                    res = res + "const ";
                if (mod_type->get_typeModifier().get_constVolatileModifier().isVolatile())
                    res = res + "volatile ";
                if (mod_type->get_typeModifier().isRestrict())
                   {
                  // DQ (9/2/2014): Added support for mpiicpc used at LLNL.
                  // DQ (8/29/2005): Added support for classification of back-end compilers (independent of the name invoked to execute them)
<<<<<<< HEAD

                     bool usingGcc = false;
                     #ifdef USE_CMAKE
                       #ifdef CMAKE_COMPILER_IS_GNUCC
                         usingGcc = true;
                       #endif
                     #else
                       string compilerName = BACKEND_CXX_COMPILER_NAME_WITHOUT_PATH;
                       usingGcc = (compilerName == "g++" || compilerName == "gcc" || compilerName == "mpicc" || compilerName == "mpicxx");
                     #endif

                     if ( usingGcc )
=======
                  // if ( (string(CXX_COMPILER_NAME) == "g++") || (string(CXX_COMPILER_NAME) == "gcc") )
                     string compilerName = BACKEND_CXX_COMPILER_NAME_WITHOUT_PATH;
#if 0
                     printf ("Processing restrict keyword: compilerName = %s \n",compilerName.c_str());
#endif
                     if ( (compilerName == "g++") || (compilerName == "gcc")  || compilerName == "mpicc" || compilerName == "mpicxx" || compilerName == "mpiicpc")
>>>>>>> d2abac3f
                        res = res + "__restrict__ ";
                     else
                        res = res + "restrict ";
                   }
                 if (unparse_base)
                    res = res + get_type_name(mod_type->get_base_type());
                  return res;
                }
#if 0
          case T_QUALIFIED_NAME:
             {
               SgQualifiedNameType* qualifiedNameType = isSgQualifiedNameType(t);
               ROSE_ASSERT(qualifiedNameType != NULL);
                string res;
                printf ("WARNING: In unparser get_type_name() generated name should use a prefix generated from mangled names \n");
                res = "__qualified_name_";
                return res;
             }
#endif
          case T_PARTIAL_FUNCTION:
          case T_FUNCTION:
               {
                SgFunctionType* func_type = isSgFunctionType(t);
                ROSE_ASSERT (func_type != NULL);
                string res = get_type_name(func_type->get_return_type()) + "(";
                SgTypePtrList::iterator p = func_type->get_arguments().begin();
                while(p != func_type->get_arguments().end())
                  {
                    res = res + get_type_name(*p);
                    p++;
                    if (p != func_type->get_arguments().end())
                        res = res + ",";
#if 0
                    printf ("In get_type_name(): case T_FUNCTION:res = %s \n",res.c_str());
#endif
                  }
               res = res + ")";
               return res;
              }

          case T_MEMBERFUNCTION:
              {
               SgMemberFunctionType* mfunc_type = isSgMemberFunctionType(t);
               ROSE_ASSERT(mfunc_type != NULL);

               string res = get_type_name(mfunc_type->get_return_type()) + "(";
               SgTypePtrList::iterator p = mfunc_type->get_arguments().begin();
               while (p != mfunc_type->get_arguments().end()) 
                  {
                    res = res + get_type_name(*p);
                    p++;
                    if (p != mfunc_type->get_arguments().end())
                         res = res + ",";
#if 0
                    printf ("In get_type_name(): case T_MEMBERFUNCTION:res = %s \n",res.c_str());
#endif
                  }
               res = res + ")";
               return res;
             }

          case T_ARRAY:
             {
              SgArrayType* array_type = isSgArrayType(t);
              ROSE_ASSERT(array_type != NULL);

              string res = get_type_name(array_type->get_base_type()) + "[";
              if (array_type->get_index())
                  res = res + array_type->get_index()->unparseToString();
               res = res + "]";
               return res;
             }

          case T_ELLIPSE: return "...";

          default:
             {
               printf("Error: unparse_type.C get_type_name(): Default case reached in switch: Unknown type \n");
               ROSE_ASSERT(false);
               break;
             }
        }
//#endif
   }

//-----------------------------------------------------------------------------------
//  void Unparse_Type::unparseType
//
//  General function that gets called when unparsing a C++ type. Then it routes
//  to the appropriate function to unparse each C++ type.
//-----------------------------------------------------------------------------------
void
Unparse_Type::unparseType(SgType* type, SgUnparse_Info& info)
   {
     ROSE_ASSERT(type != NULL);

#if OUTPUT_DEBUGGING_FUNCTION_BOUNDARIES || 0
     string firstPartString  = (info.isTypeFirstPart()  == true) ? "true" : "false";
     string secondPartString = (info.isTypeSecondPart() == true) ? "true" : "false";
     printf ("In Unparse_Type::unparseType(): type->class_name() = %s firstPart = %s secondPart = %s \n",
             type->class_name().c_str(),firstPartString.c_str(),secondPartString.c_str());
#endif
#if OUTPUT_DEBUGGING_FUNCTION_BOUNDARIES || 0
     curprint ( string("\n/* Top of unparseType name ") + type->class_name().c_str()
         + " firstPart " + firstPartString + " secondPart " + secondPartString + " */ \n");
#endif

#if 0
     printf ("In Unparse_Type::unparseType(): type = %p = %s \n",type,type->class_name().c_str());
#endif

#if 0
  // DQ (5/8/2013): Note that this will make the type name very long and can cause problems with nexted type generating nested comments.
     curprint(string("\n/* Top of unparseType: class_name() = ") + type->class_name() + " */ \n");
#endif

#if 0
     printf ("In unparseType(): info.SkipClassDefinition() = %s \n",(info.SkipClassDefinition() == true) ? "true" : "false");
     printf ("In unparseType(): info.SkipEnumDefinition()  = %s \n",(info.SkipEnumDefinition()  == true) ? "true" : "false");
#endif
  // DQ (1/13/2014): These should have been setup to be the same.
     ROSE_ASSERT(info.SkipClassDefinition() == info.SkipEnumDefinition());

#if 0
     char buffer[512];
     sprintf (buffer,"entering case for %s",type->class_name().c_str());
     unp->u_debug->printDebugInfo(buffer,true);
#endif

#if 0
     printf ("In unparseType(): info.SkipBaseType() = %s \n",info.SkipBaseType() ? "true" : "false");
  // curprint ("\n /* In unparseType(): info.SkipBaseType() = " + string(info.SkipBaseType() ? "true" : "false") + " */ \n");
#endif

  // DQ (6/4/2011): This controls if we output the generated name of the type (required to 
  // support name qualification of subtypes) or if we unparse the type from the AST (where 
  // name qualification of subtypes is not required).
     bool usingGeneratedNameQualifiedTypeNameString = false;
     string typeNameString;

  // DQ (6/4/2011): Support for output of generated string for type (used where name 
  // qualification is required for subtypes (e.g. template arguments)).
     SgNode* nodeReferenceToType = info.get_reference_node_for_qualification();

#if 0
     printf ("In unparseType(): nodeReferenceToType = %p = %s \n",nodeReferenceToType,(nodeReferenceToType != NULL) ? nodeReferenceToType->class_name().c_str() : "null");
#endif

     if (nodeReferenceToType != NULL)
        {
#if 0
          printf ("rrrrrrrrrrrr In unparseType() output type generated name: nodeReferenceToType = %p = %s SgNode::get_globalTypeNameMap().size() = %zu \n",nodeReferenceToType,nodeReferenceToType->class_name().c_str(),SgNode::get_globalTypeNameMap().size());
#endif
          std::map<SgNode*,std::string>::iterator i = SgNode::get_globalTypeNameMap().find(nodeReferenceToType);
          if (i != SgNode::get_globalTypeNameMap().end())
             {
            // usingGeneratedNameQualifiedTypeNameString = true;
               if (info.isTypeSecondPart() == false)
                  {
                    usingGeneratedNameQualifiedTypeNameString = true;
                  }

               typeNameString = i->second.c_str();
#if 0
               printf ("ssssssssssssssss Found type name in SgNode::get_globalTypeNameMap() typeNameString = %s for nodeReferenceToType = %p = %s \n",typeNameString.c_str(),nodeReferenceToType,nodeReferenceToType->class_name().c_str());
#endif
             }
        }

#if 0
     printf ("In unparseType(): usingGeneratedNameQualifiedTypeNameString = %s \n",usingGeneratedNameQualifiedTypeNameString ? "true" : "false");
#endif
#if 0
     curprint ("\n /* In unparseType(): usingGeneratedNameQualifiedTypeNameString = " + string(usingGeneratedNameQualifiedTypeNameString ? "true" : "false") + " */ \n");
#endif

     if (usingGeneratedNameQualifiedTypeNameString == true)
        {
       // Output the previously generated type name contianing the correct name qualification of subtypes (e.g. template arguments).
#if 0
       // DQ (5/8/2013): Note that this will make the type name very long and can cause problems with nexted type generating nested comments.
          string firstPartString  = (info.isTypeFirstPart()  == true) ? "true" : "false";
          string secondPartString = (info.isTypeSecondPart() == true) ? "true" : "false";
          printf ("In Unparse_Type::unparseType() using generated type name string: type->class_name() = %s firstPart = %s secondPart = %s \n",type->class_name().c_str(),firstPartString.c_str(),secondPartString.c_str());
          curprint(string("\n/* Top of unparseType() using generated type name string: ") + type->sage_class_name() + " firstPart " + firstPartString + " secondPart " + secondPartString + " */ \n");
#endif
          if (info.isTypeFirstPart() == true)
             {
#if 0
               printf ("Ouput typeNameString = %s \n",typeNameString.c_str());
#endif
               if (info.SkipBaseType() == false)
                  {
                    curprint(typeNameString);
                  }
             }
            else
             {
            // Sometimes neither is set and this is the trivial case where we want to output the generated type name (see test2011_74.C).
            // if (isSgPointerType(type) != NULL)
               if (info.isTypeFirstPart() == false && info.isTypeSecondPart() == false)
                  {
#if 0
                    printf ("Note: Handling unparsing of name qualified type as special case (typeNameString = %s) \n",typeNameString.c_str());
#endif
                 // DQ (6/18/2013): Added support to skip output of typenames when handling multiple variable declarations in 
                 // SgForInitStmt IR nodes and multiple SgInitializedName IR nodes in a single SgVariableDeclaration IR node.
                    if (info.SkipBaseType() == false)
                       {
                         curprint(typeNameString);
                       }
                  }
             }
        }
       else
        {
#if 0
          curprint("\n/* Top of unparseType() processing main switch statement */ \n");
#endif

       // This is the code that was always used before the addition of type names generated from where name qualification of subtypes are required.
          switch (type->variant())
             {
               case T_UNKNOWN:            curprint ( get_type_name(type) + " ");          break;
               case T_CHAR:
               case T_SIGNED_CHAR:
               case T_UNSIGNED_CHAR:
               case T_SHORT:
               case T_SIGNED_SHORT:
               case T_UNSIGNED_SHORT:
               case T_INT:
               case T_SIGNED_INT:
               case T_UNSIGNED_INT:
               case T_LONG:
               case T_SIGNED_LONG:
               case T_UNSIGNED_LONG:
               case T_VOID:
               case T_GLOBAL_VOID:
               case T_WCHAR:
               case T_FLOAT:
               case T_DOUBLE:
               case T_LONG_LONG:
               case T_UNSIGNED_LONG_LONG:
               case T_SIGNED_LONG_LONG:

            // DQ (3/24/2014): Added support for 128-bit integers.
               case T_SIGNED_128BIT_INTEGER:
               case T_UNSIGNED_128BIT_INTEGER:

               case T_LONG_DOUBLE:
               case T_STRING:
               case T_BOOL:
               case T_COMPLEX:
               case T_IMAGINARY:
               case T_DEFAULT:
               case T_ELLIPSE:
                  {
                    if ( ( info.isWithType() && info.SkipBaseType() ) || info.isTypeSecondPart() )
                       {
                      /* do nothing */
                       }
                      else
                       {
                         curprint ( get_type_name(type) + " ");
                       }
                    break;
                  }

            // case T_POINTER:            unparsePointerType(type, info);          break;
               case T_POINTER:
                  {
#if 0
                    printf ("Calling unparsePointerType(%p) \n",type);
#endif
                    unparsePointerType(type, info);
#if 0
                    printf ("DONE: Calling unparsePointerType(%p) \n",type);
#endif
                    break;
                  }

               case T_MEMBER_POINTER:     unparseMemberPointerType(type, info);    break;
               case T_REFERENCE:          unparseReferenceType(type, info);        break;

               case T_RVALUE_REFERENCE:   unparseRvalueReferenceType(type, info);  break;

            // case T_NAME:               unparseNameType(type, info);             break;

            // DQ (6/18/2013): Test to see if this is the correct handling of test2013_214.C.
#if 1
            // DQ (6/18/2013): Original version of code.
               case T_CLASS:              unparseClassType(type, info);            break;
#else
               case T_CLASS:
                  {
                    if ( ( info.isWithType() && info.SkipBaseType() ) || info.isTypeSecondPart() )
                       {
                      /* do nothing */
#if 0
                         printf ("In unparseType(): Skipping output of SgClassType \n");
#endif
#if 0
                         curprint ("/* In unparseType(): Skipping output of SgClassType */ \n");
#endif
                       }

#error "DEAD CODE!"

                      else
                       {
                         unparseClassType(type, info);
                       }
                    break;
                  }
#endif
               case T_ENUM:               unparseEnumType(type, info);             break;

            // DQ (6/18/2013): Test to see if this is the correct handling of test2013_214.C.
#if 1
            // DQ (6/18/2013): Original version of code.
               case T_TYPEDEF:            unparseTypedefType(type, info);          break;
#else
               case T_TYPEDEF:
                  {
                 // if ( ( info.isWithType() && info.SkipBaseType() ) || info.isTypeSecondPart() )
                    if ( info.SkipBaseType() == true )
#error "DEAD CODE!"

                       {
                      /* do nothing */
#if 0
                         printf ("In unparseType(): Skipping output of SgTypedefType \n");
#endif
#if 0
                         curprint ("/* In unparseType(): Skipping output of SgTypedefType */ \n");
#endif
                       }
                      else
                       {
#if 0
                         printf ("In unparseType(): Calling unparseTypedefType \n");
                         curprint ("/* In unparseType(): Calling unparseTypedefType */ \n");
#endif
                         unparseTypedefType(type, info);
                       }
#error "DEAD CODE!"

                    break;
                  }
#endif
               case T_MODIFIER:           unparseModifierType(type, info);         break;

            // DQ (5/3/2013): This approach is no longer supported, as I recall.
            // case T_QUALIFIED_NAME:     unparseQualifiedNameType(type, info);    break;

               case T_PARTIAL_FUNCTION:
               case T_FUNCTION:           unparseFunctionType(type, info);         break;

               case T_MEMBERFUNCTION:     unparseMemberFunctionType(type, info);   break;
               case T_ARRAY:              unparseArrayType(type, info);            break;

            // DQ (11/20/2011): Adding support for template declarations within the AST.
               case T_TEMPLATE:
                  {
#if 0
                    printf ("Calling unparseTemplateType(%p) \n",type);
#endif
                    unparseTemplateType(type, info);
#if 0
                    printf ("DONE: Calling unparseTemplateType(%p) \n",type);
#endif
                    break;
                  }

             // DQ (3/10/2014): Added so that we could get past this call in the dot file generator (fix later).
             // SgJavaWildcardType
               case T_JAVA_WILD:
                  {
                    printf ("ERROR: SgJavaWildcardType is appearing in call to unparseType from graph generation (allow this for now) \n");
                    break;
                  }

            // DQ (7/30/2014): Fixed spelling of T_LABEL tag.
            // DQ (4/27/2014): After some fixes to ROSE to permit the new shared memory DSL, we now get this 
            // IR node appearing in test2007_168.f90 (I don't yet understand why).
            // case T_LABLE:
               case T_LABEL:
                  {
                    printf ("ERROR: Unparse_Type::unparseType(): SgTypeLabel is appearing in test2007_168.f90 (where it had not appeared before) (allow this for now) \n");
                    break;
                  }

            // DQ (7/31/2014): Adding support for nullptr constant expression and its associated type.
               case T_NULLPTR:
                  {
                    unparseNullptrType(type, info);
                 // printf ("ERROR: Unparse_Type::unparseType(): SgTypeNullptr: we should not have to be unparsing this type (C++11 specific) \n");
                    break;
                  }

            // DQ (8/2/2014): Adding support for C++11 decltype.
               case T_DECLTYPE:
                  {
                    unparseDeclType(type, info);
                    break;
                  }

               default:
                  {
                    printf("Error: Unparse_Type::unparseType(): Default case reached in switch: Unknown type %p = %s \n",type,type->class_name().c_str());
                    ROSE_ASSERT(false);
                    break;
                  }
             }
        }

#if OUTPUT_DEBUGGING_FUNCTION_BOUNDARIES || 0
     printf ("Leaving Unparse_Type::unparseType(): type->sage_class_name() = %s firstPart = %s secondPart = %s \n",
          type->sage_class_name(),firstPartString.c_str(),secondPartString.c_str());
     curprint ( string("\n/* Bottom of unparseType name ") + type->sage_class_name()
         + " firstPart  " + firstPartString + " secondPart " + secondPartString + " */ \n");
#endif
   }


void
Unparse_Type::unparseNullptrType(SgType* type, SgUnparse_Info& info)
   {
  // DQ (7/31/2014): Adding support for nullptr constant expression and its associated type.

     curprint("std::nullptr_t");
   }


void
Unparse_Type::unparseDeclType(SgType* type, SgUnparse_Info& info)
   {
  // DQ (8/2/2014): Adding support for C++11 decltype.

     SgDeclType* decltype_node = isSgDeclType(type);
     ROSE_ASSERT(decltype_node != NULL);

     ROSE_ASSERT(decltype_node->get_base_expression() != NULL);

     if (info.isTypeFirstPart() == true)
        {
          SgFunctionParameterRefExp* functionParameterRefExp = isSgFunctionParameterRefExp(decltype_node->get_base_expression());
          if (functionParameterRefExp != NULL)
             {
            // In this case just use the type directly.
               ROSE_ASSERT(decltype_node->get_base_type() != NULL);
#if 1
               printf ("In unparseDeclType(): detected SgFunctionParameterRefExp: using decltype_node->get_base_type() = %p = %s \n",decltype_node->get_base_type(),decltype_node->get_base_type()->class_name().c_str());
#endif
               unparseType(decltype_node->get_base_type(),info);
             }
            else
             {
               curprint("decltype(");
               unp->u_exprStmt->unparseExpression(decltype_node->get_base_expression(),info);
               curprint(") ");
             }
        }
   }



#if 0
void
Unparse_Type::unparseQualifiedNameType ( SgType* type, SgUnparse_Info& info )
   {
  // DQ (10/11/2006): Reactivated this design of support for name qualification in ROSE
  // (I hope it works out better this time). This time we handle some internal details
  // differently and attach the qualified name list to the SgUnparse_Info so that the lower
  // level unparse functions can have the control required to generate the names more precisely.

  // DQ (12/21/2005): Added to support name qualification when explicitly stored in the AST
  // (rather than generated).  However, it appears not possible to get the qualified name
  // inbetween the "enum" and the "X" in "enum ::X", so we have to add the support for
  // qualified names more directly to the SgNamedType object to get this level of control
  // in the unparsing.

#if 1
     printf ("Error: This function should not be called, it represents the wrong approach to the design of the IR \n");
     ROSE_ASSERT(false);
#endif

     SgQualifiedNameType* qualifiedNameType = isSgQualifiedNameType(type);
     ROSE_ASSERT (qualifiedNameType != NULL);

     SgUnparse_Info ninfo(info);

#if 0
     printf ("In unparseQualifiedNameType(): info.isTypeFirstPart()  = %s \n",info.isTypeFirstPart()  ? "true" : "false");
     printf ("In unparseQualifiedNameType(): info.isTypeSecondPart() = %s \n",info.isTypeSecondPart() ? "true" : "false");

     ninfo.unset_isTypeFirstPart();
     ninfo.set_isTypeSecondPart();
     unparseType(qualifiedNameType->get_base_type(),ninfo);

     if (info.isTypeFirstPart() == true)
        {
       // This is copy by value (we might do something better if ROSETTA could generate references).
          unparseQualifiedNameList(qualifiedNameType->get_qualifiedNameList());
          unparseType(qualifiedNameType->get_base_type(),info);
        }
#else
  // DQ (10/10/2006): New support for qualified names for types.
     SgType* internalType = qualifiedNameType->get_base_type();

  // Note that this modifies the list and that SgUnparse_Info& info is passed by reference.  This could be a problem!
     ninfo.set_qualifiedNameList(qualifiedNameType->get_qualifiedNameList());

     ROSE_ASSERT(internalType != NULL);
  // ROSE_ASSERT(ninfo.get_qualifiedNameList() != NULL);

  // printf ("Processing a SgQualifiedNameType IR node base_type = %p = %s qualified name list size = %ld \n",
  //      type,type->class_name().c_str(),qualifiedNameType->get_qualifiedNameList().size());

  // Call unparseType on the base type with a modified SgUnparse_Info
     unparseType(internalType,ninfo);
#endif
   }
#endif


void Unparse_Type::unparsePointerType(SgType* type, SgUnparse_Info& info)
   {
#if 0
     printf("Inside of Unparse_Type::unparsePointerType \n");
     curprint("\n/* Inside of Unparse_Type::unparsePointerType */ \n");
#endif

#if 0
     info.display("Inside of Unparse_Type::unparsePointerType");
#endif

#if 0
     printf ("In unparsePointerType(): info.isWithType()       = %s \n",(info.isWithType()       == true) ? "true" : "false");
     printf ("In unparsePointerType(): info.SkipBaseType()     = %s \n",(info.SkipBaseType()     == true) ? "true" : "false");
     printf ("In unparsePointerType(): info.isTypeFirstPart()  = %s \n",(info.isTypeFirstPart()  == true) ? "true" : "false");
     printf ("In unparsePointerType(): info.isTypeSecondPart() = %s \n",(info.isTypeSecondPart() == true) ? "true" : "false");
#endif

     SgPointerType* pointer_type = isSgPointerType(type);
     ROSE_ASSERT(pointer_type != NULL);

#if 0
     printf ("In unparsePointerType(): isSgReferenceType(pointer_type->get_base_type())      = %s \n",(isSgReferenceType(pointer_type->get_base_type())      != NULL) ? "true" : "false");
     printf ("In unparsePointerType(): isSgPointerType(pointer_type->get_base_type())        = %s \n",(isSgPointerType(pointer_type->get_base_type())        != NULL) ? "true" : "false");
     printf ("In unparsePointerType(): isSgArrayType(pointer_type->get_base_type())          = %s \n",(isSgArrayType(pointer_type->get_base_type())          != NULL) ? "true" : "false");
     printf ("In unparsePointerType(): isSgFunctionType(pointer_type->get_base_type())       = %s \n",(isSgFunctionType(pointer_type->get_base_type())       != NULL) ? "true" : "false");
     printf ("In unparsePointerType(): isSgMemberFunctionType(pointer_type->get_base_type()) = %s \n",(isSgMemberFunctionType(pointer_type->get_base_type()) != NULL) ? "true" : "false");
     printf ("In unparsePointerType(): isSgModifierType(pointer_type->get_base_type())       = %s \n",(isSgModifierType(pointer_type->get_base_type())       != NULL) ? "true" : "false");
#endif

  /* special cases: ptr to array, int (*p) [10] */
  /*                ptr to function, int (*p)(int) */
  /*                ptr to ptr to .. int (**p) (int) */

     if (isSgReferenceType(pointer_type->get_base_type()) ||
         isSgPointerType(pointer_type->get_base_type()) ||
         isSgArrayType(pointer_type->get_base_type()) ||
         isSgFunctionType(pointer_type->get_base_type()) ||
         isSgMemberFunctionType(pointer_type->get_base_type()) ||

      // DQ (1/8/2014): debugging test2014_25.c.
      // isSgModifierType(pointer_type->get_base_type()) ||

         false)
        {
#if 0
          printf ("In unparsePointerType(): calling info.set_isPointerToSomething() \n");
#endif
          info.set_isPointerToSomething();
        }

  // If not isTypeFirstPart nor isTypeSecondPart this unparse call
  // is not controlled from the statement level but from the type level

#if OUTPUT_DEBUGGING_UNPARSE_INFO
  // curprint ( "\n/* " + info.displayString("unparsePointerType") + " */ \n";
#endif

     if (info.isTypeFirstPart() == true)
        {
#if 0
          curprint("\n /* Calling unparseType from unparsePointerType (1st part) */ \n");
#endif
       // DQ (5/3/2013): The base type can not be unparsed if this is part of a list of types in a SgForInitStmt.
       // Here the SkipBaseType() flag is set and it must be respected in the unparsing.
       // unparseType(pointer_type->get_base_type(), info);
          if (info.SkipBaseType() == false)
             {
#if 0
               printf ("In unparsePointerType(): info.SkipClassDefinition() = %s \n",(info.SkipClassDefinition() == true) ? "true" : "false");
               printf ("In unparsePointerType(): info.SkipEnumDefinition()  = %s \n",(info.SkipEnumDefinition() == true) ? "true" : "false");
#endif
            // DQ (1/13/2014): These should have been setup to be the same.
               ROSE_ASSERT(info.SkipClassDefinition() == info.SkipEnumDefinition());

               unparseType(pointer_type->get_base_type(), info);
             }
#if 0
          curprint("\n /* DONE: Calling unparseType from unparsePointerType (1st part) */ \n");
#endif
       // DQ (9/21/2004): Moved this conditional into this branch (to fix test2004_93.C)
       // DQ (9/21/2004): I think we can assert this, and if so we can simplify the logic below
          ROSE_ASSERT(info.isTypeSecondPart() == false);
       // if ( ( info.isWithType() && info.SkipBaseType() ) || info.isTypeSecondPart() )
#if 0
          printf ("info.isWithType()   = %s \n",info.isWithType()   ? "true" : "false");
          printf ("info.SkipBaseType() = %s \n",info.SkipBaseType() ? "true" : "false");
          curprint ( string("\n/* info.isWithType()           = ") + (info.isWithType()   ? "true" : "false") + " */ \n");
          curprint ( string("\n/* info.SkipBaseType()         = ") + (info.SkipBaseType() ? "true" : "false") + " */ \n");
          curprint ( string("\n/* info.isPointerToSomething() = ") + (info.isPointerToSomething() ? "true" : "false") + " */ \n");
#endif

#if 0
       // DQ (9/21/2004): This is currently an error!
          if ( info.isWithType() && info.SkipBaseType() )
             {
            // Do nothing (don't unparse the "*" using the same logic for which we don't unparse the type name)
            // curprint ( "\n/* $$$$$ In unparsePointerType: Do Nothing Case for output of type $$$$$  */ \n";
             }
            else
#error "DEAD CODE!"
             {
            // curprint ( "\n/* $$$$$ In unparsePointerType: Unparse Type Case for output of type $$$$$  */ \n";
            // curprint ( "* /* pointer */ ";
               curprint ( "*");
             }
#else
       // if (info.SkipDefinition() == true)
          curprint("*");
#endif
        }
       else
        {
          if (info.isTypeSecondPart() == true)
             {
#if 0
               printf("In Unparse_Type::unparsePointerType(): unparse 2nd part of type \n");
               curprint("\n/* In Unparse_Type::unparsePointerType(): unparse 2nd part of type */ \n");
#endif
               unparseType(pointer_type->get_base_type(), info);
#if 0
               printf("DONE: Unparse_Type::unparsePointerType(): unparse 2nd part of type \n");
               curprint("\n/* DONE: Unparse_Type::unparsePointerType(): unparse 2nd part of type */ \n");
#endif
             }
            else
             {
            // DQ (11/27/2004): I think that this is important for unparing functions or function pointers
               SgUnparse_Info ninfo(info);
               ninfo.set_isTypeFirstPart();
#if 0
               printf("In Unparse_Type::unparsePointerType(): (call on base type: part 1) \n");
               curprint("\n/* In Unparse_Type::unparsePointerType(): (call on base type: part 1) */ \n");
#endif
               unparseType(pointer_type, ninfo);
               ninfo.set_isTypeSecondPart();
#if 0
               printf("In Unparse_Type::unparsePointerType(): (call on base type: part 2) \n");
               curprint("\n/* In Unparse_Type::unparsePointerType(): (call on base type: part 2) */ \n");
#endif
               unparseType(pointer_type, ninfo);
             }
        }

#if 0
     printf("Leaving of Unparse_Type::unparsePointerType \n");
     curprint("\n /* Leaving of Unparse_Type::unparsePointerType */ \n");
#endif
   }


void Unparse_Type::unparseMemberPointerType(SgType* type, SgUnparse_Info& info)
   {
     SgPointerMemberType* mpointer_type = isSgPointerMemberType(type);
     ROSE_ASSERT(mpointer_type != NULL);

#if 0
     printf ("In unparseMemberPointerType: mpointer_type = %p \n",mpointer_type);
#endif

  // plain type :  int (P::*)
  // type with name:  int P::* pmi = &X::a;
  // use: obj.*pmi=7;
     SgType *btype = mpointer_type->get_base_type();
     SgMemberFunctionType *ftype = NULL;

#if 0
     printf ("In unparseMemberPointerType(): btype = %p = %s \n",btype,(btype != NULL) ? btype->class_name().c_str() : "NULL" );
     curprint("\n/* In unparseMemberPointerType() */ \n");
#endif

     if ( (ftype = isSgMemberFunctionType(btype)) != NULL)
        {
       /* pointer to member function data */
       // printf ("In unparseMemberPointerType(): pointer to member function data \n");

          if (info.isTypeFirstPart())
             {
               unparseType(ftype->get_return_type(), info); // first part
               curprint ( "(");
            // curprint ( "\n/* mpointer_type->get_class_of() = " + mpointer_type->get_class_of()->sage_class_name() + " */ \n";
               curprint ( get_type_name(mpointer_type->get_class_type()) );
               curprint ( "::*");
             }
            else
             {
               if (info.isTypeSecondPart())
                  {
                    curprint(")");

                 // argument list
                    SgUnparse_Info ninfo(info);
                    ninfo.unset_SkipBaseType();
                    ninfo.unset_isTypeSecondPart();
                    ninfo.unset_isTypeFirstPart();
#if 0
                    curprint("\n/* In unparseMemberPointerType(): start of argument list */ \n");
#endif
                    curprint("(");

                    SgTypePtrList::iterator p = ftype->get_arguments().begin();
                    while ( p != ftype->get_arguments().end() )
                       {
#if 0
                         printf ("In unparseMemberPointerType: output the arguments *p = %p = %s \n",*p,(*p)->class_name().c_str());
#endif
#if 0
                         curprint("\n/* In unparseMemberPointerType(): output function argument type */ \n");
#endif
                         unparseType(*p, ninfo);
#if 0
                         curprint("\n/* In unparseMemberPointerType(): DONE: output function argument type */ \n");
#endif

                         p++;
                         if (p != ftype->get_arguments().end()) { curprint ( ", "); }
                       }
                    curprint(")");
                 // curprint("\n/* In unparseMemberPointerType(): end of argument list */ \n";

                    unparseType(ftype->get_return_type(), info); // second part

                 // Liao, 2/27/2009, add "const" specifier to fix bug 327
                    if (ftype->isConstFunc())
                       {
                         curprint(" const ");
                       }
                  }
                 else
                  {
                 // not called from statement level (not sure where this is used, but it does showout in Kull)
                 // printf ("What is this 3rd case of neither 1st part nor 2nd part \n");
                    SgUnparse_Info ninfo(info);
                    ninfo.set_isTypeFirstPart();
                    unparseType(mpointer_type, ninfo);
                    ninfo.set_isTypeSecondPart();
                    unparseType(mpointer_type, ninfo);
                  }
             }
        }
       else
        {
       /* pointer to member data */
#if 0
          printf ("In unparseMemberPointerType(): pointer to member data \n");
#endif
          if (info.isTypeFirstPart())
             {
            // DQ (9/16/2004): This appears to be an error, btype should not be unparsed here (of maybe btype is not set properly)!
            // printf ("Handling the first part \n");
            // curprint ( "\n/* start of btype */ \n";
               unparseType(btype, info);
            // curprint ( "\n/* end of btype */ \n";
               curprint ( "(");
               curprint ( get_type_name(mpointer_type->get_class_type()) );
               curprint ( "::*");
             }
            else
             {
               if (info.isTypeSecondPart())
                  {
#if 0
                    printf ("Handling the second part \n");
#endif
                    curprint(")");

                 // DQ (8/19/2014): Handle array types (see test2014_129.C).
                    SgArrayType* arrayType = isSgArrayType(btype);
                    if (arrayType != NULL)
                       {
#if 0
                         printf ("Handling the array type \n");
#endif
                         SgUnparse_Info ninfo(info);
                         curprint("[");
                         unp->u_exprStmt->unparseExpression(arrayType->get_index(),ninfo);
                         curprint("]");
                       }
                  }
                 else
                  {
                 // printf ("What is this 3rd case of neither 1st part nor 2nd part \n");
                    SgUnparse_Info ninfo(info);
                    ninfo.set_isTypeFirstPart();
                    unparseType(mpointer_type, ninfo);
                    ninfo.set_isTypeSecondPart();
                    unparseType(mpointer_type, ninfo);
                  }
             }
        }

#if 0
     printf ("Leaving unparseMemberPointerType() \n");
     curprint("\n/* Leaving unparseMemberPointerType() */ \n");
#endif
   }


void Unparse_Type::unparseReferenceType(SgType* type, SgUnparse_Info& info)
   {
     SgReferenceType* ref_type = isSgReferenceType(type);
     ROSE_ASSERT(ref_type != NULL);

  /* special cases: ptr to array, int (*p) [10] */
  /*                ptr to function, int (*p)(int) */
  /*                ptr to ptr to .. int (**p) (int) */
     SgUnparse_Info ninfo(info);

     if (isSgReferenceType(ref_type->get_base_type()) ||
         isSgPointerType(ref_type->get_base_type()) ||
         isSgArrayType(ref_type->get_base_type()) ||
         isSgFunctionType(ref_type->get_base_type()) ||
         isSgMemberFunctionType(ref_type->get_base_type()) ||
         isSgModifierType(ref_type->get_base_type()) )
          ninfo.set_isReferenceToSomething();

     if (ninfo.isTypeFirstPart())
        {
          unparseType(ref_type->get_base_type(), ninfo);
       // curprint ( "& /* reference */ ";
          curprint ( "&");
        }
       else
        {
          if (ninfo.isTypeSecondPart())
             {
               unparseType(ref_type->get_base_type(), ninfo);
             }
            else
             {
               SgUnparse_Info ninfo2(ninfo);
               ninfo2.set_isTypeFirstPart();
               unparseType(ref_type, ninfo2);
               ninfo2.set_isTypeSecondPart();
               unparseType(ref_type, ninfo2);
             }
        }
   }

void Unparse_Type::unparseRvalueReferenceType(SgType* type, SgUnparse_Info& info)
   {
     SgRvalueReferenceType* rvalue_ref_type = isSgRvalueReferenceType(type);
     ROSE_ASSERT(rvalue_ref_type != NULL);

  /* special cases: ptr to array, int (*p) [10] */
  /*                ptr to function, int (*p)(int) */
  /*                ptr to ptr to .. int (**p) (int) */
     SgUnparse_Info ninfo(info);

     if (isSgReferenceType(rvalue_ref_type->get_base_type()) ||
         isSgPointerType(rvalue_ref_type->get_base_type()) ||
         isSgArrayType(rvalue_ref_type->get_base_type()) ||
         isSgFunctionType(rvalue_ref_type->get_base_type()) ||
         isSgMemberFunctionType(rvalue_ref_type->get_base_type()) ||
         isSgModifierType(rvalue_ref_type->get_base_type()) )
        {
          ninfo.set_isReferenceToSomething();
        }

     if (ninfo.isTypeFirstPart())
        {
          unparseType(rvalue_ref_type->get_base_type(), ninfo);
          curprint ( "&&");
        }
       else
        {
          if (ninfo.isTypeSecondPart())
             {
               unparseType(rvalue_ref_type->get_base_type(), ninfo);
             }
            else
             {
               SgUnparse_Info ninfo2(ninfo);
               ninfo2.set_isTypeFirstPart();
               unparseType(rvalue_ref_type, ninfo2);
               ninfo2.set_isTypeSecondPart();
               unparseType(rvalue_ref_type, ninfo2);
             }
        }
   }

#if 0
void Unparse_Type::unparseNameType(SgType* type, SgUnparse_Info& info)
   {
  // DQ (10/7/2004): This should not exist! anything that is a SgNamedType is handled by the unparse
  // functions for the types that are derived from the SgNamedType (thus this function should not be here)

     printf ("Error: It should be impossible to call this unparseNameType() function (except directly which should not be done!) \n");
     ROSE_ASSERT(false);

     SgNamedType* named_type = isSgNamedType(type);
     ROSE_ASSERT(named_type != NULL);

     if((info.isWithType() && info.SkipBaseType()) || info.isTypeSecondPart())
    /* do nothing */;
       else
        {
       // DQ (10/15/2004): Output the qualified name instead of the name (I think) Opps! this function is never called!
       // curprint ( named_type->get_name().str() + " ";
          printf ("In unparseNameType(): named_type->get_qualified_name() = %s \n",named_type->get_qualified_name().str());
          curprint ( named_type->get_qualified_name().str() + " ");
        }
   }
#endif


void
Unparse_Type::unparseClassType(SgType* type, SgUnparse_Info& info)
   {
#if 0
     printf ("Inside of Unparse_Type::unparseClassType type = %p \n",type);
     curprint("/* Inside of Unparse_Type::unparseClassType */ \n");
#endif

#if 0
     info.display("Inside of Unparse_Type::unparseClassType");
#endif

#if 0
     printf ("In unparseClassType(): ninfo.SkipClassDefinition() = %s \n",(info.SkipClassDefinition() == true) ? "true" : "false");
     printf ("In unparseClassType(): ninfo.SkipEnumDefinition()  = %s \n",(info.SkipEnumDefinition() == true) ? "true" : "false");
#endif
  // DQ (1/9/2014): These should have been setup to be the same.
     ROSE_ASSERT(info.SkipClassDefinition() == info.SkipEnumDefinition());


  // CH (4/7/2010): This issue is because of using a MSVC keyword 'cdecl' as a variable name

     SgClassType* class_type = isSgClassType(type);
     ROSE_ASSERT(class_type != NULL);

  // DQ (6/22/2006): test2006_76.C demonstrates a problem with this code
  // SgClassDeclaration *cdecl = isSgClassDeclaration(class_type->get_declaration());
     SgClassDeclaration *decl = isSgClassDeclaration(class_type->get_declaration());
     ROSE_ASSERT(decl != NULL);

  // DQ (7/28/2013): Added assertion.
     ROSE_ASSERT(decl == decl->get_firstNondefiningDeclaration());

#if 0
  // printf ("In Unparse_Type::unparseClassType(): decl = %p = %s \n",decl,decl->class_name().c_str());
     printf ("In Unparse_Type::unparseClassType(): class_type->get_autonomous_declaration() = %s \n",class_type->get_autonomous_declaration() ? "true" : "false");
     printf ("In Unparse_Type::unparseClassType(): decl->get_isAutonomousDeclaration()      = %s \n",decl->get_isAutonomousDeclaration() ? "true" : "false");
     printf ("In Unparse_Type::unparseClassType(): decl->get_isUnNamed()                    = %s \n",decl->get_isUnNamed() ? "true" : "false");

     SgClassDeclaration* defining_decl = isSgClassDeclaration(class_type->get_declaration()->get_definingDeclaration());
     printf ("decl = %p defining_decl = %p \n",decl,defining_decl);
     if (defining_decl != NULL)
        {
          printf ("In Unparse_Type::unparseClassType(): defining_decl->get_isAutonomousDeclaration() = %s \n",defining_decl->get_isAutonomousDeclaration() ? "true" : "false");
          printf ("In Unparse_Type::unparseClassType(): defining_decl->get_isUnNamed()               = %s \n",defining_decl->get_isUnNamed() ? "true" : "false");
        }

     printf ("In Unparse_Type::unparseClassType(): decl = %p = %s decl->get_definition() = %p \n",decl,decl->class_name().c_str(),decl->get_definition());
#endif

     if (decl->get_definition() == NULL)
        {
       // We likely have a forward declaration so get the defining declaration if it is available
       // (likely the first non-defining declaration and the forward declaration are the same).
          ROSE_ASSERT(class_type->get_declaration() != NULL);
          if (decl->get_definingDeclaration() != NULL)
             {
               ROSE_ASSERT(decl->get_definingDeclaration() != NULL);
#if 1
#if 0
               printf ("In Unparse_Type::unparseClassType(): Resetting decl to be the defining declaration from decl = %p to decl = %p \n",decl,decl->get_definingDeclaration());
#endif
            // DQ (9/23/2012): Original version of code.
               decl = isSgClassDeclaration(decl->get_definingDeclaration());
               ROSE_ASSERT(decl != NULL);
               ROSE_ASSERT(decl->get_definition() != NULL);
#else

#error "DEAD CODE!"

            // DQ (9/23/2012): I think that we want to always using the non-defining declaration, since that is the declaration with name 
            // qualification computed for the possible template arguments. Then again, should the name qualification be attached to the 
            // template arguments (for either the defining or nondefining declaration).
               printf ("In Unparse_Type::unparseClassType(): Skipping the reset of decl = %p to be the defining declaration = %p \n",decl,decl->get_definingDeclaration());
#endif
             }
            else
             {
#if 0
               printf ("Can't find a class declaration with an attached definition! \n");
#endif
             }
        }

  // DQ (7/28/2013): Added assertion.
     ROSE_ASSERT(decl == decl->get_definingDeclaration() || decl->get_definingDeclaration() == NULL);

  // GB (09/19/2007): This is the defining declaration of the class, it might have preprocessing information attached to it.
     SgClassDeclaration *cDefiningDecl = isSgClassDeclaration(decl->get_definingDeclaration());

#if 0
     printf ("In unparseClassType(): info.isWithType()       = %s \n",(info.isWithType()       == true) ? "true" : "false");
     printf ("In unparseClassType(): info.SkipBaseType()     = %s \n",(info.SkipBaseType()     == true) ? "true" : "false");
     printf ("In unparseClassType(): info.isTypeFirstPart()  = %s \n",(info.isTypeFirstPart()  == true) ? "true" : "false");
     printf ("In unparseClassType(): info.isTypeSecondPart() = %s \n",(info.isTypeSecondPart() == true) ? "true" : "false");
#endif

  // DQ (10/7/2006): In C (and I think C99), we need the "struct" keyword
  // in places where it is not required for C++.  See test2006_147.C.
  // if (info.isTypeFirstPart() == true)
  // if (info.isTypeFirstPart() == true || (SageInterface::is_C_language() || SageInterface::is_C99_language()) )
     if ( (info.isTypeFirstPart() == true) || (info.isTypeSecondPart() == false) )
        {
       /* print the class specifiers */
       // printf ("I think that for C++ we can skip the class specifier, where for C it is required: print the class specifiers \n");
       // curprint ( "/* I think that for C++ we can skip the class specifier, where for C it is required: info.SkipClassSpecifier() = " + (info.SkipClassSpecifier() ? "true" : "false") + " */ ";
          if(!info.SkipClassSpecifier())
             {
            // GB (09/18/2007): If the class definition is unparsed, also unparse its
            // attached preprocessing info.
               if (cDefiningDecl != NULL && !info.SkipClassDefinition())
                  {
                    unp->u_exprStmt->unparseAttachedPreprocessingInfo(cDefiningDecl, info, PreprocessingInfo::before);
                  }
            // DQ (6/6/2007): Type elaboration goes here.
               bool useElaboratedType = generateElaboratedType(decl,info);
               if (useElaboratedType == true)
                  {
                    switch (decl->get_class_type())
                       {
                         case SgClassDeclaration::e_class :
                            {
                              curprint ( "class ");
                              break;
                            }
                         case SgClassDeclaration::e_struct :
                            {
                              curprint ( "struct ");
                              break;
                            }
                         case SgClassDeclaration::e_union :
                            {
                              curprint ( "union ");
                              break;
                            }
                         default:
                            {
                              printf ("Error: default reached in selection of elaborated type \n");
                              ROSE_ASSERT(false);
                              break;
                            }
                       }
                  }
             }
        }

  // DQ (10/7/2004): We need to output just the name when isTypeFirstPart == false and isTypeSecondPart == false
  // this allows us to handle: "doubleArray* arrayPtr2 = new doubleArray();"
  //                                                         ^^^^^^^^^^^
     if (info.isTypeSecondPart() == false)
        {
       // DQ (11/22/2004): New code using refactored code using explicitly stored scope to compute the qualified name
       // this version should be more robust in generating correct qualified names when the parent is inconsistant
       // with the explicitly stored scope (which happens in rare cases, but particularly in KULL and for va_list
       // bases typedefed types).
#if 0
          printf ("In unparseClassType(): info.PrintName() = %s decl->get_isUnNamed() = %s \n",(info.PrintName() == true) ? "true" : "false",decl->get_isUnNamed() ? "true" : "false");
#endif
       // DQ (7/28/2012): Added support for un-named types in typedefs.
       // SgName nm = decl->get_name();
          SgName nm;
#if 1
          if (decl->get_isUnNamed() == false || info.PrintName() == true)
             {
               nm = decl->get_name();
#if 0
               printf ("In unparseClassType(): nm = %s \n",nm.str());
#endif
             }
#else
          if (decl->get_isUnNamed() == false)
             {
               nm = decl->get_name();
             }
            else

#error "DEAD CODE!"

             {
            // Else if this is a declaration in a variable declaration, then we do want to output a generated name.
            // We could also mark the declaration for the cases where this is required. See test2012_141.C for this case.
               ROSE_ASSERT(decl->get_parent() != NULL);
               SgVariableDeclaration* variableDeclaration = isSgVariableDeclaration(decl->get_parent());
               if (variableDeclaration != NULL)
                  {
                    nm = decl->get_name();
                  }
             }
#endif
       // printf ("In unparseClassType: nm = %s \n",nm.str());

       // DQ (6/27/2006): nm.is_null() is a better test for an empty name, don't output the qualifier for un-named
       // structs.  This is part of the fix for the Red Hat 7.3 gconv problem (see ChangeLog for details).
       // if (nm.str() != NULL)
          if (nm.is_null() == false)
             {
            // if (SageInterface::is_C_language() == true)
               if (SageInterface::is_C_language() == true || SageInterface::is_C99_language() == true)
                  {
                    curprint(string(nm.str()) + " ");
                  }
                 else
                  {
#if 0
                    curprint ( string("\n/* In unparseClassType: info.forceQualifiedNames() = ") + ((info.forceQualifiedNames() == true) ? "true" : "false") + " */ \n");
                 // curprint ( "\n/* cdecl->get_need_name_qualifier() = " + (cdecl->get_need_name_qualifier() == true ? "true" : "false") + " */ \n";
                    curprint ( string("\n/* decl->get_scope() = ") + decl->get_scope()->class_name() + " */\n ");
                    curprint ( string("\n/* info.get_current_namespace() = ") + ((info.get_current_namespace() != NULL) ? info.get_current_namespace()->class_name() : "no namespace in use") + " */\n ");
                    curprint ( string("\n/* info.get_declstatement_ptr() = ") + ((info.get_declstatement_ptr() != NULL) ? info.get_declstatement_ptr()->class_name() : "no declaration statement being generated") + " */\n ");
                 // curprint ( "\n/* SageInterface::get_name(info.get_declstatement_ptr()) = " + ((info.get_declstatement_ptr() != NULL) ? SageInterface::get_name(info.get_declstatement_ptr()) : "no declaration statement available") + " */\n ");
#endif

                 // info.display("In unparseClassType: The C++ support is more complex and can require qualified names");
#if 0
                 // The C++ support is more complex and can require qualified names!
                 // DQ (5/29/2011): Newest support for name qualification...
                    SgName nameQualifier;

                 // DQ (6/22/2011): I don't think we can assert this for anything than internal testing.  The unparseToString tests will fail with this assertion in place.
                 // ROSE_ASSERT(info.get_reference_node_for_qualification() != NULL);
                    if (info.get_reference_node_for_qualification() != NULL)
                       {
                      // printf ("In unparseClassType: info.get_reference_node_for_qualification() = %p = %s \n",info.get_reference_node_for_qualification(),info.get_reference_node_for_qualification()->class_name().c_str());

#error "DEAD CODE!"
                      // DQ (6/2/2011): Newest support for name qualification...
                         nameQualifier = unp->u_name->lookup_generated_qualified_name(info.get_reference_node_for_qualification());
                       }
                      else
                       {
                      // printf ("In unparseClassType: info.get_reference_node_for_qualification() == NULL \n");
                       }

                 // SgName nameQualifier = unp->u_name->generateNameQualifierForType( type , info );
#if 0
                    printf ("In unparseClassType: nameQualifier (from initializedName->get_qualified_name_prefix_for_type() function) = %s \n",nameQualifier.str());
                 // curprint ( string("\n/* In unparseClassType: nameQualifier (from unp->u_name->generateNameQualifier function) = ") + nameQualifier + " */ \n ");
#endif
                    curprint ( nameQualifier.str());

                    SgTemplateInstantiationDecl* templateInstantiationDeclaration = isSgTemplateInstantiationDecl(decl);
                    if (isSgTemplateInstantiationDecl(decl) != NULL)
                       {
                      // Handle case of class template instantiation (code located in unparse_stmt.C)
                         unp->u_exprStmt->unparseTemplateName(templateInstantiationDeclaration,info);
                       }
#error "DEAD CODE!"
                      else
                       {
                         curprint ( string(nm.str()) + " ");
                      // printf ("class type name: nm = %s \n",nm.str());
                       }
#else
                 // DQ (6/25/2011): Fixing name qualifiction to work with unparseToString().  In this case we don't 
                 // have an associated node to reference as a way to lookup the strored name qualification.  In this 
                 // case we return a fully qualified name.
                    if (info.get_reference_node_for_qualification() == NULL)
                       {
#if 0
                         printf ("WARNING: In unparseClassType(): info.get_reference_node_for_qualification() == NULL (assuming this is for unparseToString() \n");
#endif
                         SgName nameQualifierAndType = class_type->get_qualified_name();
                         curprint(nameQualifierAndType.str());
                       }
                      else
                       {
                      // DQ (6/2/2011): Newest support for name qualification...
#if 0
                         printf ("info.get_reference_node_for_qualification() = %p = %s \n",info.get_reference_node_for_qualification(),info.get_reference_node_for_qualification()->class_name().c_str());
#endif
                         SgName nameQualifier = unp->u_name->lookup_generated_qualified_name(info.get_reference_node_for_qualification());
#if 0
                         printf ("nameQualifier (from initializedName->get_qualified_name_prefix_for_type() function) = %s \n",nameQualifier.str());
#endif
#if 0
                      // printf ("nameQualifier (from unp->u_name->generateNameQualifier function) = %s \n",nameQualifier.str());
                      // curprint ("\n/* nameQualifier (from unp->u_name->generateNameQualifier function) = " + nameQualifier + " */ \n ";
                         curprint (nameQualifier.str());
                         SgName nm = class_type->get_name();

#error "DEAD CODE!"
                         if (nm.getString() != "")
                            {
                           // printf ("Output qualifier of current types to the name = %s \n",nm.str());
                              curprint ( nm.getString() + " ");
                            }
#endif
                      // SgName nameQualifier = unp->u_name->generateNameQualifierForType( type , info );
#if 0
                         printf ("In unparseClassType: nameQualifier (from initializedName->get_qualified_name_prefix_for_type() function) = %s \n",nameQualifier.str());
                      // curprint ( string("\n/* In unparseClassType: nameQualifier (from unp->u_name->generateNameQualifier function) = ") + nameQualifier + " */ \n ");
#endif
                         curprint(nameQualifier.str());

                         SgTemplateInstantiationDecl* templateInstantiationDeclaration = isSgTemplateInstantiationDecl(decl);
                         if (isSgTemplateInstantiationDecl(decl) != NULL)
                            {
                           // Handle case of class template instantiation (code located in unparse_stmt.C)
#if 0
                              curprint ("/* Calling unparseTemplateName */ \n ");
#endif
#if 0
                              printf ("In unparseClassType: calling unparseTemplateName() for templateInstantiationDeclaration = %p \n",templateInstantiationDeclaration);
#endif
                              SgUnparse_Info ninfo(info);

                           // DQ (5/7/2013): This fixes the test2013_153.C test code.
                              if (ninfo.isTypeFirstPart() == true)
                                 {
#if 0
                                   printf ("In unparseClassType(): resetting isTypeFirstPart() == false \n");
#endif
                                   ninfo.unset_isTypeFirstPart();
                                 }

                              if (ninfo.isTypeSecondPart() == true)
                                 {
#if 0
                                   printf ("In unparseClassType(): resetting isTypeSecondPart() == false \n");
#endif
                                   ninfo.unset_isTypeSecondPart();
                                 }

                           // DQ (5/7/2013): I think these should be false so that the full type will be output.
                              ROSE_ASSERT(ninfo.isTypeFirstPart()  == false);
                              ROSE_ASSERT(ninfo.isTypeSecondPart() == false);

                           // unp->u_exprStmt->unparseTemplateName(templateInstantiationDeclaration,info);
                              unp->u_exprStmt->unparseTemplateName(templateInstantiationDeclaration,ninfo);
#if 0
                              curprint ("/* DONE: Calling unparseTemplateName */ \n ");
#endif
                            }
                           else
                            {
                              curprint ( string(nm.str()) + " ");
#if 0
                              printf ("class type name: nm = %s \n",nm.str());
#endif
                            }
                       }
#endif

                  }
             }
            else
             {
            // DQ (10/23/2012): Added support for types of references to un-named class/struct/unions to always include their definitions.
#if 0
               printf ("In unparseClassType: This is an un-named class declaration: decl = %p name = %s (need to output its class definition) decl->get_definition() = %p \n",decl,decl->get_name().str(),decl->get_definition());
               printf ("In unparseClassType: Detected un-nmed class declaration: Calling  unset_SkipClassDefinition() \n");
#endif
               info.unset_SkipClassDefinition();

            // DQ (1/9/2014): Mark Enum and Class declaration handling consistantly (enforces within the unparser now).
               info.unset_SkipEnumDefinition();
#if 0
               printf ("In unparseClassType(): info.SkipClassDefinition() = %s \n",(info.SkipClassDefinition() == true) ? "true" : "false");
               printf ("In unparseClassType(): info.SkipEnumDefinition()  = %s \n",(info.SkipEnumDefinition() == true) ? "true" : "false");
#endif
            // DQ (1/9/2014): These should have been setup to be the same.
               ROSE_ASSERT(info.SkipClassDefinition() == info.SkipEnumDefinition());
             }
        }

#if 0
     printf ("In unparseClassType: info.SkipClassDefinition()          = %s \n",(info.SkipClassDefinition()          == true) ? "true" : "false");
     printf ("In unparseClassType: decl->isForward()                   = %s \n",(decl->isForward()                   == true) ? "true" : "false");
     printf ("In unparseClassType: decl->get_isUnNamed()               = %s \n",(decl->get_isUnNamed()               == true) ? "true" : "false");
     printf ("In unparseClassType: decl->get_isAutonomousDeclaration() = %s \n",(decl->get_isAutonomousDeclaration() == true) ? "true" : "false");
#endif

  // DQ (7/28/2013): If this is an un-named class/struct/union then we have to put out the full definition each time (I think).
  // Note that YardenPragmaPackExample.c requires that (info.isTypeSecondPart() == false) be added.
  // if (info.isTypeFirstPart() == true)
  // if (info.isTypeFirstPart() == true || decl->get_isUnNamed() == true)
  // if (info.isTypeFirstPart() == true)
  // if ( (info.isTypeFirstPart() == true) || (info.isTypeSecondPart() == false && decl->get_isUnNamed() == true) )
  // if ( (info.isTypeFirstPart() == true) || (info.isTypeSecondPart() == false && decl->get_isAutonomousDeclaration() == false) )
     if ( (info.isTypeFirstPart() == true) || (info.isTypeSecondPart() == false && decl->get_isAutonomousDeclaration() == false && info.SkipClassDefinition() == false) )
        {
          if ( !info.SkipClassDefinition() )
             {
            // DQ (8/17/2006): Handle the case where the definition does not exist (there may still be a pointer to the type).
               SgClassDefinition* classdefn_stmt = decl->get_definition();
#if 0
               printf ("In unparseClassType: for decl = %p = %s we want to output the class definition = %p \n",decl,decl->class_name().c_str(),classdefn_stmt);
#endif
               if (classdefn_stmt != NULL)
                  {
                    SgUnparse_Info ninfo(info);
                    ninfo.unset_SkipSemiColon();

                 // DQ (11/29/2004): Added support for saving context so that qualified names would be computed
                 // properly (using unqualified names instead of qualified names where appropriate (declarations
                 // in a class, for example)).
                    SgNamedType *saved_context = ninfo.get_current_context();

                 // DQ (6/13/2007): Set to null before resetting to non-null value
                    ninfo.set_current_context(NULL);
                    ninfo.set_current_context(class_type);

                 // DQ (6/9/2007): Set the current scope
                    ninfo.set_current_scope(NULL);
                    ninfo.set_current_scope(classdefn_stmt);

                 // curprint ( "\n/* Unparsing class definition within unparseClassType */ \n";

                    ninfo.set_isUnsetAccess();
                    curprint("{");
                    if (classdefn_stmt == NULL)
                       {
                         printf ("Error: In unparseClassType(): classdefn_stmt = NULL decl = %p = %s \n",decl,decl->get_name().str());
                       }
                    ROSE_ASSERT(classdefn_stmt != NULL);
#if 0
                    printf ("In unparseClassType: classdefn_stmt = %p classdefn_stmt->get_members().size() = %zu \n",classdefn_stmt, classdefn_stmt->get_members().size());
#endif
                    SgDeclarationStatementPtrList::iterator pp = classdefn_stmt->get_members().begin();
                    while (pp != classdefn_stmt->get_members().end())
                       {
                      // DQ (10/18/2012): If this is in the context of a conditional then the ";" will be supressed.
                      // We could explicitly output a ";" in this case if required.
#if 0
                         printf ("In unparseClassType: output member declaration: %p ninfo.isSkipSemiColon() = %s \n",*pp,ninfo.SkipSemiColon() ? "true" : "false");
#endif
#if 0
                         printf ("In unparseClassType(): ninfo.SkipClassDefinition() = %s \n",(ninfo.SkipClassDefinition() == true) ? "true" : "false");
                         printf ("In unparseClassType(): ninfo.SkipEnumDefinition()  = %s \n",(ninfo.SkipEnumDefinition() == true) ? "true" : "false");
#endif
                      // DQ (1/9/2014): These should have been setup to be the same.
                         ROSE_ASSERT(ninfo.SkipClassDefinition() == ninfo.SkipEnumDefinition());

                         unp->u_exprStmt->unparseStatement((*pp), ninfo);
                         pp++;
                       }
                 // GB (09/18/2007): If the class defining class declaration is unparsed, also unparse its attached
                 // preprocessing info. Putting the "inside" info right here is just a wild guess as to where it might
                 // really belong. Some of the preprocessing info may be in the SgClassDefinition and some in the
                 // SgClassDeclaration, so unparse both.
                    if (cDefiningDecl->get_definition() != NULL)
                       {
                         unp->u_exprStmt->unparseAttachedPreprocessingInfo(cDefiningDecl->get_definition(), info, PreprocessingInfo::inside);
                       }
                    unp->u_exprStmt->unparseAttachedPreprocessingInfo(cDefiningDecl, info, PreprocessingInfo::inside);

                    curprint("}");

                 // DQ (6/13/2007): Set to null before resetting to non-null value
                 // DQ (11/29/2004): Restore context saved above before unparsing declaration.
                    ninfo.set_current_context(NULL);
                    ninfo.set_current_context(saved_context);
                  }
                 else
                  {
#if 0
                    printf ("classdefn_stmt not found for decl = %p \n",decl);
#endif
                  }
               
            // GB (09/18/2007): If the class definition is unparsed, also unparse its attached preprocessing info.
               if (cDefiningDecl != NULL)
                  {
                    unp->u_exprStmt->unparseAttachedPreprocessingInfo(cDefiningDecl, info, PreprocessingInfo::after);
                  }
             }
        }
//#endif

#if 0
     printf ("Leaving Unparse_Type::unparseClassType \n");
     curprint("/* Leaving Unparse_Type::unparseClassType */ \n");
#endif
   }


void
Unparse_Type::unparseEnumType(SgType* type, SgUnparse_Info& info)
   {
     SgEnumType* enum_type = isSgEnumType(type);
     ROSE_ASSERT(enum_type);

#if 0
     printf ("Inside of unparseEnumType(): info.isTypeFirstPart() = %s info.isTypeSecondPart() = %s \n",(info.isTypeFirstPart() == true) ? "true" : "false",(info.isTypeSecondPart() == true) ? "true" : "false");
#endif
#if 0
     printf ("Inside of unparseEnumType(): info.SkipClassDefinition() = %s \n",(info.SkipClassDefinition() == true) ? "true" : "false");
     printf ("Inside of unparseEnumType(): info.SkipEnumDefinition()  = %s \n",(info.SkipEnumDefinition() == true)  ? "true" : "false");
#endif
#if 0
     info.display("Inside of unparseEnumType(): call to info.display()");
#endif

  // DQ (10/7/2004): We need to output just the name when isTypeFirstPart == false and isTypeSecondPart == false
  // this allows us to handle: "doubleArray* arrayPtr2 = new doubleArray();"
  //                                                         ^^^^^^^^^^^
     if (info.isTypeSecondPart() == false)
        {
          SgEnumDeclaration *edecl = isSgEnumDeclaration(enum_type->get_declaration());
          SgClassDefinition *cdefn = NULL;
          SgNamespaceDefinitionStatement* namespaceDefn = NULL;
#if 0
          printf ("Inside of unparseEnumType(): edecl = %p = %s \n",edecl,edecl->class_name().c_str());
#endif
          ROSE_ASSERT(edecl != NULL);

       // printf ("edecl->isForward()         = %s \n",(edecl->isForward() == true) ? "true" : "false");

       // Build reference to any possible enclosing scope represented by a SgClassDefinition or SgNamespaceDefinition
       // to be used check if name qualification is required.
          unp->u_exprStmt->initializeDeclarationsFromParent ( edecl, cdefn, namespaceDefn );

       // printf ("After initializeDeclarationsFromParent: cdefn = %p namespaceDefn = %p \n",cdefn,namespaceDefn);
       // printf ("In unparseEnumType: cdefn = %p \n",cdefn);

       // GB (09/19/2007): If the enum definition is unparsed, also unparse its
       // attached preprocessing info.
          if (info.isTypeFirstPart() == true && info.SkipEnumDefinition() == false)
             {
               unp->u_exprStmt->unparseAttachedPreprocessingInfo(edecl, info, PreprocessingInfo::before);
             }

       // DQ (4/7/2013): We want to skip the class specified (this include the enum specified also) (see test2013_92.C).
       // DQ (7/24/2011): Restrict where enum is used (to avoid output in template arguments after the name qualification).
       // if ( (info.isTypeFirstPart() == true) )
          if ( (info.isTypeFirstPart() == true) && (info.SkipClassSpecifier() == false) )
             {
            // DQ (5/22/2003) Added output of "enum" string
                curprint ("enum ");
#if 0
                printf ("Inside of unparseEnumType(): output enum keyword \n");
                curprint ("/* enum from unparseEnumType() */ ");
#endif
             }
            else
             {
#if 0
               printf ("Inside of unparseEnumType(): DO NOT output enum keyword \n");
#endif
             }

       // DQ (9/14/2013): For C language we need to output the "enum" keyword (see test2013_71.c).
          if ( (info.isTypeFirstPart() == false) && (info.SkipClassSpecifier() == false) && (SageInterface::is_C_language() == true || SageInterface::is_C99_language() == true) )
             {
               curprint ("enum ");
             }
#if 0
       // DQ (7/30/2014): Commented out to avoid compiler warning about not being used.
       // DQ (10/16/2004): Handle name qualification the same as in the unparseClassType function (we could factor common code later!)
          SgNamedType *ptype = NULL;
          if (cdefn != NULL)
             {
               ptype = isSgNamedType(cdefn->get_declaration()->get_type());
             }
#endif
#if 0
       // DQ (10/14/2004): If we are going to output the definition (below) then we don't need the qualified name!
          bool definitionWillBeOutput = ( (info.isTypeFirstPart() == true) && !info.SkipClassDefinition() );
       // printf ("definitionWillBeOutput = %s \n",(definitionWillBeOutput == true) ? "true" : "false");

       // DQ (10/14/2004): This code takes the namespace into account when a qualified name is required!
          ROSE_ASSERT(namespaceDefn == NULL || namespaceDefn->get_namespaceDeclaration() != NULL);
          bool outputQualifiedName = ((ptype != NULL) && (info.get_current_context() != ptype)) ||
                                     ((namespaceDefn != NULL) && (info.get_current_namespace() != namespaceDefn->get_namespaceDeclaration()));
          outputQualifiedName = outputQualifiedName && (definitionWillBeOutput == false);
       // printf ("outputQualifiedName = %s \n",(outputQualifiedName == true) ? "true" : "false");
#endif

          if (SageInterface::is_C_language() == true || SageInterface::is_C99_language() == true)
             {
            // DQ (10/11/2006): I think that now that we fill in all empty name as a post-processing step, we can assert this now!
               curprint ( enum_type->get_name().getString() + " ");
             }
            else
             {
#if 0
          if ( outputQualifiedName == false )
             {
            // (10/15/2001): Bugfix
            // Note that the name of the class is allowed to be empty in the case of:
            //      typedef struct <no tag required here> { int x; } y;
               if (enum_type->get_name().str() != NULL)
                  {
                 // printf ("enum_type->get_name().str() = %s \n",enum_type->get_name().str());
                    curprint ( enum_type->get_name().str() + " ");
                  }
                 else
                  {
                 // printf ("enum_type->get_name().str() == NULL \n");
                  }
             }
            else
             {
            // add qualifier of current types to the name
            // The C++ support is more complex and can require qualified names!
               SgName nameQualifier = unp->u_name->generateNameQualifier( edecl , info );

            // printf ("nameQualifier (from unp->u_name->generateNameQualifier function) = %s \n",nameQualifier.str());
            // curprint ( "\n/* nameQualifier (from unp->u_name->generateNameQualifier function) = " + nameQualifier + " */ \n ";
               curprint ( nameQualifier.str());
               SgName nm = enum_type->get_name();

               if (nm.str() != NULL)
                  {
                 // printf ("Output qualifier of current types to the name = %s \n",nm.str());
                    curprint ( nm.str() + " ");
                  }
             }
#else
#if 0
            // The C++ support is more complex and can require qualified names!
               SgName nameQualifier = unp->u_name->generateNameQualifier( edecl , info );
#else
            // DQ (6/22/2011): I don't think we can assert this for anything than internal testing.  The unparseToString tests will fail with this assertion in place.
            // ROSE_ASSERT(info.get_reference_node_for_qualification() != NULL);

#if 1
#else
            // DQ (5/29/2011): Newest support for name qualification...
               SgName nameQualifier;

#error "DEAD CODE!"

               printf ("info.get_reference_node_for_qualification() = %s \n",info.get_reference_node_for_qualification()->class_name().c_str());
               SgInitializedName* initializedName = isSgInitializedName(info.get_reference_node_for_qualification());
            // ROSE_ASSERT(initializedName != NULL);
               if (initializedName != NULL)
                  {
                    nameQualifier = initializedName->get_qualified_name_prefix_for_type();
                  }
                 else
                  {
                    SgTypedefDeclaration* typedefDeclaration = isSgTypedefDeclaration(info.get_reference_node_for_qualification());
                 // ROSE_ASSERT(initializedName != NULL);

#error "DEAD CODE!"

                    if (typedefDeclaration != NULL)
                       {
                         nameQualifier = typedefDeclaration->get_qualified_name_prefix_for_base_type();
                       }
                      else
                       {
                         ROSE_ASSERT(info.get_reference_node_for_qualification() != NULL);
                         printf ("Sorry not supported, info.get_reference_node_for_qualification() = %s \n",info.get_reference_node_for_qualification()->class_name().c_str());
                       }
                  }
#endif
#endif

#if 0
            // DQ (6/2/2011): Newest support for name qualification...
               SgName nameQualifier = unp->u_name->lookup_generated_qualified_name(info.get_reference_node_for_qualification());
            // printf ("nameQualifier (from unp->u_name->generateNameQualifier function) = %s \n",nameQualifier.str());
            // curprint ( "\n/* nameQualifier (from unp->u_name->generateNameQualifier function) = " + nameQualifier + " */ \n ";
               curprint ( nameQualifier.str());
               SgName nm = enum_type->get_name();

#error "DEAD CODE!"

               if (nm.getString() != "")
                  {
                 // printf ("Output qualifier of current types to the name = %s \n",nm.str());
                    curprint ( nm.getString() + " ");
                  }
#else
            // DQ (6/25/2011): Fixing name qualifiction to work with unparseToString().  In this case we don't 
            // have an associated node to reference as a way to lookup the strored name qualification.  In this 
            // case we return a fully qualified name.
               if (info.get_reference_node_for_qualification() == NULL)
                  {
                    SgName nameQualifierAndType = enum_type->get_qualified_name();
#if 0
                    printf ("WARNING: In unparseEnumType(): info.get_reference_node_for_qualification() == NULL (assuming this is for unparseToString() nameQualifierAndType = %s \n",nameQualifierAndType.str());
#endif
                    curprint(nameQualifierAndType.str());
                  }
                 else
                  {

                 // DQ (6/2/2011): Newest support for name qualification...
                    SgName nameQualifier = unp->u_name->lookup_generated_qualified_name(info.get_reference_node_for_qualification());
#if 0
                    printf ("In unparseEnumType(): nameQualifier (from initializedName->get_qualified_name_prefix_for_type() function) = %s \n",nameQualifier.str());
                 // printf ("nameQualifier (from unp->u_name->generateNameQualifier function) = %s \n",nameQualifier.str());
                    curprint ("\n/* nameQualifier (from unp->u_name->generateNameQualifier function) = " + nameQualifier + " */ \n ");
#endif
                    curprint (nameQualifier.str());
#if 1
                 // DQ (7/28/2012): Added support for un-named types in typedefs.
                    SgName nm;
                    if (edecl->get_isUnNamed() == false)
                       {
                         nm = edecl->get_name();
                       }
                      else
                       {
                      // Else if this is a declaration in a variable declaration, then we do want to output a generated name.
                      // We could also mark the declaration for the cases where this is required. See test2012_141.C for this case.
                         ROSE_ASSERT(edecl->get_parent() != NULL);
                         SgTypedefDeclaration* typedefDeclaration = isSgTypedefDeclaration(edecl->get_parent());
                         if (typedefDeclaration != NULL)
                            {
                              nm = edecl->get_name();
                            }
                         SgVariableDeclaration* variableDeclaration = isSgVariableDeclaration(edecl->get_parent());
                         if (variableDeclaration != NULL)
                            {
                              nm = edecl->get_name();
                            }
                       }
#else

#error "DEAD CODE!"

                    SgName nm = enum_type->get_name();
#endif

                    if (nm.getString() != "")
                       {
#if 0
                         printf ("In unparseEnumType(): Output qualifier of current types to the name = %s \n",nm.str());
#endif
                         curprint ( nm.getString() + " ");
                       }
                  }
#endif
#endif
             }
        }

#if 0
     printf ("In unparseEnumType(): info.SkipClassDefinition() = %s \n",(info.SkipClassDefinition() == true) ? "true" : "false");
     printf ("In unparseEnumType(): info.SkipEnumDefinition()  = %s \n",(info.SkipEnumDefinition() == true) ? "true" : "false");
#endif

  // DQ (1/7/2014): These should have been setup to be the same.
     ROSE_ASSERT(info.SkipClassDefinition() == info.SkipEnumDefinition());

     if (info.isTypeFirstPart() == true)
        {
      // info.display("info before constructing ninfo");
         SgUnparse_Info ninfo(info);

      // don't skip the semicolon in the output of the statement in the class definition
         ninfo.unset_SkipSemiColon();

         ninfo.set_isUnsetAccess();
#if 0
         printf ("info.SkipEnumDefinition() = %s \n",(info.SkipEnumDefinition() == true) ? "true" : "false");
#endif
         if ( info.SkipEnumDefinition() == false)
            {
              SgUnparse_Info ninfo(info);
              ninfo.set_inEnumDecl();
              SgInitializer *tmp_init = NULL;
              SgName tmp_name;

              SgEnumDeclaration* enum_stmt = isSgEnumDeclaration(enum_type->get_declaration());
              ROSE_ASSERT(enum_stmt != NULL);

           // DQ (5/8/2013): Make sure this is a valid pointer.
              if (enum_stmt->get_definingDeclaration() == NULL)
                 {
                   printf ("enum_stmt = %p = %s \n",enum_stmt,enum_stmt->class_name().c_str());
                 }
              ROSE_ASSERT(enum_stmt->get_definingDeclaration() != NULL);

           // DQ (4/22/2013): We need the defining declaration.
              enum_stmt = isSgEnumDeclaration(enum_stmt->get_definingDeclaration());

           // This fails for test2007_140.C.
              ROSE_ASSERT(enum_stmt != NULL);

           // DQ (6/26/2005): Output the opend and closing braces even if there are no enumerators!
           // This permits support of the empty enum case! "enum x{};"
              curprint ("{");
#if 0
              printf ("In unparseEnumType(): Output enumerators from enum_stmt = %p \n",enum_stmt);
              printf ("     --- enum_stmt->get_firstNondefiningDeclaration() = %p \n",enum_stmt->get_firstNondefiningDeclaration());
              printf ("     --- enum_stmt->get_definingDeclaration() = %p \n",enum_stmt->get_definingDeclaration());
#endif
              SgInitializedNamePtrList::iterator p = enum_stmt->get_enumerators().begin();
              if (p != enum_stmt->get_enumerators().end())
                 {
                   while (1)
                      {
                        unp->u_exprStmt->unparseAttachedPreprocessingInfo(*p, info, PreprocessingInfo::before);
                        tmp_name=(*p)->get_name();
                        tmp_init=(*p)->get_initializer();
                        curprint ( tmp_name.str());
                        if (tmp_init)
                           {
                             curprint ( "=");
                             unp->u_exprStmt->unparseExpression(tmp_init, ninfo);
                           }
                        p++;
                        if (p != enum_stmt->get_enumerators().end())
                           {
                             curprint ( ",");
                           }
                          else
                             break;
                       }
                 // curprint ( "}";
                  }

            // GB (09/18/2007): If the enum definition is unparsed, also unparse its attached preprocessing info.
            // Putting the "inside" info right here is just a wild guess as to where it might really belong.
               unp->u_exprStmt->unparseAttachedPreprocessingInfo(enum_stmt, info, PreprocessingInfo::inside);

            // DQ (6/26/2005): Support for empty enum case!
               curprint ("}");

            // GB (09/18/2007): If the enum definition is unparsed, also unparse its attached preprocessing info.
               unp->u_exprStmt->unparseAttachedPreprocessingInfo(enum_stmt, info, PreprocessingInfo::after);
             }
        }
   }


void
Unparse_Type::unparseTypedefType(SgType* type, SgUnparse_Info& info)
   {
     SgTypedefType* typedef_type = isSgTypedefType(type);
     ROSE_ASSERT(typedef_type != NULL);

#if 0
     printf ("Inside of Unparse_Type::unparseTypedefType name = %p = %s \n",typedef_type,typedef_type->get_name().str());
  // curprint ( "\n/* Inside of Unparse_Type::unparseTypedefType */ \n";
#endif
#if 0
     curprint ( string("\n /* info.isWithType()       = ") + ((info.isWithType()       == true) ? "true" : "false") + " */ \n");
     curprint ( string("\n /* info.SkipBaseType()     = ") + ((info.SkipBaseType()     == true) ? "true" : "false") + " */ \n");
     curprint ( string("\n /* info.isTypeSecondPart() = ") + ((info.isTypeSecondPart() == true) ? "true" : "false") + " */ \n");
#endif
#if 0
     printf ("In unparseTypedefType(): info.isWithType()       = %s \n",(info.isWithType()       == true) ? "true" : "false");
     printf ("In unparseTypedefType(): info.SkipBaseType()     = %s \n",(info.SkipBaseType()     == true) ? "true" : "false");
     printf ("In unparseTypedefType(): info.isTypeFirstPart()  = %s \n",(info.isTypeFirstPart()  == true) ? "true" : "false");
     printf ("In unparseTypedefType(): info.isTypeSecondPart() = %s \n",(info.isTypeSecondPart() == true) ? "true" : "false");
#endif

     if ((info.isWithType() && info.SkipBaseType()) || info.isTypeSecondPart())
        {
       /* do nothing */;
#if 0
          printf ("Inside of Unparse_Type::unparseTypedefType (do nothing) \n");
#endif
       // curprint ( "\n /* Inside of Unparse_Type::unparseTypedefType (do nothing) */ \n");
        }
       else
        {
       // could be a scoped typedef type
       // check if currrent type's parent type is the same as the context type */
       // SgNamedType *ptype = NULL;
#if 0
          printf ("Inside of Unparse_Type::unparseTypedefType (normal handling) \n");
#endif
       // curprint ( "\n /* Inside of Unparse_Type::unparseTypedefType (normal handling) */ \n";

          SgTypedefDeclaration *tdecl = isSgTypedefDeclaration(typedef_type->get_declaration());
          ROSE_ASSERT (tdecl != NULL);

       // DQ (10/16/2004): Keep this error checking for now!
          ROSE_ASSERT(typedef_type != NULL);
          ROSE_ASSERT(typedef_type->get_declaration() != NULL);
#if 0
          printf ("typedef_type->get_declaration() = %p = %s \n",typedef_type->get_declaration(),typedef_type->get_declaration()->sage_class_name());
#endif
       // DQ (10/17/2004): This assertion forced me to set the parents of typedef in the EDG/Sage connection code
       // since I could not figure out why it was not being set in the post processing which sets parents.
          ROSE_ASSERT(typedef_type->get_declaration()->get_parent() != NULL);

#if 0
          SgName qualifiedName = typedef_type->get_qualified_name();

#error "DEAD CODE!"

#if 0
          if ( typedef_type->get_name() == "Zone" )
             {
               printf ("In unparseTypedefType() name = %s qualifiedName = %s \n",typedef_type->get_name().str(),qualifiedName.str());
               printf ("     Zone: unp->u_name->generateNameQualifier( tdecl , info ) = %s \n",unp->u_name->generateNameQualifier( tdecl , info, 1 ).str());
             }
#endif
#if 0
          printf ("typedef_type->get_declaration() = %p = %s  name = %s \n",
               typedef_type->get_declaration(),typedef_type->get_declaration()->sage_class_name(),
               typedef_type->get_name().str());
          printf ("#0 typedef_type->get_name() = %s typedef_type->get_qualified_name() = %s \n",
               typedef_type->get_name().str(),qualifiedName.str());
          printf ("typedef_type->get_declaration()->get_firstNondefiningDeclaration() = %p \n",
               typedef_type->get_declaration()->get_firstNondefiningDeclaration());
          printf ("typedef_type->get_declaration()->get_definingDeclaration() = %p \n",
               typedef_type->get_declaration()->get_definingDeclaration());
#endif

#error "DEAD CODE!"

       // printf ("In unparseTypedefType(): qualifiedName = %s \n",qualifiedName.str());
       // DQ (11/14/2004): It seems that we ALWAY output the qualified name!
       // curprint ( " /* unparse qualified typedef name " + qualifiedName.str() + " */ \n";
          unparseQualifiedNameList(typedef_type->get_qualifiedNameList());
          curprint ( qualifiedName.str() + " ");
#else

          if (SageInterface::is_C_language() == true || SageInterface::is_C99_language() == true)
             {
            // DQ (10/11/2006): I think that now that we fill in all enmpty name as a post-processing step, we can assert this now!
               ROSE_ASSERT (typedef_type->get_name().getString() != "");
               curprint ( typedef_type->get_name().getString() + " ");
             }
            else
             {
#if 0
       // DQ (10/11/2006): As part of new implementation of qualified names we now default to the generation of all qualified names unless they are skipped.
          if (info.SkipQualifiedNames() == false)
             {

#error "DEAD CODE!"

#if 0
            // DQ (10/10/2006): New support for qualified names for types.
            // ROSE_ASSERT(info.get_qualifiedNameList() != NULL);
               if (info.get_qualifiedNameList() != NULL && info.get_qualifiedNameList()->empty() == false)
                  {
                    printf ("Put out the global qualification for SgTypedefType type = %p = %s info.get_qualifiedNameList()->size() = %ld \n",
                         typedef_type,typedef_type->class_name().c_str(),info.get_qualifiedNameList()->size());
                    unparseQualifiedNameList(*(info.get_qualifiedNameList()));
                  }

#error "DEAD CODE!"

                 else
                  {
                 // DQ (10/10/2006): If the qualified list was not built, then only output global qualification if we are currently in a namespace.
                    if (info.get_current_namespace() != NULL)
                       {
                         curprint ( ":: /* default explicit global qualifier for typedef */ ");
                       }
                  }
#endif

#error "DEAD CODE!"

               SgName qualifiedName = typedef_type->get_qualified_name();
               curprint ( qualifiedName.str() + " ");
             }
#else
            // The C++ support is more complex and can require qualified names!

            // DQ (6/22/2011): I don't think we can assert this for anything than internal testing.  The unparseToString tests will fail with this assertion in place.
            // ROSE_ASSERT(info.get_reference_node_for_qualification() != NULL);
            // SgName nameQualifier = unp->u_name->generateNameQualifier( tdecl , info );
            // SgName nameQualifier = unp->u_name->generateNameQualifier( tdecl, info, true );
            // printf ("info.get_reference_node_for_qualification() = %p = %s \n",info.get_reference_node_for_qualification(),info.get_reference_node_for_qualification()->class_name().c_str());

            // printf ("In unparseTypedefType(): info.get_current_scope() = %p \n",info.get_current_scope());
#if 0
            // DQ (6/2/2011): Newest support for name qualification...
               SgName nameQualifier = unp->u_name->lookup_generated_qualified_name(info.get_reference_node_for_qualification());

            // printf ("In unparseTypedefType(): nameQualifier (from unp->u_name->generateNameQualifier function) = %s \n",nameQualifier.str());
            // curprint ( "\n/* nameQualifier (from unp->u_name->generateNameQualifier function) = " + nameQualifier + " */ \n ";

#error "DEAD CODE!"

               curprint ( nameQualifier.str());
               SgName nm = typedef_type->get_name();
               if (nm.getString() != "")
                  {
                 // printf ("Output qualifier of current types to the name = %s \n",nm.str());
                    curprint ( nm.getString() + " ");
                  }
#else

#if 0
               printf ("In unparseTypedefType(): info.get_reference_node_for_qualification() = %p \n",info.get_reference_node_for_qualification());
#endif
            // DQ (6/25/2011): Fixing name qualifiction to work with unparseToString().  In this case we don't 
            // have an associated node to reference as a way to lookup the strored name qualification.  In this 
            // case we return a fully qualified name.
               if (info.get_reference_node_for_qualification() == NULL)
                  {
                 // printf ("WARNING: In unparseTypedefType(): info.get_reference_node_for_qualification() == NULL (assuming this is for unparseToString() \n");
                    SgName nameQualifierAndType = typedef_type->get_qualified_name();
#if 0
                    printf ("In unparseTypedefType(): Output name nameQualifierAndType = %s \n",nameQualifierAndType.str());
#endif
                    curprint(nameQualifierAndType.str());
                  }
                 else
                  {
                    SgName nameQualifier = unp->u_name->lookup_generated_qualified_name(info.get_reference_node_for_qualification());
                    curprint(nameQualifier.str());
                    SgName nm = typedef_type->get_name();
                    if (nm.getString() != "")
                       {
#if 0
                         printf ("In unparseTypedefType(): Output qualifier of current types to the name = %s \n",nm.str());
#endif
                         curprint ( nm.getString() + " ");
                       }
                  }
#endif
#endif
             }
#endif

#if 0
#if PRINT_DEVELOPER_WARNINGS
          if (tdecl->get_parent() == NULL)
               printf ("Warning: SgTypedefDeclaration does not have a parent (tdecl->get_parent() == NULL) in %s on line %d \n",__FILE__,__LINE__);
#endif
       // ROSE_ASSERT (tdecl->get_parent() != NULL);

#if 1
          ROSE_ASSERT(tdecl->get_parent() != NULL);
          SgClassDefinition *cdefn = isSgClassDefinition(tdecl->get_parent());
       // printf ("In unparseTypedefType(): cdefn = %p \n",cdefn);
          if (cdefn != NULL)
#else
       // Alternative fix that might help Beata except that it does not enforce the parent pointers
       // so we have to think about this a little more when we work on the Sage III interface to
       // constructing AST fragments directly.
          if (tdecl->get_parent() != NULL && isSgClassDefinition(tdecl->get_parent()))
#endif
             {
               SgClassDefinition *cdefn    = isSgClassDefinition(tdecl->get_parent());
               SgNamedType *ptype = isSgNamedType(cdefn->get_declaration()->get_type());
            // if(!ptype || (info.get_current_context() == ptype))
               if ( (ptype == NULL) || (info.get_current_context() == ptype) )
                  {
                 // printf ("#1 typedef_type->get_name() = %s \n",typedef_type->get_name().str());
                    curprint ( typedef_type->get_name().str() + " ");
                  }
                 else
                  {
                 // add qualifier of current types to the name
                    SgName nm = cdefn->get_declaration()->get_qualified_name();
                 // if(!nm.is_null())
                    if ( nm.is_null() == false )
                       {
                      // printf ("nm = %s :: typedef_type->get_name() = %s \n",nm.str(),typedef_type->get_name().str());
                         curprint ( nm.str() + "::" + typedef_type->get_name().str() + " ");
                       }
                      else
                       {
                      // printf ("#2 typedef_type->get_name() = %s \n",typedef_type->get_name().str());
                         curprint ( typedef_type->get_name().str() + " ");
                       }
                  }
             }
            else
             {
            // printf ("#3 typedef_type->get_name() = %s \n",typedef_type->get_name().str());
               curprint ( typedef_type->get_name().str() + " ");
             }
#endif
        }

#if 0
     printf ("Leaving Unparse_Type::unparseTypedefType \n");
  // curprint ( "\n/* Leaving Unparse_Type::unparseTypedefType */ \n";
#endif
   }


string
Unparse_Type::unparseRestrictKeyword()
   {
  // DQ (12/11/2012): This isolates the logic for the output of the "restrict" keyword for different backend compilers.
     string returnString;

  // DQ (8/29/2005): Added support for classification of back-end compilers (independent of the name invoked to execute them)
<<<<<<< HEAD
  bool usingGcc = false;
  #ifdef USE_CMAKE
    #ifdef CMAKE_COMPILER_IS_GNUCC
      usingGcc = true;
    #endif
  #else
    string compilerName = BACKEND_CXX_COMPILER_NAME_WITHOUT_PATH;
    usingGcc = (compilerName == "g++" || compilerName == "gcc" || compilerName == "mpicc" || compilerName == "mpicxx");
  #endif
=======
  // if ( (string(CXX_COMPILER_NAME) == "g++") || (string(CXX_COMPILER_NAME) == "gcc") )
     string compilerName = BACKEND_CXX_COMPILER_NAME_WITHOUT_PATH;

#if 0
     printf ("Processing restrict keyword: compilerName = %s \n",compilerName.c_str());
#endif
>>>>>>> d2abac3f

  // Liao 6/11/2008, Preserve the original "restrict" for UPC
  // regardless types of the backend compiler
     if (SageInterface::is_UPC_language() == true )
        {
       // DQ (12/12/2012): We need the white space before and after the keyword (fails for cherokee-util.c).
          returnString = " restrict ";
        }
       else
        {
<<<<<<< HEAD
          if ( usingGcc )
=======
       // DQ (9/2/2014): Added support for mpiicpc used at LLNL.
          if ( (compilerName == "g++") || (compilerName == "gcc")  || compilerName == "mpicc" || compilerName == "mpicxx" || compilerName == "mpiicpc")
>>>>>>> d2abac3f
             {
            // GNU uses a string variation on the C99 spelling of the "restrict" keyword
            // DQ (12/12/2012): We need the white space before and after the keyword.
               returnString = " __restrict__ ";
             }
            else
             {
            // DQ (12/12/2012): We need the white space before and after the keyword.
               returnString = " restrict ";
             }
        }

     return returnString;
   }


void Unparse_Type::unparseModifierType(SgType* type, SgUnparse_Info& info)
   {
     SgModifierType* mod_type = isSgModifierType(type);
     ROSE_ASSERT(mod_type != NULL);

#if 0
     printf ("Top of Unparse_Type::unparseModifierType \n");
  // curprint("\n/* Top of Unparse_Type::unparseModifierType */ \n");
#endif
#if 0
  // mod_type->get_typeModifier().display("called from Unparse_Type::unparseModifierType()");
     printf ("In unparseModifierType(): modifier values (at %p): %s \n",mod_type,mod_type->get_typeModifier().displayString().c_str());
#endif

#if 0
     printf ("In unparseModifierType(): info.isWithType()       = %s \n",(info.isWithType()       == true) ? "true" : "false");
     printf ("In unparseModifierType(): info.SkipBaseType()     = %s \n",(info.SkipBaseType()     == true) ? "true" : "false");
     printf ("In unparseModifierType(): info.isTypeFirstPart()  = %s \n",(info.isTypeFirstPart()  == true) ? "true" : "false");
     printf ("In unparseModifierType(): info.isTypeSecondPart() = %s \n",(info.isTypeSecondPart() == true) ? "true" : "false");
#endif

  // Determine if we have to print the base type first (before printing the modifier).
  // This is true in case of a pointer (e.g., int * a) or a reference (e.g., int & a)
     bool btype_first = false;
  // if ( isSgReferenceType(mod_type->get_base_type()) || isSgPointerType(mod_type->get_base_type()) )
     if ( isSgReferenceType(mod_type->get_base_type()) || isSgPointerType(mod_type->get_base_type()) )
        {
          btype_first = true;
        }
       else
        {
       // DQ (6/19/2013): Check for case or base_type being a modifier (comes up in complex templae argument handling for template arguments that are unavailable though typedef references.
          SgModifierType* inner_mod_type = isSgModifierType(mod_type->get_base_type());
#if 0
          printf ("inner_mod_type = %p \n",inner_mod_type);
#endif
          if (inner_mod_type != NULL)
             {
               ROSE_ASSERT(inner_mod_type->get_base_type() != NULL);
#if 0
               printf ("In Unparse_Type::unparseModifierType(): inner_mod_type->get_base_type() = %p = %s \n",inner_mod_type->get_base_type(),inner_mod_type->get_base_type()->class_name().c_str());
#endif
#if 0
               if ( isSgReferenceType(inner_mod_type->get_base_type()) || isSgPointerType(inner_mod_type->get_base_type()) )
                  {
#if 0
                    printf ("In Unparse_Type::unparseModifierType(): Detected rare case of modifier-modifier (due to complex template typedef references to unavailable template instantiations). \n");
#endif
                    btype_first = true;
                  }
#else
            // btype_first = true;
            // printf ("In Unparse_Type::unparseModifierType(): Make recursive call to unparseModifierType \n");
            // unparseModifierType(inner_mod_type,info);
#endif
             }
        }
     

#if 0
     printf ("btype_first            = %s \n",btype_first ? "true" : "false");
     printf ("info.isTypeFirstPart() = %s \n",info.isTypeFirstPart() ? "true" : "false");
#endif

     if (info.isTypeFirstPart())
        {
       // Print the base type if this has to come first
          if (btype_first)
               unparseType(mod_type->get_base_type(), info);

          if (mod_type->get_typeModifier().isOpenclGlobal())
              curprint ( "__global ");
          if (mod_type->get_typeModifier().isOpenclLocal())
              curprint ( "__local ");
          if (mod_type->get_typeModifier().isOpenclConstant())
              curprint ( "__constant ");
          if (mod_type->get_typeModifier().haveAddressSpace()) {
              std::ostringstream outstr;
              outstr << "__attribute__((address_space(" << mod_type->get_typeModifier().get_address_space_value() << ")))";
              curprint ( outstr.str().c_str() );
          }

          if (mod_type->get_typeModifier().get_constVolatileModifier().isConst())
             { curprint ( "const "); }
          if (mod_type->get_typeModifier().get_constVolatileModifier().isVolatile())
             { curprint ( "volatile "); }
#if 0
          printf ("mod_type->get_typeModifier().isRestrict() = %s \n",mod_type->get_typeModifier().isRestrict() ? "true" : "false");
#endif
          if (mod_type->get_typeModifier().isRestrict())
             {
            // DQ (12/11/2012): Newer version of the code refactored.
               curprint(unparseRestrictKeyword());
             }

       // Microsoft extension
       // xxx_unaligned   // Microsoft __unaligned qualifier

       // Support for near and far pointers (a microsoft extension)
       // xxx_near        // near pointer
       // xxx_far         // far pointer

       // Support for UPC
       // Liao, 6/11/2008. Enable faithful unparsing for .upc files
          if (mod_type->get_typeModifier().get_upcModifier().isUPC_Strict())
             { curprint ("strict "); }
          if (mod_type->get_typeModifier().get_upcModifier().isUPC_Relaxed())
             { curprint ("relaxed "); }

          if (mod_type->get_typeModifier().get_upcModifier().get_isShared() == true)
             {
               long block_size = mod_type->get_typeModifier().get_upcModifier().get_layout();

               if (block_size == 0) // block size empty
                  {
                    curprint ("shared[] ") ;
                  }
               else if (block_size == -1) // block size omitted
                  {
                    curprint ("shared ") ;
                  }
               else if (block_size == -2) // block size is *
                  {
                    curprint ("shared[*] ") ;
                  }
               else
                  {
                    ROSE_ASSERT(block_size > 0);

                    stringstream ss;

                    ss << block_size;

                    curprint ("shared[" + ss.str() + "] ");
                  }
             }

       // Print the base type unless it has been printed up front
          if (!btype_first)
             {
#if 0
               printf ("In Unparse_Type::unparseModifierType(): Calling unparseType on mod_type->get_base_type() = %p = %s \n",mod_type->get_base_type(),mod_type->get_base_type()->class_name().c_str());
#endif
               unparseType(mod_type->get_base_type(), info);
             }
        }
       else
        {
#if 0
          printf ("info.isTypeSecondPart() = %s \n",info.isTypeSecondPart() ? "true" : "false");
#endif
          if (info.isTypeSecondPart())
             {
#if 0
               printf ("In Unparse_Type::unparseModifierType(): Calling unparseType on mod_type->get_base_type() = %p = %s \n",mod_type->get_base_type(),mod_type->get_base_type()->class_name().c_str());
#endif
               unparseType(mod_type->get_base_type(), info);
             }
            else
             {
#if 0
               printf ("In Unparse_Type::unparseModifierType(): Calling unparseType TWICE (1st and 2nd parts) on mod_type = %p = %s \n",mod_type,mod_type->class_name().c_str());
#endif
               SgUnparse_Info ninfo(info);
               ninfo.set_isTypeFirstPart();
               unparseType(mod_type, ninfo);
               ninfo.set_isTypeSecondPart();
               unparseType(mod_type, ninfo);
             }
        }

#if 0
     printf ("Leaving Unparse_Type::unparseModifierType \n");
  // curprint("\n/* Leaving Unparse_Type::unparseModifierType */ \n");
#endif
   }


void
Unparse_Type::unparseFunctionType(SgType* type, SgUnparse_Info& info)
   {
     SgFunctionType* func_type = isSgFunctionType(type);
     ROSE_ASSERT (func_type != NULL);

  // DQ (1/8/2014): debugging test2014_25.c.
  // info.unset_isPointerToSomething();

     SgUnparse_Info ninfo(info);
     int needParen = 0;
     if (ninfo.isReferenceToSomething() || ninfo.isPointerToSomething())
        {
          needParen = 1;
        }

#if 0
     printf ("In unparseFunctionType(): needParen = %d \n",needParen);
     curprint("\n/* In unparseFunctionType: needParen = " + StringUtility::numberToString(needParen) + " */ \n");
#endif

#if 0
     printf ("In unparseFunctionType(): info.isReferenceToSomething() = %s \n",info.isReferenceToSomething() ? "true" : "false");
     printf ("In unparseFunctionType(): info.isPointerToSomething()   = %s \n",info.isPointerToSomething()   ? "true" : "false");
#endif

     ROSE_ASSERT(info.isReferenceToSomething() == ninfo.isReferenceToSomething());
     ROSE_ASSERT(info.isPointerToSomething()   == ninfo.isPointerToSomething());

  // DQ (10/8/2004): Skip output of class definition for return type! C++ standard does not permit
  // a defining declaration within a return type, function parameter, or sizeof expression.
     ninfo.set_SkipClassDefinition();

  // DQ (1/7/2014): We also need to skip the enum definition (see test2014_24.c).
     ninfo.set_SkipEnumDefinition();


     if (ninfo.isTypeFirstPart())
        {
#if OUTPUT_DEBUGGING_FUNCTION_INTERNALS
          curprint ( "\n/* In unparseFunctionType: handling first part */ \n");
          curprint ( "\n/* Skipping the first part of the return type! */ \n");
#endif
          if (needParen)
             {
               ninfo.unset_isReferenceToSomething();
               ninfo.unset_isPointerToSomething();

#if OUTPUT_DEBUGGING_FUNCTION_INTERNALS
            // DQ (9/21/2004): we don't want this for typedefs of function pointers where the function return type is a pointer
               printf ("Skipping the first part of the return type (in needParen == true case)! \n");
               curprint ( "\n/* Skipping the first part of the return type (in needParen == true case)! */ \n");
#endif
#if OUTPUT_DEBUGGING_UNPARSE_INFO
               curprint ( string("\n/* ") + ninfo.displayString("Skipping the first part of the return type (in needParen == true case)") + " */ \n");
#endif
               unparseType(func_type->get_return_type(), ninfo);
               curprint("(");
            // curprint("/* unparseFunctionType */ (");
             }
            else
             {
#if OUTPUT_DEBUGGING_FUNCTION_INTERNALS
            // DQ (9/21/2004): we don't want this for typedefs of function pointers where the function return type is a pointer
               printf ("Skipping the first part of the return type (in needParen == false case)! \n");
               curprint ( "\n/* Skipping the first part of the return type (in needParen == false case)! */ \n");
#endif
               unparseType(func_type->get_return_type(), ninfo);
             }
        }
       else
        {
          if (ninfo.isTypeSecondPart())
             {
#if OUTPUT_DEBUGGING_FUNCTION_INTERNALS
               curprint ( "\n/* In unparseFunctionType: handling second part */ \n");
#endif
               if (needParen)
                  {
#if 0
                    curprint ("/* needParen must be true */ \n ");
#endif
                    curprint(")");
                 // curprint("/* unparseFunctionType */ )");

                    info.unset_isReferenceToSomething();
                    info.unset_isPointerToSomething();
                  }
            // print the arguments
               SgUnparse_Info ninfo2(info);
               ninfo2.unset_SkipBaseType();
               ninfo2.unset_isTypeSecondPart();
               ninfo2.unset_isTypeFirstPart();

            // DQ (3/15/2005): Don't let typedef declarations (or enum or struct definitions) be
            // unparsed in the function parameter list type output (see test2005_16.C).
               ninfo2.set_SkipDefinition();

            // DQ (4/23/2013): Force the fully qualified name to be used instead (leave reference_node_for_qualification == NULL).
            // See test2013_130.C for an example of where this required.
            // DQ (6/12/2011): Added support for name qualification of types (but this is insufficent when types in teh list must be qualified differently).
            // We can use the func_type as the node to associate name qualifications, but this is also not the correct type of node to us since it should
            // be a node that is unique in the AST.  The type name would have to be saved more directly.  This is likely the support that is ALSO required.
            // ninfo2.set_reference_node_for_qualification(func_type);
               ninfo2.set_reference_node_for_qualification(NULL);
               ROSE_ASSERT(ninfo2.get_reference_node_for_qualification() == NULL);
#if 0
               printf ("Setting reference_node_for_qualification to SgFunctionType, but this is not correct where name qualification is required. \n");
#endif
#if 0
               curprint ("/* Output the type arguments (with parenthesis) */ \n ");
#endif
               curprint("(");
            // curprint("/* unparseFunctionType:parameters */ (");

               SgTypePtrList::iterator p = func_type->get_arguments().begin();
               while(p != func_type->get_arguments().end())
                  {
                 // printf ("Output function argument ... \n");
#if OUTPUT_DEBUGGING_FUNCTION_INTERNALS
                    curprint ( "\n/* In unparseFunctionType(): Output the function type arguments */ \n");
#endif
#if 0
                    printf ("In unparseFunctionType(): calling unparseType(): output function arguments = %p \n",*p);
#endif
                    unparseType(*p, ninfo2);
                    p++;
                    if (p != func_type->get_arguments().end())
                       { 
                         curprint(", ");
                       }
                  }

               curprint(")");
            // curprint("/* unparseFunctionType:parameters */ )");

#if OUTPUT_DEBUGGING_FUNCTION_INTERNALS
               curprint ("\n/* In unparseFunctionType(): AFTER parenthesis are output */ \n");
#endif
               unparseType(func_type->get_return_type(), info); // catch the 2nd part of the rtype
#if OUTPUT_DEBUGGING_FUNCTION_INTERNALS
               curprint ("\n/* Done: In unparseFunctionType(): handling second part */ \n");
#endif
             }
            else
             {
#if OUTPUT_DEBUGGING_FUNCTION_INTERNALS
               curprint ("\n/* In unparseFunctionType: recursive call with isTypeFirstPart == true */ \n");
#endif
#if 0
            // DQ (8/19/2012): Temp code while debugging (test2012_192.C).
               printf ("Error: I think this should not be done \n");
               ROSE_ASSERT(false);
#endif
               ninfo.set_isTypeFirstPart();
               unparseType(func_type, ninfo);

#if OUTPUT_DEBUGGING_FUNCTION_INTERNALS
               curprint ( "\n/* In unparseFunctionType: recursive call with isTypeSecondPart == true */ \n");
#endif
               ninfo.set_isTypeSecondPart();
               unparseType(func_type, ninfo);

#if OUTPUT_DEBUGGING_FUNCTION_INTERNALS
               curprint ( "\n/* In unparseFunctionType: end of recursive call */ \n");
#endif
             }
        }

#if OUTPUT_DEBUGGING_FUNCTION_INTERNALS
     curprint("\n/* Leaving unparseFunctionType() */ \n");
#endif
   }


void
Unparse_Type::unparseMemberFunctionType(SgType* type, SgUnparse_Info& info)
   {
     SgMemberFunctionType* mfunc_type = isSgMemberFunctionType(type);
     ROSE_ASSERT(mfunc_type != NULL);

     SgUnparse_Info ninfo(info);
     int needParen=0;
     if (ninfo.isReferenceToSomething() || ninfo.isPointerToSomething())
        {
          needParen=1;
        }

  // DQ (10/7/2004): Skip output of class definition for return type! C++ standard does not permit
  // a defining declaration within a return type, function parameter, or sizeof expression.
     ninfo.set_SkipClassDefinition();

  // DQ (1/13/2014): Set the output of the enum defintion to match that of the class definition (consistancy is now inforced).
     ninfo.set_SkipEnumDefinition();

     if (ninfo.isTypeFirstPart())
        {
          if (needParen)
             {
               ninfo.unset_isReferenceToSomething();
               ninfo.unset_isPointerToSomething();
#if 0
               printf ("In unparseMemberFunctionType(): ninfo.SkipClassDefinition() = %s \n",(ninfo.SkipClassDefinition() == true) ? "true" : "false");
               printf ("In unparseMemberFunctionType(): ninfo.SkipEnumDefinition()  = %s \n",(ninfo.SkipEnumDefinition()  == true) ? "true" : "false");
#endif
            // DQ (1/13/2014): These should have been setup to be the same.
               ROSE_ASSERT(ninfo.SkipClassDefinition() == ninfo.SkipEnumDefinition());

               unparseType(mfunc_type->get_return_type(), ninfo);
               curprint ( "(");
             }
            else
             {
#if 0
               printf ("In unparseMemberFunctionType(): ninfo.SkipClassDefinition() = %s \n",(ninfo.SkipClassDefinition() == true) ? "true" : "false");
               printf ("In unparseMemberFunctionType(): ninfo.SkipEnumDefinition()  = %s \n",(ninfo.SkipEnumDefinition()  == true) ? "true" : "false");
#endif
            // DQ (1/13/2014): These should have been setup to be the same.
               ROSE_ASSERT(ninfo.SkipClassDefinition() == ninfo.SkipEnumDefinition());

               unparseType(mfunc_type->get_return_type(), ninfo);
             }
        }
       else
        {
          if (ninfo.isTypeSecondPart())
             {
               if (needParen)
                  {
                    curprint ( ")");
                    info.unset_isReferenceToSomething();
                    info.unset_isPointerToSomething();
                  }
            // print the arguments
               SgUnparse_Info ninfo2(info);
               ninfo2.unset_SkipBaseType();
               ninfo2.unset_isTypeFirstPart();
               ninfo2.unset_isTypeSecondPart();

               curprint ( "(");
               SgTypePtrList::iterator p = mfunc_type->get_arguments().begin();
               while (p != mfunc_type->get_arguments().end())
                  {
                 // printf ("In unparseMemberFunctionType: output the arguments \n");
                    unparseType(*p, ninfo2);
                    p++;
                    if (p != mfunc_type->get_arguments().end())
                       {
                         curprint ( ", ");
                       }
                  }
               curprint ( ")");
#if 0
               printf ("In unparseMemberFunctionType(): info.SkipClassDefinition() = %s \n",(info.SkipClassDefinition() == true) ? "true" : "false");
               printf ("In unparseMemberFunctionType(): info.SkipEnumDefinition()  = %s \n",(info.SkipEnumDefinition()  == true) ? "true" : "false");
#endif
            // DQ (1/13/2014): These should have been setup to be the same.
               ROSE_ASSERT(info.SkipClassDefinition() == info.SkipEnumDefinition());

               unparseType(mfunc_type->get_return_type(), info); // catch the 2nd part of the rtype
             }
            else
             {
               ninfo.set_isTypeFirstPart();
#if 0
               printf ("In unparseMemberFunctionType(): ninfo.SkipClassDefinition() = %s \n",(ninfo.SkipClassDefinition() == true) ? "true" : "false");
               printf ("In unparseMemberFunctionType(): ninfo.SkipEnumDefinition()  = %s \n",(ninfo.SkipEnumDefinition()  == true) ? "true" : "false");
#endif
            // DQ (1/13/2014): These should have been setup to be the same.
               ROSE_ASSERT(ninfo.SkipClassDefinition() == ninfo.SkipEnumDefinition());

               unparseType(mfunc_type, ninfo);

               ninfo.set_isTypeSecondPart();
#if 0
               printf ("In unparseMemberFunctionType(): ninfo.SkipClassDefinition() = %s \n",(ninfo.SkipClassDefinition() == true) ? "true" : "false");
               printf ("In unparseMemberFunctionType(): ninfo.SkipEnumDefinition()  = %s \n",(ninfo.SkipEnumDefinition()  == true) ? "true" : "false");
#endif
            // DQ (1/13/2014): These should have been setup to be the same.
               ROSE_ASSERT(ninfo.SkipClassDefinition() == ninfo.SkipEnumDefinition());

               unparseType(mfunc_type, ninfo);
             }
        }
   }

void
Unparse_Type::unparseArrayType(SgType* type, SgUnparse_Info& info)
   {
     SgArrayType* array_type = isSgArrayType(type);
     ROSE_ASSERT(array_type != NULL);

  // different cases to think about
  //    int (*) [10],  int (*var) [20]
  //    int *[10],  int *var[10]
  //    int [10][20], int var[10][20]
  // multidimensional,
  //    int [2][10] is built up as
  //      ArrayType(base_type, 2)
  //        ArrayType(int, 10), because of the front-end

#if 0
     string firstPartString  = (info.isTypeFirstPart()  == true) ? "true" : "false";
     string secondPartString = (info.isTypeSecondPart() == true) ? "true" : "false";
     printf ("In Unparse_Type::unparseArrayType(): type = %p type->class_name() = %s firstPart = %s secondPart = %s \n",type,type->class_name().c_str(),firstPartString.c_str(),secondPartString.c_str());
#endif

#if 0
  // DQ (5/8/2013): Note that this will make the type name very long and can cause problems with nexted type generating nested comments.
     curprint("/* In unparseArrayType() */ \n ");
#endif
#if 0
  // DQ (5/8/2013): Note that this will make the type name very long and can cause problems with nexted type generating nested comments.
     curprint(string("\n/* Top of unparseArrayType() using generated type name string: ") + type->class_name() + " firstPart " + firstPartString + " secondPart " + secondPartString + " */ \n");
#endif

#if 0
     printf ("In Unparse_Type::unparseArrayType(): info.isReferenceToSomething() = %s \n",info.isReferenceToSomething() ? "true" : "false");
     printf ("In Unparse_Type::unparseArrayType(): info.isPointerToSomething()   = %s \n",info.isPointerToSomething()   ? "true" : "false");
#endif

     SgUnparse_Info ninfo(info);
     bool needParen = false;
     if (ninfo.isReferenceToSomething() || ninfo.isPointerToSomething())
        {
          needParen = true;
        }

#if 0
     printf ("In unparseArrayType(): needParen = %s \n",(needParen == true) ? "true" : "false");
#endif

     if (ninfo.isTypeFirstPart() == true)
        {
          if(needParen == true)
             {
               ninfo.unset_isReferenceToSomething();
               ninfo.unset_isPointerToSomething();
               unparseType(array_type->get_base_type(), ninfo);
               curprint("(");
            // curprint(" /* unparseArrayType */ (");
             }
            else
             {
               unparseType(array_type->get_base_type(), ninfo);
             }
        }
       else
        {
          if (ninfo.isTypeSecondPart() == true)
             {
               if (needParen == true)
                  {
                    curprint(")");
                 // curprint(" /* unparseArrayType */ )");
                    info.unset_isReferenceToSomething();
                    info.unset_isPointerToSomething();
                  }
               curprint("[");
               if (array_type->get_index())
                  {
                 // JJW (12/14/2008): There may be types inside the size of an array, and they are not the second part of the type
                    SgUnparse_Info ninfo2(ninfo);
                    ninfo2.unset_isTypeSecondPart();
#if 0
                    printf ("In unparseArrayType(): ninfo2.SkipClassDefinition() = %s \n",(ninfo2.SkipClassDefinition() == true) ? "true" : "false");
                    printf ("In unparseArrayType(): ninfo2.SkipEnumDefinition()  = %s \n",(ninfo2.SkipEnumDefinition() == true) ? "true" : "false");
#endif
                 // DQ (1/9/2014): These should have been setup to be the same.
                    ROSE_ASSERT(ninfo2.SkipClassDefinition() == ninfo2.SkipEnumDefinition());
#if 0
                    printf ("In unparseArrayType(): ninfo2.supressArrayBound()  = %s \n",(ninfo2.supressArrayBound() == true) ? "true" : "false");
#endif
                 // DQ (2/2/2014): Allow the array bound to be subressed (e.g. in secondary declarations of array variable using "[]" syntax.
                 // unp->u_exprStmt->unparseExpression(array_type->get_index(), ninfo2); // get_index() returns an expr
                    if (ninfo2.supressArrayBound() == false)
                       {
                      // Unparse the array bound.
                         unp->u_exprStmt->unparseExpression(array_type->get_index(), ninfo2); // get_index() returns an expr
                       }
                      else
                       {
#if 0
                         printf ("In unparseArrayType(): Detected info_for_type.supressArrayBound() == true \n");
#endif
#if 0
                         printf ("Exiting as a test! \n");
                         ROSE_ASSERT(false);
#endif
                       }
                  }
               curprint("]");
               unparseType(array_type->get_base_type(), info); // second part
             }
            else
             {
               ninfo.set_isTypeFirstPart();
               unparseType(array_type, ninfo);
               ninfo.set_isTypeSecondPart();
               unparseType(array_type, ninfo);
             }
        }

#if 0
  // DQ (5/8/2013): Note that this will make the type name very long and can cause problems with nexted type generating nested comments.
     curprint("/* Leaving unparseArrayType() */ \n ");
#endif
   }



void
Unparse_Type::unparseTemplateType(SgType* type, SgUnparse_Info& info)
   {
  // This has to be able to select the kind of type being used (likely a template parameter, and unparse it by name).
  // I think that this is non-trivial, since the type might be more than just a name...
  // I am unclear if it can be something that has a first and second part such as some of the other types above (e.g. SgArrayType).

     SgTemplateType* template_type = isSgTemplateType(type);
     ROSE_ASSERT(template_type != NULL);

#if 0
  // DQ (8/25/2012): This allows everything to work, but likely with some internal problems that are not being noticed.
     SgName name = "int ";
#else
  // This is the code that we want to use, but it is not working.
     SgName name = template_type->get_name();
#endif

  // Add a space to seperate the type from other syntax.
     name += " ";

#if 0
     printf ("In unparseTemplateType(): Unparsing the SgTemplateType as name = %s \n",name.str());
#endif

#if OUTPUT_DEBUGGING_FUNCTION_BOUNDARIES || 0
     string firstPartString  = (info.isTypeFirstPart()  == true) ? "true" : "false";
     string secondPartString = (info.isTypeSecondPart() == true) ? "true" : "false";
     printf ("In Unparse_Type::unparseTemplateType(): type->class_name() = %s firstPart = %s secondPart = %s \n",type->class_name().c_str(),firstPartString.c_str(),secondPartString.c_str());
#endif

  // For now just unparse a simple string that will at least be a correct type.
  // curprint("unparse_template_type ");
#if 1
  // DQ (8/25/2012): This was a problem for the output ofr types called from different locations.
     if ( (info.isTypeFirstPart() == false) && (info.isTypeSecondPart() == false) )
        {
       // This is the case where this is called from unparseToString. So we need to output something.
          curprint(name);
        }
       else
        {
       // This is the case where it is called from within the unparser.

       // DQ (9/9/2014): Fixing this to unparse as part of first part (when either is true) and not the second part.
       // if (info.isTypeSecondPart() == true)
          if (info.isTypeFirstPart() == true)
             {
               curprint(name);
             }
        }
#else
  // Older version of code...

#error "DEAD CODE!"

#if 0
  // DQ (8/23/2012): Only out put anything for the 2nd part fo the type.
  // This avoids output of the type twice (which is something I have not tracked down, but appears to be happening).
     curprint("int ");
#else
  // if (info.isTypeFirstPart() == true)
     if (info.isTypeSecondPart() == true)
        {
          curprint("int ");
        }
#endif
#endif

#if 0
     printf ("Exiting as a test! \n");
     ROSE_ASSERT(false);
#endif
   }

#if 0
void
Unparse_Type::foobar( SgUnparse_Info & info )
   {
  // DQ (5/5/2013): This function forces the instantiation of the required versions of the Unparse_Type::outputType() template function.

     SgInitializedName* initializedName   = NULL;
     SgTemplateArgument* templateArgument = NULL;

     SgType* referenceNodeType = NULL;

     outputType(initializedName,referenceNodeType,info);
     outputType(templateArgument,referenceNodeType,info);

     printf ("This function should not be called \n");
     ROSE_ASSERT(false);
   }
#else
// explicit instantiation of Unparse_Type::outputType
template void Unparse_Type::outputType(SgInitializedName*, SgType* , SgUnparse_Info &);
template void Unparse_Type::outputType(SgTemplateArgument*, SgType*, SgUnparse_Info &);

// DQ (9/4/2013): We need to support this instantiation as part of new support for SgCompoundLiteralExp 
// unparsing (via SgAggregateInitializer unparsing).
template void Unparse_Type::outputType(SgAggregateInitializer*, SgType*, SgUnparse_Info &);
#endif

template <class T>
void
Unparse_Type::outputType( T* referenceNode, SgType* referenceNodeType, SgUnparse_Info & info)
   {
  // DQ (5/4/2013): This code was copied from the function argument processing which does handle the types properly.
  // So this code needs to be refactored.

#if 0
     printf ("In outputType(): referenceNode = %p = %s \n",referenceNode,referenceNode->class_name().c_str());
     curprint(string("\n/* In outputType(): referenceNode = ") +  referenceNode->class_name() + " */ \n");
#endif

#if 0
  // DQ (9/10/2014): debugging code!
     if (isSgInitializedName(referenceNode) != NULL && isSgTypeInt(referenceNodeType) != NULL)
        {
          printf ("Exiting as a test! \n");
          ROSE_ASSERT(false);
        }
#endif

     SgUnparse_Info newInfo(info);

  // info.set_isTypeFirstPart();
     newInfo.set_isTypeFirstPart();
  // curprint( "\n/* unparse_helper(): output the 1st part of the type */ \n");

  // DQ (8/6/2007): Skip forcing the output of qualified names now that we have a hidden list mechanism.
  // DQ (10/14/2006): Since function can appear anywhere types referenced in function 
  // declarations have to be fully qualified.  We can't tell from the type if it requires 
  // qualification we would need the type and the function declaration (and then some 
  // analysis).  So fully qualify all function parameter types.  This is a special case
  // (documented in the Unparse_ExprStmt::unp->u_name->generateNameQualifier() member function.
  // info.set_forceQualifiedNames();

  // SgUnparse_Info ninfo_for_type(info);
     SgUnparse_Info ninfo_for_type(newInfo);

#if 1
  // DQ (12/20/2006): This is used to specify global qualification separately from the more general name 
  // qualification mechanism.  Note that SgVariableDeclarations don't use the requiresGlobalNameQualificationOnType
  // on the SgInitializedNames in their list since the SgVariableDeclaration IR nodes is marked directly.
  // if (initializedName->get_requiresGlobalNameQualificationOnType() == true)
     if (referenceNode->get_requiresGlobalNameQualificationOnType() == true)
        {
       // Output the name qualification for the type in the variable declaration.
       // But we have to do so after any modifiers are output, so in unparseType().
       // printf ("In Unparse_ExprStmt::unparseFunctionParameterDeclaration(): This function parameter type requires a global qualifier \n");

       // Note that general qualification of types is separated from the use of globl qualification.
       // ninfo2.set_forceQualifiedNames();
          ninfo_for_type.set_requiresGlobalNameQualification();
        }
#endif

  // DQ (5/12/2011): Added support for newer name qualification implementation.
  // ninfo_for_type.set_name_qualification_length(initializedName->get_name_qualification_length_for_type());
  // ninfo_for_type.set_global_qualification_required(initializedName->get_global_qualification_required_for_type());
  // ninfo_for_type.set_type_elaboration_required(initializedName->get_type_elaboration_required_for_type());
#if 0
     printf ("In outputType(): BEFORE: templateArgument->get_name_qualification_length_for_type()     = %d \n",templateArgument->get_name_qualification_length_for_type());
     printf ("In outputType(): BEFORE: templateArgument->get_global_qualification_required_for_type() = %s \n",templateArgument->get_global_qualification_required_for_type() ? "true" : "false");
     printf ("In outputType(): BEFORE: templateArgument->get_type_elaboration_required_for_type()     = %s \n",templateArgument->get_type_elaboration_required_for_type() ? "true" : "false");
#endif

     SgTemplateArgument* templateArgument = isSgTemplateArgument(referenceNode);
     if (templateArgument != NULL)
        {
       // Transfer values from old variables to the newly added variables (which will be required to support the refactoring into a template of common code.
          templateArgument->set_name_qualification_length_for_type    (templateArgument->get_name_qualification_length());
          templateArgument->set_global_qualification_required_for_type(templateArgument->get_global_qualification_required());
          templateArgument->set_type_elaboration_required_for_type    (templateArgument->get_type_elaboration_required());
#if 0
          printf ("In unparseTemplateArgument(): AFTER: templateArgument->get_name_qualification_length_for_type()     = %d \n",templateArgument->get_name_qualification_length_for_type());
          printf ("In unparseTemplateArgument(): AFTER: templateArgument->get_global_qualification_required_for_type() = %s \n",templateArgument->get_global_qualification_required_for_type() ? "true" : "false");
          printf ("In unparseTemplateArgument(): AFTER: templateArgument->get_type_elaboration_required_for_type()     = %s \n",templateArgument->get_type_elaboration_required_for_type() ? "true" : "false");
#endif
        }
       else
        {
          SgInitializedName* initializedName = isSgInitializedName(referenceNode);
          if (initializedName != NULL)
             {
            // We don't have to transfer any data in this case.
             }
            else
             {
               SgAggregateInitializer* aggregateInitializer = isSgAggregateInitializer(referenceNode);
               if (aggregateInitializer != NULL)
                  {
                 // We don't have to transfer any data in this case.
                  }
                 else
                  {
                    printf ("ERROR: referenceNode is not a supported type of IR node. referenceNode kind = %s \n",referenceNode->class_name().c_str());
                    ROSE_ASSERT(false);
                  }
             }
        }

     ninfo_for_type.set_name_qualification_length    (referenceNode->get_name_qualification_length_for_type());
     ninfo_for_type.set_global_qualification_required(referenceNode->get_global_qualification_required_for_type());
     ninfo_for_type.set_type_elaboration_required    (referenceNode->get_type_elaboration_required_for_type());

  // DQ (5/29/2011): We have to set the associated reference node so that the type unparser can get the name qualification if required.
  // ninfo_for_type.set_reference_node_for_qualification(initializedName);
     ninfo_for_type.set_reference_node_for_qualification(referenceNode);

#if 0
     printf ("In outputType(): ninfo_for_type.SkipClassDefinition() = %s \n",(ninfo_for_type.SkipClassDefinition() == true) ? "true" : "false");
     printf ("In outputType(): ninfo_for_type.SkipEnumDefinition()  = %s \n",(ninfo_for_type.SkipEnumDefinition() == true) ? "true" : "false");
#endif
  // DQ (1/9/2014): These should have been setup to be the same.
     ROSE_ASSERT(ninfo_for_type.SkipClassDefinition() == ninfo_for_type.SkipEnumDefinition());

#if 0
     curprint("\n/* outputType(): output the 1st part of the type */ \n");
#endif

  // unparseType(tmp_type, info);
  // unp->u_type->unparseType(tmp_type, ninfo_for_type);
     unp->u_type->unparseType(referenceNodeType, ninfo_for_type);

#if 0
     curprint("\n/* DONE - outputType(): output the 1st part of the type */ \n");
#endif

     SgInitializedName* initializedName = isSgInitializedName(referenceNode);
     if (initializedName != NULL)
        {
          SgName tmp_name  = initializedName->get_name();
       // DQ (5/4/2013): This would be the name of the variable of the specific type in the function 
       // parameter list, not wanted for the case of template arguments.

       // forward declarations don't necessarily need the name of the argument
       // so we must check if not NULL before adding to chars_on_line
       // This is a more consistant way to handle the NULL string case
       // curprint( "\n/* unparse_helper(): output the name of the type */ \n");
       // curprint(tmp_name.str());
       // curprint( "\n/* In unparseTemplateArgument(): <<< name of type >>> */ \n");
          curprint(tmp_name.str());
        }

  // output the rest of the type
  // info.set_isTypeSecondPart();
     newInfo.set_isTypeSecondPart();

  // info.display("unparse_helper(): output the 2nd part of the type");

  // printf ("unparse_helper(): output the 2nd part of the type \n");
  // curprint( "\n/* unparse_helper(): output the 2nd part of the type */ \n");
  // unp->u_type->unparseType(tmp_type, info);
  // unp->u_type->unparseType(templateArgumentType, info);
     unp->u_type->unparseType(referenceNodeType, newInfo);

#if 0
     printf ("DONE: outputType(): \n");
     curprint( "\n/* DONE: outputType(): */ \n");
#endif
   }
<|MERGE_RESOLUTION|>--- conflicted
+++ resolved
@@ -280,7 +280,6 @@
                    {
                   // DQ (9/2/2014): Added support for mpiicpc used at LLNL.
                   // DQ (8/29/2005): Added support for classification of back-end compilers (independent of the name invoked to execute them)
-<<<<<<< HEAD
 
                      bool usingGcc = false;
                      #ifdef USE_CMAKE
@@ -289,18 +288,12 @@
                        #endif
                      #else
                        string compilerName = BACKEND_CXX_COMPILER_NAME_WITHOUT_PATH;
-                       usingGcc = (compilerName == "g++" || compilerName == "gcc" || compilerName == "mpicc" || compilerName == "mpicxx");
+                       usingGcc = (compilerName == "g++" || compilerName == "gcc" || compilerName == "mpicc" || compilerName == "mpicxx" || compilerName == "mpiicpc");
+#if 0
+                     printf ("Processing restrict keyword: compilerName = %s \n",compilerName.c_str());
+#endif
                      #endif
-
                      if ( usingGcc )
-=======
-                  // if ( (string(CXX_COMPILER_NAME) == "g++") || (string(CXX_COMPILER_NAME) == "gcc") )
-                     string compilerName = BACKEND_CXX_COMPILER_NAME_WITHOUT_PATH;
-#if 0
-                     printf ("Processing restrict keyword: compilerName = %s \n",compilerName.c_str());
-#endif
-                     if ( (compilerName == "g++") || (compilerName == "gcc")  || compilerName == "mpicc" || compilerName == "mpicxx" || compilerName == "mpiicpc")
->>>>>>> d2abac3f
                         res = res + "__restrict__ ";
                      else
                         res = res + "restrict ";
@@ -2309,7 +2302,6 @@
      string returnString;
 
   // DQ (8/29/2005): Added support for classification of back-end compilers (independent of the name invoked to execute them)
-<<<<<<< HEAD
   bool usingGcc = false;
   #ifdef USE_CMAKE
     #ifdef CMAKE_COMPILER_IS_GNUCC
@@ -2317,16 +2309,11 @@
     #endif
   #else
     string compilerName = BACKEND_CXX_COMPILER_NAME_WITHOUT_PATH;
-    usingGcc = (compilerName == "g++" || compilerName == "gcc" || compilerName == "mpicc" || compilerName == "mpicxx");
+    usingGcc = (compilerName == "g++" || compilerName == "gcc" || compilerName == "mpicc" || compilerName == "mpicxx" || compilerName == "mpiicpc");
+#if 0
+     printf ("Processing restrict keyword: compilerName = %s \n",compilerName.c_str());
+#endif
   #endif
-=======
-  // if ( (string(CXX_COMPILER_NAME) == "g++") || (string(CXX_COMPILER_NAME) == "gcc") )
-     string compilerName = BACKEND_CXX_COMPILER_NAME_WITHOUT_PATH;
-
-#if 0
-     printf ("Processing restrict keyword: compilerName = %s \n",compilerName.c_str());
-#endif
->>>>>>> d2abac3f
 
   // Liao 6/11/2008, Preserve the original "restrict" for UPC
   // regardless types of the backend compiler
@@ -2337,12 +2324,7 @@
         }
        else
         {
-<<<<<<< HEAD
           if ( usingGcc )
-=======
-       // DQ (9/2/2014): Added support for mpiicpc used at LLNL.
-          if ( (compilerName == "g++") || (compilerName == "gcc")  || compilerName == "mpicc" || compilerName == "mpicxx" || compilerName == "mpiicpc")
->>>>>>> d2abac3f
              {
             // GNU uses a string variation on the C99 spelling of the "restrict" keyword
             // DQ (12/12/2012): We need the white space before and after the keyword.
