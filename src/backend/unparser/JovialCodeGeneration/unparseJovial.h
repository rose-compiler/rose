#ifndef UNPARSER_JOVIAL
#define UNPARSER_JOVIAL

#include "unparser.h"

#include "Cxx_Grammar.h"
#include "unparseLanguageIndependentConstructs.h"


class Unparse_Jovial : public UnparseLanguageIndependentConstructs
   {
     public:
          Unparse_Jovial(Unparser* unp, std::string fname);

          virtual ~Unparse_Jovial();

          virtual std::string languageName() const { return "Jovial Unparser"; }

          void unparseJovialFile(SgSourceFile *file, SgUnparse_Info &info);

          virtual void unparseLanguageSpecificStatement  (SgStatement* stmt,  SgUnparse_Info& info);
          virtual void unparseLanguageSpecificExpression (SgExpression* expr, SgUnparse_Info& info);

          virtual void unparseNullptrVal             (SgExpression* expr, SgUnparse_Info& info);
          virtual void unparseStringVal              (SgExpression* expr, SgUnparse_Info& info);
                  void unparseJovialBitVal           (SgExpression* expr, SgUnparse_Info& info);

          virtual void unparseDefineDeclStmt         (SgStatement* stmt, SgUnparse_Info& info);
          virtual void unparseDirectiveStmt          (SgStatement* stmt, SgUnparse_Info& info);

          virtual void unparseCompoolStmt            (SgStatement* stmt, SgUnparse_Info& info);
          virtual void unparseProgHdrStmt            (SgStatement* stmt, SgUnparse_Info& info);
          virtual void unparseProcDeclStmt           (SgStatement* stmt, SgUnparse_Info& info);
<<<<<<< HEAD
      //  virtual void unparseFuncDeclStmt           (SgStatement* stmt, SgUnparse_Info& info);
=======
>>>>>>> e29cb582
          virtual void unparseFuncDefnStmt           (SgStatement* stmt, SgUnparse_Info& info);

          virtual void unparseNamespaceDeclarationStatement(SgStatement* stmt, SgUnparse_Info& info);
          virtual void unparseNamespaceDefinitionStatement (SgStatement* stmt, SgUnparse_Info& info);

          virtual void unparseBasicBlockStmt         (SgStatement* stmt, SgUnparse_Info& info);
          virtual void unparseLabelStmt              (SgStatement* stmt, SgUnparse_Info& info);
          virtual void unparseForStatement           (SgStatement* stmt, SgUnparse_Info& info);
          virtual void unparseJovialForThenStmt      (SgStatement* stmt, SgUnparse_Info& info);
          virtual void unparseWhileStmt              (SgStatement* stmt, SgUnparse_Info& info);
          virtual void unparseGotoStmt               (SgStatement* stmt, SgUnparse_Info& info);
          virtual void unparseIfStmt                 (SgStatement* stmt, SgUnparse_Info& info);
          virtual void unparseSwitchStmt             (SgStatement* stmt, SgUnparse_Info& info);
          virtual void unparseCaseStmt               (SgStatement* stmt, SgUnparse_Info& info);
          virtual void unparseDefaultStmt            (SgStatement* stmt, SgUnparse_Info& info);
          virtual void unparseBreakStmt              (SgStatement* stmt, SgUnparse_Info& info);
          virtual void unparseTypeDefStmt            (SgStatement* stmt, SgUnparse_Info& info);


          virtual void unparseProcessControlStmt     (SgStatement* stmt, SgUnparse_Info& info);
          virtual void unparseReturnStmt             (SgStatement* stmt, SgUnparse_Info& info);

          virtual void unparseEnumDeclStmt           (SgStatement* stmt, SgUnparse_Info& info);
          virtual void unparseOverlayDeclStmt        (SgStatement* stmt, SgUnparse_Info& info);
<<<<<<< HEAD
          virtual void unparseTableDeclStmt          (SgStatement* stmt, SgUnparse_Info& info);
=======
                  void unparseTableDeclStmt          (SgStatement* stmt, SgUnparse_Info& info);
                  void unparseTableBody              (SgClassDefinition* table_def, SgUnparse_Info& info);
>>>>>>> e29cb582

          virtual void unparseVarDeclStmt            (SgStatement* stmt, SgUnparse_Info& info);
          virtual void unparseVarDecl                (SgStatement* stmt, SgInitializedName* initializedName, SgUnparse_Info& info);

          virtual void unparseExprStmt               (SgStatement* stmt, SgUnparse_Info& info);

       // Types
       //
          virtual void unparseType (SgType* type,  SgUnparse_Info& info);

          template <class T>
          void unparseJovialType (T* type, SgUnparse_Info& info);

          void unparseJovialType (SgArrayType*       type, SgUnparse_Info& info);
          void unparseJovialType (SgEnumType*        type, SgUnparse_Info& info);
          void unparseJovialType (SgFunctionType*    type, SgUnparse_Info& info);
          void unparseJovialType (SgModifierType*    type, SgUnparse_Info& info);
          void unparseJovialType (SgJovialTableType* type, SgUnparse_Info& info);
          void unparseJovialType (SgPointerType*     type, SgUnparse_Info& info);
          void unparseJovialType (SgTypedefType*     type, SgUnparse_Info& info);

          void unparseTypeDesc (SgType* type, SgUnparse_Info& info);

          void unparseTypeSize (SgType* type,       SgUnparse_Info& info);
          void unparseTypeSize (SgTypeFixed* type,  SgUnparse_Info& info);
          void unparseTypeSize (SgTypeString* type, SgUnparse_Info& info);
          void unparseTypeSize (SgJovialBitType* type, SgUnparse_Info& info);

       // Expressions
          virtual void unparseUnaryOperator  (SgExpression* expr, const char* op, SgUnparse_Info& info);
          virtual void unparseBinaryOperator (SgExpression* expr, const char* op, SgUnparse_Info& info);
          virtual void unparseCastExp        (SgExpression* expr, SgUnparse_Info& info);

          virtual void unparseSubscriptExpr     (SgExpression* expr, SgUnparse_Info& info);
          virtual void unparseArrayOp           (SgExpression* expr, SgUnparse_Info& info);
          virtual void unparseEqualityOp        (SgExpression* expr, SgUnparse_Info& info);
          virtual void unparseAsteriskShapeExpr (SgExpression* expr, SgUnparse_Info& info);

          virtual void unparseAssignOp       (SgExpression* expr, SgUnparse_Info& info);
          virtual void unparseFuncRef        (SgExpression* expr, SgUnparse_Info& info);
          virtual void unparseVarRef         (SgExpression* expr, SgUnparse_Info& info);
          virtual void unparsePtrDeref       (SgExpression* expr, SgUnparse_Info& info);
          virtual void unparseTypeExpr       (SgExpression* expr, SgUnparse_Info& info);

          virtual void unparseFuncCall       (SgExpression* expr, SgUnparse_Info& info);

          void unparseOverlayExpr (SgExprListExp* overlay, SgUnparse_Info& info);

       // Initializers
<<<<<<< HEAD
          virtual void unparseAssnInit    (SgExpression* expr, SgUnparse_Info& info);
          void         unparseTablePreset (SgExpression* expr, SgUnparse_Info& info);
=======
          void unparseAssnInit      (SgExpression* expr, SgUnparse_Info& info);
          void unparseTablePreset   (SgExpression* expr, SgUnparse_Info& info);
          void unparseReplicationOp (SgExpression* expr, SgUnparse_Info& info);
>>>>>>> e29cb582

       // Table dimension list
          void unparseDimInfo (SgExprListExp* dim_info, SgUnparse_Info& info);

     private:
          std::string ws_prefix(int nesting_level)
             {
                std::stringstream code;
                for (int i = 0; i < nesting_level; i++) {
                   code << "  ";
                }
                return code.str();
             }

          void curprint_indented(std::string txt, SgUnparse_Info& info)
             {
                curprint( ws_prefix(info.get_nestingLevel()) );
                curprint( txt );
             }

   };

#endif<|MERGE_RESOLUTION|>--- conflicted
+++ resolved
@@ -31,10 +31,6 @@
           virtual void unparseCompoolStmt            (SgStatement* stmt, SgUnparse_Info& info);
           virtual void unparseProgHdrStmt            (SgStatement* stmt, SgUnparse_Info& info);
           virtual void unparseProcDeclStmt           (SgStatement* stmt, SgUnparse_Info& info);
-<<<<<<< HEAD
-      //  virtual void unparseFuncDeclStmt           (SgStatement* stmt, SgUnparse_Info& info);
-=======
->>>>>>> e29cb582
           virtual void unparseFuncDefnStmt           (SgStatement* stmt, SgUnparse_Info& info);
 
           virtual void unparseNamespaceDeclarationStatement(SgStatement* stmt, SgUnparse_Info& info);
@@ -59,12 +55,8 @@
 
           virtual void unparseEnumDeclStmt           (SgStatement* stmt, SgUnparse_Info& info);
           virtual void unparseOverlayDeclStmt        (SgStatement* stmt, SgUnparse_Info& info);
-<<<<<<< HEAD
-          virtual void unparseTableDeclStmt          (SgStatement* stmt, SgUnparse_Info& info);
-=======
                   void unparseTableDeclStmt          (SgStatement* stmt, SgUnparse_Info& info);
                   void unparseTableBody              (SgClassDefinition* table_def, SgUnparse_Info& info);
->>>>>>> e29cb582
 
           virtual void unparseVarDeclStmt            (SgStatement* stmt, SgUnparse_Info& info);
           virtual void unparseVarDecl                (SgStatement* stmt, SgInitializedName* initializedName, SgUnparse_Info& info);
@@ -114,14 +106,9 @@
           void unparseOverlayExpr (SgExprListExp* overlay, SgUnparse_Info& info);
 
        // Initializers
-<<<<<<< HEAD
-          virtual void unparseAssnInit    (SgExpression* expr, SgUnparse_Info& info);
-          void         unparseTablePreset (SgExpression* expr, SgUnparse_Info& info);
-=======
           void unparseAssnInit      (SgExpression* expr, SgUnparse_Info& info);
           void unparseTablePreset   (SgExpression* expr, SgUnparse_Info& info);
           void unparseReplicationOp (SgExpression* expr, SgUnparse_Info& info);
->>>>>>> e29cb582
 
        // Table dimension list
           void unparseDimInfo (SgExprListExp* dim_info, SgUnparse_Info& info);
