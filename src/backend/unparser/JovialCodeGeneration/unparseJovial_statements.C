--- conflicted
+++ resolved
@@ -286,7 +286,6 @@
                        unparseStatement(func_body->get_statements()[0], ninfo);
                     }
               }
-<<<<<<< HEAD
 
            // There still needs to be at least a BEGIN and END
            curprint_indented("BEGIN\n", info);
@@ -300,21 +299,6 @@
                  SgVariableDeclaration* var_decl = isSgVariableDeclaration(var_init_name->get_declaration());
                  ASSERT_not_null(var_decl);
 
-=======
-
-           // There still needs to be at least a BEGIN and END
-           curprint_indented("BEGIN\n", info);
-
-           info.inc_nestingLevel();
-           foreach(SgInitializedName* arg, args)
-              {
-                 SgVariableSymbol* var_sym = SageInterface::lookupVariableSymbolInParentScopes(arg->get_name(), func_body);
-                 SgInitializedName* var_init_name = var_sym->get_declaration();
-                 ASSERT_not_null(var_init_name);
-                 SgVariableDeclaration* var_decl = isSgVariableDeclaration(var_init_name->get_declaration());
-                 ASSERT_not_null(var_decl);
-
->>>>>>> e29cb582
                  unparseVarDeclStmt(var_decl, info);
               }
            info.dec_nestingLevel();
@@ -458,15 +442,9 @@
    {
      SgBasicBlock* block = isSgBasicBlock(stmt);
      ASSERT_not_null(block);
-<<<<<<< HEAD
 
      int block_size = block->get_statements().size();
 
-=======
-
-     int block_size = block->get_statements().size();
-
->>>>>>> e29cb582
   // allow one declaration to be unparsed without BEGIN and END
      if (block_size > 1)
         {
@@ -569,13 +547,8 @@
      SgJovialForThenStatement* for_stmt = isSgJovialForThenStatement(stmt);
      ASSERT_not_null(for_stmt);
      ASSERT_not_null(for_stmt->get_initialization());
-<<<<<<< HEAD
-     ASSERT_not_null(for_stmt->get_then_expression());
-     ASSERT_not_null(for_stmt->get_while_expression());
-=======
      ASSERT_not_null(for_stmt->get_while_expression());
      ASSERT_not_null(for_stmt->get_by_or_then_expression());
->>>>>>> e29cb582
      ASSERT_not_null(for_stmt->get_loop_body());
 
      curprint_indented("FOR ", info);
@@ -902,7 +875,6 @@
      curprint_indented("TYPE ", info);
      curprint(enum_name.str());
      curprint(" STATUS");
-<<<<<<< HEAD
 
      if (field_type) {
         SgTypeInt* int_type = isSgTypeInt(field_type);
@@ -914,19 +886,6 @@
      }
 
      unp->cur.insert_newline(1);
-=======
->>>>>>> e29cb582
-
-     if (field_type) {
-        SgTypeInt* int_type = isSgTypeInt(field_type);
-        ASSERT_not_null(int_type);
-        curprint(" ");
-        SgExpression* kind_expr = int_type->get_type_kind();
-        ASSERT_not_null(kind_expr);
-        unparseExpression(kind_expr, info);
-     }
-
-     unp->cur.insert_newline(1);
 
      curprint_indented("(\n", info);
      info.inc_nestingLevel();
@@ -943,46 +902,15 @@
            SgEnumVal* enum_val = isSgEnumVal(assign_expr->get_operand());
            ASSERT_not_null(enum_val);
 
-<<<<<<< HEAD
-           curprint("  ");
-           curprint(tostring(enum_val->get_value()));
-=======
            curprint_indented(tostring(enum_val->get_value()), info);
->>>>>>> e29cb582
            curprint(name);
            if (--n > 0) curprint(",");
            unp->cur.insert_newline(1);
         }
-<<<<<<< HEAD
-=======
      info.dec_nestingLevel();
 
      curprint_indented(");", info);
      unp->cur.insert_newline(1);
-   }
-
-void
-Unparse_Jovial::unparseOverlayDeclStmt(SgStatement* stmt, SgUnparse_Info& info)
-   {
-      SgJovialOverlayDeclaration* overlay_decl = isSgJovialOverlayDeclaration(stmt);
-      ASSERT_not_null(overlay_decl);
-
-      SgExprListExp* overlay = overlay_decl->get_overlay();
-      SgExpression*  address = overlay_decl->get_address();
-
-      curprint_indented("OVERLAY ", info);
-
-      if (!isSgNullExpression(address))
-         {
-            curprint("POS (");
-            unparseExpression(address, info);
-            curprint(") ");
-         }
->>>>>>> e29cb582
-
-      unparseOverlayExpr(overlay, info);
-
-      curprint(";\n");
    }
 
 void
@@ -1130,11 +1058,7 @@
                     {
                        // do nothing for a null declaration (may want to unparse ";\n")
                     }
-<<<<<<< HEAD
-                 else cerr << "WARNING UNIMPLEMENTED: Unparse of table member not a variable declaration \n";
-=======
                  else cerr << "WARNING UNIMPLEMENTED: Unparse of unknown table member type \n";
->>>>>>> e29cb582
               }
            info.dec_nestingLevel();
 
@@ -1298,63 +1222,15 @@
   // Unparse anonymous type declaration body if present
      if (!type_has_base_type && var_decl->get_variableDeclarationContainsBaseTypeDefiningDeclaration())
         {
-<<<<<<< HEAD
-           SgDeclarationStatement* def_decl = var_decl->get_baseTypeDefiningDeclaration();
-           ASSERT_not_null(def_decl);
-
-           SgJovialTableStatement* table_decl = dynamic_cast<SgJovialTableStatement*>(def_decl);
            ASSERT_not_null(table_decl);
-
-        // WordsPerEntry for anonymous table declarations
-           if (table_decl->get_has_table_entry_size())
-              {
-                 // TODO - fix ROSETTA so this doesn't depend on NULL for entry size, has_table_entry_size should be table_entry_enum (or some such)
-                 if (table_decl->get_table_entry_size() != NULL)
-                    {
-                       curprint("W ");
-                       unparseExpression(table_decl->get_table_entry_size(), info);
-                    }
-                 else curprint("V");
-              }
-=======
-           ASSERT_not_null(table_decl);
->>>>>>> e29cb582
 
            SgClassDefinition* table_def = table_decl->get_definition();
            ASSERT_not_null(table_def);
 
-<<<<<<< HEAD
-           if (table_def->get_members().size() > 0)
-              {
-                 curprint(";\n");
-
-                 info.inc_nestingLevel();
-                 curprint_indented("BEGIN\n", info);
-
-                 info.inc_nestingLevel();
-                 foreach(SgDeclarationStatement* item_decl, table_def->get_members())
-                    {
-                       if (isSgVariableDeclaration(item_decl))
-                          {
-                             unparseVarDeclStmt(item_decl, info);
-                          }
-                       else if (isSgEmptyDeclaration(item_decl))
-                          {
-                             // do nothing for a null declaration (may want to unparse ";\n")
-                          }
-                       else cerr << "WARNING UNIMPLEMENTED: Unparse of table member not a variable declaration \n";
-                    }
-                 info.dec_nestingLevel();
-
-                 curprint_indented("END\n", info);
-                 info.dec_nestingLevel();
-              }
-=======
            curprint(";\n");
 
         // Unparse table body
            unparseTableBody(table_def, info);
->>>>>>> e29cb582
         }
      else
         {
@@ -1372,17 +1248,10 @@
 
      SgExpression* expr = expr_stmt->get_expression();
      ASSERT_not_null(expr);
-<<<<<<< HEAD
 
   // pretty printing
      curprint( ws_prefix(info.get_nestingLevel()) );
 
-=======
-
-  // pretty printing
-     curprint( ws_prefix(info.get_nestingLevel()) );
-
->>>>>>> e29cb582
      unparseExpression(expr, info);
 
   // This is needed because SgAssignOp prints the ";" on its own
