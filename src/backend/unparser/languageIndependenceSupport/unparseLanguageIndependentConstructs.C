--- conflicted
+++ resolved
@@ -2498,7 +2498,6 @@
 
 #if 1
      printf ("Leaving unparseBinaryExpr(): exp = %p = %s \n",expr,expr->class_name().c_str());
-<<<<<<< HEAD
      curprint ( "\n /* Leaving unparseBinaryExpr */ \n");
 #endif
    }
@@ -2507,518 +2506,6 @@
 
 
 // DQ (4/14/2013): This is the new reimplemented version of the function (above).
-void
-UnparseLanguageIndependentConstructs::unparseBinaryExpr(SgExpression* expr, SgUnparse_Info& info) 
-   {
-
-#define DEBUG_BINARY_OPERATORS 0
-
-     SgBinaryOp* binary_op = isSgBinaryOp(expr);
-     ROSE_ASSERT(binary_op != NULL);
-
-#if DEBUG_BINARY_OPERATORS
-      curprint ( string("\n\n /* @@@@@ Inside of unparseBinaryExpr (operator name = ") + info.get_operator_name() + " */ \n");
-      printf ("\n @@@@@ In unparseBinaryExpr() expr = %p %s \n",expr,expr->class_name().c_str());
-#endif
-
-#if DEBUG_BINARY_OPERATORS
-  // printf ("In Unparse_ExprStmt::unparseBinaryExpr() expr = %s \n",expr->sage_class_name());
-      curprint ( string("\n /* Inside of unparseBinaryExpr (expr class name = ") + binary_op->class_name() + " */ \n");
-      curprint ( string("\n /*                              lhs class name  = ") + binary_op->get_lhs_operand()->class_name() + " */ \n");
-      curprint ( string("\n /*                              rhs class name  = ") + binary_op->get_rhs_operand()->class_name() + " */ \n");
-#endif
-
-  // DQ (4/9/2013): Added support for unparsing "operator+(x,y)" in place of "x+y".  This is 
-  // required in places even though we have historically defaulted to the generation of the 
-  // operator syntax (e.g. "x+y"), see test2013_100.C for an example of where this is required.
-     SgNode* possibleParentFunctionCall = binary_op->get_parent();
-
-  // DQ (4/9/2013): This fails for test2006_92.C.
-  // ROSE_ASSERT(possibleFunctionCall != NULL);
-     bool parent_function_call_uses_operator_syntax = false;
-     if (possibleParentFunctionCall != NULL)
-        {
-          SgFunctionCallExp* functionCallExp = isSgFunctionCallExp(possibleParentFunctionCall);
-          if (functionCallExp != NULL)
-             {
-               parent_function_call_uses_operator_syntax = functionCallExp->get_uses_operator_syntax();
-             }
-        }
-
-  // DQ (4/13/13): Checking the current level function call expression.
-     SgNode* possibleFunctionCall = binary_op->get_lhs_operand();
-     ROSE_ASSERT(possibleFunctionCall != NULL);
-     bool current_function_call_uses_operator_syntax = false;
-     if (possibleFunctionCall != NULL)
-        {
-          SgFunctionCallExp* functionCallExp = isSgFunctionCallExp(possibleFunctionCall);
-          if (functionCallExp != NULL)
-             {
-               current_function_call_uses_operator_syntax = functionCallExp->get_uses_operator_syntax();
-             }
-        }
-
-  // If unp->opt.get_overload_opt() == true then use the overloaded operator names uniformally (Note that this is not well tested).
-     current_function_call_uses_operator_syntax = ( (current_function_call_uses_operator_syntax == true) && !(unp->opt.get_overload_opt()) );
-
-#if 0
-  // Setting this to call or true should reproduce the older default behavior in ROSE.
-     parent_function_call_uses_operator_syntax  = false;
-     current_function_call_uses_operator_syntax = false;
-#endif
-#if 0
-  // Setting this to call or true should reproduce the older default behavior in ROSE.
-     parent_function_call_uses_operator_syntax  = true;
-     current_function_call_uses_operator_syntax = true;
-#endif
-#if DEBUG_BINARY_OPERATORS
-     printf ("In unparseBinaryExpr(): parent_function_call_uses_operator_syntax  = %s \n",parent_function_call_uses_operator_syntax  == true ? "true" : "false");
-     printf ("In unparseBinaryExpr(): current_function_call_uses_operator_syntax = %s \n",current_function_call_uses_operator_syntax == true ? "true" : "false");
-#endif
-
-  // DQ (2/7/2011): Unparser support for more general originalExpressionTree handling.
-     SgExpression* expressionTree = binary_op->get_originalExpressionTree();
-     if (expressionTree != NULL && info.SkipConstantFoldedExpressions() == false)
-        {
-#if DEBUG_BINARY_OPERATORS
-          printf ("Found and expression tree representing a cast expression (unfolded constant expression requiring a cast) expressionTree = %p = %s \n",
-               expressionTree,expressionTree->class_name().c_str());
-#endif
-          unparseExpression(expressionTree,info);
-
-          return;
-        }
-
-     info.set_nested_expression();
-
-     if (info.get_operator_name() == "[]" )
-        {
-       // Special case:
-
-       // DQ (4/14/2013): This likely requires some extra support where the operator syntax is not being used, but for
-       // now this operator is always unparsed using it's operator syntax instead of using the overloaded operator name.
-       // This needs to be fixed later.
-#if DEBUG_BINARY_OPERATORS
-          printf ("In unparseBinaryExp(): Special case of operator[] found \n");
-          curprint ("/* Special case of operator[] found */\n");
-#endif
-          unparseExpression(binary_op->get_lhs_operand(),info);
-          curprint ("[") ;
-          unparseExpression(binary_op->get_rhs_operand(),info);
-          curprint ("]");
-        }
-       else
-        {
-       // This is the more general case (supporting both infix, prefix, and postfix operators.
-       // DQ (4/14/2013): I think that postfix operators and handled using specific mechanims and may not be well tested.
-#if DEBUG_BINARY_OPERATORS
-          printf ("In unparseBinaryExp(): Case 1 \n");
-          curprint ( "/* NOT a special case of operator[] */\n");
-#endif
-          if (current_function_call_uses_operator_syntax == true)
-             {
-#if DEBUG_BINARY_OPERATORS
-               printf ("In unparseBinaryExp(): Case 1.1 \n");
-#endif
-            // printf ("overload option is turned off! (output as "A+B" instead of "A.operator+(B)") \n");
-            // First check if the right hand side is an unary operator function.
-#if DEBUG_BINARY_OPERATORS
-               curprint ( string("\n /* output as A+B instead of A.operator+(B): (u_sage->isUnaryOperator(binary_op->get_rhs_operand())) = ") + 
-                    ((unp->u_sage->isUnaryOperator(binary_op->get_rhs_operand())) ? "true" : "false") + " */ \n");
-#endif
-            // if (unp->u_sage->isUnaryOperator(binary_op->get_rhs_operand())
-               if (unp->u_sage->isUnaryOperator(binary_op->get_rhs_operand()) == true)
-                  {
-                 // printf ("Found case of rhs being a unary operator! \n");
-#if DEBUG_BINARY_OPERATORS
-                    printf ("In unparseBinaryExp(): Case 1.1.1 \n");
-#endif
-
-                    if (unp->u_sage->isUnaryPostfixOperator(binary_op->get_rhs_operand()))  // Postfix unary operator.
-                       {
-                      // ... nothing to do here (output the operator later!) ???
-                      // printf ("... nothing to do here (output the postfix operator later!) \n");
-#if DEBUG_BINARY_OPERATORS
-                         printf ("In unparseBinaryExp(): Case 1.1.1.1 \n");
-#endif
-                       }
-                      else 
-                       {
-                      // Prefix unary operator.
-                      // printf ("Handle prefix operator ... \n");
-                      // printf ("Prefix unary operator: Output the RHS operand ... = %s \n",binary_op->get_rhs_operand()->sage_class_name());
-                      // curprint ( "\n /* Prefix unary operator: Output the RHS operand ... */ \n";
-
-#if DEBUG_BINARY_OPERATORS
-                         printf ("In unparseBinaryExp(): Case 1.1.1.2 \n");
-#endif
-                         unparseExpression(binary_op->get_rhs_operand(), info);
-                       }
-                  }
-             }
-            else
-             {
-#if DEBUG_BINARY_OPERATORS
-               printf ("In unparseBinaryExp(): Case 1.2 \n");
-#endif
-#if DEBUG_BINARY_OPERATORS
-               printf ("In unparseBinaryExp(): parent_function_call_uses_operator_syntax  = %s \n",parent_function_call_uses_operator_syntax == true ? "true" : "false");
-               printf ("In unparseBinaryExp(): current_function_call_uses_operator_syntax = %s (unhandled case) \n",current_function_call_uses_operator_syntax == true ? "true" : "false");
-               printf ("In unparseBinaryExp(): binary_op->get_rhs_operand() = %p = %s \n",binary_op->get_rhs_operand(),binary_op->get_rhs_operand()->class_name().c_str());
-#endif
-            // DQ (4/13/2013): Adding support for prefix operators.
-               if ( (parent_function_call_uses_operator_syntax == true) && (SageInterface::isPrefixOperator(binary_op->get_rhs_operand()) == true) )
-                  {
-#if DEBUG_BINARY_OPERATORS
-                    printf ("In unparseBinaryExp(): Case 1.2.1 \n");
-#endif
-#if 0
-                    printf ("Special handling for overloaded prefix operators \n");
-                    ROSE_ASSERT(false);
-#endif
-#if DEBUG_BINARY_OPERATORS
-                    curprint ( "\n /* unparseBinaryExpr(): Test 15  before unparseExpression() binary_op->get_rhs_operand() = " + binary_op->get_rhs_operand()->class_name() + "*/ \n");
-#endif
-                 // unparseExpression(binary_op->get_rhs_operand(), info);
-
-                 // Mark this as a prefix operator so that unparseMFuncRefSupport() will know to unparse the operator name.
-                    SgUnparse_Info newinfo(info);
-                    newinfo.set_prefixOperator();
-
-                    unparseExpression(binary_op->get_rhs_operand(), newinfo);
-#if DEBUG_BINARY_OPERATORS
-                    curprint ( "\n /* unparseBinaryExpr(): Test 16  after unparseExpression() binary_op->get_rhs_operand() = " + binary_op->get_rhs_operand()->class_name() + "*/ \n");
-#endif
-                  }
-             }
-
-#if DEBUG_BINARY_OPERATORS
-          printf ("DONE with possible prefix operator processing expr = %p = %s \n",expr,expr->class_name().c_str());
-#endif
-
-#if DEBUG_BINARY_OPERATORS
-          printf ("parent_function_call_uses_operator_syntax  = %s \n",parent_function_call_uses_operator_syntax  ? "true" : "false");
-          printf ("current_function_call_uses_operator_syntax = %s \n",current_function_call_uses_operator_syntax ? "true" : "false");
-          printf ("unp->opt.get_this_opt()                    = %s \n",unp->opt.get_this_opt()                    ? "true" : "false");
-          printf ("unp->opt.get_overload_opt()                = %s \n",unp->opt.get_overload_opt()                ? "true" : "false");
-          printf ("expr                          = %p = %s \n",expr,expr->class_name().c_str());
-#endif
-
-#if DEBUG_BINARY_OPERATORS
-          curprint ("/* lhs = " + binary_op->get_lhs_operand()->class_name() + " */\n ");
-#endif
-          unparseExpression(binary_op->get_lhs_operand(), info);
-#if DEBUG_BINARY_OPERATORS
-          curprint ("/* DONE: lhs = " + binary_op->get_lhs_operand()->class_name() + " */\n ");
-#endif
-
-       // if (SageInterface::isPrefixOperator(binary_op->get_rhs_operand()) == true)
-          if ( (parent_function_call_uses_operator_syntax == true) && (SageInterface::isPrefixOperator(binary_op->get_rhs_operand()) == true) )
-             {
-#if DEBUG_BINARY_OPERATORS
-               printf ("In unparseBinaryExp(): Leaving after output of prefix operator and lhs in Case 1 \n");
-#endif
-               return;
-             }
-
-#if DEBUG_BINARY_OPERATORS
-          printf ("In unparseBinaryExpr(): binary_op->get_rhs_operand()  = %p = %s \n",binary_op->get_rhs_operand(),binary_op->get_rhs_operand()->class_name().c_str());
-          printf ("unp->u_sage->isOperator(binary_op->get_rhs_operand()) = %s \n",unp->u_sage->isOperator(binary_op->get_rhs_operand()) ? "true" : "false");
-#endif
-       // Before checking to insert a newline to prevent linewrapping, check that this
-       // expression is a primitive operator and not dot or arrow expressions.
-#if DEBUG_BINARY_OPERATORS
-          curprint ( string("\n/* output info.get_operator_name() = ") + info.get_operator_name() + " */ \n");
-          curprint ( string("\n/*    --- current_function_call_uses_operator_syntax = ") + (current_function_call_uses_operator_syntax ? "true" : "false") + " */ \n");
-          curprint ( string("\n/*    --- parent_function_call_uses_operator_syntax  = ") + (parent_function_call_uses_operator_syntax ? "true" : "false") + " */ \n");
-#endif
-#if DEBUG_BINARY_OPERATORS
-          printf ("parent_function_call_uses_operator_syntax  = %s \n",parent_function_call_uses_operator_syntax ? "true" : "false");
-          printf ("current_function_call_uses_operator_syntax = %s \n",current_function_call_uses_operator_syntax ? "true" : "false");
-#endif
-          if ( ( (current_function_call_uses_operator_syntax == false) && (parent_function_call_uses_operator_syntax == false) ) || 
-                 isRequiredOperator(binary_op,current_function_call_uses_operator_syntax,parent_function_call_uses_operator_syntax) == true )
-             {
-#if DEBUG_BINARY_OPERATORS
-               printf ("In unparseBinaryExp(): Case 1.4.2.2.1 \n");
-#endif
-#if DEBUG_BINARY_OPERATORS
-               printf ("   --- In unparseBinaryExpr(): Output operator name = %s \n",info.get_operator_name().c_str());
-               curprint ( "/* Output operator name = " + info.get_operator_name() + " */\n ");
-#endif
-               curprint ( string(" ") + info.get_operator_name() + " ");
-            }
-           else
-            {
-#if DEBUG_BINARY_OPERATORS
-               printf ("~~~~~~~ In unparseBinaryExpr(): SKIPPING output of operator name = %s \n",info.get_operator_name().c_str());
-               curprint ( "/* SKIPPING output of operator name = " + info.get_operator_name() + " */\n ");
-#endif
-            }
-
-       // DQ (2/9/2010): Shouldn't this be true (it should also return a bool type).
-          ROSE_ASSERT(info.get_nested_expression() != 0);
-#if DEBUG_BINARY_OPERATORS
-          printf ("In unparseBinaryExpr() -- before output of RHS: info.get_nested_expression() = %d info.get_operator_name() = %s \n",info.get_nested_expression(),info.get_operator_name().c_str());
-          curprint ("\n /* unparseBinaryExpr(): Test 4.9  before unparseExpression() info.get_operator_name() = " + info.get_operator_name() + "*/ \n");
-#endif
-          SgExpression* rhs = binary_op->get_rhs_operand();
-
-       // DQ (4/13/2013): We need to detect if this is a prefix operator, and if we unparse it before 
-       // the LHS if we are using the oprator syntax, e.g. when current_function_call_uses_operator_syntax == true
-
-#if 0
-       // DQ (4/21/2013): I don't think this should be a special case.
-          if (info.get_operator_name() == ",")
-             {
-#if DEBUG_BINARY_OPERATORS
-               printf ("In unparseBinaryExp(): Case 1.5 \n");
-#endif
-               SgUnparse_Info newinfo(info);
-               newinfo.set_inRhsExpr();
-               unp->u_debug->printDebugInfo("rhs: ", false);
-
-               unparseExpression(rhs, newinfo);
-             }
-            else
-#endif
-
-             {
-#if DEBUG_BINARY_OPERATORS
-               printf ("In unparseBinaryExp(): Case 1.6 \n");
-               curprint ( "\n /* unparseBinaryExpr(): Test 5  before unparseExpression() rhs = " + rhs->class_name() + "*/ \n");
-#endif
-            // unparseExpression(rhs, info);
-
-#if DEBUG_BINARY_OPERATORS
-               printf ("++++++++++++++++ Evaluate use of RHS: parent_function_call_uses_operator_syntax = %s \n",parent_function_call_uses_operator_syntax ? "true" : "false");
-#endif
-               if (parent_function_call_uses_operator_syntax == true)
-                  {
-                 // DQ (4/20/2013): I think we want to restrict this to the case of overloaded operators for "->" (and maybe ".").
-                 // test2013_114.C demonstrates where just because we detect a cast we don't want to skip the output of other operators.
-                 // This is because the introduction of the compiler generated case causes only a restricted number of extra functions
-                 // to be calls (e.g. SgArrowExp or it's overloaded version).  I am unclear if the SgDotExp can be caused to be generated 
-                 // by a cases (but I expect it can).
-
-                    bool isRelevantOverloadedOperator = false;
-                    SgMemberFunctionRefExp* memberFunctionRefExp = isSgMemberFunctionRefExp(rhs);
-                    if (memberFunctionRefExp != NULL)
-                       {
-                         string functionName = memberFunctionRefExp->get_symbol()->get_name();
-#if DEBUG_BINARY_OPERATORS
-                         printf ("++++++++++++++++ functionName = %s \n",functionName.c_str());
-#endif
-                         if (functionName == "operator->")
-                            {
-                              isRelevantOverloadedOperator = true;
-                            }
-                       }
-
-#if DEBUG_BINARY_OPERATORS
-                    printf ("++++++++++++++++ binary_op = %p = %s parent_function_call_uses_operator_syntax == true: search for SgCastExp \n",binary_op,binary_op->class_name().c_str());
-#endif
-                 // If this is a consequence of a cast that was implicit (compiler generated), then we don't want to output this operator.
-                    ROSE_ASSERT(binary_op->get_parent() != NULL);
-                    ROSE_ASSERT(binary_op->get_parent()->get_parent() != NULL);
-
-#if DEBUG_BINARY_OPERATORS
-                    printf ("++++++++++++++++ binary_op->get_parent()->get_parent() = %p = %s \n",binary_op->get_parent()->get_parent(),binary_op->get_parent()->get_parent()->class_name().c_str());
-#endif
-                    SgCastExp* castExp = isSgCastExp(binary_op->get_parent()->get_parent());
-                 // if (castExp != NULL)
-                    if (castExp != NULL && isRelevantOverloadedOperator == true)
-                       {
-#if DEBUG_BINARY_OPERATORS
-                         printf ("++++++++++++++++ Found SgCastExp \n");
-#endif
-                         if (castExp->get_startOfConstruct()->isCompilerGenerated() == true)
-                            {
-                           // Skip the output of the RHS.
-#if DEBUG_BINARY_OPERATORS
-                              printf ("++++++++++++++++ Skipping the output of the RHS \n");
-#endif
-#if 0
-                              printf ("Exiting as a test! \n");
-                              ROSE_ASSERT(false);
-#endif
-                            }
-                           else
-                            {
-#if DEBUG_BINARY_OPERATORS
-                              curprint ( "\n /* unparseBinaryExpr(): output RHS 1 */ \n");
-#endif
-                              unparseExpression(rhs, info);
-                            }
-                       }
-                      else
-                       {
-#if DEBUG_BINARY_OPERATORS
-                         curprint ( "\n /* unparseBinaryExpr(): output RHS 2 */ \n");
-#endif
-                         unparseExpression(rhs, info);
-                       }
-                  }
-                 else
-                  {
-#if DEBUG_BINARY_OPERATORS
-                    curprint ( "\n /* unparseBinaryExpr(): output RHS 3 */ \n");
-#endif
-                    unparseExpression(rhs, info);
-
-#if DEBUG_BINARY_OPERATORS
-                    curprint ( "\n /* DONE: unparseBinaryExpr(): output RHS 3 */ \n");
-#endif
-                  }
-
-#if DEBUG_BINARY_OPERATORS
-               curprint ( "\n /* unparseBinaryExpr(): Test 6  after unparseExpression() rhs = " + rhs->class_name() + "*/ \n");
-#endif
-             }
-        }
-
-     info.unset_nested_expression();
-
-#if DEBUG_BINARY_OPERATORS
-     printf ("Leaving unparseBinaryExpr(): exp = %p = %s \n",expr,expr->class_name().c_str());
-=======
->>>>>>> 7e925bae
-     curprint ( "\n /* Leaving unparseBinaryExpr */ \n");
-#endif
-   }
-#endif
-
-
-
-<<<<<<< HEAD
-
-bool
-UnparseLanguageIndependentConstructs::isRequiredOperator( SgBinaryOp* binary_op, bool current_function_call_uses_operator_syntax, bool parent_function_call_uses_operator_syntax )
-   {
-  // DQ (4/14/2013): The mixing of overloaded operator names and operator syntax has been a bit complex.
-  // There are special cases that are especially troubling, so this code tries to handle this.
-  // ROSE now preserves the original form of the operator if it was used as either:
-  //    1) the overloaded operator name, e.g. "i = result.operator&()->size();", or
-  //    2) using the operator syntax, e,g, "i = (&result)->size();"
-  // There are different function resolution lookup rules for each type of representaion.
-  // So this is a subtle area of C++ to start with.  ROSE tracks in the IR (in the SgFunctionCallExp)
-  // if the function call uses the operator syntax (data member, p_uses_operator_syntax, with 
-  // set and get access functions automatically generated by ROSETTA.
-
-  // Some complex examples are:
-  //    1) "i = result.operator&()->size();" vs. "i = (&result)->size();", the use of SgArrowOp "->" is required.
-  //    2) "ref.operator->()->getFormat();" vs. "ref->getFormat();", the use of SgArrowOp "->" is supressed.
-  //    3) "s.operator&();" vs. "&s;", example of prefix operator syntax.
-
-     bool returnValue = false;
-
-     ROSE_ASSERT(binary_op != NULL);
-
-#if 0
-     printf ("In isRequiredOperator(binary_op = %p = %s, current_function_call_uses_operator_syntax = %s, parent_function_call_uses_operator_syntax = %s \n",
-          binary_op,binary_op->class_name().c_str(), current_function_call_uses_operator_syntax ? "true" : "false",parent_function_call_uses_operator_syntax ? "true" : "false");
-     printf ("   --- binary_op->get_lhs_operand() = %p = %s \n",binary_op->get_lhs_operand(),binary_op->get_lhs_operand()->class_name().c_str());
-     printf ("   --- binary_op->get_rhs_operand() = %p = %s \n",binary_op->get_rhs_operand(),binary_op->get_rhs_operand()->class_name().c_str());
-#endif
-
-  // if (unp->u_sage->isOperator(binary_op->get_rhs_operand()) == false)
-  //      returnValue = true;
-
-     SgExpression* lhs = binary_op->get_lhs_operand();
-     ROSE_ASSERT(lhs != NULL);
-  // SgFunctionCallExp* functionCallExp = isSgFunctionCallExp(lhs);
-
-     SgType* lhs_type = lhs->get_type();
-     ROSE_ASSERT(lhs_type != NULL);
-
-  // DQ (4/15/2013): This is required for test2005_129.C
-  // SgType::stripType (unsigned char bit_array=STRIP_MODIFIER_TYPE|STRIP_REFERENCE_TYPE|STRIP_POINTER_TYPE|STRIP_ARRAY_TYPE|STRIP_TYPEDEF_TYPE) const
-     SgType* stripped_lhs_type = lhs_type->stripType (SgType::STRIP_MODIFIER_TYPE|SgType::STRIP_ARRAY_TYPE|SgType::STRIP_TYPEDEF_TYPE);
-     ROSE_ASSERT(stripped_lhs_type != NULL);
-
-#if 0
-     printf ("In isRequiredOperator(): lhs_type = %p = %s stripped_lhs_type = %p = %s \n",lhs_type,lhs_type->class_name().c_str(),stripped_lhs_type,stripped_lhs_type->class_name().c_str());
-#endif
-
-  // SgClassType*     classType     = isSgClassType    (stripped_lhs_type);
-  // SgReferenceType* referenceType = isSgReferenceType(stripped_lhs_type);
-     SgPointerType*   pointerType   = isSgPointerType  (stripped_lhs_type);
-
-  // DQ (4/15/2013): I think what makes a greater difference is that this is not a SgArrowExp (see test2013_108.C).
-  // DQ (4/15/2013): Added support for SgClassType to handle test2005_141.C.
-  // DQ (4/15/2013): Note that of stripped_lhs_type is SgTypeBool we also want to process this branch, I think the 
-  // point is that the type is not SgPointerType.
-  // if (referenceType != NULL && isSgDotExp(binary_op) != NULL)
-  // if (referenceType != NULL && isSgArrowExp(binary_op) == NULL)
-  // if ( (referenceType != NULL || classType != NULL) && isSgArrowExp(binary_op) == NULL)
-     if ( (pointerType == NULL) && (isSgArrowExp(binary_op) == NULL) )
-        {
-       // In case of operator>> we need to investigate further, just like the case of operator-> for the SgArrowExp.
-       // returnValue = true;
-
-          if (parent_function_call_uses_operator_syntax == true)
-             {
-            // This addresses the requirement of test2013_97.C
-               returnValue = false;
-             }
-            else
-             {
-               returnValue = true;
-             }
-        }
-       else
-        {
-          if (pointerType != NULL && isSgArrowExp(binary_op) != NULL)
-             {
-            // This make since unless the lhs is an operator->.
-
-               SgFunctionCallExp* functionCallExp = isSgFunctionCallExp(lhs);
-               ROSE_ASSERT(functionCallExp != NULL);
-
-               SgDotExp* dotExp = isSgDotExp(functionCallExp->get_function());
-               ROSE_ASSERT(dotExp != NULL);
-
-               SgMemberFunctionRefExp* memberFunctionRefExp = isSgMemberFunctionRefExp(dotExp->get_rhs_operand());
-               if (memberFunctionRefExp != NULL)
-                  {
-                    SgMemberFunctionDeclaration* memberFunctionDeclaration = memberFunctionRefExp->getAssociatedMemberFunctionDeclaration();
-                    ROSE_ASSERT(memberFunctionDeclaration != NULL);
-#if 0
-                    printf ("In isRequiredOperator(): memberFunctionDeclaration->get_name() = %s \n",memberFunctionDeclaration->get_name().str());
-#endif
-                    if (memberFunctionDeclaration->get_name() == "operator->")
-                       {
-                      // Avoid putting out "->->"
-                         returnValue = false;
-                       }
-                      else
-                       {
-                         returnValue = true;
-                       }
-                  }
-                 else
-                  {
-                    returnValue = true;
-                  }
-             }
-            else
-             {
-            // This is the case for test2013_121.C
-               returnValue = true;
-             }
-        }
-
-#if 0
-     printf ("Leaving isRequiredOperator(): returnValue = %s \n",returnValue ? "true" : "false");
-#endif
-
-     return returnValue;
-   }
-
-
-=======
-// DQ (4/14/2013): This is the new reimplemented version of the function (above).
->>>>>>> 7e925bae
 void
 UnparseLanguageIndependentConstructs::unparseBinaryExpr(SgExpression* expr, SgUnparse_Info& info) 
    {
@@ -5404,12 +4891,9 @@
           case V_SgUpcLocalsizeofExpression:   // \pp 03/03/11
           case V_SgSizeOfOp:         return 15;
 
-<<<<<<< HEAD
-=======
        // DQ (6/20/2013): Added support for __alignof__ operator.
           case V_SgAlignOfOp:        return 15;
 
->>>>>>> 7e925bae
           case V_SgFunctionCallExp:
              {
             // DQ (4/17/2013): If this is an overloaded operator then we can't just treat it like a normal function (must detect if it is an overloaded operator).
