// tps (01/14/2010) : Switching from rose.h to sage3.
#include "sage3basic.h"
#include "unparser.h"
#include <limits>

#include "OmpAttribute.h" // to support unparsing OpenMP constructs

// DQ (10/29/2013): Adding support for unparsing from the token stream.
#include "tokenStreamMapping.h"

// DQ (11/30/2013): Added more support for token handling.
#include "previousAndNextNode.h"


// DQ (12/31/2005): This is OK if not declared in a header file
using namespace std;

#define OUTPUT_DEBUGGING_FUNCTION_BOUNDARIES 0
#define OUTPUT_HIDDEN_LIST_DATA 0
#define OUTPUT_DEBUGGING_INFORMATION 0

#define HIGH_FEDELITY_TOKEN_UNPARSING 1


// DQ (12/5/2014): Adding support to track transitions between unparsing via the AST and unparsing via the Token Stream.
SgStatement* global_lastStatementUnparsed = NULL;

UnparseLanguageIndependentConstructs::unparsed_as_enum_type global_unparsed_as = UnparseLanguageIndependentConstructs::e_unparsed_as_error;

std::string
UnparseLanguageIndependentConstructs::unparsed_as_kind(unparsed_as_enum_type x)
   {
     std::string s;

     switch (x)
        {
          case e_unparsed_as_error:                  s = "e_unparsed_as_error"; break;
          case e_unparsed_as_AST:                    s = "e_unparsed_as_AST"; break;
          case e_unparsed_as_partial_token_sequence: s = "e_unparsed_as_partial_token_sequence"; break;
          case e_unparsed_as_token_stream:           s = "e_unparsed_as_token_stream"; break;
          case e_unparsed_as_last:                   s = "e_unparsed_as_last"; break;

          default:
             {
               printf ("Error: default reached in switch: x = %d \n",x);
               ROSE_ASSERT(false);
             }
        }

     return s;
   }



// DQ (8/13/2007): This function was implemented by Thomas
std::string
UnparseLanguageIndependentConstructs::resBool(bool val) const
   {
     return val ? "True" : "False" ;
   }

#if 0
// DQ (7/1/2013): This needs to be defined in the header file, else the GNU 4.5 and 4.6 compilers will have undefined references at link time.
// DQ (8/13/2007): This function was implemented by Thomas
template<typename T>
std::string
UnparseLanguageIndependentConstructs::tostring(T t) const
   {
     std::ostringstream myStream; //creates an ostringstream object
     myStream << std::showpoint << t << std::flush; // Distinguish integer and floating-point numbers
     return myStream.str(); //returns the string form of the stringstream object
   }
#endif

// TODO: This code is identical to 'FortranCodeGeneration_locatedNode::curprint'. Factor this!
void
UnparseLanguageIndependentConstructs::curprint (const std::string & str) const
{
#if USE_RICE_FORTRAN_WRAPPING

    if( unp->currentFile != NULL && unp->currentFile->get_Fortran_only() )
    {
        // determine line wrapping parameters -- 'pos' variables are one-based
        bool is_fixed_format = unp->currentFile->get_outputFormat() == SgFile::e_fixed_form_output_format;
        bool is_free_format  = unp->currentFile->get_outputFormat() == SgFile::e_free_form_output_format;
        int usable_cols = ( is_fixed_format ? MAX_F90_LINE_LEN_FIXED
                          : is_free_format  ? MAX_F90_LINE_LEN_FREE - 1 // reserve a column in free-format for possible trailing '&'
                          : unp->cur.get_linewrap() );

        // check whether line wrapping is needed
        int used_cols = unp->cur.current_col();     // 'current_col' is zero-based
        int free_cols = usable_cols - used_cols;
        if( str.size() > free_cols )
        {
            if( is_fixed_format )
            {
                // only noncomment lines need wrapping
                if( ! (used_cols == 0 && str[0] != ' ' ) )
                {
                    // warn if successful wrapping is impossible
                    if( 6 + str.size() > usable_cols )
                        printf("Warning: can't wrap long line in Fortran fixed format (continuation + text is longer than a line)\n");

                    // emit fixed-format line continuation
                    unp->cur.insert_newline(1);
                    unp->u_sage->curprint("     &");
                }
            }
            else if( is_free_format )
            {
                // warn if successful wrapping is impossible
                if( str.size() > usable_cols )
                    printf("Warning: can't wrap long line in Fortran free format (text is longer than a line)\n");

                // emit free-format line continuation even if result will still be too long
                unp->u_sage->curprint("&");
                unp->cur.insert_newline(1);
                unp->u_sage->curprint("&");
            }
            else
                printf("Warning: long line not wrapped (unknown output format)\n");
        }
    }

    unp->u_sage->curprint(str);
     
#else  // ! USE_RICE_FORTRAN_WRAPPING

     // FMZ (3/22/2010) added fortran continue line support
     bool is_fortran90 =  (unp->currentFile != NULL ) &&
                              (unp->currentFile->get_F90_only() ||
                                  unp->currentFile->get_CoArrayFortran_only());

     int str_len       = str.size();
     int curr_line_len = unp->cur.current_col();

     if (is_fortran90 && 
              curr_line_len!=0 && 
               (str_len + curr_line_len)> MAX_F90_LINE_LEN) {
          unp->u_sage->curprint("&");
          unp->cur.insert_newline(1);
     } 

     unp->u_sage->curprint(str);
     
#endif  // USE_RICE_FORTRAN_WRAPPING
}

// DQ (8/13/2007): This has been moved to the base class (language independent code)
void
UnparseLanguageIndependentConstructs::markGeneratedFile() const
   {
     unp->u_sage->curprint("\n#define ROSE_GENERATED_CODE\n");

  // DQ (2/23/2014): Added to test modifications of projects to handle ROSE code when compiled with GNU gcc/g++.
     unp->u_sage->curprint("\n#define USE_ROSE\n");
   }

// This has been simplified by Markus Kowarschik. We need to introduce the
// case of statements that have been introduced by transformations.
// bool Unparser::statementFromFile ( SgStatement* stmt, char* sourceFilename )
// bool UnparseLanguageIndependentConstructs::statementFromFile ( SgStatement* stmt, string sourceFilename )
bool
UnparseLanguageIndependentConstructs::statementFromFile ( SgStatement* stmt, string sourceFilename, SgUnparse_Info& info )
   {
  // If the filename of the statement and the input filename are the same then 
  // the return result is true.  IF not, then we have to look to see if there
  // was a "#line xx "filename"" macro that was used (to explain the difference).

     ROSE_ASSERT (stmt != NULL);

     bool statementInFile = false;

  // FMZ (comment by DQ (11/14/2008)):
  // This is part of the support for module files in Fortran.  Modules seen in the compilation 
  // of a Fortran program cause a "<module name>.rmod" file to be generated. When we unparse 
  // the "*.rmod" we want to output all statements, but since they came from the original 
  // fortran file (a better translation would avoid this problem), the function would conclude
  // that they should not be unparsed (this fix forces the statements in a "*.rmod" file to 
  // always be unparsed.  If the SgSourceFile vuilt to represent the "*.rmod" file had been 
  // constructed as a transformation then the file info objects would have been marked as
  // part of a transforamtion and this fix would not have been required.  At some point this
  // can be improved.  So this is a fine temporary fix for now.
     if (StringUtility::fileNameSuffix(sourceFilename) == "rmod") 
        {
       // If we are to unparse a module into the .rmod file this this is ALWAYS true
          return true;
        }

#if 0
     if (stmt->get_file_info()->isFrontendSpecific() == false)
        {
          int    stmt_line              = stmt->get_file_info()->get_line();
          int    stmt_physical_line     = stmt->get_file_info()->get_physical_line();
          string stmt_filename          = stmt->get_file_info()->get_filenameString();
          string stmt_physical_filename = stmt->get_file_info()->get_physical_filename();

          printf ("In UnparseLanguageIndependentConstructs::statementFromFile(): sourceFilename = %s \n",sourceFilename.c_str());
          printf ("   --- stmt_physical_filename = %s stmt_physical_line = %d \n",stmt_physical_filename.c_str(),stmt_physical_line);
          printf ("   --- stmt = %p = %s stmt_filename  = %s line = %d \n",stmt,stmt->class_name().c_str(),stmt_filename.c_str(),stmt_line);

          if (isSgTemplateInstantiationDecl(stmt) != NULL)
             {
               stmt->get_file_info()->display("case of SgTemplateInstantiationDecl: debug");
             }
        }
#endif

#if 0
  // DQ (2/15/2013): This might not be required now that we support physical filenames (and physical line numbers).

  // DQ (12/23/2012): This special handling of the "conftest.c" file is no linger required.
  // It is used to map filenames generated from a specific #line directives used in autoconf 
  // generated files to the physical filename.  However, now that we internally keep references 
  // to both the logical source position AND the physical source position, this should not 
  // be required.

  // DQ (9/17/2013): Updated this test to handle C++ versions of autoconf tests.
  // DQ (10/8/2012): We want to allow ROSE to work with autoconf tests.  The nature
  // of these tests are that they have a #line directive "#line 1227 "configure"" 
  // and are in a file called: "conftest.c" and in some cases have a include file 
  // named: "confdef.h".
     string stmt_filename = StringUtility::stripPathFromFileName(sourceFilename);
     if ( (stmt_filename == "conftest.c") || (stmt_filename == "conftest.C") )
        {
          ROSE_ASSERT(stmt->get_file_info() != NULL);
          string statementfilename = stmt->get_file_info()->get_filenameString();
#if 0
          printf ("statementfilename = %s \n",statementfilename.c_str());
#endif
       // Note that the #line directive will cause the statement's source file position 
       // to match that of the filename in the line directive.
          if (statementfilename == "configure")
             {
#if 0
               printf ("In statementFromFile(): Detected an autoconf (configure) generated file used to test aspects of the system as part of an application's build system stmt = %p = %s \n",stmt,stmt->class_name().c_str());
#endif
               return true;
             }
        }
#endif

     if (unp->opt.get_unparse_includes_opt() == true)
        {
       // If we are to unparse all included files into the source file this this is ALWAYS true
          statementInFile = true;

       // DQ (9/16/2013): Restrict the unparsing using the -rose:unparse_includes option to eliminate the declarations added as part of the front-end support for compatability with the backend.
          SgDeclarationStatement* declarationStatement = isSgDeclarationStatement(stmt);
          if (declarationStatement != NULL && stmt->get_file_info()->isFrontendSpecific() == true)
             {
#if 0
               curprint ( string("\n/* Inside of UnparseLanguageIndependentConstructs::statementFromFile (" ) + StringUtility::numberToString(stmt) + "): class_name() = " + stmt->class_name() + " (skipped) */ \n");
#endif
               statementInFile = false;
             }
        }
       else
        {
       // Compare the file names from the file info object in each statement
       // char* statementfilename = ROSE::getFileName(stmt);
       // const char* statementfilename = "default";
          string statementfilename = "default";

       // DQ (8/17/2005): At some point all transformation should be marked as isOutputInCodeGeneration
       // DQ (6/17/2005): Not all compiler generated IR nodes are intended to be unparsed (e.g. implicit casts)
       // some compiler generated IR nodes (e.g. required templates) are required in the generated source code 
       // so check explicitly for compiler generated IR nodes which are marked for output withn the generated 
       // source code (unparser).
       // DQ (5/26/2005): Query isCompilerGenerated and isTransformation before processing the filename.
       // bool isCompilerGenerated = stmt->get_file_info()->isCompilerGenerated();
       // bool isCompilerGenerated = stmt->get_file_info()->isCompilerGeneratedNodeToBeUnparsed();
       // bool isTransformation    = stmt->get_file_info()->isTransformation();
       // if (isCompilerGenerated || isTransformation)
          if (stmt->get_file_info() == NULL)
             {
               printf ("Error: stmt->get_file_info() == NULL stmt = %p = %s \n",stmt,stmt->class_name().c_str());
             }
          ROSE_ASSERT(stmt->get_file_info() != NULL);
          bool isOutputInCodeGeneration = stmt->get_file_info()->isOutputInCodeGeneration();

       // DQ (5/19/2011): Output generated code... (allows unparseToString() to be used with template instantations to support name qualification).
          bool forceOutputOfGeneratedCode = info.outputCompilerGeneratedStatements();
#if 0
          printf ("In statementFromFile(): stmt = %p = %s isOutputInCodeGeneration   = %s \n",stmt,stmt->class_name().c_str(),isOutputInCodeGeneration   ? "true" : "false");
          printf ("In statementFromFile(): stmt = %p = %s forceOutputOfGeneratedCode = %s \n",stmt,stmt->class_name().c_str(),forceOutputOfGeneratedCode ? "true" : "false");
#endif
#if 0
          info.display("In statementFromFile()");
#endif
       // DQ (1/11/2006): OutputCodeGeneration is not set to be true where transformations 
       // require it.  Transformation to include header files don't set the OutputCodeGeneration flag.
       // if (isOutputInCodeGeneration || isTransformation)
       // if (isOutputInCodeGeneration == true)

       // DQ (5/19/2011): Output generated code is specified.
          if (isOutputInCodeGeneration == true || forceOutputOfGeneratedCode == true)
             {
               statementInFile = true;
             }
            else
             {
            // DQ (8/17/2005): Need to replace this with call to compare Sg_File_Info::file_id 
            // numbers so that we can remove the string comparision operator.
            // statementfilename = ROSE::getFileName(stmt);

            // DQ (9/20/2013): We need to use the physical file name in checking which statements to unparse.
            // statementfilename = stmt->get_file_info()->get_filenameString();
               statementfilename = stmt->get_file_info()->get_physical_filename();

               if (info.get_language() == SgFile::e_Fortran_output_language)
                  {
                 // DQ (9/24/2013): In the case of Fortran we need to generate the preprocessor name (at least for file requireing CPP).
                 // This was handled properly under the previous implementation using the logical source position, so for Fortran we 
                 // use the logical source position as a basis for knowing which statements to be output.  The case of C/C++ is 
                 // more sophisticated (test autoconf test codes) and so it requires the physical source position.  Ideally, the 
                 // fortran support would have the same implementation, but the handling of intermdiate preprocessed files makes 
                 // this more complex (and it should be a seperate fix to handle that).
                 // statementfilename = SgFile::generate_C_preprocessor_intermediate_filename(stmt->get_file_info()->get_physical_filename());
                 // statementfilename = SgFile::generate_C_preprocessor_intermediate_filename(sourceFilename);
                    statementfilename = stmt->get_file_info()->get_filenameString();
#if 0
                    printf ("sourceFilename                                 = %s \n",sourceFilename.c_str());
                    printf ("statementfilename                              = %s \n",statementfilename.c_str());
                    printf ("stmt->get_file_info()->get_physical_filename() = %s \n",stmt->get_file_info()->get_physical_filename().c_str());
                    printf ("stmt->get_file_info()->get_filenameString()    = %s \n",stmt->get_file_info()->get_filenameString().c_str());
#endif
#if 0
                    printf ("In statementFromFile(): Exiting as a test in the Fortran support for source file identification \n");
                    ROSE_ASSERT(false);
#endif
                  }
                 else
                  {
                    statementfilename = stmt->get_file_info()->get_physical_filename();
#if 0
                    printf ("In statementFromFile(): Exiting as a test in the NON-Fortran support for source file identification \n");
                    ROSE_ASSERT(false);
#endif
                  }
#if 0
               printf ("In statementFromFile(): statementfilename = %s sourceFilename = %s \n",statementfilename.c_str(),sourceFilename.c_str());
               printf ("In statementFromFile(): stmt->get_file_info()->get_physical_filename() = %s \n",stmt->get_file_info()->get_physical_filename().c_str());
#endif
            // DQ (10/22/2007): Allow empty name strings (to support #line n "")
            // ROSE_ASSERT (statementfilename.empty() == false);

            // DQ (9/20/2013): If this is a performance issue, an optimization would be to use file_id's instead of strings (filenames).
            // However, this does not appear to be an important optimization.
               if ( statementfilename == sourceFilename )
                  {
                    statementInFile = true;
                  }

            // negara1 (08/15/2011): Make a special consideration for header file bodies in include directive statements.
            // TODO: Change when SgIncludeDirectiveStatement is used instead of attached PreprocessingInfo.
               SgIncludeDirectiveStatement* includeDirectiveStatement = isSgIncludeDirectiveStatement(stmt);
               if (includeDirectiveStatement != NULL) 
                  {
                    if (includeDirectiveStatement->get_headerFileBody()->get_file_info()->get_filenameString() == sourceFilename)
                       {
                         statementInFile = true;
                       }
                  }
#if 1
            // DQ (1/4/2014): commented out to test with using token based unparsing.

            // DQ (12/22/2014): this is the most general way to supress the output of normalized template declaration member and non-member functions.
            // The alternative approach is implemented in the unparseTemplateDeclarationStatment_support() function.
               SgFunctionDeclaration* functionDeclaration = isSgFunctionDeclaration(stmt);
               if (functionDeclaration != NULL && functionDeclaration->isNormalizedTemplateFunction() == true)
                  {
#if 0
                    printf ("In statementFromFile(): Detected a normalized template declaration: functionDeclaration = %p = %s name = %s \n",functionDeclaration,functionDeclaration->class_name().c_str(),functionDeclaration->get_name().str());
#endif
                    statementInFile = false;
                  }
#endif
             }
#if 0
          printf ("In statementFromFile (statementInFile = %s output = %s stmt = %p = %s = %s in file = %s sourceFilename = %s ) \n",
               (statementInFile == true) ? "true": "false", (isOutputInCodeGeneration == true) ? "true": "false", stmt, 
               stmt->class_name().c_str(), SageInterface::get_name(stmt).c_str(),statementfilename.c_str(), sourceFilename.c_str());
#endif
#if 0
          stmt->get_file_info()->display("In Unparser::statementFromFile()");
#endif
        }

#if 0
     printf ("In statementFromFile(): statementInFile = %p = %s = %s = %s \n\n",stmt,stmt->class_name().c_str(),SageInterface::get_name(stmt).c_str(),(statementInFile == true) ? "true" : "false");
#endif
#if 0
  // stmt->get_file_info()->display("debug why false");
  // if (statementInFile == false)
        {
          stmt->get_file_info()->display("debug why false");
        }
#endif

#if 0
  // Debugging support
     SgDeclarationStatement* declarationStatement = isSgDeclarationStatement(stmt);
     if (declarationStatement != NULL && statementInFile == false && stmt->get_file_info()->isFrontendSpecific() == false)
        {
          curprint ( string("\n/* Inside of UnparseLanguageIndependentConstructs::statementFromFile (" ) + StringUtility::numberToString(stmt) + "): class_name() = " + stmt->class_name() + " (skipped) */ \n");
        }
#endif

     return statementInFile;
   }


// DQ (9/6/2006): Modified to return "std::string" instead of "char*"
string
UnparseLanguageIndependentConstructs::getFileName(SgNode* stmt)
   {
     string returnString;

  // check to see if fileinfo is not available
     if (stmt->get_file_info() != NULL)
        {
          returnString = stmt->get_file_info()->get_filenameString();
        }
       else
        {
       // the fileinfo was not available, so check the stmt's parent for the fileinfo
          SgNode* p_stmt = stmt->get_parent();
          if (p_stmt != NULL)
               returnString = getFileName(p_stmt);
        }

     return returnString;
   }


// DQ (9/6/2006): Modified to return "std::string" instead of "char*"
string
UnparseLanguageIndependentConstructs::getFileName()
   {
     return currentOutputFileName;
   }


void
UnparseLanguageIndependentConstructs::printOutComments ( SgLocatedNode* locatedNode ) const
   {
  // Debugging function to print out comments in the statements (added by DQ)

     ROSE_ASSERT(locatedNode != NULL);
     AttachedPreprocessingInfoType* comments = locatedNode->getAttachedPreprocessingInfo();

     if (comments != NULL)
        {
          printf ("Found attached comments (at %p of type: %s): \n",locatedNode,locatedNode->class_name().c_str());
          AttachedPreprocessingInfoType::iterator i;
          for (i = comments->begin(); i != comments->end(); i++)
             {
               ROSE_ASSERT ( (*i) != NULL );
               printf ("          Attached Comment (relativePosition=%s): %s\n",
                    ((*i)->getRelativePosition() == PreprocessingInfo::before) ? "before" : "after",
                    (*i)->getString().c_str());
               printf ("Comment/Directive getNumberOfLines = %d getColumnNumberOfEndOfString = %d \n",(*i)->getNumberOfLines(),(*i)->getColumnNumberOfEndOfString());
#if 0
               (*i)->get_file_info()->display("comment/directive location");
#endif
             }
        }
       else
        {
          printf ("No attached comments (at %p of type: %s): \n",locatedNode,locatedNode->sage_class_name());
        }
   }


void
UnparseLanguageIndependentConstructs::outputCompilerGeneratedStatements( SgUnparse_Info & info )
   {
     list<SgStatement*>::iterator i = unp->compilerGeneratedStatementQueue.begin();
  // printf ("compilerGeneratedStatementQueue.size() = %" PRIuPTR " \n",compilerGeneratedStatementQueue.size());
     while (info.outputCompilerGeneratedStatements() == false && unp->compilerGeneratedStatementQueue.empty() == false)
        {
       // now output the compiler generated statements
          SgStatement* compilerGeneratedStatement = unp->compilerGeneratedStatementQueue.back();

       // printf ("compilerGeneratedStatement = %p = %s \n",compilerGeneratedStatement,compilerGeneratedStatement->sage_class_name());

       // Drain the queue (remove last element)
          unp->compilerGeneratedStatementQueue.pop_back();

       // Generate a new SgUnparse_Info object
          SgUnparse_Info tempInfo(info);
          tempInfo.set_outputCompilerGeneratedStatements();

       // Now output the previously saved statement (recursive call)
       // printf ("Now output the previously saved statement (recursive call) \n");
          unparseStatement(compilerGeneratedStatement,tempInfo);
        }
   }



// void UnparseLanguageIndependentConstructs::unparseStatementNumbers ( SgStatement* stmt )
void
UnparseLanguageIndependentConstructs::unparseStatementNumbers ( SgStatement* stmt, SgUnparse_Info & info )
   {
  // This is the base class (which is called only for C/C++ code generation).

  // This is a Fortran specific case (different from use of SgLabelStatement in C/C++).
  // This is a virtual function and defined in the base class as just a test on the 
  // value range of the in the numeric_label (default value is -1).
  // ROSE_ASSERT(stmt->get_numeric_label() == -1);
     ROSE_ASSERT(stmt->get_numeric_label() == NULL);
   }


void
UnparseLanguageIndependentConstructs::unparseLineDirectives ( SgStatement* stmt )
   {
  // DQ (12/4/2007): This is the control for the output of #line "" directives
  // This used to be present and was removed at some point.
     if (unp->opt.get_linefile_opt() == true)
        {
          static int previousFileId     = 0;
          static int previousLineNumber = 0;
          int currentFileId             = stmt->get_startOfConstruct()->get_file_id();
          int currentLineNumber         = stmt->get_startOfConstruct()->get_line();

#if 0
       // Try not to output a #line directive for every line number (however this may be required for greater precision).
          bool outputdirective = false;
       // if (currentFileId != previousFileId)
          if (currentFileId != previousFileId || currentLineNumber != previousLineNumber)
             {
               previousFileId = currentFileId;
               outputdirective = true;
             }
#else
          bool outputdirective = true;
#endif

       // There are a number of IR nodes that we don't want to have generate #line directives.
          if ( (isSgGlobal(stmt) != NULL) ||
               (isSgFunctionDefinition(stmt) != NULL) ||
               (isSgClassDefinition(stmt) != NULL) ||
               (isSgBasicBlock(stmt) != NULL) )
             {
               outputdirective = false;
             }

          if (outputdirective == true && ( (currentFileId == previousFileId) && (currentLineNumber == previousLineNumber) ))
             {
               outputdirective = false;
             }
            else
             {
               previousFileId     = currentFileId;
               previousLineNumber = currentLineNumber;
             }

          if (outputdirective == true)
             {
               string filename   = stmt->get_startOfConstruct()->get_filenameString();
               string lineNumber = StringUtility::numberToString(stmt->get_startOfConstruct()->get_line());
               string lineDirective = "#line " + lineNumber + " \"" + filename + "\"";
               unp->u_sage->curprint_newline();
               curprint (lineDirective);
               unp->u_sage->curprint_newline();
             }
        }
   }


bool
UnparseLanguageIndependentConstructs::canBeUnparsedFromTokenStream(SgSourceFile* sourceFile, SgStatement* stmt)
   {
  // This function factors out the details of the conditions under which a statement can be unparsed from the token stream.
  // Note that it is conditional upon if there is a mapping identified between the token stream and the statement.  These
  // mapping can be shared across more than one statement, or not exist, depending on the statement and the use of macro 
  // expansion in the statement (or across multiple statements).

  // Note that we might want this function to return a pointer to a TokenStreamSequenceToNodeMapping instead (and NULL if no info is available)

     ROSE_ASSERT(sourceFile != NULL);
     ROSE_ASSERT(stmt != NULL);

     bool canBeUnparsed = false;

     std::map<SgNode*,TokenStreamSequenceToNodeMapping*> & tokenStreamSequenceMap = sourceFile->get_tokenSubsequenceMap();

  // If a set of statements are associated with the same interval of the token stream, then we have to detect this.
  // The first statement will be mapped to the token stream, but then I am less clear on what happens.

     if (tokenStreamSequenceMap.find(stmt) != tokenStreamSequenceMap.end())
        {
          TokenStreamSequenceToNodeMapping* tokenSubsequence = tokenStreamSequenceMap[stmt];
       // ROSE_ASSERT(tokenSubsequence != NULL);
          if (tokenSubsequence != NULL)
             {
#if 0
               printf ("In canBeUnparsedFromTokenStream(): stmt = %p = %s \n",stmt,stmt->class_name().c_str());
               printf ("   --- tokenStreamSequenceMap: leading  (start,end) = (%d,%d) \n",tokenSubsequence->leading_whitespace_start, tokenSubsequence->leading_whitespace_end);
               printf ("   --- tokenStreamSequenceMap: node     (start,end) = (%d,%d) \n",tokenSubsequence->token_subsequence_start,  tokenSubsequence->token_subsequence_end);
               printf ("   --- tokenStreamSequenceMap: trailing (start,end) = (%d,%d) \n",tokenSubsequence->trailing_whitespace_start,tokenSubsequence->trailing_whitespace_end);
#endif
               ROSE_ASSERT(stmt->get_file_info() != NULL);
#if 0
               stmt->get_file_info()->display("In canBeUnparsedFromTokenStream(): debug");
#endif
               canBeUnparsed = (tokenSubsequence->token_subsequence_start != -1);

            // DQ (11/29/2013): Added support for the detection of redundantly mapped statements to token sequences.
            // E.g. ROSE normalizations of variable declaration with multiple variables into seperate (multiple) 
            // SgVariableDeclaration IR nodes in the AST.
               std::multimap<int,SgStatement*> & redundantlyMappedTokensToStatementMultimap = sourceFile->get_redundantlyMappedTokensToStatementMultimap();

               std::set<int> & redundantTokenEndings = sourceFile->get_redundantTokenEndingsSet();

               std::set<int>::iterator k = redundantTokenEndings.begin();
               while (k != redundantTokenEndings.end())
                  {
                    int lastTokenIndex = *k;
#if 0
                    printf ("Redundant statement list: lastTokenIndex = %d \n",lastTokenIndex);
#endif
                    std::pair<std::multimap<int,SgStatement*>::iterator,std::multimap<int,SgStatement*>::iterator> range_iterator = redundantlyMappedTokensToStatementMultimap.equal_range(lastTokenIndex);
                    std::multimap<int,SgStatement*>::iterator first_iterator = range_iterator.first;
                    std::multimap<int,SgStatement*>::iterator last_iterator  = range_iterator.second;

                    std::multimap<int,SgStatement*>::iterator local_iterator = first_iterator;
                    while (local_iterator != last_iterator)
                       {
#if 0
                         SgStatement* stmt = local_iterator->second;
                         printf ("   --- redundant statement for lastTokenIndex = %d stmt = %p = %s \n",lastTokenIndex,stmt,stmt->class_name().c_str());
#endif
                         local_iterator++;
                       }

                    k++;
                  }
             }
        }
       else
        {
#if 0
          printf ("Note: In canBeUnparsedFromTokenStream(): the requested subsequence mapping object was not found: stmt = %p = %s \n",stmt,stmt->class_name().c_str());
#endif
        }

#if 0
     printf ("Leaving canBeUnparsedFromTokenStream(): stmt = %p = %s canBeUnparsed = %s \n",stmt,stmt->class_name().c_str(),canBeUnparsed ? "true" : "false");
#endif

     return canBeUnparsed;
   }


bool
UnparseLanguageIndependentConstructs::redundantStatementMappingToTokenSequence(SgSourceFile* sourceFile, SgStatement* stmt)
   {
     ROSE_ASSERT(sourceFile != NULL);
     ROSE_ASSERT(stmt != NULL);

     static std::set<SgStatement*> previouslySeenStatement;

     bool redundantStatement = false;

#if 0
     printf ("In redundantStatementMappingToTokenSequence(): stmt = %p = %s \n",stmt,stmt->class_name().c_str());
#endif

  // std::set<int>::iterator k = redundantTokenEndings.begin();
  // while (k != redundantTokenEndings.end())

     std::map<SgNode*,TokenStreamSequenceToNodeMapping*> & tokenStreamSequenceMap = sourceFile->get_tokenSubsequenceMap();

  // DQ (1/13/2015): Adding another mechanism to support supression of previously unparsed token subsequences (required to support macros that map to multiple statements).
     static std::set<TokenStreamSequenceToNodeMapping*> previouslyUnparsedTokenSubsequences;

     if (tokenStreamSequenceMap.find(stmt) != tokenStreamSequenceMap.end())
        {
          TokenStreamSequenceToNodeMapping* tokenSubsequence = tokenStreamSequenceMap[stmt];
          int lastTokenIndex = tokenSubsequence->token_subsequence_end;

       // DQ (11/29/2013): Added support for the detection of redundantly mapped statements to token sequences.
       // E.g. ROSE normalizations of variable declaration with multiple variables into seperate (multiple) 
       // SgVariableDeclaration IR nodes in the AST.
          std::multimap<int,SgStatement*> & redundantlyMappedTokensToStatementMultimap = sourceFile->get_redundantlyMappedTokensToStatementMultimap();
          std::set<int> & redundantTokenEndings = sourceFile->get_redundantTokenEndingsSet();
#if 0
          printf ("Redundant statement list: lastTokenIndex = %d \n",lastTokenIndex);
#endif
          if (redundantTokenEndings.find(lastTokenIndex) != redundantTokenEndings.end())
             {
#if 0
               printf ("Found in redundantTokenEndings: lastTokenIndex = %d \n",lastTokenIndex);
#endif
               std::pair<std::multimap<int,SgStatement*>::iterator,std::multimap<int,SgStatement*>::iterator> range_iterator = redundantlyMappedTokensToStatementMultimap.equal_range(lastTokenIndex);
               std::multimap<int,SgStatement*>::iterator first_iterator = range_iterator.first;
               std::multimap<int,SgStatement*>::iterator last_iterator  = range_iterator.second;

               std::multimap<int,SgStatement*>::iterator local_iterator = first_iterator;
#if 1
            // DQ (1/28/2015): Switched logic to report the first statement as not redundant, but all others as redundant.
               if (previouslySeenStatement.find(stmt) == previouslySeenStatement.end())
                  {
                 // This is a previously processed statment.
                    redundantStatement = false;
#if 0
                    printf ("   ---   --- Detected first use of statment = %p = %s \n",stmt,stmt->class_name().c_str());
#endif
                 // Add all of the redundnat statement to the previouslySeenStatement (so that they will all 
                 // trigger redundantStatement = true when used (unparsed) later).
                    while (local_iterator != last_iterator)
                       {
                         SgStatement* redundant_stmt = local_iterator->second;
#if 0
                         printf ("   --- redundant statement for lastTokenIndex = %d redundant_stmt = %p = %s \n",lastTokenIndex,redundant_stmt,redundant_stmt->class_name().c_str());
#endif
                         previouslySeenStatement.insert(redundant_stmt);

                         local_iterator++;
                       }
                  }
                 else
                  {
                 // This is a previously processed statment.
                    redundantStatement = true;
                  }
#else
            // DQ (1/28/2015): This older code reported the last of the redundnat set of statement to be non-redundnat (instead of the first where the CPP directives would be located).
               while (local_iterator != last_iterator)
                  {
                 // DQ (1/28/2015): Switched logic to report the first statement as not redundant, but all others as redundant.
                 // SgStatement* redundant_stmt = local_iterator->second;
                    SgStatement* redundant_stmt = local_iterator->second;
#if 0
                    printf ("   --- redundant statement for lastTokenIndex = %d redundant_stmt = %p = %s \n",lastTokenIndex,redundant_stmt,redundant_stmt->class_name().c_str());
#endif
                    if (previouslySeenStatement.find(stmt) != previouslySeenStatement.end())
                       {
                      // This is a previously processed statment.
                         redundantStatement = true;
#if 0
                         printf ("   ---   --- Detected redundant statment = %p = %s \n",stmt,stmt->class_name().c_str());
#endif
                       }
                      else
                       {
                      // We have not processed this statement, so add it to the static local map.
#if 0
                         printf ("   ---   --- Adding to previouslySeenStatement list: redundant_stmt = %p = %s \n",redundant_stmt,redundant_stmt->class_name().c_str());
#endif
                         previouslySeenStatement.insert(redundant_stmt);
                       }

                    local_iterator++;
                  }
#endif
             }
            else
             {
#if 0
               printf ("Not found in redundantTokenEndings: lastTokenIndex = %d \n",lastTokenIndex);
#endif
            // DQ (1/13/2015): We might need to output the last statement that has a replicated token sequence, and not the first (I think).
               if (previouslyUnparsedTokenSubsequences.find(tokenSubsequence) != previouslyUnparsedTokenSubsequences.end())
                  {
#if 0
                    printf ("Return TRUE from redundantStatementMappingToTokenSequence(): tokenSubsequence = %p stmt = %p = %s \n",tokenSubsequence,stmt,stmt->class_name().c_str());
#endif
                    return true;
                  }
                 else
                  {
#if 0
                    printf ("Record that this TokenStreamSequenceToNodeMapping data has been processed: tokenSubsequence = %p \n",tokenSubsequence);
#endif
                    previouslyUnparsedTokenSubsequences.insert(tokenSubsequence);
                  }
             }
        }
       else
        {
#if 0
          printf ("In redundantStatementMappingToTokenSequence(): not found in tokenStreamSequenceMap: stmt = %p = %s \n",stmt,stmt->class_name().c_str());
#endif
        }

#if 0
     printf ("Leaving redundantStatementMappingToTokenSequence(): stmt = %p = %s redundantStatement = %s \n",stmt,stmt->class_name().c_str(),redundantStatement ? "true" : "false");
#endif

     return redundantStatement;
   }


bool
UnparseLanguageIndependentConstructs::unparseAttachedPreprocessingInfoUsingTokenStream(
   SgLocatedNode* stmt,
   SgUnparse_Info& info,
   PreprocessingInfo::RelativePositionType whereToUnparse)
   {
  // Get atached preprocessing info
     AttachedPreprocessingInfoType *prepInfoPtr = stmt->getAttachedPreprocessingInfo();

  // DQ (1/18/2015): The default should always be to output the tokens from the token stream, unless we detect a transformation or this is a shared token stream.
  // bool unparseUsingTokenStream = false;
     bool unparseUsingTokenStream = true;

#if 0
     printf ("In unparseAttachedPreprocessingInfoUsingTokenStream(): stmt = %p = %s \n",stmt,stmt->class_name().c_str());
#endif

  // If we are skiping BOTH comments and CPP directives then there is nothing to do
     if ( info.SkipComments() && info.SkipCPPDirectives() )
        {
       // There's no preprocessing info attached to the current statement
#if 0
          printf ("In Unparse_ExprStmt::unparseAttachedPreprocessingInfoUsingTokenStream(): Skipping output or comments and CPP directives \n");
#endif
          return false;
        }

#if 0
     printOutComments(stmt);
#endif

  // DQ (1/17/2015): We need to handle shared token streams and there mappings to statements.
     SgSourceFile* sourceFile = info.get_current_source_file();

  // DQ (1/19/2015): Some new_app files demostrate that we can't assume that sourceFile != NULL.
  // ROSE_ASSERT(sourceFile != NULL);

  // DQ (1/19/2015): Skip this case when info.get_current_source_file() == NULL.
     if (sourceFile != NULL)
        {
          std::map<SgNode*,TokenStreamSequenceToNodeMapping*> & tokenStreamSequenceMap = sourceFile->get_tokenSubsequenceMap();
          if (stmt->get_containsTransformationToSurroundingWhitespace() == false)
             {
               if (tokenStreamSequenceMap.find(stmt) != tokenStreamSequenceMap.end())
                  {
                    TokenStreamSequenceToNodeMapping* tokenSubsequence = tokenStreamSequenceMap[stmt];
                    if (tokenSubsequence != NULL)
                       {
                         if (tokenSubsequence->shared == true)
                            {
                              ROSE_ASSERT(tokenSubsequence->nodeVector.empty() == false);

                              SgStatement* last_shared_statement = isSgStatement(tokenSubsequence->nodeVector[tokenSubsequence->nodeVector.size()-1]);
                              ROSE_ASSERT(last_shared_statement != NULL);
#if 0
                              printf ("tokenSubsequence->nodeVector.size() = %zu \n",tokenSubsequence->nodeVector.size());
                              printf ("   --- stmt = %p = %s \n",stmt,stmt->class_name().c_str());
                              printf ("   --- last_shared_statement = %p = %s \n",last_shared_statement,last_shared_statement->class_name().c_str());
#endif
                              if (last_shared_statement == stmt)
                                 {
#if 0
                                   printf ("Detected a statement associated with a shared token sequence, returing true for last shared statement. \n");
#endif
                                // return true;
                                   unparseUsingTokenStream = true;
                                 }
                                else
                                 {
                                   unparseUsingTokenStream = false;
                                 }
#if 0
                              printf ("Exiting as a test! \n");
                              ROSE_ASSERT(false);
#endif
                            }
                       }
                  }
             }
            else
             {
#if 0
               printf ("NOTE: In Unparse_ExprStmt::unparseAttachedPreprocessingInfoUsingTokenStream(): containsTransformationToSurroundingWhitespace == true \n");
               curprint("/* In UnparseLanguageIndependentConstructs::unparseAttachedPreprocessingInfoUsingTokenStream(): containsTransformationToSurroundingWhitespace == true */");
#endif
            // This is set below.
            // unparseUsingTokenStream = false;
             }
        }
       else
        {
          printf ("NOTE: In Unparse_ExprStmt::unparseAttachedPreprocessingInfoUsingTokenStream(): isolated case where info.get_current_source_file() == NULL \n");
        }

     if (prepInfoPtr != NULL)
        {
#if 0
          info.display("In Unparse_ExprStmt::unparseAttachedPreprocessingInfoUsingTokenStream()");
#endif

       // Traverse the container of PreprocessingInfo objects
          AttachedPreprocessingInfoType::iterator i;
          for (i = prepInfoPtr->begin(); i != prepInfoPtr->end(); ++i)
             {
            // i is a pointer to the current prepInfo object, print current preprocessing info
            // Assert that i points to a valid preprocssingInfo object
               ROSE_ASSERT ((*i) != NULL);
               ROSE_ASSERT ((*i)->getTypeOfDirective()  != PreprocessingInfo::CpreprocessorUnknownDeclaration);
               ROSE_ASSERT ((*i)->getRelativePosition() == PreprocessingInfo::before || 
                            (*i)->getRelativePosition() == PreprocessingInfo::after  ||
                            (*i)->getRelativePosition() == PreprocessingInfo::inside);
#if 0
            // DQ (1/28/2013): Fixed to use output of PreprocessingInfo::relativePositionName() and thus provide more accurate debug information.
               printf ("In Unparse_ExprStmt::unparseAttachedPreprocessingInfoUsingTokenStream(): Stored comment: (*i)->getRelativePosition() = %s (*i)->getString() = %s \n",
                    PreprocessingInfo::relativePositionName((*i)->getRelativePosition()).c_str(),
                    (*i)->getString().c_str());
#endif
               if ((*i)->getRelativePosition() == whereToUnparse)
                  {
#if 0
                    printf ("In UnparseLanguageIndependentConstructs::unparseAttachedPreprocessingInfoUsingTokenStream(): return true \n");
#endif
#if 0
                    curprint("/* In UnparseLanguageIndependentConstructs::unparseAttachedPreprocessingInfoUsingTokenStream(): return true */");
#endif
                    unparseUsingTokenStream = true;
                  }
             }
        }

  // DQ (1/15/2015): Added support for token-based unparsing (transformations on the comments and CPP directives on a 
  // statement will triger a mode to unparse the comments and CPP directives from the AST and not from the token stream.
     if (stmt->get_containsTransformationToSurroundingWhitespace() == true)
        {
          unparseUsingTokenStream = false;
#if 0
          printf ("In UnparseLanguageIndependentConstructs::unparseAttachedPreprocessingInfoUsingTokenStream(): return false \n");
#endif
#if 0
          printf ("Exiting as a test! \n");
          ROSE_ASSERT(false);
#endif
        }

     return unparseUsingTokenStream;
   }

int
UnparseLanguageIndependentConstructs::unparseStatementFromTokenStreamForNodeContainingTransformation(
   SgSourceFile* sourceFile, SgStatement* stmt, SgUnparse_Info & info, bool & lastStatementOfGlobalScopeUnparsedUsingTokenStream, unparsed_as_enum_type unparsed_as)
   {
  // This function returns non-zero value if the input statement can be wholely unparsed using the token stream (not partially and not from the AST).

  // TODO: it would be better to add this specific logic to the canBeUnparsedFromTokenStream() function and eliminate this function.
  // TODO: Also this function is not clearly named under its revised semantics (doe not actaully unparse any tokens).

     ROSE_ASSERT(sourceFile != NULL);
     ROSE_ASSERT(stmt != NULL);

#if 0
     printf ("In unparseStatementFromTokenStreamForNodeContainingTransformation(): stmt = %p = %s \n",stmt,stmt->class_name().c_str());
#endif

  // Return status 1 means that this failed (so unparse from the AST).
     int returnStatus = 1;

     if ( SgProject::get_verbose() > 0 )
        {
          string s = "/* Unparse a partial token sequence: stmt = " + stmt->class_name() + " */ ";
          curprint (s);
        }

     std::map<SgNode*,TokenStreamSequenceToNodeMapping*> & tokenStreamSequenceMap = sourceFile->get_tokenSubsequenceMap();

     SgTokenPtrList & tokenVector = sourceFile->get_token_list();

  // This implementation uses the refactored code.
     bool unparseStatus = (canBeUnparsedFromTokenStream(sourceFile,stmt) == true);

#if 0
     printf ("In unparseStatementFromTokenStreamForNodeContainingTransformation(): unparseStatus = %s \n",unparseStatus ? "true" : "false");
#endif

  // if (canBeUnparsedFromTokenStream(sourceFile,stmt) == true)
     if (unparseStatus == true)
        {
       // Check if this is a previously processed statement (static map is located in redundantStatementMappingToTokenSequence() function.
          bool redundantStatement = redundantStatementMappingToTokenSequence(sourceFile,stmt);

          if (redundantStatement == false)
             {
               TokenStreamSequenceToNodeMapping* statement_tokenSubsequence = tokenStreamSequenceMap[stmt];
               ROSE_ASSERT(statement_tokenSubsequence != NULL);

               if (statement_tokenSubsequence != NULL)
                  {
                 // Return status 0 means that this worked (will cause partial unparsing via token stream to be set in SgUnparse_Info).
                    returnStatus = 0;
                  }
                 else
                  {
                 // Return status 1 means that this failed (so unparse from the AST).
                    returnStatus = 1;
                  }
             }
        }

#if 0
     printf ("Leaving unparseStatementFromTokenStreamForNodeContainingTransformation(): stmt = %p = %s returnStatus = %d \n",stmt,stmt->class_name().c_str(),returnStatus);
#endif

     return returnStatus;
   }


int
UnparseLanguageIndependentConstructs::unparseStatementFromTokenStream(SgSourceFile* sourceFile, SgStatement* stmt, SgUnparse_Info & info, bool & lastStatementOfGlobalScopeUnparsedUsingTokenStream)
   {
     ROSE_ASSERT(sourceFile != NULL);
     ROSE_ASSERT(stmt != NULL);

  // DQ (11/12/2014): turn this off to test test2014_101.c (which demonstrates an error, but for which this fixes the error).
  // DQ (1/29/2014): Control use of format mechanism to unparse the token stream vs. a higher fedelity 
  // mechanism that does not drop line endings.  The high fidelity version is just prettier, but 
  // pretty counts...!

     std::map<SgNode*,TokenStreamSequenceToNodeMapping*> & tokenStreamSequenceMap = sourceFile->get_tokenSubsequenceMap();

     SgTokenPtrList & tokenVector = sourceFile->get_token_list();

  // This implementation uses the refactored code.
     bool unparseStatus = (canBeUnparsedFromTokenStream(sourceFile,stmt) == true);

#if 0
     printf ("In unparseStatementFromTokenStream(): stmt = %p = %s unparseStatus = %s \n",stmt,stmt->class_name().c_str(),unparseStatus ? "true" : "false");
#endif

#if 0
     if (unparseStatus == false)
        {
          printf ("In unparseStatementFromTokenStream(): unparseStatus == false: stmt = %p = %s \n",stmt,stmt->class_name().c_str());
          stmt->get_file_info()->display("unparseStatus == false");
        }
#endif

  // if (canBeUnparsedFromTokenStream(sourceFile,stmt) == true)
     if (unparseStatus == true)
        {
       // Check if this is a previously processed statement (static map is located in redundantStatementMappingToTokenSequence() function.
          bool redundantStatement = redundantStatementMappingToTokenSequence(sourceFile,stmt);
#if 0
          printf ("In unparseStatementFromTokenStream(): stmt = %p = %s redundantStatement = %s \n",stmt,stmt->class_name().c_str(),redundantStatement ? "true" : "false");
#endif
          if (redundantStatement == false)
             {
            // Check for the leading token stream for this statement.  Unparse it if the previous statement was unparsed as a token stream.
               std::map<SgNode*,PreviousAndNextNodeData*> & previousAndNextFrontierDataMap = sourceFile->get_token_unparse_frontier_adjacency();

               TokenStreamSequenceToNodeMapping* tokenSubsequence = tokenStreamSequenceMap[stmt];
               ROSE_ASSERT(tokenSubsequence != NULL);
#if 0
               printf ("In unparseStatementFromTokenStream(): tokenSubsequence = %p (%d,%d) \n",tokenSubsequence,tokenSubsequence->token_subsequence_start,tokenSubsequence->token_subsequence_end);
#endif
               ROSE_ASSERT(tokenSubsequence->token_subsequence_start != -1);

            // Sometimes the previousAndNextFrontierDataMap is not defined for a stmt.
            // ROSE_ASSERT(previousAndNextFrontierDataMap.find(stmt) != previousAndNextFrontierDataMap.end());
               bool unparseStatus_previousStatement = false;
               bool unparseLeadingTokenStream       = false;
#if 0
               printf ("In unparseStatementFromTokenStream(): previousAndNextFrontierDataMap.find(stmt) != previousAndNextFrontierDataMap.end() = %s \n",previousAndNextFrontierDataMap.find(stmt) != previousAndNextFrontierDataMap.end() ? "true" : "false");
#endif
               if (previousAndNextFrontierDataMap.find(stmt) != previousAndNextFrontierDataMap.end())
                  {
                    PreviousAndNextNodeData* previousAndNextFrontierData = previousAndNextFrontierDataMap[stmt];
                    ROSE_ASSERT(previousAndNextFrontierData != NULL);
                    ROSE_ASSERT(previousAndNextFrontierData->previous != NULL);
                    SgStatement* previousStatement = isSgStatement(previousAndNextFrontierData->previous);
                    ROSE_ASSERT(previousStatement != NULL);

                 // This fails in the case where the whole AST is unparsed from the token stream.
                 // ROSE_ASSERT(previousStatement != stmt);

                 // DQ (12/1/2013): Not clear if this is helpful or not (but it communicates in the 
                 // unparsed code what statements were unparse using either the AST or the token stream).
                    if ( SgProject::get_verbose() > 0 )
                       {
                         string s = "/* Unparsing from the token stream stmt = " + stmt->class_name() + " */ ";
                         curprint (s);
                       }

                 // bool unparseStatus_previousStatement = (canBeUnparsedFromTokenStream(sourceFile,previousStatement) == true);
                 // bool unparseLeadingTokenStream = unparseAttachedPreprocessingInfoUsingTokenStream(stmt,info,PreprocessingInfo::before);
                    unparseStatus_previousStatement = (canBeUnparsedFromTokenStream(sourceFile,previousStatement) == true);

<<<<<<< HEAD
            // DQ (12/1/2013): Not clear if this is helpful or not (but it communicates in the 
            // unparsed code what statements were unparse using either the AST or the token stream).
               if ( SgProject::get_verbose() > 0 && (SageInterface::getProject()->get_C_only() || SageInterface::getProject()->get_Cxx_only()) )
                  {
                    string s = "/* Unparsing from the token stream stmt = " + stmt->class_name() + " */ ";
                    curprint (s);
=======
                 // DQ (1/15/2015): We should maybe call the unparseAttachedPreprocessingInfoUsingTokenStream() function so that we can determin if
                 // there are added comments or CPP directives (as a result of transformations) and so that we can know to unparse them NOT using the token stream.
                 // DQ (12/23/2014): I think this should be true when we unparse from the token stream (partial or fully), but not when we unparse from the AST.
                 // unparseLeadingTokenStream = unparseAttachedPreprocessingInfoUsingTokenStream(stmt,info,PreprocessingInfo::before);
                 // bool unused_unparseLeadingTokenStream = unparseAttachedPreprocessingInfoUsingTokenStream(stmt,info,PreprocessingInfo::before);
                    unparseLeadingTokenStream = true;
#if 0
                    printf ("In unparseStatementFromTokenStream(): unparseStatus_previousStatement = %s \n",unparseStatus_previousStatement ? "true" : "false");
                    printf ("In unparseStatementFromTokenStream(): unparseLeadingTokenStream = %s \n",unparseLeadingTokenStream ? "true" : "false");
#endif
>>>>>>> bae94d1b
                  }
                 else
                  {
#if 0
                    printf ("In unparseStatementFromTokenStream(): stmt not in previousAndNextFrontierDataMap: unparseLeadingTokenStream = %s \n",unparseLeadingTokenStream ? "true" : "false");
                    printf ("   --- set unparseLeadingTokenStream = true \n");
#endif
                    if ( SgProject::get_verbose() > 0 )
                       {
                         string s = "/* Unparse a partial token sequence (stmt not found in previousAndNextFrontierDataMap: setting unparseLeadingTokenStream = true): stmt = " + stmt->class_name() + " */ ";
                         curprint (s);
                       }

                    unparseLeadingTokenStream = true;
                  }
#if 0
               printf ("Exiting as a test! \n");
               ROSE_ASSERT(false);
#endif
            // if (unparseStatus_previousStatement == true)
               if (unparseStatus_previousStatement == true || unparseLeadingTokenStream == true)
                  {
#if 0
                    printf ("Output the leading tokens for this statement = %p = %s \n",stmt,stmt->class_name().c_str());
#endif
#if 0
                    printf ("   --- tokenSubsequence->leading_whitespace_start = %d tokenSubsequence->leading_whitespace_end = %d \n",tokenSubsequence->leading_whitespace_start,tokenSubsequence->leading_whitespace_end);
#endif
                    SgGlobal* globalScope = isSgGlobal(stmt);
#if 0
                    printf ("In unparseStatementFromTokenStream(): globalScope = %p \n",globalScope);
                    if (globalScope != NULL)
                       {
                         printf ("globalScope->get_declarations().size() = %" PRIuPTR " \n",globalScope->get_declarations().size());
                         for (size_t i = 0; i < globalScope->get_declarations().size(); i++)
                            {
                              SgDeclarationStatement* decl = globalScope->get_declarations()[i];
                              ROSE_ASSERT(decl != NULL);
                              printf ("   --- global scope statements: i = %p = %s \n",decl,decl->class_name().c_str());
                            }
                       }
#endif

                 // DQ (1/7/2015): I think that we can't process the SgGlobal using this function.
                 // ROSE_ASSERT(globalScope == NULL);

                    if (globalScope != NULL)
                       {
                      // DQ (1/7/2015): I think this must be true if the SgGlobal is called using this function.
                         ROSE_ASSERT(globalScope->get_containsTransformation() == false);

#if 0
                         printf ("Processing corner case of empty global scope unparsed using the token stream \n");
#endif
#if 0
                         if (globalScope->get_declarations().empty() == true)
                            {
                           // If this is the empty global scope then consider the SgGlobal to be the last statement to be unparsed.
                           // This will trigger the output of the remaining tokens in the file and suppress any CPP directives and 
                           // comments that are attached to the SgGlobal (because there was no other IR node to attach them to which
                           // could be considered a part of the input file).
                              lastStatementOfGlobalScopeUnparsedUsingTokenStream = true;
                            }
                           else
                            {
                           // Else we have to make sure that none of the declarations in global scope are from this file.
                           // These can de declarations from header files or the rose_edg_required_macros_and_functions.h 
                           // file that is read to support GNU predefined macros.
                              lastStatementOfGlobalScopeUnparsedUsingTokenStream = true;
                              for (size_t i = 0; i < globalScope->get_declarations().size(); i++)
                                 {
                                   SgDeclarationStatement* decl = globalScope->get_declarations()[i];
                                   ROSE_ASSERT(decl != NULL);
#if 0
                                   printf ("   --- global scope statements: i = %p = %s \n",decl,decl->class_name().c_str());
#endif
                                   if (statementFromFile(decl, getFileName(), info) == true)
                                      {
#if 0
                                        printf ("Found statement that will be output: set lastStatementOfGlobalScopeUnparsedUsingTokenStream == true: decl = %p = %s \n",decl,decl->class_name().c_str());
#endif
                                        lastStatementOfGlobalScopeUnparsedUsingTokenStream = false;
                                      }
                                 }

                              if (lastStatementOfGlobalScopeUnparsedUsingTokenStream == true)
                                 {
                                // This SgGlobal will be treated as the last statement so that we can know to supporess the generation 
                                // of CPP directives and comments that are in the AST and associated with the SgGlobal.
#if 0
                                   printf ("Global scope being treated as last statement in file (will be unparsed using the token sequence and CPP directives associated with SgGlobal will be supressed) \n");
#endif
                                 }
                            }
#else
                         printf ("@@@@@@@@@@ I don't know why this is a special case: globalScope != NULL @@@@@@@@@@@ \n");

                      // This likely needs to be set to avoid redunent output of CPP directives at the end of a file.
                         lastStatementOfGlobalScopeUnparsedUsingTokenStream = true;
#endif
                       }

                    bool unparseLeadingTokenStream = unparseAttachedPreprocessingInfoUsingTokenStream(stmt,info,PreprocessingInfo::before);
#if 0
                    printf ("In UnparseLanguageIndependentConstructs::unparseStatementFromTokenStream(): stmt = %p = %s unparseLeadingTokenStream = %s \n",stmt,stmt->class_name().c_str(),unparseLeadingTokenStream ? "true" : "false");
                    curprint(string("\n/* In UnparseLanguageIndependentConstructs::unparseStatementFromTokenStream(SgSourceFile*,,,): unparseLeadingTokenStream = ") + (unparseLeadingTokenStream ? "true" : "false") + " */");
#endif
                    if (unparseLeadingTokenStream == true)
                       {
                         if (tokenSubsequence->leading_whitespace_start != -1 && tokenSubsequence->leading_whitespace_end != -1)
                            {
                              for (int j = tokenSubsequence->leading_whitespace_start; j <= tokenSubsequence->leading_whitespace_end; j++)
                                 {
#if 0
                                   printf ("Output leading whitespace tokenVector[j=%d]->get_lexeme_string() = %s \n",j,tokenVector[j]->get_lexeme_string().c_str());
#endif
#if HIGH_FEDELITY_TOKEN_UNPARSING
                                // DQ (1/29/2014): Implementing better fedility in the unparsing of tokens (avoid line ending interpretations 
                                // in curprint() function. Note that "unp->get_output_stream().output_stream()" is of type: "std::ostream*" type.
                                // *(unp->get_output_stream().output_stream()) << tokenVector[j]->get_lexeme_string();
                                // unp->get_output_stream() << tokenVector[j]->get_lexeme_string();
                                   *(unp->get_output_stream().output_stream()) << tokenVector[j]->get_lexeme_string();
#else
                                // Note that this will interprete line endings which is not going to provide the precise token based output.
                                   curprint(tokenVector[j]->get_lexeme_string());
#endif
                                 }
                            }
                       }
                      else
                       {
#if 0
                         printf ("Unparse the leading whitespace from the AST because it's comments and/or CPP directives have been modified: stmt = %p = %s \n",stmt,stmt->class_name().c_str());
#endif
                         unparseAttachedPreprocessingInfo(stmt,info,PreprocessingInfo::before);
                       }
                  }
#if 0
               printf ("In unparseStatementFromTokenStream(): DONE with leading whitespace: stmt = %p = %s \n",stmt,stmt->class_name().c_str());
               curprint(string("\n/* In UnparseLanguageIndependentConstructs::unparseStatementFromTokenStream(SgSourceFile*,,,): DONE with leading whitespace: stmt = ") + stmt->class_name().c_str() + " */");
#endif
               for (int j = tokenSubsequence->token_subsequence_start; j <= tokenSubsequence->token_subsequence_end; j++)
                  {
#if 0
                    printf ("Output tokenVector[j=%d]->get_lexeme_string() = %s \n",j,tokenVector[j]->get_lexeme_string().c_str());
#endif
#if HIGH_FEDELITY_TOKEN_UNPARSING
                 // DQ (1/29/2014): Implementing better fedility in the unparsing of tokens (avoid line ending interpretations 
                 // in curprint() function. Note that "unp->get_output_stream().output_stream()" is of type: "std::ostream*" type.
                 // *(unp->get_output_stream().output_stream()) << tokenVector[j]->get_lexeme_string();
                 // unp->get_output_stream() << tokenVector[j]->get_lexeme_string();
                    *(unp->get_output_stream().output_stream()) << tokenVector[j]->get_lexeme_string();
#else
                 // Note that this will interprete line endings which is not going to provide the precise token based output.
                    curprint(tokenVector[j]->get_lexeme_string());
#endif
                  }
#if 0
               printf ("In unparseStatementFromTokenStream(): DONE with token output: stmt = %p = %s \n",stmt,stmt->class_name().c_str());
               curprint(string("\n/* In UnparseLanguageIndependentConstructs::unparseStatementFromTokenStream(SgSourceFile*,,,): DONE with token output: stmt = ") + stmt->class_name().c_str() + " */");
#endif
#if 1
            // DQ (1/6/2014): The code here is used to close off the global scope when the token stream unparsing is used, 
            // else the global scope will be closed off by the code in the unparseGlobalScope function.

            // DQ (1/29/2014): The only consequence that I can see in not closing off the trailing token stream is that we 
            // will (at least sometimes) not output a trailing CR after the last line.
            // DQ (12/1/2013): I am not clear if there are cases where we need to output the associated trailing tokens.
            // None of these cases appear to be an issue in the C regression tests.

               bool isLastStatementOfScope = false;

            // DQ (1/7/2015): We want the parent instead of the scope, because this is a structural issue.
            // SgScopeStatement* scope = stmt->get_scope();
               SgScopeStatement* scope = isSgScopeStatement(stmt->get_parent());

            // Note that the parent of the global scope is not a scope, so we handle this as a special case.
               SgGlobal* globalScope = isSgGlobal(stmt);
               if (scope == NULL && globalScope == NULL)
                  {
                    printf ("Error: parent of stmt = %p = %s is not a scope \n",stmt,stmt->class_name().c_str());
                  }
               ROSE_ASSERT(scope != NULL || globalScope != NULL);

            // SgGlobal* globalScope = isSgGlobal(scope);
#if 0
            // if (globalScope != NULL)
               if (scope != NULL)
                  {
                    printf ("scope = %p = %s scope->get_containsTransformation() = %s \n",scope,scope->class_name().c_str(),scope->get_containsTransformation() ? "true" : "false");
                  }
#endif
            // ROSE_ASSERT(globalScope == NULL);

            // DQ (1/6/2014): Get the last statement in the global scope that has valid token information.
            // if (globalScope != NULL && globalScope->get_containsTransformation() == true)
               if (scope != NULL && scope->get_containsTransformation() == true)
                  {
#if 1
                    SgStatement* lastStatement = SageInterface::lastStatementOfScopeWithTokenInfo (scope, tokenStreamSequenceMap);
#if 0
                    printf ("computed lastStatement of scope = %p = %s stmt = %p = %s \n",lastStatement,lastStatement->class_name().c_str(),stmt,stmt->class_name().c_str());
#endif
                    isLastStatementOfScope = (stmt == lastStatement);
#else
                 // Check if this is the last statement in the file (global scope).
                 // SgDeclarationStatementPtrList & declarationList = globalScope->get_declarations();
                    SgStatementPtrList statementList = scope->generateStatementList();
                 // SgDeclarationStatement* lastDeclaration = NULL;
                    SgStatement* lastStatement = NULL;

#error "DEAD CODE!"

                 // if (declarationList.rbegin() != declarationList.rend())
                    if (statementList.rbegin() != statementList.rend())
                       {
                      // Find the last statement with token stream information.
                         int counter = 0;
                      // SgDeclarationStatementPtrList::reverse_iterator i = declarationList.rbegin();
                         SgStatementPtrList::reverse_iterator i = statementList.rbegin();
#if 0
                      // printf ("i != declarationList.rend()                                     = %s \n",i != declarationList.rend() ? "true" : "false");
                         printf ("i != statementList.rend()                                     = %s \n",i != statementList.rend() ? "true" : "false");
                         printf ("tokenStreamSequenceMap.find(*i) == tokenStreamSequenceMap.end() = %s \n",tokenStreamSequenceMap.find(*i) == tokenStreamSequenceMap.end() ? "true" : "false");
                         if (tokenStreamSequenceMap.find(*i) != tokenStreamSequenceMap.end())
                            {
                              printf ("tokenStreamSequenceMap[*i=%p=%s] = %p \n",*i,(*i)->class_name().c_str(),tokenStreamSequenceMap[*i]);
                            }
                         printf ("tokenStreamSequenceMap.find(*i) == tokenStreamSequenceMap.end() || tokenStreamSequenceMap[*i] == NULL = %s \n",
                              tokenStreamSequenceMap.find(*i) == tokenStreamSequenceMap.end() || tokenStreamSequenceMap[*i] == NULL ? "true" : "false");
                         if (tokenStreamSequenceMap.find(*i) != tokenStreamSequenceMap.end())
                            {
                              TokenStreamSequenceToNodeMapping* tmp_tokenSubsequence = tokenStreamSequenceMap[*i];
                           // ROSE_ASSERT(tmp_tokenSubsequence != NULL);
                              if (tmp_tokenSubsequence != NULL)
                                 {
                                   tmp_tokenSubsequence->display("tmp_tokenSubsequence");
                                 }
                            }
#endif
#if 0
                         printf ("BEFORE LOOP: SgDeclarationStatementPtrList::reverse_iterator i = %p = %s \n",*i,(*i)->class_name().c_str());
#endif
                      // while (i != declarationList.rend() && tokenStreamSequenceMap.find(*i) == tokenStreamSequenceMap.end())
                      // while (i != declarationList.rend() && (tokenStreamSequenceMap.find(*i) == tokenStreamSequenceMap.end() || tokenStreamSequenceMap[*i] == NULL) )
                         while (i != statementList.rend() && (tokenStreamSequenceMap.find(*i) == tokenStreamSequenceMap.end() || tokenStreamSequenceMap[*i] == NULL) )
                            {
#if 0
                              printf ("IN LOOP: SgDeclarationStatementPtrList::reverse_iterator i = %p = %s \n",*i,(*i)->class_name().c_str());
#endif
                              i++;

                              counter++;
                            }
#if 0
                         printf ("AFTER LOOP: SgDeclarationStatementPtrList::reverse_iterator i = %p = %s \n",*i,(*i)->class_name().c_str());
                         printf ("Number of declarations without token information at the bottom of the global scope: counter = %d \n",counter);
#endif
                      // ROSE_ASSERT(i != declarationList.rend());
                         ROSE_ASSERT(i != statementList.rend());
                         ROSE_ASSERT(tokenStreamSequenceMap.find(*i) != tokenStreamSequenceMap.end());
                      // lastDeclaration = *i;
                         lastStatement = *i;
#if 0
                      // printf ("lastDeclaration = %p = %s stmt = %p = %s \n",lastDeclaration,lastDeclaration->class_name().c_str(),stmt,stmt->class_name().c_str());
                         printf ("computed lastStatement of scope = %p = %s stmt = %p = %s \n",lastStatement,lastStatement->class_name().c_str(),stmt,stmt->class_name().c_str());
#endif
                      // if (stmt == lastDeclaration)
                         if (stmt == lastStatement)
                            {
#if 0
                              printf ("In unparseStatementFromTokenStream(): identified last statement: stmt = %p = %s \n",stmt,stmt->class_name().c_str());
#endif
                              isLastStatementOfScope = true;
                            }
                       }
                      else
                       {
#if 0
                         printf ("In unparseStatementFromTokenStream(): scope is empty! \n");
#endif
                       }
#endif
                 // ROSE_ASSERT(globalScope == NULL);
                  }
                 else
                  {
                    printf ("This stmt = %p = %s does not have a scope (or scope->get_containsTransformation() == false)  \n",stmt,stmt->class_name().c_str());
                    if (scope != NULL)
                       {
                         printf ("   --- scope->get_containsTransformation() = %s \n",scope->get_containsTransformation() ? "true" : "false");
                       }
                  }
#if 0
               curprint("/* In UnparseLanguageIndependentConstructs::unparseStatementFromTokenStream(SgSourceFile*,,,): calling unparseAttachedPreprocessingInfoUsingTokenStream test 0 */");
#endif
            // DQ (1/15/2014): This value is not used in the logic below.
               bool unparseTrailingTokenStream = unparseAttachedPreprocessingInfoUsingTokenStream(stmt,info,PreprocessingInfo::after);
#if 0
               curprint("/* DONE: In UnparseLanguageIndependentConstructs::unparseStatementFromTokenStream(SgSourceFile*,,,): calling unparseAttachedPreprocessingInfoUsingTokenStream test 0 */");
#endif
#if 0
               printf ("In unparseStatementFromTokenStream(): isLastStatementOfScope     = %s \n",isLastStatementOfScope ? "true" : "false");
               printf ("In unparseStatementFromTokenStream(): unparseTrailingTokenStream = %s \n",unparseTrailingTokenStream ? "true" : "false");
#endif
            // The last statement has to handle the output of the tokens for the rest of the file.
            // If the last statement is output from the AST, then it will be handled using information 
            // in the AST (not the token stream).
               if (isLastStatementOfScope == true)
                  {
#if 0
                    printf ("In unparseStatementFromTokenStream(): Process the tokens associated with the trailing edge of the last statement \n");
#endif
                 // Set the return parameter to skip the unparsing of the tailing CPP directives and 
                 // comments from the AST (since they are being output via the token stream).
                    lastStatementOfGlobalScopeUnparsedUsingTokenStream = true;

                    if (tokenSubsequence->trailing_whitespace_start != -1 && tokenSubsequence->trailing_whitespace_end != -1)
                       {
                         for (int j = tokenSubsequence->trailing_whitespace_start; j <= tokenSubsequence->trailing_whitespace_end; j++)
                            {
#if 0
                              printf ("Output trailing whitespace tokenVector[j=%d]->get_lexeme_string() = %s \n",j,tokenVector[j]->get_lexeme_string().c_str());
#endif
#if HIGH_FEDELITY_TOKEN_UNPARSING
                           // DQ (1/29/2014): Implementing better fedility in the unparsing of tokens (avoid line ending interpretations 
                           // in curprint() function. Note that "unp->get_output_stream().output_stream()" is of type: "std::ostream*" type.
                           // *(unp->get_output_stream().output_stream()) << tokenVector[j]->get_lexeme_string();
                           // unp->get_output_stream() << tokenVector[j]->get_lexeme_string();
                              *(unp->get_output_stream().output_stream()) << tokenVector[j]->get_lexeme_string();
#else
                           // Note that this will interprete line endings which is not going to provide the precise token based output.
                              curprint(tokenVector[j]->get_lexeme_string());
#endif
                            }
                       }
#if 0
                    printf ("Exiting as a test! \n");
                    ROSE_ASSERT(false);
#endif
                  }
#else

#error "DEAD CODE!"
               printf ("Supress the output of the trailing tokens of the last statement in the global scope \n");
               curprint(" /* Supress the output of the trailing tokens of the last statement in the global scope */");
#endif
             }
        }

#if HIGH_FEDELITY_TOKEN_UNPARSING
  // If we are directly operating on the ostream, then flush after each statement.
  // unp->get_output_stream().output_stream()->flush();
  // unp->get_output_stream().flush();
     unp->get_output_stream().output_stream()->flush();
#endif

#if 0
     printf ("Exiting as a test! \n");
     ROSE_ASSERT(false);
#endif

  // Test this function here to be true.
  // ROSE_ASSERT(canBeUnparsedFromTokenStream(sourceFile,stmt) == true);

#if 0
     printf ("Leaving unparseStatementFromTokenStream(): lastStatementOfGlobalScopeUnparsedUsingTokenStream = %s \n",lastStatementOfGlobalScopeUnparsedUsingTokenStream ? "true" : "false");
     curprint("/* Leaving unparseStatementFromTokenStream() */");
#endif

  // Return zero to indicate that there was no error in the unparsing from the token stream.
  // return 0;
     return (unparseStatus == true) ? 0 : 1;
   }


#if 0
bool
UnparseLanguageIndependentConstructs::isTransitionFromTokenUnparsingToASTunparsing(SgStatement* statement)
   {
  // This function helps support the token based unparsing. In transitions bewteen 
  // the token unparsing and the AST unparsing, we have to suppress the output of 
  // CPP directives and comments to avoid them being output redundanrtly (as part 
  // of the token stream).

     printf ("In UnparseLanguageIndependentConstructs::isTransitionFromTokenUnparsingToASTunparsing(): statement = %p = %s \n",statement,statement->class_name().c_str());

     bool returnValue = false;

     SgFile* cur_file = SageInterface::getEnclosingFileNode(stmt);

     if (cur_file != NULL && cur_file->get_unparse_tokens() == true)
        {
          SgSourceFile* sourceFile = isSgSourceFile(cur_file);
          ROSE_ASSERT(sourceFile != NULL);

          bool unparse = unparseStatementFromTokenStream(sourceFile, statement);

        }

     return returnValue;
   }
#endif

//-----------------------------------------------------------------------------------
//  void Unparse_ExprStmt::unparseStatement
//
//  General function that gets called when unparsing a statement. Then it routes
//  to the appropriate function to unparse each kind of statement.
//-----------------------------------------------------------------------------------
void
UnparseLanguageIndependentConstructs::unparseStatement(SgStatement* stmt, SgUnparse_Info & info)
   {
     ROSE_ASSERT(stmt != NULL);

#if 0
  // DQ (10/30/2013): Debugging support for file info data for each IR node (added comment only)
     int line    = stmt->get_startOfConstruct()->get_raw_line();
     string file = stmt->get_startOfConstruct()->get_filenameString();
     printf ("\nunparseStatement(): (language independent = %s) statement (%p): %s line = %d file = %s \n",languageName().c_str(),stmt,stmt->class_name().c_str(),line,file.c_str());
#endif

#if OUTPUT_DEBUGGING_FUNCTION_BOUNDARIES
  // DQ (10/30/2013): Debugging support for file info data for each IR node (added comment only)
     printf ("Unparse statement (%p): %s name = %s \n",stmt,stmt->class_name().c_str(),SageInterface::get_name(stmt).c_str());

  // DQ (4/17/2007): Added enforcement for endOfConstruct().
     ROSE_ASSERT (stmt->get_endOfConstruct() != NULL);
#endif

#if 0
  // DQ (10/30/2013): Debugging support for file info data for each IR node (added comment only)
     curprint ( string("\n/* Unparse statement (" ) + StringUtility::numberToString(stmt) 
         + "): class_name() = " + stmt->class_name() 
                + " raw line (start) = " + tostring(stmt->get_startOfConstruct()->get_raw_line()) 
                + " raw line (end) = " + tostring(stmt->get_endOfConstruct()->get_raw_line()) 
         + " */ \n");
     char buffer[100];
     snprintf (buffer,100,"%p",stmt);
     curprint ("\n/* Top of unparseStatement " + stmt->class_name() + " at: " + buffer + " */ \n");
#endif

#if 0
  // DQ (10/25/2006): Debugging support for file info data for each IR node
     if (stmt->get_endOfConstruct() == NULL)
        {
          printf ("Error in unparseStatement(): stmt = %p = %s stmt->get_endOfConstruct() == NULL \n",stmt,stmt->class_name().c_str());
          stmt->get_file_info()->display("unparseStatement (debug)");
        }
  // ROSE_ASSERT(stmt->get_endOfConstruct() != NULL);

     curprint ( string("\n/* Top of unparseStatement (UnparseLanguageIndependentConstructs)" ) + string(stmt->sage_class_name()) + " */\n ");
     ROSE_ASSERT(stmt->get_startOfConstruct() != NULL);
  // ROSE_ASSERT(stmt->getAttachedPreprocessingInfo() != NULL);
     int numberOfComments = -1;
     if (stmt->getAttachedPreprocessingInfo() != NULL)
        {
          numberOfComments = stmt->getAttachedPreprocessingInfo()->size();
        }

     curprint ( string("/* startOfConstruct: file = " ) + stmt->get_startOfConstruct()->get_filenameString()
         + " raw filename = " + stmt->get_startOfConstruct()->get_raw_filename()
         + " raw line = "     + StringUtility::numberToString(stmt->get_startOfConstruct()->get_raw_line())
         + " raw column = "   + StringUtility::numberToString(stmt->get_startOfConstruct()->get_raw_col())
         + " #comments = "    + StringUtility::numberToString(numberOfComments)
         + " */\n ");

     if (stmt->get_endOfConstruct() != NULL)
        {
          curprint ( string("/* endOfConstruct: file = " ) + stmt->get_endOfConstruct()->get_filenameString()
              + " raw filename = " + stmt->get_endOfConstruct()->get_raw_filename() 
              + " raw line = "     + StringUtility::numberToString(stmt->get_endOfConstruct()->get_raw_line())
              + " raw column = "   + StringUtility::numberToString(stmt->get_endOfConstruct()->get_raw_col())
              + " */\n ");
        }
       else
        {
          curprint ( string("/* endOfConstruct == NULL */\n " ) );
        }
     
  // ROSE_ASSERT(stmt->get_endOfConstruct() != NULL);

     SgVariableDeclaration* variableDeclaration = isSgVariableDeclaration(stmt);
     if (variableDeclaration != NULL)
        {
          SgInitializedNamePtrList & nameList = variableDeclaration->get_variables();
          SgInitializedNamePtrList::iterator i = nameList.begin();
          while(i != nameList.end())
             {
               curprint ( string("\n/* SgInitializedName = " ) + (*i)->get_name()  + " in file: " 
                   + (*i)->get_file_info()->get_raw_filename() + " at line: "
                   + StringUtility::numberToString((*i)->get_file_info()->get_raw_line()) + " at column: "
                   + StringUtility::numberToString((*i)->get_file_info()->get_raw_col())  + " */\n ");
               i++;
             }
        }
#endif

#if 0
  // Debugging support
     printOutComments (stmt);
#endif

     ROSE_ASSERT(stmt->get_file_info() != NULL);

  // FIXME cause conflict in "make check"?
  // DQ (5/19/2011): Allow unparsing of even compiler generated statements when specified via the SgUnparse_Info object.
  // FMZ : we have ".rmod" file which will not satisfy this condition
  // JJW (6/23/2008): Move check for statement-within-file here rather than in individual procedures
  // if (!statementFromFile(stmt, getFileName()))
  // if (!statementFromFile(stmt, getFileName(), info))
     if (statementFromFile(stmt, getFileName(), info) == false)
        {
#if 0
          printf ("WARNING: Skipping calls to output statements that are not recorded as being in the target file: stmt = %p = %s \n",stmt,stmt->class_name().c_str());
#endif
#if 0
          stmt->get_file_info()->display("WARNING: Skipping calls to output statements that are not recorded as being in the target file: debug");
#endif

       // If this is not a statement to be unparsed then exit imediately.
          return;
        }

  // saveCompilerGeneratedStatements(stmt,info);
  // DQ (5/27/2005): fixup ordering of comments and any compiler generated code
     if ( info.outputCompilerGeneratedStatements() == false && stmt->get_file_info()->isCompilerGenerated() == true && isSgGlobal(stmt->get_parent()) != NULL )
        {
       // DQ (10/30/2013): This code is executed for C++ code (e.g. for test2004_58.C -- template support).

       // push all compiler generated nodes onto the static stack and unparse them after comments and directives 
       // of the next statement are output but before the associated statement to which they are attached.

       // printf ("Save the compiler-generated statement (%s), putting it onto the queue \n",stmt->class_name().c_str());
          unp->compilerGeneratedStatementQueue.push_front(stmt);

       // This return prevents this code from being trivially separated out into function.
          return;
        }


     if ( unparseLineReplacement(stmt,info) )
        {
       // DQ (10/30/2013): Not clear why we want a return here...
          return;
        }

  // curprint("/* Calling unparseAttachedPreprocessingInfo */ \n ");

  // Markus Kowarschik: This is the new code to unparse directives before the current statement
  // AS(05/20/09): LineReplacement should replace a statement with a line. Override unparsing of subtree.
  // unparseAttachedPreprocessingInfo(stmt, info, PreprocessingInfo::before);

  // DQ (10/20/2012): Note that function definitions need to be processed as a special case (unparsing CCP directived handled directly).
  //    1) UnparseLanguageIndependentConstructs::unparseStatement() (with SgFunctionDeclaration)
  //    2) unparseLanguageSpecificStatement() (with SgFunctionDeclaration)
  //    3) unparseFuncDeclStmt() (with SgFunctionDeclaration)
  //    4) unparse CPP directives on: funcdecl_stmt->get_parameterList()
  //    5) Calling UnparseLanguageIndependentConstructs::unparseStatement()
  //    6) unparseFuncDefnStmt()
  //    7) unparse CPP directives on: funcdecl_stmt->get_parameterList()
  //    8) calling unparseFuncDeclStmt
  //    9) calling unparse for funcdefn_stmt->get_body()
  //   10) then trailing comments and CPP directives are output on the body, the function definition, and the function declaration (in that order).
  // bool skipOutputOfPreprocessingInfo = (isSgFunctionDefinition(stmt) != NULL);
  // bool skipOutputOfPreprocessingInfo = (isSgFunctionDefinition(stmt) != NULL) || (isSgTypedefDeclaration(stmt) != NULL);
     bool skipOutputOfPreprocessingInfo = (isSgFunctionDefinition(stmt) != NULL);
#if 0
     printf ("In unparseStatement(): skipOutputOfPreprocessingInfo = %s \n",skipOutputOfPreprocessingInfo ? "true" : "false");
     printf ("   --- stmt = %p = %s \n",stmt,stmt->class_name().c_str());
#endif
     if (skipOutputOfPreprocessingInfo == false)
        {
#if 0
          printf ("In unparseStatement(): Output the comments and CCP directives for the SgStatement stmt = %p = %s (before) \n",stmt,stmt->class_name().c_str());
#endif
#if 0
          bool transitionFromTokenUnparsingToASTunparsing = isTransitionFromTokenUnparsingToASTunparsing(stmt);
          if (transitionFromTokenUnparsingToASTunparsing == true)
             {
               curprint ("/* transitionFromTokenUnparsingToASTunparsing == true */ ");
             }
            else
             {
               curprint ("/* transitionFromTokenUnparsingToASTunparsing == false */ ");
             }
#endif
#if 0
       // DQ (11/30/2013): Move this to below where we can better support the token unparsing.
          unparseAttachedPreprocessingInfo(stmt, info, PreprocessingInfo::before);
#endif
#if 0
          printf ("DONE: In unparseStatement(): Output the comments and CCP directives for the SgStatement stmt = %p = %s (before) \n",stmt,stmt->class_name().c_str());
#endif
        }
       else
        {
#if 0
          printf ("In unparseStatement(): skipping output of comments and CCP directives for SgStatement stmt = %p = %s (before) \n",stmt,stmt->class_name().c_str());
#endif
        }

  // This is the other part of the accumulation of the compiler-generated statements into compilerGeneratedStatementQueue
  // so that they can be unparsed after any CPP directives or comments are unparsed (above). Because there is a return
  // in the code to accumulate the compiler-generated statements the code (above) could not be refactored as nicely.
     outputCompilerGeneratedStatements(info);

  // DQ (5/27/2005): fixup ordering of comments and any compiler generated code
  // ROSE_ASSERT(line_to_unparse == 0);

  // DQ (8/19/2007): Please let's get rid of this, it seems that it has been added back in after an intial 
  // attempt to remove it.  See me if you feel your really need this mechanism.
  // ROSE_ASSERT(unp->ltu == 0);

  // DQ (10/25/2006): Debugging support for file info data for each IR node
#define OUTPUT_EMBEDDED_COLOR_CODES_FOR_STATEMENTS 0
#if OUTPUT_EMBEDDED_COLOR_CODES_FOR_STATEMENTS
     vector< pair<bool,std::string> > stateVector;
     if (get_embedColorCodesInGeneratedCode() > 0)
        {
          setupColorCodes ( stateVector );
          printColorCodes ( stmt, true, stateVector );
        }
#endif

  // DQ (12/26/2007): Moved from language independent handling to C/C++ specific handling 
  // becasue we don't want it to appear in the Fortran code generation.
  // DQ (added comments) this is where the new lines are introduced before statements.
  // unp->cur.format(stmt, info, FORMAT_BEFORE_STMT);
  // curprint("/* After FORMAT_BEFORE_STMT */ \n ");

  // This is the added code to support the copy based unparsing mechanism.
  // Since there is a return here, it might be that comments after the 
  // statement will not be unparsed properly (check this at some point).
     if (unp->repl != NULL)
        {
       // printf ("Unparser Delegate found! \n");
          if (unp->repl->unparse_statement(stmt,info, unp->cur))
             {
            // printf ("Delegate unparser retruned true for repl->unparse_statement(%p) \n",stmt);
               return;
             }
        }

  // DQ (1/30/204): We need this to permit knowing when to unparse the trialing CPP directives and 
  // comments from the AST.  If they were unparsed from the token steam (as part of unparsing the 
  // last statement from the token stream) then unparsing them from the AST would be redundant
  // (though likely harmless).
     bool lastStatementOfGlobalScopeUnparsedUsingTokenStream = false;

  // DQ (10/30/2013): We can support the output of the statements using the token stream, it this is done then we don't output the statement as unparsed from the AST.
     bool outputStatementAsTokens = false;

  // DQ (12/5/2014): For statements that contain transformations, we need to uparse the leading and 
  // trailing parts of the statement from the token stream so that the diff is as small as possible.
  // The records where unparsing the leading and trailing parts (or middle part in the case of a SgIfStmt)
  // was sucessful.  In this case the unparsing of the AST should be skipped for these leading and 
  // trailing parts of the statement.
     bool outputPartialStatementAsTokens = false;

  // DQ (12/5/2014): Adding support to track transition between token stream unparsing, partial token stream unparsing, and AST unparsing.
     global_lastStatementUnparsed = stmt;

  // DQ (12/5/2014): Adding support to track transitions between unparsing using 
  // tokens sequences, partial tokens sequences, and directly from the AST.
     unparsed_as_enum_type global_previous_unparsed_as = global_unparsed_as;

  // DQ (7/20/2008): This mechanism is now extended to SgStatement and revised to handle 
  // more cases than just replacement of the 
  // AST subtree with a string.  Now we can add arbitrary text into different locations
  // relative to the specific IR node.  For now we are supporting before, replace, and after.
     AstUnparseAttribute* unparseAttribute = dynamic_cast<AstUnparseAttribute*>(stmt->getAttribute(AstUnparseAttribute::markerName));
     if (unparseAttribute != NULL)
        {
       // Note that in most cases unparseLanguageSpecificStatement() will be called, some formatting 
       // via "unp->cur.format(stmt, info, FORMAT_BEFORE_STMT);" may be done.  This can cause extra 
       // CRs to be inserted (which only looks bad).  Not clear now to best clean this up.
          string code = unparseAttribute->toString(AstUnparseAttribute::e_before);
          curprint (code);
        }

  // Only replace the unparsing of the IR node with a string if a string is marked as AstUnparseAttribute::e_replace.
     if (unparseAttribute != NULL && unparseAttribute->replacementStringExists() == true)
        {
          string code = unparseAttribute->toString(AstUnparseAttribute::e_replace);
          curprint (code);
        }
       else
        {
       // Use a static varible to track the previous statement.
       // static SgStatement* previousStatement = NULL;

       // DQ (10/30/2013): We can support the output of the statements using the token stream, it this is done then we don't output the statement as unparsed from the AST.
       // bool outputStatementAsTokens = false;

       // DQ (12/5/2014): For statements that contain transformations, we need to uparse the leading and 
       // trailing parts of the statement from the token stream so that the diff is as small as possible.
       // The records where unparsing the leading and trailing parts (or middle part in the case of a SgIfStmt)
       // was sucessful.  In this case the unparsing of the AST should be skipped for these leading and 
       // trailing parts of the statement.
       // bool outputPartialStatementAsTokens = false;

       // Get the file and check if -rose:unparse_tokens was used then we want to try to access the token stream and output this statement directly as tokens.
          SgFile* cur_file = SageInterface::getEnclosingFileNode(stmt);

       // DQ (1/18/2015): Output a message when this is not true (note: sometimes info.get_current_source_file() == NULL).
#if 0
          if (cur_file != info.get_current_source_file())
             {
                printf ("Warning: SageInterface::getEnclosingFileNode(stmt) != info.get_current_source_file() \n");
                printf ("   --- stmt = %p = %s \n",stmt,stmt->class_name().c_str());
                printf ("   --- cur_file = %p = %s \n",cur_file,cur_file != NULL ? cur_file->getFileName().c_str() : "null");
                SgSourceFile* sourceFile = info.get_current_source_file();
                printf ("   --- info.get_current_source_file() = %p = %s \n",sourceFile,sourceFile != NULL ? sourceFile->getFileName().c_str() : "null");
             }
#endif
       // ROSE_ASSERT(cur_file == info.get_current_source_file());
#if 0
          printf ("In UnparseLanguageIndependentConstructs::unparseStatement(): cur_file = %p = %s \n",cur_file,cur_file->class_name().c_str());
          printf ("In UnparseLanguageIndependentConstructs::unparseStatement(): cur_file->get_unparse_tokens() = %s \n",cur_file->get_unparse_tokens() ? "true" : "false");
#endif
       // DQ (10/30/2013): This command-line option controls the use of the token stream in the unparsing.
       // Currently in it's development, we are always unparsing the statements using the token stream if 
       // they qualify.  Later we need to connect a test that will detect if a transformation has been done 
       // in the subtree rerpresented by a statement and only qualify the statement on the basis of this 
       // additional test.
       // Note that loopProcessing tests use a generated statement which are not processed for tokens and 
       // in this case the (cur_file == NULL).
          if (cur_file != NULL && cur_file->get_unparse_tokens() == true)
             {
            // First we want to restrict this to unparsing the simplest statements, e.g. those 
            // that are expression statements (e.g. containing no nested statements).

               SgSourceFile* sourceFile = isSgSourceFile(cur_file);
               ROSE_ASSERT(sourceFile != NULL);
#if 0
               curprint ("/* case of cur_file->get_unparse_tokens() == true */");
#endif
            // This will be connected to a test to check if the statement has been transformed (might be 
            // precomputed in a single traversal with results propogated to statements).  Assume no transformations 
            // in early stags of testing (note command-line option -rose:is also required).
               bool statementTransformed = false;

            // We will over time increase the number of types of statements allowed to be unparsed via the token stream.
            // bool unparseViaTokenStream = (isSgExprStatement(stmt) != NULL) && (info.inConditional() == false);

            // Check if this is a frontier node and unparse it using the token stream (we actually need to check that is not marked to be parsed from the AST).
            // vector<FrontierNode*> & frontier_nodes = sourceFile->get_token_unparse_frontier();
            // bool isFrontierNode = (find(frontier_nodes.begin(),frontier_nodes.end(),stmt) != frontier_nodes.end());
               std::map<SgStatement*,FrontierNode*> & frontier_nodes = sourceFile->get_token_unparse_frontier();

               std::map<SgStatement*,FrontierNode*>::iterator i = frontier_nodes.find(stmt);
               bool isFrontierNode = (i != frontier_nodes.end());
               FrontierNode* associatedFrontierNode = (isFrontierNode == true) ? i->second : NULL;

            // Check is this is marked as already being handled via the unparsing of the token stream from another statement.
            // For example, variable declarations containing multiple variables will be represented as seperate SgVariableDeclaration 
            // IR nodes in the AST, but will have been unparsed using a single token stream.
            // static int lastUnparsedToken = 0;

            // bool unparseViaTokenStream = (isFrontierNode == true);
               bool unparseViaTokenStream = (isFrontierNode == true && associatedFrontierNode->unparseUsingTokenStream == true);
#if 0
               printf ("In UnparseLanguageIndependentConstructs::unparseStatement(): isFrontierNode = %s \n",isFrontierNode ? "true" : "false");
               printf ("In UnparseLanguageIndependentConstructs::unparseStatement(): associatedFrontierNode = %p \n",associatedFrontierNode);
               if (associatedFrontierNode != NULL)
                  {
                    printf ("In UnparseLanguageIndependentConstructs::unparseStatement(): associatedFrontierNode->unparseUsingTokenStream = %s \n",associatedFrontierNode->unparseUsingTokenStream ? "true" : "false");
                  }
               printf ("In UnparseLanguageIndependentConstructs::unparseStatement(): stmt = %p = %s unparseViaTokenStream = %s \n",stmt,stmt->class_name().c_str(),unparseViaTokenStream ? "true" : "false");
#endif
            // Only unparse from the token stream if this was not a transformed statement.
               unparseViaTokenStream = unparseViaTokenStream && (statementTransformed == false);
#if 0
               printf ("In UnparseLanguageIndependentConstructs::unparseStatement(): stmt = %p = %s unparseViaTokenStream = %s \n",stmt,stmt->class_name().c_str(),unparseViaTokenStream ? "true" : "false");
#endif
            // Try overruling the logic to compute if this should be unparsed from the token stream.
               if (unparseViaTokenStream == false)
                  {
                 // unparseViaTokenStream = (stmt->get_containsTransformation() == false && stmt->isTransformation() == false);
                    if (stmt->get_containsTransformation() == false && stmt->isTransformation() == false)
                       {
                      // I think this is an error and that we should be unparsing from the token stream.
#if 0
                         printf ("##### Overrule the frontier logic to unparse from the token stream: reset unparseViaTokenStream = true: stmt = %p = %s \n",stmt,stmt->class_name().c_str());
#endif
                         unparseViaTokenStream = true;
                       }
                  }

#if 0
               printf ("In UnparseLanguageIndependentConstructs::unparseStatement(): lastStatementOfGlobalScopeUnparsedUsingTokenStream = %s \n",lastStatementOfGlobalScopeUnparsedUsingTokenStream == true ? "true" : "false");
               printf ("In UnparseLanguageIndependentConstructs::unparseStatement(): unparseViaTokenStream = %s \n",unparseViaTokenStream == true ? "true" : "false");
#endif

            // DQ (11/12/2014): Added support for unparsing the associated comments that can be attached to the first declaration in global scope.
               if (unparseViaTokenStream == true)
                  {
#if 0
                    printf ("In unparseStatement(): unparseViaTokenStream == true: skipOutputOfPreprocessingInfo = %s \n",skipOutputOfPreprocessingInfo ? "true" : "false");
                    printf ("   --- stmt = %p = %s \n",stmt,stmt->class_name().c_str());
#endif
#if 0
                 // DQ (11/13/2014): This is the wrong approach.
                    if (skipOutputOfPreprocessingInfo == false)
                       {
                      // DQ (11/30/2013): Move from above to where we can better support the token unparsing.
                         unparseAttachedPreprocessingInfo(stmt, info, PreprocessingInfo::before);
                       }
#else
                 // If we are unparsing from the token stream, then we need to handle the attached preprocessing info as well.
                 // But we need to handle them as part of unparing the token stream, not from the AST. The reason this is important
                 // is demonstrated by test2014_101.c and test2014_102.c when used with the testing mode (ROSE_tokenUnparsingTestingMode == true).
                 // In this mode AST nodes are periodically marked for unparsing from the AST and thus exersizing the logic to 
                 // switch back and forth between the unparsing from the token stream and unparsing from the AST.
#endif
#if 0
                    printf ("In UnparseLanguageIndependentConstructs::unparseStatement(): Calling unparseStatementFromTokenStream() \n");
#endif
#if 0
                    curprint("/* In unparseStatement(): unparseViaTokenStream == true */");
#endif
#if 0
                    curprint("/* In unparseStatement(): unparse using FULL token stream */");
#endif
                    int status = unparseStatementFromTokenStream(sourceFile,stmt,info,lastStatementOfGlobalScopeUnparsedUsingTokenStream);
#if 0
                    curprint("/* In unparseStatement(): DONE: unparseViaTokenStream == true */");
#endif
#if 0
                    printf ("In UnparseLanguageIndependentConstructs::unparseStatement(): DONE: unparseStatementFromTokenStream(): status = %d \n",status);
#endif
                 // If we have unparsed this statement via the token stream then we don't have to unparse it from the AST (so return).
                    outputStatementAsTokens = (status == 0);
                  }
                 else
                  {
                 // DQ (12/4/2014): This is a candidate for a partial unparse using the token stream.
                 // This would be unparsed via the AST, but since it is because it contains a transformation 
                 // rather than that it is a transformation, we should inst3ead just unpars it using the 
                 // token stream, but in two parts.  The first part is from the start of the current AST node 
                 // up to the start of the next AST node.  The last part will be to the end of the current
                 // AST node (not clear how to compute the start of the last part of the token stream).
#if 0
                    curprint("/* In unparseStatement(): unparseViaTokenStream == false */");
#endif
#if 0
                    printf ("In UnparseLanguageIndependentConstructs::unparseStatement(): stmt->get_containsTransformation() = %s \n",stmt->get_containsTransformation() ? "true" : "false");
#endif
                    if (stmt->get_containsTransformation() == true)
                       {
                      // This should not BE a transformation (else it needs to be unparsed using the AST).
                         ROSE_ASSERT(stmt->isTransformation() == false);

#if 0
                         curprint("/* In unparseStatement(): stmt->get_containsTransformation() == true */");
#endif
#if 0
                         curprint("/* In unparseStatement(): unparse using PARTIAL token stream */");
#endif
                         int status = unparseStatementFromTokenStreamForNodeContainingTransformation(sourceFile,stmt,info,lastStatementOfGlobalScopeUnparsedUsingTokenStream,global_previous_unparsed_as);
#if 0
                         printf ("In UnparseLanguageIndependentConstructs::unparseStatement(): unparseStatementFromTokenStreamForNodeContainingTransformation(): status = %d \n",status);
#endif
                      // If we have unparsed this statement via the token stream then we don't have to unparse it from the AST (so return).
                      // outputStatementAsTokens = (status == 0);
                         outputPartialStatementAsTokens = (status == 0);

                         if (outputPartialStatementAsTokens == true)
                            {
                           // Mark the SgUnparse_Info object to record that the statement was partially unparsed using the token stream.
#if 0
                              curprint("\n /* In unparseStatement(): outputPartialStatementAsTokens == true */ \n");
#endif
#if 0
                              printf ("@@@@@ Calling info.set_unparsedPartiallyUsingTokenStream() \n");
#endif

                              info.set_unparsedPartiallyUsingTokenStream();

                           // DQ (12/5/2014): And skip output of redundant comments and CPP directives.
                              skipOutputOfPreprocessingInfo = true;

                           // If this is a SgIfStmt (as a special case) and the true block does not have any token info, then we have to unparse this from the AST (not partially from the AST).
                           // If might be better to catch this in the simmpleFrontier traversal so that it is more uniformally handled.
                              SgIfStmt* ifStatement = isSgIfStmt(stmt);
                              if (ifStatement != NULL)
                                 {
                                   SgSourceFile* sourceFile = isSgSourceFile(SageInterface::getEnclosingFileNode(stmt));
                                   ROSE_ASSERT(sourceFile != NULL);
                                   std::map<SgNode*,TokenStreamSequenceToNodeMapping*> & tokenStreamSequenceMap = sourceFile->get_tokenSubsequenceMap();

                                   SgStatement* trueBody = ifStatement->get_true_body();
                                   if (trueBody != NULL && tokenStreamSequenceMap.find(trueBody) == tokenStreamSequenceMap.end())
                                      {
                                        printf ("It would be an error to unparse the SgIfStmt partially from the token stream. \n");

                                     // See if this will fix the problem, then we can design a better fix in the morning.
                                        info.unset_unparsedPartiallyUsingTokenStream();
#if 0
                                        printf ("ERROR: can't use this node for partial token stream unparsing \n");
                                        ROSE_ASSERT(false);
#endif
                                      }
                                 }

                           // DQ (12/15/2014): This might also depend on the value of global_previous_unparsed_as 
                           // (perhaps only when global_previous_unparsed_as == e_unparsed_as_partial_token_sequence or
                           // global_previous_unparsed_as == e_unparsed_as_token_stream).
                              if (info.unparsedPartiallyUsingTokenStream() == true)
                                 {
                                // We need to unparse the leading white space from the token stream if we are about the unparse this statement partially using token stream.

                                   bool unparseLeadingTokenStream = unparseAttachedPreprocessingInfoUsingTokenStream(stmt,info,PreprocessingInfo::before);
#if 0
                                   curprint(string("\n/* In unparseStatement(): unparseLeadingTokenStream = ") + (unparseLeadingTokenStream ? "true" : "false") + " */");
#endif
                                   if (unparseLeadingTokenStream == true)
                                      {
                                     // DQ (12/15/2014): We need to skip the unparsing of the leading white space when unparsing the SgFunctionDefinition, 
                                     // because it is called by the SgFunctionDeclaration.
                                     // unparseStatementFromTokenStream (stmt, e_leading_whitespace_start, e_token_subsequence_start);
                                        SgFunctionDefinition* functionDefinition = isSgFunctionDefinition(stmt);
                                        if (functionDefinition == NULL)
                                           {
                                             unparseStatementFromTokenStream (stmt, e_leading_whitespace_start, e_token_subsequence_start);
                                           }
                                          else
                                           {
#if 0
                                             curprint("/* In unparseStatement(): skip leading whitespace for SgFunctionDefinition (when unparsing using partial token stream mode) */");
#endif
                                           }
                                      }
                                     else
                                      {
#if 0
                                        printf ("In unparseStatement(): Unparse the leading whitespace from the AST because it's comments and/or CPP directives have been modified \n");
#endif
                                        bool unparseExtraNewLine = (stmt->getAttachedPreprocessingInfo() != NULL);
                                        if (unparseExtraNewLine == true)
                                           {
                                          // curprint ("// new line added \n  ");
                                             curprint ("\n ");
                                           }
                                        unparseAttachedPreprocessingInfo(stmt,info,PreprocessingInfo::before);
                                      }
                                 }
                            }
                           else
                            {
#if 0
                              curprint("/* In unparseStatement(): unparse using AST (not using token stream) */");
#endif
#if 0
                              curprint("\n /* In unparseStatement(): outputPartialStatementAsTokens == false */ \n");
#endif
#if 0
                              printf ("@@@@@ Calling info.unset_unparsedPartiallyUsingTokenStream() \n");
#endif
                              info.unset_unparsedPartiallyUsingTokenStream();
                            }
#if 0
                         printf ("This is a canidate for a partial unparse using the token stream \n");
                         ROSE_ASSERT(false);
#endif
                       }
                      else
                       {
#if 0
                         printf ("stmt->get_containsTransformation() == false \n");
                         printf ("stmt->isTransformation() = %s \n",stmt->isTransformation() ? "true" : "false");
#endif
                         if (stmt->isTransformation() == true)
                            {
#if 0
                              printf ("This is a transformation, so unparse via the AST (turn off unparsedPartiallyUsingTokenStream) \n");
#endif
                              info.unset_unparsedPartiallyUsingTokenStream();
#if 0
                              printf ("Exiting as a test! \n");
                              ROSE_ASSERT(false);
#endif
                            }
                       }
#if 0
                    curprint("/* In unparseStatement(): DONE: unparseViaTokenStream == false */");
#endif
                  }
#if 0
               printf ("Exiting as a test! \n");
               ROSE_ASSERT(false);
#endif
             }

       // DQ (12/5/2014): Adding support to track transitions between unparsing using 
       // tokens sequences, partial tokens sequences, and directly from the AST.
       // unparsed_as_enum_type global_unparsed_as = e_unparsed_as_error;
          if (outputStatementAsTokens == true)
             {
               global_unparsed_as = e_unparsed_as_token_stream;
             }
            else
             {
               if (outputPartialStatementAsTokens == true)
                  {
                    global_unparsed_as = e_unparsed_as_partial_token_sequence;
                  }
                 else
                  {
                    global_unparsed_as = e_unparsed_as_AST;
                  }
             }

       // At this point we could test for a gap in the mapping of the current and previous statements being unparsed.
       // Then unparse the leading white space for the current statement.
       // Ignore the trailing white space for the previous statement; anything interesting should have been:
       //   1) moved with any statements that were removed
       //   2) been associated with the current statement if nothing was removed.
       //   3) or be added as a result on a transformation being inserted.

          if (global_previous_unparsed_as == e_unparsed_as_token_stream || global_previous_unparsed_as == e_unparsed_as_partial_token_sequence)
             {
#if 0
               if (global_unparsed_as == e_unparsed_as_partial_token_sequence || global_unparsed_as == e_unparsed_as_AST)
                  {
                 // Unparse the leading whitespace for the current stmt?
                 // Add format statment to output CR.
                    printf ("Output a CR at a transition \n");

                    unp->cur.format(stmt, info, FORMAT_BEFORE_STMT);
                  }
#endif
               if (global_unparsed_as == e_unparsed_as_AST)
                  {
                 // Add format statement to output CR.
#if 0
                    curprint("/* In unparseStatement(): calling unp->cur.format() (global_unparsed_as == e_unparsed_as_AST) */");
#endif
#if 0
                    printf ("Calling unp->cur.reset_chars_on_line() (to reset the formatting for unparsing from the AST) \n");
#endif
                    unp->cur.reset_chars_on_line();
                    
#if 0
                    printf ("xxx yyy \n");
#endif
#if 0
                    curprint("/* xxx */");
#endif
                    unp->cur.format(stmt, info, FORMAT_BEFORE_STMT);
#if 0
                    curprint("/* yyy */");
#endif

                 // DQ (12/12/2014): If we are transitioning to unparsing from the AST, then this should be valid.
                    if (info.unparsedPartiallyUsingTokenStream() == true)
                       {
#if 0
                         printf ("WARNING: reset info.unparsedPartiallyUsingTokenStream() == false (test 1) \n");
#endif
                         info.unset_unparsedPartiallyUsingTokenStream();
                       }
                    ROSE_ASSERT(info.unparsedPartiallyUsingTokenStream() == false);
                  }
             }

       // DQ (12/12/2014): If we are truely unparsing from the AST, then this should be valid.
          if (global_unparsed_as == e_unparsed_as_AST)
             {
            // DQ (12/12/2014): If we are transitioning to unparsing from the AST, then this should be valid.
               if (info.unparsedPartiallyUsingTokenStream() == true)
                  {
#if 0
                    printf ("WARNING: reset info.unparsedPartiallyUsingTokenStream() == false (test 2) \n");
#endif
                    info.unset_unparsedPartiallyUsingTokenStream();
                  }
               ROSE_ASSERT(info.unparsedPartiallyUsingTokenStream() == false);
             }

#if 0
          printf ("In UnparseLanguageIndependentConstructs::unparseStatement(): outputStatementAsTokens = %s \n",outputStatementAsTokens == true ? "true" : "false");
          printf ("global_previous_unparsed_as: %s \n",unparsed_as_kind(global_previous_unparsed_as).c_str());
          printf ("global_unparsed_as:          %s \n",unparsed_as_kind(global_unparsed_as).c_str());
          printf ("info.unparsedPartiallyUsingTokenStream() = %s \n",info.unparsedPartiallyUsingTokenStream() ? "true" : "false");
#endif

       // Only unparse using the AST if this was not able to be unparsed from the token stream.
          if (outputStatementAsTokens == false)
             {
            // DQ (4/1/2014): Suggested fix to prevent unparsing of C style comments in Fortran 
            // codes when using the verbose modes.
            // DQ (12/1/2013): Not clear if this is helpful or not (but it communicates in the 
            // unparsed code what statements were unparse using either the AST or the token stream).
            // if ( SgProject::get_verbose() > 0 )
            // if ( SgProject::get_verbose() > 0 && SageInterface::getProject()->get_C_only() == true)
               if ( SgProject::get_verbose() > 0 && (SageInterface::getProject()->get_C_only() == true || SageInterface::getProject()->get_Cxx_only() == true) )
                  {
                    string s = "/* Unparsing from the AST stmt (or partially from token stream) = " + stmt->class_name() + " */ ";
                    curprint (s);
                  }
#if 0
               printf ("In unparseStatement(): outputStatementAsTokens == false: skipOutputOfPreprocessingInfo = %s \n",skipOutputOfPreprocessingInfo ? "true" : "false");
               printf ("   --- stmt = %p = %s \n",stmt,stmt->class_name().c_str());
#endif
            // bool skipOutputOfPreprocessingInfo = (isSgFunctionDefinition(stmt) != NULL);
               if (skipOutputOfPreprocessingInfo == false)
                  {
#if 0
                    curprint("/* In UnparseLanguageIndependentConstructs::unparseStatement(): calling unparseAttachedPreprocessingInfoUsingTokenStream test 2 */");
#endif
                 // DQ (1/15/2015): Check for comments or CPP directives associated with the statement.
                 // DQ (11/13/2014): Add a new line (CR) to address when we may have unparsed the previous statement from the token stream.
                 // bool unparseExtraNewLine = unparseAttachedPreprocessingInfoUsingTokenStream(stmt,info,PreprocessingInfo::before);
                    bool unparseExtraNewLine = (stmt->getAttachedPreprocessingInfo() != NULL);
#if 0
                    curprint("/* In UnparseLanguageIndependentConstructs::unparseStatement(): calling unparseAttachedPreprocessingInfoUsingTokenStream test 3 */ \n ");
#endif
                    if (cur_file != NULL && cur_file->get_unparse_tokens() == true && unparseExtraNewLine == true)
                       {
#if 0
                      // Add a new line.
                         printf ("##### Adding a new line (previous statement may have been unparsed using the token stream and be missing a CR at the end; error for CPP directives) \n");
#endif
                      // Adding a new line is more complex than it should be because the the CR is interpreted and 
                      // ignored if it is at the end of the string, so adding extra space fixes this temporarily.
                      // unp->cur.insert_newline(1);
                      // curprint ("// new line added \n  ");
                         curprint ("\n ");
                       }
#if 0
                    curprint("/* In UnparseLanguageIndependentConstructs::unparseStatement(): calling unparseAttachedPreprocessingInfo test 4 */ \n ");
#endif
                 // DQ (11/30/2013): Move from above to where we can better support the token unparsing.
                    unparseAttachedPreprocessingInfo(stmt, info, PreprocessingInfo::before);
#if 0
                    curprint("/* In UnparseLanguageIndependentConstructs::unparseStatement(): calling unparseAttachedPreprocessingInfo test 5 */ \n ");
#endif
                  }
                 else
                  {
#if 0
                    printf ("PreprocessingInfo::before: If we are not unparsing an attached PreprocessingInfo from the AST, we need to unparse it from the token stream \n");
                    curprint("/* PreprocessingInfo::before: If we are not unparsing an attached PreprocessingInfo from the AST, we need to unparse it from the token stream */\n");
#endif
                  }

            // DQ (12/4/2007): Added to ROSE (was removed at some point).
               unparseLineDirectives(stmt);

            // DQ (7/19/2007): This only applies to Fortran where every statement can have a statement number (numeric lable, different from SgLabelStatement)
               unparseStatementNumbers(stmt,info);
#if 0
               printf ("In UnparseLanguageIndependentConstructs::unparseStatement(): Selecting an unparse function for stmt = %p = %s \n",stmt,stmt->class_name().c_str());
               curprint("/* In UnparseLanguageIndependentConstructs::unparseStatement(): Selecting an unparse function for stmt */ \n ");
#endif
               switch (stmt->variantT())
                  {
                    case V_SgGlobal:                        unparseGlobalStmt                    (stmt, info); break;
                    case V_SgFunctionTypeTable:             unparseFuncTblStmt                   (stmt, info); break;
                    case V_SgNullStatement:                 unparseNullStatement                 (stmt, info); break;

                 // DQ (11/29/2008): Added support for unparsing CPP directives now supported as IR nodes.
                    case V_SgIncludeDirectiveStatement:     unparseIncludeDirectiveStatement     (stmt, info); break;
                    case V_SgDefineDirectiveStatement:      unparseDefineDirectiveStatement      (stmt, info); break;
                    case V_SgUndefDirectiveStatement:       unparseUndefDirectiveStatement       (stmt, info); break;
                    case V_SgIfdefDirectiveStatement:       unparseIfdefDirectiveStatement       (stmt, info); break;
                    case V_SgIfndefDirectiveStatement:      unparseIfndefDirectiveStatement      (stmt, info); break;
                    case V_SgDeadIfDirectiveStatement:      unparseDeadIfDirectiveStatement      (stmt, info); break;
                    case V_SgIfDirectiveStatement:          unparseIfDirectiveStatement          (stmt, info); break;
                    case V_SgElseDirectiveStatement:        unparseElseDirectiveStatement        (stmt, info); break;
                    case V_SgElseifDirectiveStatement:      unparseElseifDirectiveStatement      (stmt, info); break;
                    case V_SgEndifDirectiveStatement:       unparseEndifDirectiveStatement       (stmt, info); break;
                    case V_SgLineDirectiveStatement:        unparseLineDirectiveStatement        (stmt, info); break;
                    case V_SgWarningDirectiveStatement:     unparseWarningDirectiveStatement     (stmt, info); break;
                    case V_SgErrorDirectiveStatement:       unparseErrorDirectiveStatement       (stmt, info); break;
                    case V_SgEmptyDirectiveStatement:       unparseEmptyDirectiveStatement       (stmt, info); break;
                    case V_SgIdentDirectiveStatement:       unparseIdentDirectiveStatement       (stmt, info); break;
                    case V_SgIncludeNextDirectiveStatement: unparseIncludeNextDirectiveStatement (stmt, info); break;
                    case V_SgLinemarkerDirectiveStatement:  unparseLinemarkerDirectiveStatement  (stmt, info); break;

                 // Liao 10/21/2010. Handle generic OpenMP directive unparsing here.
                    case V_SgOmpAtomicStatement:
                    case V_SgOmpSectionStatement:
                    case V_SgOmpTaskwaitStatement:
                    case V_SgOmpBarrierStatement:           unparseOmpSimpleStatement        (stmt, info);break;
                    case V_SgOmpThreadprivateStatement:     unparseOmpThreadprivateStatement (stmt, info);break;
                    case V_SgOmpFlushStatement:             unparseOmpFlushStatement         (stmt, info);break;

                 // Generic OpenMP directives with a format of : begin-directive, begin-clauses, body, end-directive , end-clauses
                    case V_SgOmpCriticalStatement:
                    case V_SgOmpMasterStatement:
                    case V_SgOmpOrderedStatement:
                    case V_SgOmpSectionsStatement:
                    case V_SgOmpParallelStatement:
                    case V_SgOmpTargetStatement:
                    case V_SgOmpTargetDataStatement:
                    case V_SgOmpWorkshareStatement:
                    case V_SgOmpSingleStatement:
                    case V_SgOmpTaskStatement:
                    case V_SgOmpSimdStatement:
                         unparseOmpGenericStatement (stmt, info); 
                         break;

                    default:
                      // DQ (11/4/2008): This is a bug for the case of a SgFortranDo statement, unclear what to do about this.
                      // Call the derived class implementation for C, C++, or Fortran specific language unparsing.
                      // unparseLanguageSpecificStatement(stmt,info);
                      // unp->repl->unparseLanguageSpecificStatement(stmt,info);
#if 0
                         printf ("In UnparseLanguageIndependentConstructs::unparseStatement(): Calling unparseLanguageSpecificStatement() for stmt = %p = %s \n",stmt,stmt->class_name().c_str());
#endif
                         unparseLanguageSpecificStatement(stmt,info);
                         break;
                  }

#if 0
               curprint("/* In UnparseLanguageIndependentConstructs::unparseStatement(): DONE Selecting an unparse function for stmt */ \n ");
#endif

            // DQ (5/8/2010): Reset the source code position in the AST.
               if (unp->get_resetSourcePosition() == true)
                  {
                    unp->resetSourcePosition(stmt);
                  }
             }
        }

#if 0
     printf ("Here is where we want to output the trailing whitespace for the last statement in each scope: stmt = %p = %s \n",stmt,stmt->class_name().c_str());
     printf ("   --- In UnparseLanguageIndependentConstructs::unparseStatement(): outputStatementAsTokens = %s \n",outputStatementAsTokens == true ? "true" : "false");
     printf ("   --- global_previous_unparsed_as:                         %s \n",unparsed_as_kind(global_previous_unparsed_as).c_str());
     printf ("   --- global_unparsed_as:                                  %s \n",unparsed_as_kind(global_unparsed_as).c_str());
     printf ("   --- info.unparsedPartiallyUsingTokenStream()           = %s \n",info.unparsedPartiallyUsingTokenStream() ? "true" : "false");
     printf ("   --- lastStatementOfGlobalScopeUnparsedUsingTokenStream = %s \n",lastStatementOfGlobalScopeUnparsedUsingTokenStream ? "true" : "false");
#endif

  // DQ (1/10/2014): We need to handle the general case of trailing tokens at the end of a statements.
     if (outputStatementAsTokens == true)
        {
       // If these is the case then the last statement for the collection of statements was notices and 
       // if this statement matches it then the trailing tokens were used to close off the scope.
        }
       else
        {
       // Here we are either unparsing from the AST or partially from the token stream (based on the AST).
       // This is the only case were we have to worry about unparsing the trailing tokens (since they case 
       // when unparsing using the token stream is well handled, though not refactored to be located here).
#if 0
          curprint(string("/* FORMATTING: UnparseLanguageIndependentConstructs::unparseStatement(): Here is where we want to output the trailing whitespace for the last statement in each scope: ") + stmt->class_name() + " */ \n ");
#endif
          SgScopeStatement* scope = isSgScopeStatement(stmt->get_parent());

       // ROSE_ASSERT(scope != NULL);
       // Note that the parent of the global scope is not a scope, so we handle this as a special case.
       // Also the parent of a SgFunctionDefinition is a SgFunctionDeclaration (also not a scope).
          SgGlobal* globalScope = isSgGlobal(stmt);
          SgFunctionDefinition* functionDefinition = isSgFunctionDefinition(stmt);
       // if (scope == NULL && globalScope == NULL)
          if (scope == NULL && globalScope == NULL && functionDefinition == NULL)
             {
#if 0
               printf ("Warning: parent of stmt = %p = %s is not a scope \n",stmt,stmt->class_name().c_str());
#endif
             }
       // ROSE_ASSERT(scope != NULL || globalScope != NULL);

       // DQ (1/10/2015) We have added support to carry a pointer to the SgSourceFile within the SgUnparse_Info.
          SgSourceFile* sourceFile = info.get_current_source_file();

       // DQ (1/10/2015): We can't enforce this for all expresions (not clear why).
       // ROSE_ASSERT(sourceFile != NULL);
          if (sourceFile != NULL)
             {
               std::map<SgNode*,TokenStreamSequenceToNodeMapping*> & tokenStreamSequenceMap = sourceFile->get_tokenSubsequenceMap();
               bool isLastStatementOfScope = false;
               SgStatement* lastStatement = NULL;
               if (scope != NULL)
                  {
                 // DQ (1/12/2015): The call to lastStatementOfScopeWithTokenInfo() can fail when the scope is a SgIfStmt 
                 // (this happens in the tests/CompileTests/Cxx_tests test codes).
                 // lastStatement = SageInterface::lastStatementOfScopeWithTokenInfo (scope, tokenStreamSequenceMap);
                    if (sourceFile->get_unparse_tokens() == true)
                       {
                         if (isSgIfStmt(scope) != NULL)
                            {
                              printf ("Warning: can't call SageInterface::lastStatementOfScopeWithTokenInfo() with scope == SgIfStmt \n");
                            }
                         lastStatement = SageInterface::lastStatementOfScopeWithTokenInfo (scope, tokenStreamSequenceMap);
                       }
                    isLastStatementOfScope = (stmt == lastStatement);
                  }
                 else
                  {
                    if (globalScope != NULL)
                       {
                      // DQ (1/10/2015): The case of SgGlobalScope does not permit the output of a trailing whitespce (since it is not defined).
                      // isLastStatementOfScope = true;
                      // lastStatement = stmt;
                         isLastStatementOfScope = false;
                         lastStatement = stmt;
                       }
                      else
                       {
#if 0
                         printf ("ERROR: either scope != NULL or globalScope != NULL: stmt = %p = %s \n",stmt,stmt->class_name().c_str());
                      // ROSE_ASSERT(false);
#endif
                       }
                  }
#if 0
               if (lastStatement != NULL)
                  {
                    printf ("   --- computed lastStatement of scope = %p = %s stmt = %p = %s \n",lastStatement,lastStatement->class_name().c_str(),stmt,stmt->class_name().c_str());
                  }
               printf ("   --- isLastStatementOfScope = %s \n",isLastStatementOfScope ? "true" : "false");
#endif

            // DQ (1/10/2015): Output the token sequence representing the trailing whitespace, except for the SgGlobalScope (where it is not defined).
               if (isLastStatementOfScope == true)
                  {
#if 0
                    curprint("/* In UnparseLanguageIndependentConstructs::unparseStatement(): isLastStatementOfScope == true */ \n ");
#endif
                    ROSE_ASSERT(lastStatement != NULL);

                 // Unparse the sequence of tokens from e_trailing_whitespace_start to (but excluding) e_trailing_whitespace_end.
                    unparseStatementFromTokenStream (stmt, e_trailing_whitespace_start, e_trailing_whitespace_end);

                 // Unparse the last token explicitly.
                    unparseStatementFromTokenStream (stmt, e_trailing_whitespace_end, e_trailing_whitespace_end);
                  }
             }
            else
             {
#if 0
            // DQ (1/12/2015): This message it commented out, it is frequently triggered for SgVariableDeclaration IR nodes.
               printf ("NOTE: info.get_current_source_file() == NULL for stmt = %p = %s \n",stmt,stmt->class_name().c_str());
#endif
             }
        }

#if 0
  // DQ (8/7/2012): I don't think we need this.
  // DQ (11/3/2007): Save the original scope so that we can restore it at the end (since we don't use a new SgUnparse_Info object).
     if (scopeStatement != NULL)
        {
       // DQ (12/5/2007): This assertion appears to work better.
          ROSE_ASSERT(savedScope != NULL || isSgGlobal(scopeStatement) != NULL);

#if 0
          printf ("At end of scope: Setting the current_scope in info: scopeStatement = %p = %s = %s \n",
               scopeStatement,scopeStatement->class_name().c_str(),SageInterface::get_name(scopeStatement).c_str());

          if (savedScope != NULL)
               printf ("At end of scope: Resetting using the savedScope = %p = %s = %s \n",
                    savedScope,savedScope->class_name().c_str(),SageInterface::get_name(savedScope).c_str());
#endif
          info.set_current_scope(NULL);
          info.set_current_scope(savedScope);
        }

  // DQ (12/5/2007): Check if the call to unparse any construct changes the scope stored in info.
  // This does error checking on ALL statements!
     SgScopeStatement* scopeAfterUnparseStatement = info.get_current_scope();
     if (savedScope != scopeAfterUnparseStatement)
        {
          printf ("WARNING: scopes stored in SgUnparse_Info object have been changed \n");
          ROSE_ASSERT(false);
        }
#endif

#if OUTPUT_EMBEDDED_COLOR_CODES_FOR_STATEMENTS
     if (get_embedColorCodesInGeneratedCode() > 0)
        {
          printColorCodes ( stmt, false, stateVector );
        }
#endif

  // DQ (7/20/2008): Part of new support for unparsing arbitrary strings into the unparsed code.
     if (unparseAttribute != NULL)
        {
          string code = unparseAttribute->toString(AstUnparseAttribute::e_after);
          curprint (code);
        }

#if 0
     curprint("/* FORMATTING: UnparseLanguageIndependentConstructs::unparseStatement() */");
#endif

  // We only want to output formatting operations if we are not unparsing from the token stream.
  // DQ (comments) This is where new lines are output after the statement.
  // unp->cur.format(stmt, info, FORMAT_AFTER_STMT);
     if (outputStatementAsTokens == false && outputPartialStatementAsTokens == false)
        {
       // DQ (comments) This is where new lines are output after the statement.
#if 0
          curprint("/* FORMATTING: UnparseLanguageIndependentConstructs::unparseStatement(): calling unp->cur.format() (outputStatementAsTokens == false && outputPartialStatementAsTokens == false) */");
#endif
          unp->cur.format(stmt, info, FORMAT_AFTER_STMT);
        }

  // Markus Kowarschik: This is the new code to unparse directives after the current statement
#if 0
     printf ("Output the comments and CCP directives for the SgStatement stmt = %p = %s (after) lastStatementOfGlobalScopeUnparsedUsingTokenStream = %s \n",
          stmt,stmt->class_name().c_str(),lastStatementOfGlobalScopeUnparsedUsingTokenStream ? "true" : "false");
#endif
  // unparseAttachedPreprocessingInfo(stmt, info, PreprocessingInfo::after);
  // if (outputStatementAsTokens == false)
#if 0
     if (lastStatementOfGlobalScopeUnparsedUsingTokenStream == false)
        {
          unparseAttachedPreprocessingInfo(stmt, info, PreprocessingInfo::after);
        }
#else
#if 0
     printf ("calling unparseAttachedPreprocessingInfo(stmt, info, PreprocessingInfo::after): skipOutputOfPreprocessingInfo = %s \n",skipOutputOfPreprocessingInfo ? "true" : "false");
#endif

  // DQ (1/6/2014): This appears to always be false, and it should be set to true for the last statement.
  // ROSE_ASSERT(lastStatementOfGlobalScopeUnparsedUsingTokenStream == false);

     if (skipOutputOfPreprocessingInfo == false)
        {
          if (lastStatementOfGlobalScopeUnparsedUsingTokenStream == false)
             {
#if 0
               curprint("/* PreprocessingInfo::after: skipOutputOfPreprocessingInfo == false (unparse attached comment or directive) */\n");
#endif
               unparseAttachedPreprocessingInfo(stmt, info, PreprocessingInfo::after);
             }
        }
       else
        {
#if 0
          printf ("PreprocessingInfo::after: If we are not unparsing an attached PreprocessingInfo from the AST, we need to unparse it from the token stream \n");
          curprint("/* PreprocessingInfo::after: If we are not unparsing an attached PreprocessingInfo from the AST, we need to unparse it from the token stream */\n");
#endif
        }
#endif
#if 0
     printf ("DONE: Output the comments and CCP directives for the SgStatement stmt = %p = %s (after) \n",stmt,stmt->class_name().c_str());
#endif

  // DQ (5/31/2005): special handling for compiler generated statements
     if (isSgGlobal(stmt) != NULL)
        {
       // printf ("Output template definitions after the final comments in the file \n");
          outputCompilerGeneratedStatements(info);
        }

#if OUTPUT_DEBUGGING_FUNCTION_BOUNDARIES || 0
     printf ("Leaving unparse statement (%p): sage_class_name() = %s name = %s \n",stmt,stmt->sage_class_name(),SageInterface::get_name(stmt).c_str());
  // printf ("Leaving unparse statement (%p): sage_class_name() = %s \n",stmt,stmt->sage_class_name());
  // curprint ( string("\n/* Bottom of unparseStatement: sage_class_name() = " + stmt->sage_class_name() + " */ \n";
     curprint ( string("\n/* Bottom of unparseStatement (" ) + StringUtility::numberToString(stmt) 
         + "): sage_class_name() = " + stmt->sage_class_name() + " */ \n");
#endif

#if 0
     curprint ("/* Leaving unparse statement() */");
#endif
   }


//-----------------------------------------------------------------------------------
//  void Unparse_ExprStmt::unparseExpression
//  
//  General unparse function for expressions. Then it routes to the appropriate 
//  function to unparse each kind of expression. Type and symbols still use the 
//  original unparse function because they don't have file_info and therefore, 
//  will not print out file information
//-----------------------------------------------------------------------------------
void
UnparseLanguageIndependentConstructs::unparseExpression(SgExpression* expr, SgUnparse_Info & info)
   {
  // directives(expr);

  // DQ (3/21/2004): This assertion should have been in place before now!
     ROSE_ASSERT (expr != NULL);

#if 0
     printf ("unparseExpression() (language independent = %s) expression (%p): %s compiler-generated = %s \n",languageName().c_str(),expr,expr->class_name().c_str(),expr->get_file_info()->isCompilerGenerated() ? "true" : "false");
     curprint(string("\n /*    unparseExpression(): class name  = ") + expr->class_name().c_str() + " */ \n");
#endif

#if OUTPUT_DEBUGGING_FUNCTION_BOUNDARIES
  // DQ (8/21/2005): Suppress comments when unparsing to build type names
     if ( !info.SkipComments() || !info.SkipCPPDirectives() )
        {
          ROSE_ASSERT(expr->get_startOfConstruct() != NULL);
          ROSE_ASSERT(expr->get_file_info() != NULL);
          printf ("Unparse expression (%p): %s compiler-generated = %s \n",expr,expr->class_name().c_str(),expr->get_file_info()->isCompilerGenerated() ? "true" : "false");
          char buffer[100];
          snprintf (buffer,100,"%p",expr);
          curprint ( "\n/* Top of unparseExpression " + expr->class_name() 
              + " at: " + buffer 
              + " compiler-generated (file_info) = " + (expr->get_file_info()->isCompilerGenerated() ? "true" : "false")
              + " compiler-generated (startOfConstruct) = " + (expr->get_startOfConstruct()->isCompilerGenerated() ? "true" : "false") + " */ \n");
        }
#endif

     ROSE_ASSERT(expr != NULL);
     ROSE_ASSERT(expr->get_startOfConstruct() != NULL);
     ROSE_ASSERT(expr->get_file_info() != NULL);
     if (expr->get_file_info()->isCompilerGenerated() != expr->get_startOfConstruct()->isCompilerGenerated())
        {
          printf ("In unparseExpression(%p = %s): Detected error expr->get_file_info()->isCompilerGenerated() != expr->get_startOfConstruct()->isCompilerGenerated() \n",expr,expr->class_name().c_str());
          printf ("  -- expr->get_file_info() = %p expr->get_operatorPosition() = %p expr->get_startOfConstruct() = %p \n",expr->get_file_info(),expr->get_operatorPosition(),expr->get_startOfConstruct());

          printf ("  -- expr->get_file_info()->isCompilerGenerated()        = %s \n",expr->get_file_info()->isCompilerGenerated()        ? "true" : "false");
          printf ("  -- expr->get_startOfConstruct()->isCompilerGenerated() = %s \n",expr->get_startOfConstruct()->isCompilerGenerated() ? "true" : "false");

       // DQ (9/11/2011): Reorganize to make this better code that can be analyized using static analysis (static analysis tools don't understand access functions).
       // ROSE_ASSERT(expr->get_file_info()->get_parent() != NULL);
       // printf ("parent of file info = %p = %s \n",expr->get_file_info()->get_parent(),expr->get_file_info()->get_parent()->class_name().c_str());
          ROSE_ASSERT(expr != NULL);
          Sg_File_Info* fileInfo = expr->get_file_info();
          ROSE_ASSERT(fileInfo != NULL);
          SgNode* fileInfoParent = fileInfo->get_parent();
          ROSE_ASSERT(fileInfoParent != NULL);
          printf ("parent of file info = %p = %s \n",fileInfoParent,fileInfoParent->class_name().c_str());

       // DQ (9/11/2011): Reorganize to make this better code that can be analyized using static analysis (static analysis tools don't understand access functions).
       // expr->get_file_info()->display("expr->get_file_info(): debug");
       // expr->get_startOfConstruct()->display("expr->get_startOfConstruct(): debug");
          fileInfo->display("expr->get_file_info(): debug");

       // Sg_File_Info* startOfConstructFileInfo = expr->get_file_info();
          Sg_File_Info* startOfConstructFileInfo = expr->get_startOfConstruct();
          ROSE_ASSERT(startOfConstructFileInfo != NULL);
          startOfConstructFileInfo->display("expr->get_startOfConstruct(): debug");
        }
     ROSE_ASSERT(expr->get_file_info()->isCompilerGenerated() == expr->get_startOfConstruct()->isCompilerGenerated());

#if 0
     printf ("In unparseExpression(%p = %s) \n",expr,expr->class_name().c_str());
     expr->get_file_info()->display("unparseExpression (debug)");
#endif

  // DQ (12/5/2006): Let's ignore the case of a transformation for now!
     if (expr->get_endOfConstruct() == NULL && expr->get_file_info()->isTransformation() == false)
        {
          printf ("Error in unparseExpression(): expr = %p = %s expr->get_endOfConstruct() == NULL \n",expr,expr->class_name().c_str());
          expr->get_file_info()->display("unparseExpression (debug)");
        }
  // ROSE_ASSERT(expr->get_endOfConstruct() != NULL);

#if 0
  // DQ (10/25/2006): Debugging support for file info data for each IR node
     curprint ( "\n/* Top of unparseExpression " + string(expr->sage_class_name()) + " */\n ");
     ROSE_ASSERT (expr->get_startOfConstruct() != NULL);
     curprint ( "/* startOfConstruct: file = " << expr->get_startOfConstruct()->get_filenameString() 
         + " raw filename = " << expr->get_startOfConstruct()->get_raw_filename() 
         + " raw line = " << expr->get_startOfConstruct()->get_raw_line() 
         + " raw column = " << expr->get_startOfConstruct()->get_raw_col() 
         + " */\n ");
     if (expr->get_endOfConstruct() != NULL)
        {
          curprint ( "/* endOfConstruct: file = " << expr->get_endOfConstruct()->get_filenameString()
              + " raw filename = " << expr->get_endOfConstruct()->get_raw_filename() 
              + " raw line = " << expr->get_endOfConstruct()->get_raw_line() 
              + " raw column = " << expr->get_endOfConstruct()->get_raw_col() 
              + " */\n ");
        }
#endif

  // DQ (10/25/2006): Debugging support for file info data for each IR node
#define OUTPUT_EMBEDDED_COLOR_CODES_FOR_EXPRESSIONS 0
#if OUTPUT_EMBEDDED_COLOR_CODES_FOR_EXPRESSIONS
     vector< pair<bool,std::string> > stateVector;
     if (get_embedColorCodesInGeneratedCode() > 0)
        {
          setupColorCodes ( stateVector );
          printColorCodes ( expr, true, stateVector );
        }
#endif

#if 0
  // Liao 11/2/2010 Skip the case that an expression is located from another file (included in the current file)
  // I moved the code to the unparser function for SgAggregatedInitializer to have bigger picture about what to parse or not
     SgFile* cur_file = SageInterface::getEnclosingFileNode(expr);
     if (cur_file != NULL)
     {
       // normal file info 
       if (expr->get_file_info()->isTransformation() == false &&  expr->get_file_info()->isCompilerGenerated() ==false)
       {
         if (cur_file->get_file_info()->get_filename() != expr->get_file_info()->get_filename())
           return;
       }
     }
#endif

     if ( unparseLineReplacement(expr,info) )
        {
          return;
        }

  // DQ (7/19/2008): This is the new code to unparse directives before the current expression
     unparseAttachedPreprocessingInfo(expr, info, PreprocessingInfo::before);

  // MS 2003: experimental backend source replacement
  // Either use the source string attached to the AST by a transformation
  // (and do not traverse the subtree with 'epxr' as its root node)
  // OR unparse the expression (the whole subtree)
  // if (expr->attribute.exists("_UnparserSourceReplacement"))
  // if (expr->get_attribute() != NULL && expr->attribute().exists("_UnparserSourceReplacement"))

  // DQ (7/20/2008): This is now revised to handle more cases than just replacement of the 
  // AST subtree with a string.  Now we can add arbitrary text into different locations
  // relative to the specific IR node.  For now we are supporting before, replace, and after.

  // TV (04/22/11): More generic support of Original Expression Tree. Introduce to support function pointer cast
  //     in function pointer initialization (test2006_160.C)
     SgExpression* expressionTree = NULL; //expr->get_originalExpressionTree();
     switch (expr->variantT()) {
       case V_SgVarRefExp:
       {
         expressionTree = isSgExpression(isSgVarRefExp(expr)->get_originalExpressionTree());
         break;
       }
       case V_SgCastExp:
       {
         expressionTree = isSgExpression(isSgCastExp(expr)->get_originalExpressionTree());
         break;
       }
       default:
       {
         SgFunctionRefExp * func_ref = isSgFunctionRefExp(expr);
         if (func_ref) {
           expressionTree = isSgExpression(func_ref->get_originalExpressionTree());
         }
       }
     }
     
     AstUnparseAttribute* unparseAttribute = dynamic_cast<AstUnparseAttribute*>(expr->getAttribute(AstUnparseAttribute::markerName));
     if (unparseAttribute != NULL)
        {
          string code = unparseAttribute->toString(AstUnparseAttribute::e_before);
          curprint (code);
        }
        
  // Only replace the unparsing of the IR node with a string if a string is marked as AstUnparseAttribute::e_replace.
     if (unparseAttribute != NULL && unparseAttribute->replacementStringExists() == true)
        {
          string code = unparseAttribute->toString(AstUnparseAttribute::e_replace);
          curprint (code);
        }
       else if (expressionTree != NULL && info.SkipConstantFoldedExpressions() == false)
        {
          unparseExpression(expressionTree, info);
        }
       else
        {
       // DQ (5/21/2004): revised need_paren handling in EDG/SAGE III and within SAGE III IR)
       // QY (7/9/2004): revised to use the new unp->u_sage->PrintStartParen test
          bool printParen = requiresParentheses(expr,info);
#if 0
          curprint (string("\n/* In unparseExpression(): printParen = ") + (printParen ? "true" : "false") + " */ \n ");
#endif

#if 0
       // DQ (8/21/2005): Suppress comments when unparsing to build type names
          if ( !info.SkipComments() || !info.SkipCPPDirectives() )
             {
               string name = SageInterface::get_name(expr);
               SgFunctionCallExp* functionCall = isSgFunctionCallExp(expr);
               if (functionCall != NULL)
                  {
                    SgExpression* expression = functionCall->get_function();
                    SgDotExp* dotExp = isSgDotExp(expression);
                    if (dotExp != NULL)
                       {
                         SgMemberFunctionRefExp* memberFunctionRefExp = isSgMemberFunctionRefExp(dotExp->get_lhs_operand());
                      // ROSE_ASSERT(memberFunctionRefExp != NULL);
                         if (memberFunctionRefExp != NULL)
                            {
                              SgMemberFunctionSymbol* memberFunctionSymbol = memberFunctionRefExp->get_symbol();
                              ROSE_ASSERT(memberFunctionSymbol != NULL);
                              name = memberFunctionSymbol->get_declaration()->get_name().str();
                            }
                           else
                            {
                              printf ("*** dotExp->get_lhs_operand() not processed: dotExp->get_lhs_operand() = %s \n",dotExp->get_lhs_operand()->class_name().c_str());
                            }
                       }
                      else
                       {
                         printf ("*** functionCall->get_function() not processed: functionCall->get_function() = %s \n",functionCall->get_function()->class_name().c_str());
                       }
                  }
                 else
                  {
                    printf ("*** expr not processed: expr = %s \n",expr->class_name().c_str());
                  }

            // curprint("\n /* In unparseExpression paren " + expr->class_name() + " paren printParen = " + (printParen ? "true" : "false") + " */ \n");
               curprint("\n /* In unparseExpression paren " + expr->class_name() + " name = " + name + " paren printParen = " + (printParen ? "true" : "false") + " */ \n");
             }
#endif

       // if (printParen)
       // ROSE_ASSERT(currentFile != NULL);
       // if ( (printParen == true) && (currentFile->get_Fortran_only() == false) )
          if (printParen == true)
             {
            // Make sure this is not an expresion list
               ROSE_ASSERT (isSgExprListExp(expr) == NULL);
#if 0
               curprint ("/* In unparseExpression(): output ( */ \n ");
#endif
            // Output the left paren
               curprint ("(");
             }

       // DQ (10/7/2004): Definitions should never be unparsed within code generation for expressions
          if (info.SkipClassDefinition() == false)
             {
            // printf ("Skip output of class definition in unparseExpression \n");
            // DQ (10/8/2004): Skip all definitions when outputing expressions!
            // info.set_SkipClassDefinition();
            // info.set_SkipDefinition();
             }

       // DQ (10/13/2006): Remove output of qualified names from this level of generality!
       // DQ (12/22/2005): Output any name qualification that is required 
       // (we only explicitly store the global scope qualification since 
       // this is all that it seems that EDG stores).
       // unparseQualifiedNameList(expr->get_qualifiedNameList());

          switch (expr->variant())
             {
            // DQ (4/18/2013): I don't think this is ever called this way, IR node resolve to the derived classes not the base classes.
               case UNARY_EXPRESSION:
                  {
                    printf ("This should never be called: case UNARY_EXPRESSION\n");
                    ROSE_ASSERT(false);

                    unparseUnaryExpr (expr, info);
                    break; 
                  }

            // DQ (4/18/2013): I don't think this is ever called this way, IR node resolve to the derived classes not the base classes.
               case BINARY_EXPRESSION:
                  {
                    printf ("This should never be called: case BINARY_EXPRESSION\n");
                    ROSE_ASSERT(false);

                    unparseBinaryExpr(expr, info);
                    break;
                  }

            // DQ (8/15/2007): This has been moved to the base class
               case EXPR_LIST: { unparseExprList(expr, info); break; }

            // DQ (7/31/2014): Adding support for C++11 nullptr const value expressions.
               case NULLPTR_VAL:

            // DQ: These cases are separated out so that we can handle the 
            // original expression tree from any possible constant folding by EDG.
               case BOOL_VAL:
               case SHORT_VAL:
               case CHAR_VAL:
               case UNSIGNED_CHAR_VAL:
               case WCHAR_VAL:
               case STRING_VAL:
               case UNSIGNED_SHORT_VAL:
               case ENUM_VAL:
               case INT_VAL:
               case UNSIGNED_INT_VAL:
               case LONG_INT_VAL:
               case LONG_LONG_INT_VAL:
               case UNSIGNED_LONG_LONG_INT_VAL:
               case UNSIGNED_LONG_INT_VAL:
               case FLOAT_VAL:
               case DOUBLE_VAL:
               case LONG_DOUBLE_VAL:
               case COMPLEX_VAL:
                  {
                    unparseValue(expr, info);
                    break;
                  }

               default:
                  {
                 // Call the derived class implementation for C, C++, or Fortran specific language unparsing.
                    unparseLanguageSpecificExpression(expr,info);

                    break;
                  }
      
             }

          if (printParen)
             {
#if 0
               curprint ("/* In unparseExpression(): output ) */ \n ");
#endif
            // Output the right paren
               curprint (")");
             }

       // calls the logical_unparse function in the sage files
       // expr->logical_unparse(info, curprint);
        } // unparse source replacement END

#if OUTPUT_EMBEDDED_COLOR_CODES_FOR_EXPRESSIONS
     if (get_embedColorCodesInGeneratedCode() > 0)
        {
          printColorCodes ( expr, false, stateVector );
        }
#endif

  // DQ (7/20/2008): Part of new support for unparsing arbitrary strings into the unparsed code.
     if (unparseAttribute != NULL)
        {
          string code = unparseAttribute->toString(AstUnparseAttribute::e_after);
          curprint (code);
        }

  // DQ (7/19/2008): This is the new code to unparse directives before the current expression
     unparseAttachedPreprocessingInfo(expr, info, PreprocessingInfo::after);

#if OUTPUT_DEBUGGING_FUNCTION_BOUNDARIES
  // DQ (8/21/2005): Suppress comments when unparsing to build type names
     if ( !info.SkipComments() || !info.SkipCPPDirectives() )
        {
          printf ("Leaving unparse expression (%p): sage_class_name() = %s \n",expr,expr->sage_class_name());
       // unp->u->sage->curprint ( "\n/* Bottom of unparseExpression " << string(expr->sage_class_name()) << " */ \n");
          curprint ( "\n/* Bottom of unparseExpression " + expr->class_name() + " */ \n");
        }
#endif
   }

#if 0
void
UnparseLanguageIndependentConstructs::unparseLanguageSpecificStatement  (SgStatement* stmt,  SgUnparse_Info& info)
   {
     printf ("Error: base class implementation of unparseLanguageSpecificStatement called \n");
     ROSE_ASSERT(false);
   }
#endif
#if 0
void
UnparseLanguageIndependentConstructs::unparseLanguageSpecificExpression (SgExpression* expr, SgUnparse_Info& info)
   {
     printf ("Error: base class implementation of unparseLanguageSpecificExpression called \n");
     ROSE_ASSERT(false);
   }
#endif

void
UnparseLanguageIndependentConstructs::unparseNullStatement (SgStatement* stmt, SgUnparse_Info& info)
   {
  // Nothing to do here! (unless we need a ";" or something)
     SgNullStatement* nullStatement = isSgNullStatement(stmt);
     ROSE_ASSERT(nullStatement != NULL);

#if 0
     printf ("In unparseNullStatement() stmt = %p \n",stmt);
#endif

  // Not much to do here except output a ";", not really required however.
     if (!info.inConditional() && !info.SkipSemiColon())
        {
          curprint ( string(";"));
        }
       else
        {
#if 0
          printf ("In unparseNullStatement() stmt = %p (skipped output of semi-colon) info.inConditional() = %s info.SkipSemiColon() = %s \n",stmt,info.inConditional() ? "true" : "false",info.SkipSemiColon() ? "true" : "false");
#endif
        }
   }

void
UnparseLanguageIndependentConstructs::unparseNullExpression (SgExpression* expr, SgUnparse_Info& info)
   {
  // Nothing to do here! (unless we need a ";" or something)
#if 0
     printf ("In unparseNullExpression() expr = %p \n",expr);
#endif
   }


bool 
UnparseLanguageIndependentConstructs::isTransformed(SgStatement* stmt)
   {
  // This function must traverse the AST and look for any sign that 
  // the subtree has been transformed.  This might be a difficult 
  // function to write.  We might have to force transformations to
  // do something to make their presence better known (e.g. removing
  // a statement will leave no trace in the AST of the transformation).

  // DQ (3/2/2005): Change this to see if we can output each specialization 
  // as if we were transforming each template specialization
  // Assume no transformation at the moment while we debug templates.

  // DQ (6/29/2005): return false while we try to return to compiling KULL
#if 1
     return false;
#else

#error "DEAD CODE!"

     return true;
#endif
   }


void
UnparseLanguageIndependentConstructs::unparseGlobalStmt (SgStatement* stmt, SgUnparse_Info& info)
   {
     SgGlobal* globalScope = isSgGlobal(stmt);
     ROSE_ASSERT(globalScope != NULL);

#if 0
     printf ("\n ***** Unparsing the global Scope ***** \n\n");
#endif

#if OUTPUT_DEBUGGING_FUNCTION_BOUNDARIES
     printf ("global scope file = %s \n",TransformationSupport::getSourceFile(globalScope)->getFileName().c_str());
     printf ("global scope size = %ld \n",globalScope->get_declarations().size());
#endif

#if OUTPUT_HIDDEN_LIST_DATA
     outputHiddenListData (globalScope);
#endif

#if 0
     curprint(string(" /* In unparseGlobalStmt(): global scope size = ") + StringUtility::numberToString(globalScope->get_declarations().size()) + " */ \n ");
#endif

#if 0
     int declarationCounter = 0;
#endif

  // DQ (12/22/2014): We need to make sure that the last_statement is the last statement that had a token mapping.
  // SgSourceFile* sourceFile = isSgSourceFile(SageInterface::getEnclosingFileNode(stmt));
  // ROSE_ASSERT(sourceFile != NULL);
  // DQ (12/10/2014): Unparse the trailing whitespace at the end of the file (global scope).
     ROSE_ASSERT(globalScope->get_parent() != NULL);
     SgSourceFile* sourceFile = isSgSourceFile(globalScope->get_parent());

  // DQ (1/10/2014): Support new definition of the SgSourceFile via the SgUnparse_Info (verify it is the same, 
  // then we can eliminate the computation via the parent pointer).  This will be significantly more efficent
  // where we need a reference to the SgSourceFile in the unparsing of more general statements when using the 
  // token based unparsing.
     ROSE_ASSERT(info.get_current_source_file() == sourceFile);

  // DQ (3/16/2015): This can be the SgGlobal that is in the SgProject (used for a larger concept fo global scope across multiple files).
  // In this case the globalScope->get_parent() is a SgProject. 
  // ROSE_ASSERT(sourceFile != NULL);

     if (sourceFile != NULL)
        {
          std::map<SgNode*,TokenStreamSequenceToNodeMapping*> & tokenStreamSequenceMap = sourceFile->get_tokenSubsequenceMap();
          if (sourceFile->get_unparse_tokens() == false)
             {
               ROSE_ASSERT(tokenStreamSequenceMap.size() == 0);
             }
            else
             {
            // DQ (2/28/2015): This assertion will be false where the input is an empty file.
            // DQ (1/6/2015): If we are calling this function and sourceFile->get_unparse_tokens() == true, then globalScope->get_containsTransformation() == true.
            // ROSE_ASSERT(globalScope->get_containsTransformation() == true);
             }

       // DQ (1/4/2015): Find the first statement so that we can unparse the tokens leading up to it.
          SgStatement* first_statement = NULL;
          if (sourceFile->get_unparse_tokens() == true)
             {
            // Setup an iterator to go through all the statements in the top scope of the file.
               SgDeclarationStatementPtrList & globalStatementList = globalScope->get_declarations();
               SgDeclarationStatementPtrList::iterator statementIterator = globalStatementList.begin();
#if 0
               int first_statement_declarationCounter = 0;
#endif

               printf ("WARNING: This logic is causing the first few statement that are a part of a shared token stream to be skipped (see test2015_58.C) \n");

               while ( statementIterator != globalStatementList.end() )
                  {
                    SgStatement* currentStatement = *statementIterator;
                    ROSE_ASSERT(currentStatement != NULL);
#if 0
                    printf ("In unparseGlobalStmt(): currentStatement is %p = %s = %s \n",currentStatement,currentStatement->class_name().c_str(),SageInterface::get_name(currentStatement).c_str());
#endif
#if 0
                    printf ("In unparseGlobalStmt(): find first statement: first_statement_declaration #%d is %p = %s = %s \n",
                         first_statement_declarationCounter++,currentStatement,currentStatement->class_name().c_str(),SageInterface::get_name(currentStatement).c_str());
#endif
                 // DQ (1/16/2015): This logic is causing the first few statement that are a part of a shared token stream to be skipped (see test2015_58.C).
                 // DQ (12/22/2014): The stl semantics are allowing NULL pointers to get into the tokenStreamSequenceMap container.
                 // bool found_token_data = (tokenStreamSequenceMap.find(currentStatement) != tokenStreamSequenceMap.end());
                    bool found_token_data = (tokenStreamSequenceMap.find(currentStatement) != tokenStreamSequenceMap.end()) && tokenStreamSequenceMap[currentStatement] != NULL;
                    if (found_token_data == true && first_statement == NULL)
                       {
                         first_statement = currentStatement;
                       }

                 // Go to the next statement
                    statementIterator++;
                  }

               if (first_statement != NULL)
                  {
#if 0
                    printf ("In unparseGlobalStmt(): first_statement is %p = %s = %s \n",first_statement,first_statement->class_name().c_str(),SageInterface::get_name(first_statement).c_str());
#endif
#if 0
                    printf ("first_statement = %p = %s \n",first_statement,first_statement->class_name().c_str());
                    first_statement->get_file_info()->display("first_statement: debug");
#endif
                 // Unparse the leading part of the file's token stream up to the leading whitespace of the first statement to be unparsed.
                    unparseStatementFromTokenStream(globalScope, first_statement, e_token_subsequence_start, e_leading_whitespace_start);
#if 0
                    printf ("Exiting as a test! \n");
                    ROSE_ASSERT(false);
#endif
                  }

#if 0
               curprint(string(" /* In unparseGlobalStmt(): Done with output of first_statement = ") + StringUtility::numberToString(first_statement) + " */ \n ");
#endif
             }

       // DQ (12/10/2014): This is used to support the token-based unparsing.
          SgStatement* last_statement = NULL;

       // Setup an iterator to go through all the statements in the top scope of the file.
          SgDeclarationStatementPtrList & globalStatementList = globalScope->get_declarations();
          SgDeclarationStatementPtrList::iterator statementIterator = globalStatementList.begin();
          while ( statementIterator != globalStatementList.end() )
             {
               SgStatement* currentStatement = *statementIterator;
               ROSE_ASSERT(currentStatement != NULL);
#if 0
            // printf ("In unparseGlobalStmt(): declaration #%d is %p = %s = %s \n",declarationCounter++,currentStatement,currentStatement->class_name().c_str(),SageInterface::get_name(currentStatement).c_str());
               printf ("\nIn unparseGlobalStmt(): declaration = %p = %s = %s \n",currentStatement,currentStatement->class_name().c_str(),SageInterface::get_name(currentStatement).c_str());
#endif

               if (ROSE_DEBUG > 3)
                  {
                 // (*primary_os)
                    cout << "In run_unparser(): getLineNumber(currentStatement) = "
#if 1
                         << currentStatement->get_file_info()->displayString()
#else
                         << ROSE::getLineNumber(currentStatement)
                         << " getFileName(currentStatement) = " 
                         << ROSE::getFileName(currentStatement)
#endif
                         << " unp->cur_index = " 
                         << unp->cur_index
                         << endl;
                  }

            // DQ (6/4/2007): Make a new SgUnparse_Info object for each statement in global scope
            // This should permit children to set the current_scope and not effect other children
            // see test2007_56.C for example "namespace A { extern int x; } int A::x = 42;"
            // Namespace definition scope should not effect scope set in SgGlobal.
            // unparseStatement(currentStatement, info);
               SgUnparse_Info infoLocal(info);
               unparseStatement(currentStatement, infoLocal);

            // DQ (12/10/2014): Save the last statement.
            // last_statement = currentStatement;
               if (sourceFile->get_unparse_tokens() == true)
                  {
                 // DQ (12/22/2014): The stl semantics are allowing NULL pointers to get into the tokenStreamSequenceMap container.
                 // bool found_token_data = (tokenStreamSequenceMap.find(currentStatement) != tokenStreamSequenceMap.end());
                    bool found_token_data = (tokenStreamSequenceMap.find(currentStatement) != tokenStreamSequenceMap.end()) && tokenStreamSequenceMap[currentStatement] != NULL;
#if 0
                    printf ("In unparseGlobalStmt(): currentStatement = %p = %s found_token_data = %s \n",currentStatement,currentStatement->class_name().c_str(),found_token_data ? "true" : "false");
#endif
                    if (found_token_data == true)
                       {
                         last_statement = currentStatement;
#if 0
                         TokenStreamSequenceToNodeMapping* tokenStreamSequence = tokenStreamSequenceMap[currentStatement];
                         ROSE_ASSERT(tokenStreamSequence != NULL);
                         tokenStreamSequence->display("In unparseGlobalStmt(): tokenStreamSequence");
#endif
                       }
                  }

            // Go to the next statement
               statementIterator++;
             }

#if 0
          curprint("/* Leaving unparseGlobalStmt(): unparse the trailing whitespace via the token stream */");
#endif

       // DQ (12/10/2014): Unparse the trailing whitespace at the end of the file (global scope).
       // SgSourceFile* sourceFile = isSgSourceFile(globalScope->get_parent());
       // ROSE_ASSERT(sourceFile != NULL);
          if (sourceFile->get_unparse_tokens() == true)
             {
            // DQ (12/26/2014): Handle case where last_statement == NULL.
            // ROSE_ASSERT(last_statement != NULL);
#if 0
               if (last_statement != NULL)
                    printf ("In UnparseLanguageIndependentConstructs::unparseGlobalStmt(): last_statement = %p = %s \n",last_statement,last_statement->class_name().c_str());
            // printf ("global_previous_unparsed_as: %s \n",unparsed_as_kind(global_previous_unparsed_as).c_str());
               printf ("global_unparsed_as:          %s \n",unparsed_as_kind(global_unparsed_as).c_str());
#endif
#if 0
            // DQ (1/7/2014): We want to have this logic in the unparseStatement() function so it will 
            // be in a single location instead of in each construct that contains a list of statements.
               if (globalScope->get_containsTransformation() == true)
                  {
                 // This has to be handled using the unparsing for the partial token stream (just the trailing whitespace at the end fo the file).
                    ROSE_ASSERT(globalScope->isTransformation() == false);

                  // DQ (12/26/2014): Handle case where last_statement == NULL.
                  // unparseStatementFromTokenStream (last_statement, globalScope, UnparseLanguageIndependentConstructs::e_trailing_whitespace_start, UnparseLanguageIndependentConstructs::e_token_subsequence_end);
                     if (last_statement != NULL)
                       {
#if 0
                         curprint("/* unparse the trailing tokens in the file */");
#endif
                         unparseStatementFromTokenStream (last_statement, globalScope, UnparseLanguageIndependentConstructs::e_trailing_whitespace_start, UnparseLanguageIndependentConstructs::e_token_subsequence_end);
                       }
                      else
                       {
                         printf ("NOTE: last_statement == NULL: skipped call to unparseStatementFromTokenStream(last_statement, globalScope) \n");
                       }
#if 0
                    printf ("In UnparseLanguageIndependentConstructs::unparseGlobalStmt(): unparse the last token as well \n");
#endif
#if 0
                    curprint(" /* unparse the last token in the file (commented out) */");
#endif
                 // Unparse the last token as well.
                    unparseStatementFromTokenStream (globalScope, UnparseLanguageIndependentConstructs::e_token_subsequence_end, UnparseLanguageIndependentConstructs::e_token_subsequence_end);
                  }
#endif
             }
            else
             {
            // DQ (12/10/2014): Moved the end of this funbction (only applies when sourceFile->get_unparse_tokens() == false).
            // DQ (4/21/2005): Output a new line at the end of the file (some compilers complain if this is not present)
               unp->cur.insert_newline(1);
             }
        }
       else
        {
       // DQ (3/16/2015): This can be the SgGlobal that is in the SgProject (used for a larger concept fo global scope across multiple files).
#if 0
          printf ("In unparseGlobalStmt(): globalScope->get_parent() = %p = %s \n",globalScope->get_parent(),globalScope->get_parent()->class_name().c_str());
#endif
          ROSE_ASSERT(isSgProject(globalScope->get_parent()) != NULL);
        }

  // DQ (5/27/2005): Added support for compiler-generated statements that might appear at the end of the applications
  // printf ("At end of unparseGlobalStmt \n");
  // outputCompilerGeneratedStatements(info);

#if 0
     curprint(string(" /* Leaving unparseGlobalStmt(): global scope size = ") + StringUtility::numberToString(globalScope->get_declarations().size()) + " */ \n ");
#endif

#if 0
     printf ("Leaving UnparseLanguageIndependentConstructs::unparseGlobalStmt() \n\n");
#endif

  // DQ (12/10/2014): Moved to the locate in the false block of if (sourceFile->get_unparse_tokens() == true).
  // DQ (4/21/2005): Output a new line at the end of the file (some compilers complain if this is not present)
  // unp->cur.insert_newline(1);
   }


void
UnparseLanguageIndependentConstructs::unparseFuncTblStmt(SgStatement* stmt, SgUnparse_Info& info)
   {
     SgFunctionTypeTable* functbl_stmt = isSgFunctionTypeTable(stmt);
     ROSE_ASSERT(functbl_stmt != NULL);

     stringstream  out;
     functbl_stmt->print_functypetable(out);
     curprint ( out.str());
   }


// DQ (8/13/2007): Who wrote this?  Why is not "basic_stmt->get_statements().size();" enough!
//--------------------------------------------------------------------------------
//  void Unparse_ExprStmt::num_stmt_in_block
//
//  returns the number of statements in the basic block
//--------------------------------------------------------------------------------  
int
UnparseLanguageIndependentConstructs::num_stmt_in_block(SgBasicBlock* basic_stmt)
   {
  // counter to keep number of statements in the block
     int num_stmt = 0;
     SgStatementPtrList::iterator p = basic_stmt->get_statements().begin();
     while (p != basic_stmt->get_statements().end())
        {
          num_stmt++;
          p++;
        }

     return num_stmt;
   }

bool UnparseLanguageIndependentConstructs::unparseLineReplacement(
   SgLocatedNode* stmt,
   SgUnparse_Info& info
    )
{
  int replacedLines = 0;
  // Get atached preprocessing info
  AttachedPreprocessingInfoType *prepInfoPtr= stmt->getAttachedPreprocessingInfo();
  if (prepInfoPtr == NULL)
  {
    // There's no preprocessing info attached to the current statement
    // printf ("No comments or CPP directives associated with this statement ... \n");
    return replacedLines;
  }

  // If we are skiping BOTH comments and CPP directives then there is nothing to do
  if ( info.SkipComments() && info.SkipCPPDirectives() )
  {
    // There's no preprocessing info attached to the current statement
    // printf ("Skipping output or comments and CPP directives \n");
    return replacedLines;
  }

#if 0
  info.display("In Unparse_ExprStmt::unparseLineReplacement()");
#endif

  // Traverse the container of PreprocessingInfo objects
  AttachedPreprocessingInfoType::iterator i;
  for(i = prepInfoPtr->begin(); i != prepInfoPtr->end(); ++i)
  {
    // i ist a pointer to the current prepInfo object, print current preprocessing info
    // Assert that i points to a valid preprocssingInfo object
    ROSE_ASSERT ((*i) != NULL);
    ROSE_ASSERT ((*i)->getTypeOfDirective()  != PreprocessingInfo::CpreprocessorUnknownDeclaration);
    ROSE_ASSERT ((*i)->getRelativePosition() == PreprocessingInfo::before || 
        (*i)->getRelativePosition() == PreprocessingInfo::after  ||
        (*i)->getRelativePosition() == PreprocessingInfo::inside);

#if 0
    printf ("Stored comment: (*i)->getRelativePosition() = %s (*i)->getString() = %s \n",
        ((*i)->getRelativePosition() == PreprocessingInfo::before) ? "before" : "after",
        (*i)->getString().c_str());
#endif

    // Check and see if the info object would indicate that the statement would 
    // be printed, if not then don't print the comments associated with it.
    // These might have to be handled on a case by case basis.
    // bool infoSaysGoAhead = !info.SkipDefinition();
    bool infoSaysGoAhead = !info.SkipEnumDefinition()  &&
      !info.SkipClassDefinition() &&
      !info.SkipFunctionDefinition();

    // DQ (7/19/2008): Allow expressions to have there associated comments unparsed.
    infoSaysGoAhead = (infoSaysGoAhead == true) || (isSgExpression(stmt) != NULL);

#if 0
    printf ("(*i)->getRelativePosition() == whereToUnparse (matches == %s) \n",(*i)->getRelativePosition() == whereToUnparse ? "true" : "false");
    printf ("unp->opt.get_unparse_includes_opt() == %s \n",(unp->opt.get_unparse_includes_opt() == true) ? "true" : "false");
#endif


    switch ( (*i)->getTypeOfDirective() )
    {
      case PreprocessingInfo::LineReplacement:

        if(isSgExpression(stmt) == NULL ) //Do this when line replacement matches a whole statement
          unp->cur.format(stmt, info, FORMAT_BEFORE_DIRECTIVE);

        curprint ( (*i)->getString());
  //      unp->cur.format(stmt, info, FORMAT_AFTER_DIRECTIVE);

        replacedLines++;
        break;
      default:
        break;
    }

  }

  //there should only be one linereplacement directive for a statement
  ROSE_ASSERT(replacedLines <= 1);
  return replacedLines;
};


void
UnparseLanguageIndependentConstructs::unparseAttachedPreprocessingInfo(
// SgStatement* stmt,
   SgLocatedNode* stmt,
   SgUnparse_Info& info,
   PreprocessingInfo::RelativePositionType whereToUnparse)
   {
  // Get atached preprocessing info
     AttachedPreprocessingInfoType *prepInfoPtr = stmt->getAttachedPreprocessingInfo();

#if 0
  // Debugging added by DQ (only output debug information if comments/directives exist for this statement).
     if ( (prepInfoPtr != NULL) && (prepInfoPtr->empty() == false) )
        {
          printf ("\n\n");
          printf ("****************************************************************************** \n");
          printf ("In Unparse_ExprStmt::unparseAttachedPreprocessingInfo(%p = %s): whereToUnparse = %s \n",
               stmt,stmt->sage_class_name(),
               (whereToUnparse == PreprocessingInfo::before) ? "before" : "after");
          printf ("stmt->get_startOfConstruct() = %p stmt->get_endOfConstruct() = %p \n",stmt->get_startOfConstruct(),stmt->get_endOfConstruct());
          stmt->get_startOfConstruct()->display("startOfConstruct");
          if (stmt->get_endOfConstruct() != NULL)
             {
               stmt->get_endOfConstruct()->display("endOfConstruct");
             }
            else
             {
               printf ("Error in unparseAttachedPreprocessingInfo, stmt->get_endOfConstruct() == NULL: stmt = %p = %s = %s \n",
                    stmt,stmt->class_name().c_str(),SageInterface::get_name(stmt).c_str());
             }
          printOutComments(stmt);
        }
#endif

#if 0
     printOutComments(stmt);
#endif

     if (prepInfoPtr == NULL)
        {
       // There's no preprocessing info attached to the current statement
#if 0
          printf ("No comments or CPP directives associated with this statement ... \n");
#endif
          return;
        }

  // If we are skiping BOTH comments and CPP directives then there is nothing to do
     if ( info.SkipComments() && info.SkipCPPDirectives() )
        {
       // There's no preprocessing info attached to the current statement
#if 0
          printf ("Skipping output or comments and CPP directives \n");
#endif
          return;
        }

#if 0
     info.display("In Unparse_ExprStmt::unparseAttachedPreprocessingInfo()");
#endif

  // Traverse the container of PreprocessingInfo objects
     AttachedPreprocessingInfoType::iterator i;
     for (i = prepInfoPtr->begin(); i != prepInfoPtr->end(); ++i)
        {
       // i is a pointer to the current prepInfo object, print current preprocessing info
       // Assert that i points to a valid preprocssingInfo object
          ROSE_ASSERT ((*i) != NULL);
          ROSE_ASSERT ((*i)->getTypeOfDirective()  != PreprocessingInfo::CpreprocessorUnknownDeclaration);
          ROSE_ASSERT ((*i)->getRelativePosition() == PreprocessingInfo::before || 
                       (*i)->getRelativePosition() == PreprocessingInfo::after  ||
                       (*i)->getRelativePosition() == PreprocessingInfo::inside);

#if 0
       // DQ (1/28/2013): Fixed to use output of PreprocessingInfo::relativePositionName() and thus provide more accurate debug information.
          printf ("Stored comment: (*i)->getRelativePosition() = %s (*i)->getString() = %s \n",
            // ((*i)->getRelativePosition() == PreprocessingInfo::before) ? "before" : "after",
               PreprocessingInfo::relativePositionName((*i)->getRelativePosition()).c_str(),
               (*i)->getString().c_str());
#endif

       // Check and see if the info object would indicate that the statement would 
       // be printed, if not then don't print the comments associated with it.
       // These might have to be handled on a case by case basis.
       // bool infoSaysGoAhead = !info.SkipDefinition();
          bool infoSaysGoAhead = !info.SkipEnumDefinition()  &&
                                 !info.SkipClassDefinition() &&
                                 !info.SkipFunctionDefinition();

       // DQ (7/19/2008): Allow expressions to have there associated comments unparsed.
       // Liao 11/9/2010: allow SgInitializedName also
       // negara1 (08/15/2011): Allow SgHeaderFileBody as well.
          infoSaysGoAhead = (infoSaysGoAhead == true) || (isSgExpression(stmt) != NULL) || (isSgInitializedName (stmt) != NULL) || (isSgHeaderFileBody(stmt) != NULL);

#if 0
          printf ("infoSaysGoAhead = %s \n",infoSaysGoAhead ? "true" : "false");
#endif

#if 0
          static int counter = 0;
          counter++;
          if (counter > 3)
             {
               printf ("Exiting in Unparse_ExprStmt::unparseAttachedPreprocessingInfo() \n");
               ROSE_ABORT();
             }
#endif

       // DQ (2/5/2003):
       // The old directive handling allows all the test codes to parse properly, but
       // is not sufficent for handling the A++ transformations which are more complex.
       // I am trying to recover the old way which permitted all the test codes to work
       // before I fix it to be consistant with how it must work for the A++ transformation
       // to work properly.  This is work that was unfinished by Markus K. summer 2002.
       // (Though he did do a great job not enough information was provided in SAGE from EDG 
       // to finish it (I think)).

       // DQ (2/18/2003): Work to allow all CPP directives to be unparsed correctly on a statement
       //                 by statement basis has been completed, tested, and checked in.

#if 0
          printf ("(*i)->getRelativePosition() == whereToUnparse (matches == %s) \n",(*i)->getRelativePosition() == whereToUnparse ? "true" : "false");
          printf ("unp->opt.get_unparse_includes_opt() == %s \n",(unp->opt.get_unparse_includes_opt() == true) ? "true" : "false");
#endif
          if (infoSaysGoAhead && (*i)->getRelativePosition() == whereToUnparse)
             {
#if 0
               printf ("Calling unp->cur.format(FORMAT_BEFORE_DIRECTIVE): stmt = %p = %s \n",stmt,stmt->class_name().c_str());
#endif
               unp->cur.format(stmt, info, FORMAT_BEFORE_DIRECTIVE);
#if 0
               printf ("DONE: Calling unp->cur.format(): stmt = %p = %s \n",stmt,stmt->class_name().c_str());
#endif
            // DQ (7/19/2008): If we can assert this, then we can simpleify the code below!
            // It is turned on in the tests/roseTests/programTransformationTests/implicitCodeGenerationTest.C
            // But I still don't know what it does.
            // ROSE_ASSERT(unp->opt.get_unparse_includes_opt() == false);

               if (unp->opt.get_unparse_includes_opt() == true)
                  {
                 // DQ (9/16/2013): This is an error for C style comments spanning more than one line.
                 // To fix this just unparse the comment directly, since the syntax to make it a comment 
                 // is included in the string.
                 // Original comment: If we are unparsing the include files then we can simplify the 
                 // CPP directive processing and unparse them all as comments!
                 // Comments can also be unparsed as comments (I think!).
                 // curprint (  "// " + (*i)->getString());

                 // DQ (9/16/2013): New version of code.
                    switch ( (*i)->getTypeOfDirective() )
                       {
                      // Comments don't have to be further commented
                         case PreprocessingInfo::FortranStyleComment:
                         case PreprocessingInfo::F90StyleComment:
                         case PreprocessingInfo::C_StyleComment:
                         case PreprocessingInfo::CplusplusStyleComment:
                              if ( !info.SkipComments() )
                                 {
                                   curprint ( (*i)->getString());
                                 }
                              break;

                         default:
                            {
                              if ((*i)->getNumberOfLines() == 1)
                                 {
                                // DQ (9/16/2013): Commented out single line CPP directives is easy, so go ahead and do that.
                                // This used later style C comment syntax.  This permits the user to see the original CPP
                                // directives in a way that they will have no effect.
                                   curprint("// " + (*i)->getString());
                                 }
                                else
                                 {
                                // DQ (9/16/2013): Multi-line CPP directives are a bit more complex so ignore them.
                                   curprint("/* multi-line CPP directive ignored (no robust way to comment them out yet implemented) */\n");
                                 }
                            }
                       }
                  }
                 else
                  {
                 // DQ (1/28/2013): Fixed indentation of code block.
                    switch ( (*i)->getTypeOfDirective() )
                       {
                      // All #include directives are unparsed so that we can make the 
                      // output codes as similar as possible to the input codes. This also
                      // simplifies the debugging. On the down side it sets up a chain of 
                      // problems that force us to unparse most of the other directives 
                      // which makes the unparsing a bit more complex.
                         case PreprocessingInfo::CpreprocessorIncludeDeclaration:
                         case PreprocessingInfo::CpreprocessorIncludeNextDeclaration:
                              if ( !info.SkipComments() )
                                 {
                                   ROSE_ASSERT(unp->opt.get_unparse_includes_opt() == false);
#if 1
                                // DQ (9/16/2013): This is simpler code.
                                   curprint((*i)->getString());
#else
                                // DQ (9/16/2013): This predicate should be always false.
                                   if (unp->opt.get_unparse_includes_opt() == true)
                                        curprint ( string("// " ) + (*i)->getString());
                                     else
                                        curprint ( (*i)->getString());
#endif
                                 }
                              break;

                      // Comments don't have to be further commented
                         case PreprocessingInfo::FortranStyleComment:
                         case PreprocessingInfo::F90StyleComment:
                         case PreprocessingInfo::C_StyleComment:
                         case PreprocessingInfo::CplusplusStyleComment:
                              if ( !info.SkipComments() )
                                 {
                                   curprint ( (*i)->getString());
                                 }
                              break;

                      // extern declarations must be handled as comments since the EDG frontend strips them away
                         case PreprocessingInfo::ClinkageSpecificationStart:
                         case PreprocessingInfo::ClinkageSpecificationEnd:
                              if ( !info.SkipComments() )
                                 {
                                   if (unp->opt.get_unparse_includes_opt() == true)
                                        curprint (  string("// ") + (*i)->getString());
                                     else
                                        curprint ( (*i)->getString());
                                 }
                              break;

                      // Must unparse these because they could hide a #define 
                      // directive which would then be seen e.g.
                      //      #if 0
                      //      #define printf parallelPrintf
                      //      #endif
                      // So because we unparse the #define we must unparse 
                      // the #if, #ifdef, #else, and #endif directives.
                      // line declarations should also appear in the output 
                      // to permit the debugger to see the original code
                         case PreprocessingInfo::CpreprocessorIfdefDeclaration:
                         case PreprocessingInfo::CpreprocessorIfndefDeclaration:
                         case PreprocessingInfo::CpreprocessorIfDeclaration:
                      // Rama (08/17/07): Adding support so that pseudo-comments can be attached properly.
                         case PreprocessingInfo::CpreprocessorDeadIfDeclaration:
                         case PreprocessingInfo::CpreprocessorElseDeclaration:
                         case PreprocessingInfo::CpreprocessorElifDeclaration:
                         case PreprocessingInfo::CpreprocessorEndifDeclaration:
                         case PreprocessingInfo::CpreprocessorLineDeclaration:
                      // AS(120506) Added support for skipped tokens for Wave
                         case PreprocessingInfo::CSkippedToken: 
                              if ( !info.SkipComments() )
                                 {
                                   if (unp->opt.get_unparse_includes_opt() == true)
                                      {
                                        curprint ( string("// (previously processed: ignored) " ) + (*i)->getString());
                                      }
                                     else
                                      {
                                        curprint ( (*i)->getString());
                                      }
                                 }
                                else
                                 {
                                   curprint ( (*i)->getString());
                                 }
                              break;

                      // Comment out these declarations where they occur because we don't need
                      // them (they have already been evaluated by the front-end and would be
                      // redundent).
                         case PreprocessingInfo::CpreprocessorWarningDeclaration:
                         case PreprocessingInfo::CpreprocessorErrorDeclaration:
                         case PreprocessingInfo::CpreprocessorEmptyDeclaration:
                              if ( !info.SkipCPPDirectives() )
                                 {
                                // DQ (11/29/2006): Let's try to generate code which handles these better.
                                // curprint ( string("// (previously processed: ignored) " + (*i)->getString() ;
                                   curprint ( (*i)->getString());
                                 }
                              break;

                      // We skip commenting out these cases for the moment
                      // We must unparse these since they could control the path 
                      // taken in header files included separately e.g.
                      //      #define OPTIMIZE_ME
                      //      // optimization.h could include two paths dependent on the value of OPTIMIZE_ME
                      //      #include "optimization.h"
                         case PreprocessingInfo::CpreprocessorDefineDeclaration:
                         case PreprocessingInfo::CpreprocessorUndefDeclaration:
                              if ( !info.SkipCPPDirectives() )
                                 {
                                   if (unp->opt.get_unparse_includes_opt() == true)
                                      {
                                        curprint(string("// (previously processed: ignored) " ) + (*i)->getString());
                                      }
                                     else
                                      {
                                     // curprint((*i)->getString());

                                     // DQ (12/30/2013): Handle the case of a self referential macro declaration e.g. "#define foo  X->foo".
                                        if ((*i)->getTypeOfDirective() == PreprocessingInfo::CpreprocessorDefineDeclaration)
                                           {
#if 0
                                             printf ("In unparser: CPP macro = %s \n",(*i)->getString().c_str());
#endif
                                          // We need to supress the output of self-referential macros since they will be expanded 
                                          // twice in the back-end compilation of the ROSE generated code.
                                             bool isSelfReferential = (*i)->isSelfReferential();
#if 0
                                             printf ("In unparser: isSelfReferential = %s CPP macro = %s \n",isSelfReferential ? "true" : "false",(*i)->getString().c_str());
#endif
                                             if (isSelfReferential == true)
                                                {
#if 0
                                               // DQ (12/31/2013): Note that the final CR is a part of the CPP #define directive (so we don't need another one).
                                                  printf ("Detected self-referential macro (supressed in generated code) macro = %s ",(*i)->getString().c_str());
#endif
                                               // DQ (12/31/2013): We can't use /* */ to comment out the #define macro since it might also include a "/* ... */" substring.
                                               // curprint(string("/* (previously processed: ignoring self-referential macro declaration) " ) + (*i)->getString() + " */\n");
                                               // curprint(string("// (previously processed: ignoring self-referential macro declaration) " ) + (*i)->getString() + " \n");
#if 0
                                                  if ((*i)->getNumberOfLines() == 1)
                                                     {
                                                    // DQ (1/21/2014): This reports: "error: stray '#' in program"
                                                    // curprint(string("// (previously processed: ignoring self-referential macro declaration) " ) + (*i)->getString() + " \n");
                                                       curprint(string("// (previously processed: ignoring self-referential macro declaration) " ) + (*i)->getMacroName() + " \n");
                                                     }
                                                    else
                                                     {
                                                       ROSE_ASSERT((*i)->getNumberOfLines() > 1);
                                                       curprint(string("/* (previously processed: ignoring self-referential macro declaration) " ) + (*i)->getMacroName() + " */\n");
                                                     }
#else
                                               // DQ (1/21/2014): This has to be a C style comments for the options used in Valgrind compilation (not C99, I think).
                                                  curprint(string("/* (previously processed: ignoring self-referential macro declaration) macro name = " ) + (*i)->getMacroName() + " */ \n");
#endif
                                                }
                                               else
                                                {
                                                  curprint((*i)->getString());
                                                }
                                           }
                                          else
                                           {
                                             curprint((*i)->getString());
                                           }
                                      }
                                 }
                              break;

                         case PreprocessingInfo::CpreprocessorUnknownDeclaration:
                              printf ("Error: CpreprocessorUnknownDeclaration found \n");
                              ROSE_ABORT();
                              break;
                         case PreprocessingInfo::CMacroCall:
                           // AS(1/04/07) Macro rewrapping is currently not supported
                              break;
                         case PreprocessingInfo::CMacroCallStatement:
                              curprint ( (*i)->getString());
                              break;

                         case PreprocessingInfo::LineReplacement:
                              break;

                         case PreprocessingInfo::CpreprocessorIdentDeclaration:
                              curprint ( (*i)->getString());
                              break;

                         case PreprocessingInfo::CpreprocessorCompilerGeneratedLinemarker:
                              curprint ( (*i)->getString());
                              break;

                         default:
                              printf ("Error: default reached in switch in Unparse_ExprStmt::unparseAttachedPreprocessingInfo()\n");
                              ROSE_ABORT();
                       }
                  }

            // DQ (7/19/2008): Moved from outer nested scope level (below)
               unp->cur.format(stmt, info, FORMAT_AFTER_DIRECTIVE);
             }

       // DQ (7/19/2008): Moved to previous nested scope level
       // unp->cur.format(stmt, info, FORMAT_AFTER_DIRECTIVE);
        }

#if 0
     printf ("In unparseAttachedPreprocessingInfo(): stmt = %p = %s \n",stmt,stmt->class_name().c_str());
  // curprint ("\n /* Inside of unparseAttachedPreprocessingInfo() */ \n");
     curprint (string("/* Inside of unparseAttachedPreprocessingInfo() stmt = ") + stmt->class_name() + " */ \n");
#endif
   }



void
UnparseLanguageIndependentConstructs::unparseUnaryExpr(SgExpression* expr, SgUnparse_Info& info) 
   {
#if 0
     printf ("In unparseUnaryExpr(): expr = %p = %s \n",expr,expr->class_name().c_str());
     curprint ("\n /* Inside of unparseUnaryExpr */ \n");
     curprint (string("/* Inside of unparseUnaryExpr() expr = ") + expr->class_name() + " */ \n");
     unp->u_debug->printDebugInfo("entering unparseUnaryExpr", true);
#endif

#if 0
     printf ("Exiting as a test! \n");
     ROSE_ASSERT(false);
#endif

     SgUnaryOp* unary_op = isSgUnaryOp(expr);
     ROSE_ASSERT(unary_op != NULL);

  // int toplevel_expression = !info.get_nested_expression();

     info.set_nested_expression();

  //
  // Flag to indicate whether the operand contains an overloaded arrow operator
  //
     bool arrow_op = false;
     arrow_op = unp->u_sage->NoDereference(expr);

#if 0
     printf ("In Unparse_ExprStmt::unparseUnaryExpr: unary_op->get_parent() = %s pointer \n",
          (unary_op->get_parent() != NULL) ? "VALID" : "NULL");
  // printf ("In Unparse_ExprStmt::unparseUnaryExpr: toplevel_expression = %d arrow_op = %d \n",toplevel_expression,arrow_op);
#endif

  // We have to test to see if the operand associated with this unary expression is a function pointer 
  // then we can use either function pointer calling syntax
  // (for void (*functionPointer) (int) as a declaration):
  //      1) functionPointer (x);
  //      2) (*functionPointer) (x);
  // Either is valid syntax (see Stroustrup (2nd Edition) section 7.7 "Pointer to Function" page 156.)
  // It seems that EDG and SAGE represent the two similarly, so we have to choose which format we 
  // want to have in the unparsing. Likely this should be an option to the unparser.

  // bool isFunctionType = (isSgFunctionType(unary_op->get_type()) != NULL) ? true : false;

#if 0
     printf ("unary_op->get_mode() != SgUnaryOp::postfix is %s \n",(unary_op->get_mode() != SgUnaryOp::postfix) ? "true" : "false");
     printf ("In Unparse_ExprStmt::unparseUnaryExpr: arrow_op = %s \n",arrow_op ? "true" : "false");
  // printf ("isFunctionType = %s \n",(isFunctionType == true) ? "true" : "false");

     printf ("unary_op->get_operand()->class_name() = %s \n",unary_op->get_operand()->class_name().c_str());
     printf ("unary_op->get_type()->class_name()    = %s \n",unary_op->get_type()->class_name().c_str());
     printf ("info.get_operator_name()              = %s \n",info.get_operator_name().c_str());
#endif

  // DQ (2/22/2005): Ignoring if this is a SgFunctionType (test ...)
  // Bugfix (2/26/2001) If this is for a function pointer then skip printing out 
  // the operator name (for dereferencing operator)
#if 1
  // if (unary_op->get_mode() != SgUnaryOp::postfix && !arrow_op)
     if (unary_op->get_mode() != SgUnaryOp::postfix)
#else
#error "DEAD CODE!"
     if (unary_op->get_mode() != SgUnaryOp::postfix && !arrow_op && !isFunctionType)
#endif
        {
       // curprint ( "\n /* Unparsing a prefix unary operator */ \n";
       // DQ (2/25/2005): Trap case of SgPointerDerefExp so that "*" can't be 
       // turned into "/*" if preceeded by a SgDivideOp or overloaded "operator/()"
       // Put in an extra space so that if this happens we only generate "/ *"
       // test2005_09.C demonstrates this bug!
          if (isSgPointerDerefExp(expr) != NULL)
             {
               curprint(" ");
             }
          curprint(info.get_operator_name());
        }

#if 0
     printf ("In unparseUnaryExpr(): info.isPrefixOperator() = %s \n",info.isPrefixOperator() ? "true" : "false");
#endif

  // DQ (1/25/2014): Added support to avoid unparsing "- -5" as "--5".
     SgValueExp* valueExp = isSgValueExp(unary_op->get_operand());
     SgMinusOp* minus_op = isSgMinusOp(unary_op);
     if (minus_op != NULL && valueExp != NULL)
        {
       // We need to make sure we don't unparse: "- -5" as "--5".
       // I think we need an isNegative() query function so that we could refine this test to only apply to negative literals.
#if 0
          printf ("We need to make sure we don't unparse: \"- -5\" as \"--5\" \n");
#endif
          curprint(" ");
        }

#if 0
     curprint ("\n /* Calling unparseExpression from unparseUnaryExpr */ \n");
#endif
     unparseExpression(unary_op->get_operand(), info);
#if 0
     curprint ("\n /* DONE: Calling unparseExpression from unparseUnaryExpr */ \n");
#endif

     if (unary_op->get_mode() == SgUnaryOp::postfix && !arrow_op)
        {
          curprint(info.get_operator_name());
        }

     info.unset_nested_expression();

#if 0
     curprint ("\n /* Leaving of unparseUnaryExpr */ \n");
#endif
   }


bool
UnparseLanguageIndependentConstructs::isDotExprWithAnonymousUnion(SgExpression* expr)
   {
  // DQ (1/23/2014): This function support detecting when the supress the output of the SgDotExp
  // in the access of data members from un-named unions.  Note that variables of type that are
  // un-named unions are given a unique generated name of the form "__anonymous_0x" as a 
  // prefix to the pointer value of the declaration that defines the un-named union.  The
  // handling here is not specific to unions and handles any type where the declaration is
  // using a generated name of this specific form.

     bool returnValue = false;

     SgDotExp* dotExp = isSgDotExp(expr);
     if (dotExp != NULL)
        {
          SgBinaryOp* binary_op = isSgBinaryOp(dotExp->get_lhs_operand());
          if (binary_op != NULL)
             {
               SgExpression* rhs = binary_op->get_rhs_operand();
               ROSE_ASSERT (rhs != NULL);
               SgVarRefExp* varRefExp = isSgVarRefExp(rhs);
               if (varRefExp != NULL)
                  {
                    bool isAnonymousName = (string(varRefExp->get_symbol()->get_name()).substr(0,14) == "__anonymous_0x");
#if 0
                    printf ("In isDotExprWithAnonymousUnion(): (hidden in SgBinaryOp): dotExp = %p isAnonymousName = %s \n",dotExp,isAnonymousName ? "true" : "false");
#endif
                    returnValue = isAnonymousName;
                  }
             }
            else
             {
            // The other case we have to handle is that the lhs is a SgVarRefExp to an un-named variable.  See test2014_152.C.
               SgVarRefExp* varRefExp = isSgVarRefExp(dotExp->get_lhs_operand());
               if (varRefExp != NULL)
                  {
                    bool isAnonymousName = (string(varRefExp->get_symbol()->get_name()).substr(0,14) == "__anonymous_0x");
#if 0
                    printf ("In isDotExprWithAnonymousUnion(): (hidden directly in the lhs operand): dotExp = %p isAnonymousName = %s \n",dotExp,isAnonymousName ? "true" : "false");
#endif
                    returnValue = isAnonymousName;
                  }
             }
        }

     return returnValue;
   }


bool
UnparseLanguageIndependentConstructs::isImplicitArrowExpWithinLambdaFunction(SgExpression* expr, SgUnparse_Info& info)
   {
     bool suppressOutputOfImplicitArrowExp = false;

     if (info.supressImplicitThisOperator() == true)
        {
          SgArrowExp* arrowExp = isSgArrowExp(expr);
          if (arrowExp != NULL)
             {

                SgExpression* lhs = arrowExp->get_lhs_operand();
                ROSE_ASSERT(lhs != NULL);
                SgThisExp* thisExp = isSgThisExp(lhs);
                if (thisExp != NULL)
                   {
                     if (thisExp->get_file_info()->isCompilerGenerated() == true)
                        {
                          suppressOutputOfImplicitArrowExp = true;
                        }
                   }
             }
        }

#if 0
     printf ("In isImplicitArrowExpWithinLambdaFunction(): suppressOutputOfImplicitArrowExp = %s \n",suppressOutputOfImplicitArrowExp ? "true" : "false");
#endif

     return suppressOutputOfImplicitArrowExp;
   }


#if 0
// DQ (7/6/2014): A different version of this is in the unparseCxx_expressions.C file.
bool
partOfArrowOperatorChain(SgExpression* expr)
   {
#define DEBUG_ARROW_OPERATOR_CHAIN 1

     SgBinaryOp* binary_op = isSgBinaryOp(expr);
     ROSE_ASSERT(binary_op != NULL);

     bool result = false;

#if DEBUG_ARROW_OPERATOR_CHAIN
     printf ("Inside of partOfArrowOperatorChain(): binary_op = %p = %s \n",binary_op,binary_op->class_name().c_str());
#endif

  // DQ (4/9/2013): Added support for unparsing "operator+(x,y)" in place of "x+y".  This is 
  // required in places even though we have historically defaulted to the generation of the 
  // operator syntax (e.g. "x+y"), see test2013_100.C for an example of where this is required.
     SgNode* possibleParentFunctionCall = binary_op->get_parent();

  // DQ (4/9/2013): This fails for test2006_92.C.
  // ROSE_ASSERT(possibleFunctionCall != NULL);
     bool parent_is_a_function_call                    = false;
     bool parent_function_call_uses_operator_syntax    = false;
     bool parent_function_is_overloaded_arrow_operator = false;
     bool parent_function_call_is_compiler_generated   = false;
     if (possibleParentFunctionCall != NULL)
        {
          SgFunctionCallExp* functionCallExp = isSgFunctionCallExp(possibleParentFunctionCall);
          if (functionCallExp != NULL)
             {
               parent_is_a_function_call                  = true;
               parent_function_call_uses_operator_syntax  = functionCallExp->get_uses_operator_syntax();
               parent_function_call_is_compiler_generated = functionCallExp->isCompilerGenerated();
#if 1
            // DQ (7/5/2014): Add code to detect use of overloaded "operator->" as a special case.
               SgExpression* rhs = binary_op->get_rhs_operand();
               bool isRelevantOverloadedOperator = false;
               SgMemberFunctionRefExp* memberFunctionRefExp = isSgMemberFunctionRefExp(rhs);
               if (memberFunctionRefExp != NULL)
                  {
                    string functionName = memberFunctionRefExp->get_symbol()->get_name();
#if DEBUG_ARROW_OPERATOR_CHAIN
                    printf ("--- parent function is: functionName = %s \n",functionName.c_str());
#endif
                    if (functionName == "operator->")
                       {
                         parent_function_is_overloaded_arrow_operator = true;
                       }
                  }
#endif
               if (parent_function_is_overloaded_arrow_operator == true)
                  {
                    SgExpression* expression = isSgExpression(functionCallExp->get_parent());
                    if (expression != NULL)
                       {
                         SgArrowExp* arrowExp = isSgArrowExp(expression);
                         if (arrowExp != NULL)
                            {
                              result = true;
                            }
                           else
                            {
                              result = partOfArrowOperatorChain(expression);
                            }
                       }
                      else
                       {
                         result = false;
                       }
                  }
                 else
                  {
                    result = false;
                  }
             }
        }

     return result;
   }
#endif



// DQ (4/14/2013): This is the new reimplemented version of the function (above).
void
UnparseLanguageIndependentConstructs::unparseBinaryExpr(SgExpression* expr, SgUnparse_Info& info) 
   {

#define DEBUG_BINARY_OPERATORS 0

     SgBinaryOp* binary_op = isSgBinaryOp(expr);
     ROSE_ASSERT(binary_op != NULL);

#if DEBUG_BINARY_OPERATORS
      curprint ( string("\n\n /* @@@@@ Inside of unparseBinaryExpr (operator name = ") + info.get_operator_name() + " */ \n");
      printf ("\n @@@@@ In unparseBinaryExpr(): expr = %p %s \n",expr,expr->class_name().c_str());
#endif

   // DQ (1/23/2014): Added better support for unparsing of data member access of un-named class (structs and unions) typed variables.
      bool suppressOutputOfDotExp           = isDotExprWithAnonymousUnion(expr);
      bool suppressOutputOfImplicitArrowExp = isImplicitArrowExpWithinLambdaFunction(expr,info);

#if DEBUG_BINARY_OPERATORS
   // printf ("In Unparse_ExprStmt::unparseBinaryExpr() expr = %s \n",expr->sage_class_name());
      curprint ( string("\n /* Inside of unparseBinaryExpr (expr class name        = ") + StringUtility::numberToString(binary_op) + " = " + binary_op->class_name() + " */ \n");
      curprint ( string("\n /*                              lhs class name         = ") + StringUtility::numberToString(binary_op->get_lhs_operand()) + " = " + binary_op->get_lhs_operand()->class_name() + " */ \n");
      curprint ( string("\n /*                              rhs class name         = ") + StringUtility::numberToString(binary_op->get_rhs_operand()) + " = " + binary_op->get_rhs_operand()->class_name() + " */ \n");
      curprint ( string("\n /*                              suppressOutputOfDotExp = ") + (suppressOutputOfDotExp ? "true" : "false") + " */ \n");
#endif

  // DQ (4/9/2013): Added support for unparsing "operator+(x,y)" in place of "x+y".  This is 
  // required in places even though we have historically defaulted to the generation of the 
  // operator syntax (e.g. "x+y"), see test2013_100.C for an example of where this is required.
     SgNode* possibleParentFunctionCall = binary_op->get_parent();

  // DQ (4/9/2013): This fails for test2006_92.C.
  // ROSE_ASSERT(possibleFunctionCall != NULL);
     bool parent_is_a_function_call                    = false;
     bool parent_function_call_uses_operator_syntax    = false;
//   bool parent_function_is_overloaded_arrow_operator = false;
     bool parent_function_call_is_compiler_generated   = false;
     if (possibleParentFunctionCall != NULL)
        {
          SgFunctionCallExp* functionCallExp = isSgFunctionCallExp(possibleParentFunctionCall);
          if (functionCallExp != NULL)
             {
               parent_is_a_function_call                  = true;
               parent_function_call_uses_operator_syntax  = functionCallExp->get_uses_operator_syntax();
               parent_function_call_is_compiler_generated = functionCallExp->isCompilerGenerated();
#if 1
            // DQ (7/5/2014): Add code to detect use of overloaded "operator->" as a special case.
               SgExpression* rhs = binary_op->get_rhs_operand();
            // bool isRelevantOverloadedOperator = false;
               SgMemberFunctionRefExp* memberFunctionRefExp = isSgMemberFunctionRefExp(rhs);
               if (memberFunctionRefExp != NULL)
                  {
                    string functionName = memberFunctionRefExp->get_symbol()->get_name();
#if DEBUG_BINARY_OPERATORS
                    printf ("--- parent function is: functionName = %s \n",functionName.c_str());
#endif
#if 0
                    if (functionName == "operator->")
                       {
                         parent_function_is_overloaded_arrow_operator = true;
                       }
#endif
                  }
#endif
             }
        }

  // bool isPartOfArrowOperatorChain = partOfArrowOperatorChain(binary_op);

#if DEBUG_BINARY_OPERATORS
  // printf ("In unparseBinaryExpr(): isPartOfArrowOperatorChain                   = %s \n",isPartOfArrowOperatorChain ? "true" : "false");
     printf ("In unparseBinaryExpr(): suppressOutputOfDotExp                       = %s \n",suppressOutputOfDotExp     ? "true" : "false");
  // printf ("In unparseBinaryExpr(): parent_function_is_overloaded_arrow_operator = %s \n",parent_function_is_overloaded_arrow_operator ? "true" : "false");
#endif

  // DQ (4/13/13): Checking the current level function call expression.
     SgNode* possibleFunctionCall = binary_op->get_lhs_operand();
     ROSE_ASSERT(possibleFunctionCall != NULL);
     bool is_currently_a_function_call = false;
     bool current_function_call_uses_operator_syntax = false;
     bool current_function_call_is_compiler_generated = false;
     if (possibleFunctionCall != NULL)
        {
          SgFunctionCallExp* functionCallExp = isSgFunctionCallExp(possibleFunctionCall);
          if (functionCallExp != NULL)
             {
               is_currently_a_function_call                = true;
               current_function_call_uses_operator_syntax  = functionCallExp->get_uses_operator_syntax();
               current_function_call_is_compiler_generated = functionCallExp->isCompilerGenerated();
             }
        }

  // If unp->opt.get_overload_opt() == true then use the overloaded operator names uniformally (Note that this is not well tested).
     current_function_call_uses_operator_syntax = ( (current_function_call_uses_operator_syntax == true) && !(unp->opt.get_overload_opt()) );

#if 0
  // Setting this to call or true should reproduce the older default behavior in ROSE.
     parent_function_call_uses_operator_syntax  = false;
     current_function_call_uses_operator_syntax = false;
#endif
#if 0
  // Setting this to call or true should reproduce the older default behavior in ROSE.
     parent_function_call_uses_operator_syntax  = true;
     current_function_call_uses_operator_syntax = true;
#endif
#if DEBUG_BINARY_OPERATORS
     printf ("In unparseBinaryExpr(): binary_op = %p = %s isCompilerGenerated() = %s \n",binary_op,binary_op->class_name().c_str(),binary_op->isCompilerGenerated() == true ? "true" : "false");
     printf ("In unparseBinaryExpr(): parent_is_a_function_call                    = %s \n",parent_is_a_function_call                   == true ? "true" : "false");
     printf ("In unparseBinaryExpr(): parent_function_call_uses_operator_syntax    = %s \n",parent_function_call_uses_operator_syntax   == true ? "true" : "false");
     printf ("In unparseBinaryExpr(): parent_function_call_is_compiler_generated   = %s \n",parent_function_call_is_compiler_generated  == true ? "true" : "false");
     printf ("In unparseBinaryExpr(): is_currently_a_function_call                 = %s \n",is_currently_a_function_call                == true ? "true" : "false");
     printf ("In unparseBinaryExpr(): current_function_call_uses_operator_syntax   = %s \n",current_function_call_uses_operator_syntax  == true ? "true" : "false");
     printf ("In unparseBinaryExpr(): current_function_call_is_compiler_generated  = %s \n",current_function_call_is_compiler_generated == true ? "true" : "false");
#endif

  // DQ (2/7/2011): Unparser support for more general originalExpressionTree handling.
     SgExpression* expressionTree = binary_op->get_originalExpressionTree();
     if (expressionTree != NULL && info.SkipConstantFoldedExpressions() == false)
        {
#if DEBUG_BINARY_OPERATORS
          printf ("Found and expression tree representing a cast expression (unfolded constant expression requiring a cast) expressionTree = %p = %s \n",
               expressionTree,expressionTree->class_name().c_str());
#endif
          unparseExpression(expressionTree,info);

          return;
        }

     info.set_nested_expression();

     if (info.get_operator_name() == "[]" )
        {
       // Special case:

       // DQ (4/14/2013): This likely requires some extra support where the operator syntax is not being used, but for
       // now this operator is always unparsed using it's operator syntax instead of using the overloaded operator name.
       // This needs to be fixed later.
#if DEBUG_BINARY_OPERATORS
          printf ("In unparseBinaryExp(): Special case of operator[] found \n");
          curprint ("/* Special case of operator[] found */\n");
#endif
          unparseExpression(binary_op->get_lhs_operand(),info);
          curprint ("[") ;
          unparseExpression(binary_op->get_rhs_operand(),info);
          curprint ("]");
        }
       else
        {
       // This is the more general case (supporting both infix, prefix, and postfix operators.
       // DQ (4/14/2013): I think that postfix operators and handled using specific mechanims and may not be well tested.
#if DEBUG_BINARY_OPERATORS
          printf ("In unparseBinaryExp(): Case 1 \n");
          curprint ( "/* NOT a special case of operator[] */\n");
#endif
          if (current_function_call_uses_operator_syntax == true)
             {
#if DEBUG_BINARY_OPERATORS
               printf ("In unparseBinaryExp(): Case 1.1 \n");
#endif
            // printf ("overload option is turned off! (output as "A+B" instead of "A.operator+(B)") \n");
            // First check if the right hand side is an unary operator function.
#if DEBUG_BINARY_OPERATORS
               curprint ( string("\n /* output as A+B instead of A.operator+(B): (u_sage->isUnaryOperator(binary_op->get_rhs_operand())) = ") + 
                    ((unp->u_sage->isUnaryOperator(binary_op->get_rhs_operand())) ? "true" : "false") + " */ \n");
#endif
            // if (unp->u_sage->isUnaryOperator(binary_op->get_rhs_operand())
               if (unp->u_sage->isUnaryOperator(binary_op->get_rhs_operand()) == true)
                  {
                 // printf ("Found case of rhs being a unary operator! \n");
#if DEBUG_BINARY_OPERATORS
                    printf ("In unparseBinaryExp(): Case 1.1.1 \n");
#endif
                    if (unp->u_sage->isUnaryPostfixOperator(binary_op->get_rhs_operand()))  // Postfix unary operator.
                       {
                      // ... nothing to do here (output the operator later!) ???
                      // printf ("... nothing to do here (output the postfix operator later!) \n");
#if DEBUG_BINARY_OPERATORS
                         printf ("In unparseBinaryExp(): Case 1.1.1.1 \n");
#endif
                       }
                      else 
                       {
                      // Prefix unary operator.
#if DEBUG_BINARY_OPERATORS
                         printf ("In unparseBinaryExp(): Case 1.1.1.2 \n");
#endif
#if DEBUG_BINARY_OPERATORS
                      // printf ("Handle prefix operator ... \n");
                         printf ("Prefix unary operator: Output the RHS operand ... = %s \n",binary_op->get_rhs_operand()->sage_class_name());
                         curprint("\n /* Prefix unary operator: Output the RHS operand ... */ \n");
#endif
                         if (info.isPrefixOperator() == false)
                            {
#if DEBUG_BINARY_OPERATORS
                              printf ("In unparseBinaryExp(): info.isPrefixOperator() == false: reset to be true! \n");
#endif
                              info.set_prefixOperator();
                            }
#if DEBUG_BINARY_OPERATORS
                         printf ("In unparseBinaryExpr(): info.isPrefixOperator() = %s \n",info.isPrefixOperator() ? "true" : "false");
#endif
                         unparseExpression(binary_op->get_rhs_operand(), info);
                       }
                  }
                 else
                  {
#if DEBUG_BINARY_OPERATORS
                    printf ("In unparseBinaryExp(): Case 1.1.2 binary_op->get_rhs_operand() is NOT a unary operator (skipping output) \n");
#endif
                  }
             }
            else
             {
               ROSE_ASSERT(current_function_call_uses_operator_syntax == false);
                
#if DEBUG_BINARY_OPERATORS
               printf ("In unparseBinaryExp(): Case 1.2 \n");
#endif
#if DEBUG_BINARY_OPERATORS
               printf ("In unparseBinaryExp(): parent_function_call_uses_operator_syntax  = %s \n",parent_function_call_uses_operator_syntax == true ? "true" : "false");
               printf ("In unparseBinaryExp(): current_function_call_uses_operator_syntax = %s (unhandled case) \n",current_function_call_uses_operator_syntax == true ? "true" : "false");
               printf ("In unparseBinaryExp(): binary_op->get_rhs_operand() = %p = %s \n",binary_op->get_rhs_operand(),binary_op->get_rhs_operand()->class_name().c_str());
#endif
            // DQ (4/13/2013): Adding support for prefix operators.
               if ( (parent_function_call_uses_operator_syntax == true) && (SageInterface::isPrefixOperator(binary_op->get_rhs_operand()) == true) )
                  {
#if DEBUG_BINARY_OPERATORS
                    printf ("In unparseBinaryExp(): Case 1.2.1 \n");
#endif
#if 0
                    printf ("Special handling for overloaded prefix operators \n");
                    ROSE_ASSERT(false);
#endif
#if DEBUG_BINARY_OPERATORS
                    curprint ( "\n /* unparseBinaryExpr(): Test 15  before unparseExpression() binary_op->get_rhs_operand() = " + binary_op->get_rhs_operand()->class_name() + "*/ \n");
#endif
                 // unparseExpression(binary_op->get_rhs_operand(), info);

                 // Mark this as a prefix operator so that unparseMFuncRefSupport() will know to unparse the operator name.
                    SgUnparse_Info newinfo(info);
                    newinfo.set_prefixOperator();

                    unparseExpression(binary_op->get_rhs_operand(), newinfo);
#if DEBUG_BINARY_OPERATORS
                    curprint ( "\n /* unparseBinaryExpr(): Test 16  after unparseExpression() binary_op->get_rhs_operand() = " + binary_op->get_rhs_operand()->class_name() + "*/ \n");
#endif
                  }
             }

#if DEBUG_BINARY_OPERATORS
          printf ("DONE with possible prefix operator processing expr = %p = %s \n",expr,expr->class_name().c_str());
#endif

#if DEBUG_BINARY_OPERATORS
          printf ("parent_function_call_uses_operator_syntax  = %s \n",parent_function_call_uses_operator_syntax  ? "true" : "false");
          printf ("current_function_call_uses_operator_syntax = %s \n",current_function_call_uses_operator_syntax ? "true" : "false");
          printf ("unp->opt.get_this_opt()                    = %s \n",unp->opt.get_this_opt()                    ? "true" : "false");
          printf ("unp->opt.get_overload_opt()                = %s \n",unp->opt.get_overload_opt()                ? "true" : "false");
          printf ("expr                          = %p = %s \n",expr,expr->class_name().c_str());
#endif

#if DEBUG_BINARY_OPERATORS
          curprint ("/* STARTING LHS: Calling unparseExpression(): " + StringUtility::numberToString(binary_op) + " = " + binary_op->class_name() + " lhs = " + binary_op->get_lhs_operand()->class_name() + " */\n ");
          printf ("STARTING LHS: Calling unparseExpression(): for LHS = %p = %s \n",binary_op->get_lhs_operand(),binary_op->get_lhs_operand()->class_name().c_str());
#endif

       // DQ (9/3/2014): Adding support to supress the output if this operators in lambda functions.
       // unparseExpression(binary_op->get_lhs_operand(), info);
          if (suppressOutputOfImplicitArrowExp == false)
             {
               unparseExpression(binary_op->get_lhs_operand(), info);
             }

#if DEBUG_BINARY_OPERATORS
          curprint ("/* FINISHED LHS: Calling unparseExpression(): binary_op = " + StringUtility::numberToString(binary_op) + " = " + binary_op->class_name() + " lhs = " + binary_op->get_lhs_operand()->class_name() + " */\n ");
          printf ("FINISHED LHS: Calling unparseExpression(): binary_op = %p = %s for LHS = %p = %s \n",binary_op,binary_op->class_name().c_str(),binary_op->get_lhs_operand(),binary_op->get_lhs_operand()->class_name().c_str());
#endif

       // if (SageInterface::isPrefixOperator(binary_op->get_rhs_operand()) == true)
          if ( (parent_function_call_uses_operator_syntax == true) && (SageInterface::isPrefixOperator(binary_op->get_rhs_operand()) == true) )
             {
#if DEBUG_BINARY_OPERATORS
               printf ("In unparseBinaryExp(): Leaving after output of prefix operator and lhs in Case 1 \n");
#endif
               return;
             }

#if DEBUG_BINARY_OPERATORS
          printf ("In unparseBinaryExpr(): binary_op->get_rhs_operand()  = %p = %s \n",binary_op->get_rhs_operand(),binary_op->get_rhs_operand()->class_name().c_str());
          printf ("unp->u_sage->isOperator(binary_op->get_rhs_operand()) = %s \n",unp->u_sage->isOperator(binary_op->get_rhs_operand()) ? "true" : "false");
#endif
       // Before checking to insert a newline to prevent linewrapping, check that this
       // expression is a primitive operator and not dot or arrow expressions.
#if DEBUG_BINARY_OPERATORS
          curprint ( string("\n/* output info.get_operator_name() = ") + info.get_operator_name() + " */ \n");
          curprint ( string("\n/*    --- current_function_call_uses_operator_syntax = ") + (current_function_call_uses_operator_syntax ? "true" : "false") + " */ \n");
          curprint ( string("\n/*    --- parent_function_call_uses_operator_syntax  = ") + (parent_function_call_uses_operator_syntax ? "true" : "false") + " */ \n");
#endif
#if DEBUG_BINARY_OPERATORS
       // printf ("parent_function_call_uses_operator_syntax  = %s \n",parent_function_call_uses_operator_syntax ? "true" : "false");
       // printf ("current_function_call_uses_operator_syntax = %s \n",current_function_call_uses_operator_syntax ? "true" : "false");

          printf ("In unparseBinaryExpr(): (after LHS) binary_op = %p = %s isCompilerGenerated() = %s \n",binary_op,binary_op->class_name().c_str(),binary_op->isCompilerGenerated() == true ? "true" : "false");
          printf ("In unparseBinaryExpr(): (after LHS) suppressOutputOfDotExp                       = %s \n",suppressOutputOfDotExp                      == true ? "true" : "false");
          printf ("In unparseBinaryExpr(): (after LHS) parent_is_a_function_call                    = %s \n",parent_is_a_function_call                   == true ? "true" : "false");
          printf ("In unparseBinaryExpr(): (after LHS) parent_function_call_uses_operator_syntax    = %s \n",parent_function_call_uses_operator_syntax   == true ? "true" : "false");
          printf ("In unparseBinaryExpr(): (after LHS) parent_function_call_is_compiler_generated   = %s \n",parent_function_call_is_compiler_generated  == true ? "true" : "false");
          printf ("In unparseBinaryExpr(): (after LHS) is_currently_a_function_call                 = %s \n",is_currently_a_function_call                == true ? "true" : "false");
          printf ("In unparseBinaryExpr(): (after LHS) current_function_call_uses_operator_syntax   = %s \n",current_function_call_uses_operator_syntax  == true ? "true" : "false");
          printf ("In unparseBinaryExpr(): (after LHS) current_function_call_is_compiler_generated  = %s \n",current_function_call_is_compiler_generated == true ? "true" : "false");
#endif

#if 0
       // DQ (1/22/2014): Look ahead to see if this is a SgVarRefExp of a variable with a generated name.
       // We can't support this approach.  We have to look from the SgDotExp down to see if their is a 
       // variable reference to a variables named "__anonymous_0x" so that we can know to not output the
       // SgDotExp operator name, and then always in the SgVarRef supress the name when we detect the
       // "__anonymous_0x" named variables.

          bool rhs_is_varRef = (isSgVarRefExp(binary_op->get_rhs_operand()) != NULL);
          bool isAnonymousName = false;
          if (rhs_is_varRef == true)
             {

#error "DEAD CODE!"

#if DEBUG_BINARY_OPERATORS
               printf ("Identified a SgVarRefExp: checking the name for __anonymous_0x \n");
#endif
               SgVarRefExp* varRefExp = isSgVarRefExp(binary_op->get_rhs_operand());
               ROSE_ASSERT(varRefExp != NULL);
               SgVariableSymbol* variableSymbol = varRefExp->get_symbol();
               ROSE_ASSERT(variableSymbol != NULL);
            // SgInitializedName* initializedName = variableSymbol->get_definition();
            // ROSE_ASSERT(initializedName != NULL);
            // isAnonymousName = (string(initializedName->get_name()).substr(0,14) == "__anonymous_0x");
               isAnonymousName = (string(variableSymbol->get_name()).substr(0,14) == "__anonymous_0x");
#if DEBUG_BINARY_OPERATORS
               printf ("In unparseBinaryExpr(): isAnonymousName = %s \n",isAnonymousName ? "true" : "false");
#endif
             }
#endif

       // DQ: This is handling that is specific to anonomous unions.
       // if (suppressOutputOfDotExp == false)
          if (suppressOutputOfDotExp == false && suppressOutputOfImplicitArrowExp == false)
             {
               if ( ( (current_function_call_uses_operator_syntax == false) && (parent_function_call_uses_operator_syntax == false) ) || 
                       isRequiredOperator(binary_op,current_function_call_uses_operator_syntax,parent_function_call_uses_operator_syntax) == true )
                  {
#if DEBUG_BINARY_OPERATORS
                    printf("In unparseBinaryExp(): Case 1.4.2.2.1 \n");
                    printf("   --- In unparseBinaryExpr(): Output operator name = %s \n",info.get_operator_name().c_str());
                    curprint("/* Output operator name = " + info.get_operator_name() + " */\n ");
#endif
                    curprint ( string(" ") + info.get_operator_name() + " ");

                 // DQ (7/5/2014): Add assertions using simpler evaluation against stored valuses from the EDG translation.
                    if (is_currently_a_function_call == true)
                       {
                      // DQ (7/5/2014): Reset based on test2004_149.C (can't be set true or false based on test2004_149.C).
                      // ROSE_ASSERT(current_function_call_uses_operator_syntax == true);
                      // ROSE_ASSERT(current_function_call_uses_operator_syntax == false);

                      // DQ (7/5/2014): Reset based on test2004_142.C (can't be set true or false based on test2004_149.C).
                      // ROSE_ASSERT(current_function_call_is_compiler_generated == false);
                      // ROSE_ASSERT(current_function_call_is_compiler_generated == true);
                       }
                 }
                else
                 {
#if DEBUG_BINARY_OPERATORS
                    printf("~~~~~~~ In unparseBinaryExpr(): SKIPPING output of SgDotExp (operator name = %s) \n",info.get_operator_name().c_str());
                    curprint("/* SKIPPING output of operator name = " + info.get_operator_name() + " */\n ");
#endif
                 // DQ (7/5/2014): Add assertions using simpler evaluation against stored valuses from the EDG translation.
                    if (is_currently_a_function_call == true)
                       {
                      // DQ (7/5/2014): Reset based on test2013_113.C (can't be set true or false based on test2004_47.C).
                      // ROSE_ASSERT(current_function_call_uses_operator_syntax == true);
                      // ROSE_ASSERT(current_function_call_uses_operator_syntax == false);

                      // DQ (7/5/2014): Reset based on test2010_04.C (can't be set true or false based on test2004_47.C).
                      // ROSE_ASSERT(current_function_call_is_compiler_generated == true);
                      // ROSE_ASSERT(current_function_call_is_compiler_generated == false);
                       }
                 }
             }
            else
             {
            // If this is the case of suppressOutputOfDotExp == true, then output a space to seperate the output tokens (simplifies debugging).
               curprint(" ");
             }

       // DQ (2/9/2010): Shouldn't this be true (it should also return a bool type).
          ROSE_ASSERT(info.get_nested_expression() != 0);
#if DEBUG_BINARY_OPERATORS
          printf ("In unparseBinaryExpr() -- before output of RHS: info.get_nested_expression() = %d info.get_operator_name() = %s \n",info.get_nested_expression(),info.get_operator_name().c_str());
          curprint ("\n /* unparseBinaryExpr(): Test 4.9  before unparseExpression() info.get_operator_name() = " + info.get_operator_name() + "*/ \n");
#endif
          SgExpression* rhs = binary_op->get_rhs_operand();

       // DQ (4/13/2013): We need to detect if this is a prefix operator, and if we unparse it before 
       // the LHS if we are using the oprator syntax, e.g. when current_function_call_uses_operator_syntax == true

#if DEBUG_BINARY_OPERATORS
          printf ("In unparseBinaryExp(): Case 1.6 \n");
          curprint ( "\n /* unparseBinaryExpr(): Test 5  before unparseExpression() rhs = " + rhs->class_name() + "*/ \n");
#endif
       // unparseExpression(rhs, info);

#if DEBUG_BINARY_OPERATORS
          printf ("++++++++++++++++ Evaluate use of RHS: parent_function_call_uses_operator_syntax = %s \n",parent_function_call_uses_operator_syntax ? "true" : "false");
#endif

#if DEBUG_BINARY_OPERATORS
          printf ("parent_function_call_uses_operator_syntax    = %s \n",parent_function_call_uses_operator_syntax ? "true" : "false");
       // printf ("parent_function_is_overloaded_arrow_operator = %s \n",parent_function_is_overloaded_arrow_operator ? "true" : "false");
          printf ("is_currently_a_function_call                 = %s \n",is_currently_a_function_call ? "true" : "false");
          printf ("current_function_call_uses_operator_syntax   = %s \n",current_function_call_uses_operator_syntax ? "true" : "false");
#endif
       // DQ (7/4/2014): Consider this as a possible fix (put back so I can look at this in the morning).
       // Use (current_function_call_uses_operator_syntax == false) only if the child is a function call.

#define NEW_CASE 0

#if NEW_CASE
       // if (parent_function_call_uses_operator_syntax == true)
       // if (current_function_call_uses_operator_syntax == false && parent_function_call_uses_operator_syntax == true)
       // if ( (is_currently_a_function_call == false) || (is_currently_a_function_call == true && current_function_call_uses_operator_syntax == false) )
#if 0
          if ( (parent_function_call_uses_operator_syntax == false) || 
                    ( (is_currently_a_function_call == false) || 
                      ( (is_currently_a_function_call == true) && 
                        (current_function_call_uses_operator_syntax == false) && 
                        (parent_function_is_overloaded_arrow_operator == false) ) ) )
#endif
          if ( (parent_function_call_uses_operator_syntax == false) || 
                    (parent_function_is_overloaded_arrow_operator == false) ||
                    ( (is_currently_a_function_call == false) || 
                      ( (is_currently_a_function_call == true) && 
                        (current_function_call_uses_operator_syntax == false) ) ) )
#endif
             {

            // DQ (7/6/2014): change this to be symetric with prefix operator handling (switched back: see test2014_75.C).
               if (parent_function_call_uses_operator_syntax == true)
            // if (current_function_call_uses_operator_syntax == true)
                  {
                 // DQ (4/20/2013): I think we want to restrict this to the case of overloaded operators for "->" (and maybe ".").
                 // test2013_114.C demonstrates where just because we detect a cast we don't want to skip the output of other operators.
                 // This is because the introduction of the compiler generated case causes only a restricted number of extra functions
                 // to be calls (e.g. SgArrowExp or it's overloaded version).  I am unclear if the SgDotExp can be caused to be generated 
                 // by a cases (but I expect it can).

                 // DQ (7/4/2014): I think that we need to check if the current_function_call_uses_operator_syntax, if true then we don't 
                 // want to output the operator here.  This is the key point of the bug associated with test2014_75.C.  This would avoid
                 // and elaborate lookup from the rhs expression to see if there were to sequential calls to output an overloaded operator 
                 // (such as "->").

                    ROSE_ASSERT(parent_function_call_uses_operator_syntax == true);
                 // ROSE_ASSERT(current_function_call_uses_operator_syntax == true);

                    bool isRelevantOverloadedOperator = false;
#if 1
                 // DQ (7/6/2014): I would like to eliminate this code to simplify the handling of operator syntax.
                    SgMemberFunctionRefExp* memberFunctionRefExp = isSgMemberFunctionRefExp(rhs);
                    if (memberFunctionRefExp != NULL)
                       {
                         string functionName = memberFunctionRefExp->get_symbol()->get_name();
#if DEBUG_BINARY_OPERATORS
                         printf ("++++++++++++++++ functionName = %s \n",functionName.c_str());
#endif
                         if (functionName == "operator->")
                            {
                           // DQ (7/6/2014): Only allow this when it is not compiler generated.
#if 1
                              isRelevantOverloadedOperator = true;
#else
                           // DQ (7/6/2014): This was a bad idea.
                              if (parent_function_call_is_compiler_generated == false)
                                 {
                                   isRelevantOverloadedOperator = true;
                                 }
#endif
                            }
                       }
#endif
#if DEBUG_BINARY_OPERATORS
                    printf ("++++++++++++++++ binary_op = %p = %s parent_function_call_uses_operator_syntax == true: search for SgCastExp \n",binary_op,binary_op->class_name().c_str());
                    printf ("++++++++++++++++ isRelevantOverloadedOperator = %s \n",isRelevantOverloadedOperator ? "true" : "false");
#endif
                 // If this is a consequence of a cast that was implicit (compiler generated), then we don't want to output this operator.
                    ROSE_ASSERT(binary_op->get_parent() != NULL);
                    ROSE_ASSERT(binary_op->get_parent()->get_parent() != NULL);

#if DEBUG_BINARY_OPERATORS
                    printf ("++++++++++++++++ binary_op->get_parent()->get_parent() = %p = %s \n",binary_op->get_parent()->get_parent(),binary_op->get_parent()->get_parent()->class_name().c_str());
#endif
                    SgCastExp* castExp = isSgCastExp(binary_op->get_parent()->get_parent());
                 // if (castExp != NULL)
                    if (castExp != NULL && isRelevantOverloadedOperator == true)
                       {
#if DEBUG_BINARY_OPERATORS
                         printf ("++++++++++++++++ Found SgCastExp \n");
#endif
                         if (castExp->get_startOfConstruct()->isCompilerGenerated() == true)
                            {
                           // Skip the output of the RHS.
#if DEBUG_BINARY_OPERATORS
                              printf ("++++++++++++++++ Skipping the output of the RHS \n");
#endif
#if 0
                              printf ("Exiting as a test! \n");
                              ROSE_ASSERT(false);
#endif
                            }
                           else
                            {
#if DEBUG_BINARY_OPERATORS
                              printf ("++++++++++++++++ output of the RHS 1 \n");
                              curprint ( "\n /* unparseBinaryExpr(): output RHS 1 */ \n");
#endif
                           // DQ (7/5/2014): Add assertions using simpler evaluation against stored valuses from the EDG translation.
                              if (is_currently_a_function_call == true)
                                 {
                                   ROSE_ASSERT(current_function_call_uses_operator_syntax == true);
                                   ROSE_ASSERT(current_function_call_is_compiler_generated == false);
                                 }

                           // DQ (7/6/2014): Add assertions using simpler evaluation against stored valuses from the EDG translation.
                              if (parent_is_a_function_call == true)
                                 {
                                // DQ (7/6/2014): This is true only because of the outer predicate.
                                // ROSE_ASSERT(parent_function_call_uses_operator_syntax == true);
                                   ROSE_ASSERT(parent_function_call_is_compiler_generated == false);
                                 }

                              unparseExpression(rhs, info);
                            }
                       }
                      else
                       {
#if DEBUG_BINARY_OPERATORS
                         printf ("++++++++++++++++ output of the RHS 2 \n");
                         curprint ( "\n /* unparseBinaryExpr(): output RHS 2 */ \n");
#endif
                      // DQ (7/5/2014): Add assertions using simpler evaluation against stored valuses from the EDG translation.
                         if (is_currently_a_function_call == true)
                            {
                           // DQ (7/6/2014): Reset based on test2013_117.C (can't be set based on test2013_117.C).
                           // ROSE_ASSERT(current_function_call_uses_operator_syntax == false);

                           // DQ (7/5/2014): Reset based on test2013_38.C (can't be set based on test2010_04.C).
                           // ROSE_ASSERT(current_function_call_is_compiler_generated == false);
                           // ROSE_ASSERT(current_function_call_is_compiler_generated == true);
                            }

                      // DQ (7/6/2014): Add assertions using simpler evaluation against stored valuses from the EDG translation.
                         if (parent_is_a_function_call == true)
                            {
                           // DQ (7/6/2014): This is true only because of the outer predicate.
                           // ROSE_ASSERT(parent_function_call_uses_operator_syntax == true);

                           // DQ (7/5/2014): Reset based on test2004_47.C (can't be set according to test2005_141.C).
                           // ROSE_ASSERT(parent_function_call_is_compiler_generated == true);
                            }

                         unparseExpression(rhs, info);
                       }
                  }
                 else
                  {
#if DEBUG_BINARY_OPERATORS
                    printf ("++++++++++++++++ output of the RHS 3 (non-operator syntax used) \n");
                    curprint ( "\n /* unparseBinaryExpr(): output RHS 3 */ \n");
#endif
                    ROSE_ASSERT(parent_function_call_uses_operator_syntax == false);
                 // ROSE_ASSERT(current_function_call_uses_operator_syntax == false);

                    unparseExpression(rhs, info);

                 // DQ (7/5/2014): Add assertions using simpler evaluation against stored valuses from the EDG translation.
                    if (is_currently_a_function_call == true)
                       {
                      // DQ (7/5/2014): Reset based on test2004_149.C (can't be set according to test2004_47.C).
                      // ROSE_ASSERT(current_function_call_uses_operator_syntax == true);
                      // ROSE_ASSERT(current_function_call_uses_operator_syntax == false);

                      // DQ (7/5/2014): Reset based on test2014_75.C (can't be set according to test2004_149.C).
                      // ROSE_ASSERT(current_function_call_is_compiler_generated == false);
                      // ROSE_ASSERT(current_function_call_is_compiler_generated == true);
                       }
#if 0
                 // DQ (7/6/2014): Add assertions using simpler evaluation against stored valuses from the EDG translation.
                    if (parent_is_a_function_call == true)
                       {
                      // DQ (7/6/2014): Reset based on test2001_28.C // (can't be set according to test2004_149.C).
                         ROSE_ASSERT(parent_function_call_uses_operator_syntax == false);

                      // DQ (7/6/2014): Reset based on test2004_141.C (can't be set according to test2001_28.C).
                      // ROSE_ASSERT(parent_function_call_is_compiler_generated == true);
                       }
#endif
#if DEBUG_BINARY_OPERATORS
                    curprint ( "\n /* DONE: unparseBinaryExpr(): output RHS 3 */ \n");
#endif
                  }
             }
#if NEW_CASE
            else
             {
#if DEBUG_BINARY_OPERATORS
               printf ("++++++++++++++++ skipping output of the RHS 4 \n");
#endif
            // DQ (7/5/2014): Add assertions using simpler evaluation against stored valuses from the EDG translation.
               if (is_currently_a_function_call == true)
                  {
                    ROSE_ASSERT(current_function_call_uses_operator_syntax == true);
                    ROSE_ASSERT(current_function_call_is_compiler_generated == true);
                  }
             }
#endif

#if DEBUG_BINARY_OPERATORS
               curprint ( "\n /* unparseBinaryExpr(): Test 6  after unparseExpression() rhs = " + rhs->class_name() + "*/ \n");
#endif
        }

     info.unset_nested_expression();

#if DEBUG_BINARY_OPERATORS
     printf ("Leaving unparseBinaryExpr(): exp = %p = %s \n",expr,expr->class_name().c_str());
     curprint ( "\n /* Leaving unparseBinaryExpr (expr = " + expr->class_name() + " = " + StringUtility::numberToString(expr) + ") */ \n");
#endif
   }



bool
UnparseLanguageIndependentConstructs::isRequiredOperator( SgBinaryOp* binary_op, bool current_function_call_uses_operator_syntax, bool parent_function_call_uses_operator_syntax )
   {
  // DQ (4/14/2013): The mixing of overloaded operator names and operator syntax has been a bit complex.
  // There are special cases that are especially troubling, so this code tries to handle this.
  // ROSE now preserves the original form of the operator if it was used as either:
  //    1) the overloaded operator name, e.g. "i = result.operator&()->size();", or
  //    2) using the operator syntax, e,g, "i = (&result)->size();"
  // There are different function resolution lookup rules for each type of representaion.
  // So this is a subtle area of C++ to start with.  ROSE tracks in the IR (in the SgFunctionCallExp)
  // if the function call uses the operator syntax (data member, p_uses_operator_syntax, with 
  // set and get access functions automatically generated by ROSETTA.

  // Some complex examples are:
  //    1) "i = result.operator&()->size();" vs. "i = (&result)->size();", the use of SgArrowOp "->" is required.
  //    2) "ref.operator->()->getFormat();" vs. "ref->getFormat();", the use of SgArrowOp "->" is supressed.
  //    3) "s.operator&();" vs. "&s;", example of prefix operator syntax.

     bool returnValue = false;

     ROSE_ASSERT(binary_op != NULL);

#if 0
     printf ("In isRequiredOperator(binary_op = %p = %s, current_function_call_uses_operator_syntax = %s, parent_function_call_uses_operator_syntax = %s \n",
          binary_op,binary_op->class_name().c_str(), current_function_call_uses_operator_syntax ? "true" : "false",parent_function_call_uses_operator_syntax ? "true" : "false");
     printf ("   --- binary_op->get_lhs_operand() = %p = %s \n",binary_op->get_lhs_operand(),binary_op->get_lhs_operand()->class_name().c_str());
     printf ("   --- binary_op->get_rhs_operand() = %p = %s \n",binary_op->get_rhs_operand(),binary_op->get_rhs_operand()->class_name().c_str());

#endif

#if 1
  // DQ (7/6/2014): Simpler appraoch, but wrong since overloaded operators unparsed 
  // using operator syntax will always be marked as compiler generated.
  // bool is_compiler_generated = binary_op->isCompilerGenerated();

     bool isArrowExp = (isSgArrowExp(binary_op) != NULL);

     if (isArrowExp == true)
        {
          return true;
        }

  // returnValue = (is_compiler_generated == false || isArrowExp);
#endif

  // if (unp->u_sage->isOperator(binary_op->get_rhs_operand()) == false)
  //      returnValue = true;

     SgExpression* lhs = binary_op->get_lhs_operand();
     ROSE_ASSERT(lhs != NULL);
  // SgFunctionCallExp* functionCallExp = isSgFunctionCallExp(lhs);

     SgType* lhs_type = lhs->get_type();
     ROSE_ASSERT(lhs_type != NULL);

  // DQ (4/15/2013): This is required for test2005_129.C
  // SgType::stripType (unsigned char bit_array=STRIP_MODIFIER_TYPE|STRIP_REFERENCE_TYPE|STRIP_POINTER_TYPE|STRIP_ARRAY_TYPE|STRIP_TYPEDEF_TYPE) const
     SgType* stripped_lhs_type = lhs_type->stripType (SgType::STRIP_MODIFIER_TYPE|SgType::STRIP_ARRAY_TYPE|SgType::STRIP_TYPEDEF_TYPE);
     ROSE_ASSERT(stripped_lhs_type != NULL);

#if 0
     printf ("In isRequiredOperator(): lhs_type = %p = %s stripped_lhs_type = %p = %s \n",lhs_type,lhs_type->class_name().c_str(),stripped_lhs_type,stripped_lhs_type->class_name().c_str());
#endif

  // SgClassType*     classType     = isSgClassType    (stripped_lhs_type);
  // SgReferenceType* referenceType = isSgReferenceType(stripped_lhs_type);
     SgPointerType*   pointerType   = isSgPointerType  (stripped_lhs_type);

  // DQ (4/15/2013): I think what makes a greater difference is that this is not a SgArrowExp (see test2013_108.C).
  // DQ (4/15/2013): Added support for SgClassType to handle test2005_141.C.
  // DQ (4/15/2013): Note that of stripped_lhs_type is SgTypeBool we also want to process this branch, I think the 
  // point is that the type is not SgPointerType.
  // if (referenceType != NULL && isSgDotExp(binary_op) != NULL)
  // if (referenceType != NULL && isSgArrowExp(binary_op) == NULL)
  // if ( (referenceType != NULL || classType != NULL) && isSgArrowExp(binary_op) == NULL)
     if ( (pointerType == NULL) && (isSgArrowExp(binary_op) == NULL) )
        {
       // In case of operator>> we need to investigate further, just like the case of operator-> for the SgArrowExp.
       // returnValue = true;

          if (parent_function_call_uses_operator_syntax == true)
             {
            // This addresses the requirement of test2013_97.C
               returnValue = false;
             }
            else
             {
               returnValue = true;
             }
        }
       else
        {
          if (pointerType != NULL && isSgArrowExp(binary_op) != NULL)
             {
            // This make since unless the lhs is an operator->.

               SgFunctionCallExp* functionCallExp = isSgFunctionCallExp(lhs);
               ROSE_ASSERT(functionCallExp != NULL);

               SgDotExp* dotExp = isSgDotExp(functionCallExp->get_function());
               ROSE_ASSERT(dotExp != NULL);

               SgMemberFunctionRefExp* memberFunctionRefExp = isSgMemberFunctionRefExp(dotExp->get_rhs_operand());
               if (memberFunctionRefExp != NULL)
                  {
                    SgMemberFunctionDeclaration* memberFunctionDeclaration = memberFunctionRefExp->getAssociatedMemberFunctionDeclaration();
                    ROSE_ASSERT(memberFunctionDeclaration != NULL);
#if 0
                    printf ("In isRequiredOperator(): memberFunctionDeclaration->get_name() = %s \n",memberFunctionDeclaration->get_name().str());
#endif
                    if (memberFunctionDeclaration->get_name() == "operator->")
                       {
                      // Avoid putting out "->->"
                         returnValue = false;
                       }
                      else
                       {
                         returnValue = true;
                       }
                  }
                 else
                  {
                    returnValue = true;
                  }
             }
            else
             {
            // This is the case for test2013_121.C
               returnValue = true;
             }
        }

#if 0
     printf ("Leaving isRequiredOperator(): returnValue = %s \n",returnValue ? "true" : "false");
#endif

     return returnValue;
   }


void
UnparseLanguageIndependentConstructs::unparseValue(SgExpression* expr, SgUnparse_Info& info)
   {
  // DQ (11/9/2005): refactored handling of expression trees stemming from the folding of constants.
     SgValueExp* valueExp = isSgValueExp(expr);

  // DQ (9/11/2011): Added error checking pointed out from static analysis.
     ROSE_ASSERT(valueExp != NULL);

#if 0
     printf ("Inside of unparseValue = %p \n",valueExp);
     valueExp->get_file_info()->display("unparseValue");
#endif

     SgExpression* expressionTree = valueExp->get_originalExpressionTree();
     if (expressionTree != NULL && info.SkipConstantFoldedExpressions() == false)
        {
#if 0
          printf ("Found and expression tree representing a constant generated via constant folding \n");
#endif
#if 0
          curprint ( "\n/* Found and expression tree representing a constant generated via constant folding */\n ");
#endif
       // unparseExpression(expressionTree,info);
          switch (valueExp->variantT())
             {
            // Handle enums so that they will be unparsed as "enum name" instead of as integers
            // bool does not require special handling.
            // case V_SgBoolValExp:             { unparseBoolVal(expr, info);         break; }
               case V_SgEnumVal:                { unparseEnumVal(expr, info);         break; }
               default:
                  {
                    unparseExpression(expressionTree,info);
                  }
             }
        }
       else
        {
          switch (valueExp->variantT())
             {
               case V_SgBoolValExp:             { unparseBoolVal(expr, info);         break; }
               case V_SgCharVal:                { unparseCharVal(expr, info);         break; }
               case V_SgShortVal:               { unparseShortVal(expr, info);        break; }
               case V_SgUnsignedCharVal:        { unparseUCharVal(expr, info);        break; }
               case V_SgWcharVal:               { unparseWCharVal(expr, info);        break; }
               case V_SgStringVal:              { unparseStringVal(expr, info);       break; }
               case V_SgUnsignedShortVal:       { unparseUShortVal(expr, info);       break; }
               case V_SgEnumVal:                { unparseEnumVal(expr, info);         break; }
               case V_SgIntVal:                 { unparseIntVal(expr, info);          break; }
               case V_SgUnsignedIntVal:         { unparseUIntVal(expr, info);         break; }
               case V_SgLongIntVal:             { unparseLongIntVal(expr, info);      break; }
               case V_SgLongLongIntVal:         { unparseLongLongIntVal(expr, info);  break; }
               case V_SgUnsignedLongLongIntVal: { unparseULongLongIntVal(expr, info); break; }
               case V_SgUnsignedLongVal:        { unparseULongIntVal(expr, info);     break; }
               case V_SgFloatVal:               { unparseFloatVal(expr, info);        break; }
               case V_SgDoubleVal:              { unparseDoubleVal(expr, info);       break; }
               case V_SgLongDoubleVal:          { unparseLongDoubleVal(expr, info);   break; }
               case V_SgComplexVal:             { unparseComplexVal(expr, info);      break; }

            // DQ (7/31/2014): Adding support for C++11 nullptr const value expressions.
               case V_SgNullptrValExp:          { unparseNullptrVal(expr, info);      break; }

               default:
                  {
                    printf ("Default reached in switch statement valueExp = %p = %s \n",valueExp,valueExp->class_name().c_str());
                    ROSE_ASSERT(false);
                  }
                
             }
        }
   }


// DQ (7/31/2014): Adding support for C++11 nullptr const value expressions.
void
UnparseLanguageIndependentConstructs::unparseNullptrVal (SgExpression* expr, SgUnparse_Info& info)
   {
     ROSE_ASSERT(expr != NULL);
#if 0
     printf ("In UnparseLanguageIndependentConstructs::unparseNullptrVal(): expr = %p = %s \n",expr,expr->class_name().c_str());
#endif

     curprint("nullptr");

#if 0
     printf ("Exiting as a test! \n");
     ROSE_ASSERT(false);
#endif
   }


void
UnparseLanguageIndependentConstructs::unparseBoolVal(SgExpression* expr, SgUnparse_Info& info)
   {
     SgBoolValExp* bool_val = isSgBoolValExp(expr);
     ROSE_ASSERT(bool_val != NULL);

  // Bug reported by Yarden (IBM), output for C should not use C++ keywords ("true" and "false")
  // Note that the getProject() function will use the parent pointers to traverse back to the SgProject node
     bool C_language_support = false;
     SgFile* file = TransformationSupport::getFile(expr);

#if 0
     printf ("In unparseBoolVal(): resolving file to be %p \n",file);
#endif

     if (file == NULL)
        {
       // DQ (9/15/2012): We have added a mechanism for the language to be specified directly.
       // C_language_support = true;
          if (info.get_language() != SgFile::e_default_output_language)
             {
#if 0
               printf ("In unparseBoolVal(): The output language has been specified directly info.get_language() = %d \n");
#endif
               C_language_support = (info.get_language() == SgFile::e_C_output_language);
             }
            else
             {
               C_language_support = true;
             }
#if 0
          printf ("Warning: getting the SgFile from SgBoolValExp() expr = %p (trace back to SgFile failed, assuming C language support) \n",expr);
          ROSE_ASSERT(expr->get_file_info() != NULL);
          expr->get_file_info()->display("location of problem bool expression");
          ROSE_ASSERT(expr->get_parent() != NULL);
          printf ("expr->get_parent() = %p = %s \n",expr->get_parent(),expr->get_parent()->class_name().c_str());
          SgTemplateArgument* templateArgument = isSgTemplateArgument(expr->get_parent());
          if (templateArgument != NULL)
             {
               printf ("templateArgument->get_type()                  = %p \n",templateArgument->get_type());
               printf ("templateArgument->get_expression()            = %p \n",templateArgument->get_expression());
            // printf ("templateArgument->get_templateInstantiation() = %p \n",templateArgument->get_templateInstantiation());
             }
            else
             {
               ROSE_ASSERT(expr->get_parent()->get_file_info() != NULL);
               expr->get_parent()->get_file_info()->display("location of problem bool expression (parent)");
             }
#endif
        }
       else
        {
          ROSE_ASSERT(file != NULL);
          C_language_support = file->get_C_only() || file->get_C99_only();
        }

     if (unp->opt.get_num_opt() || (C_language_support == true))
        {
       // The C language does not support boolean values (C99 does, as I recall)
       // we want to print the boolean values as numerical values
       // DQ (11/29/2009): get_value() returns an "int" and MSVC issues a warning for mixed type predicates.
       // if (bool_val->get_value() == true)
          if (bool_val->get_value() != 0)
             {
               curprint("1");
             }
            else
             {
               curprint("0");
             }
        }
       else
        {
       // This is the C++ case (and any language supporting boolean values).

       // print them as "true" or "false"
       // DQ (11/29/2009): get_value() returns an "int" and MSVC issues a warning for mixed type predicates.
       // if (bool_val->get_value() == true)
          if (bool_val->get_value() != 0)
             {
               curprint("true");
             }
            else
             {
               curprint("false");
             }
        }
   }

void
UnparseLanguageIndependentConstructs::unparseShortVal(SgExpression* expr, SgUnparse_Info& info)
   {
     SgShortVal* short_val = isSgShortVal(expr);
     ROSE_ASSERT(short_val != NULL);

  // DQ (8/30/2006): Make change suggested by Rama (patch)
  // curprint ( short_val->get_value();
     if (short_val->get_valueString() == "")
        {
          curprint ( tostring(short_val->get_value()));
        }
       else
        {
          curprint ( short_val->get_valueString());
        }
   }

void
UnparseLanguageIndependentConstructs::unparseCharVal(SgExpression* expr, SgUnparse_Info& info)
   {
     SgCharVal* char_val = isSgCharVal(expr);
     ROSE_ASSERT(char_val != NULL);

  // DQ (9/30/2006): Use the string where it is available (I think the string 
  // based literals for non-floating point cases are not finished yet).
     if (char_val->get_valueString() == "")
        {
       // curprint ( char_val->get_value();

       // DQ (3/19/2005): Many different literal characters were not being output properly or were being output as 
       // integers which when used as function parameters lead to the wrong function resolution.
       // We can't just output the integer conversion of the character since where this is used as a function 
       // argument it will match a different function prototype (which might not even exist) (see bug 2005_30.C).
       // curprint ( (int) char_val->get_value();
          switch(char_val->get_value())
             {
               case '\0': curprint ( "\'\\0\'"); break;
               case '\1': curprint ( "\'\\1\'"); break;
               case '\2': curprint ( "\'\\2\'"); break;
               case '\3': curprint ( "\'\\3\'"); break;
               case '\4': curprint ( "\'\\4\'"); break;
               case '\5': curprint ( "\'\\5\'"); break;
               case '\6': curprint ( "\'\\6\'"); break;
            // EDG complains that \7, \8, and \9 are redundent (and EDG is correct!)
            // This case is replicated with ASCII BS case '\a' (below)
            // case '\7': curprint ( "\'\\7\'"; break;
            // This case is replicated with ASCI BEL case '\b' (below)
            // case '\8': curprint ( "\'\\8\'"; break;
            // This case is replicated with ASCI HT case '\t' (below)
            // case '\9': curprint ( "\'\\9\'"; break;
            // Note that if we skip this case then '\b' is converted to '^H' which is likely 
            // equivalant but is different enough to be annoying.  Likely other literals have 
            // similar equivalants.  I now expect that '^H' is the wrong translation of '\b'.
            // So the cases below are required.
               case '\n': curprint ( "\'\\n\'"); break;
               case '\t': curprint ( "\'\\t\'"); break;
               case '\v': curprint ( "\'\\v\'"); break;
               case '\b': curprint ( "\'\\b\'"); break;
               case '\r': curprint ( "\'\\r\'"); break;
               case '\f': curprint ( "\'\\f\'"); break;
               case '\a': curprint ( "\'\\a\'"); break;
               case '\'': curprint ( "\'\\'\'"); break;
               case '\"': curprint ( "\'\"\'"); break;
            // Handle special case of ASCI DEL (decimal 127)
            // case '\177': curprint ( "\'\177\'"; break;
            // case 127: curprint ( "\'\177\'"; break;
               case 127: curprint ( "char(127)"); break;
            // This case is required since "\\" is the C++ name of the ASCII "\" character
               case '\\': curprint ( "\'\\\\'"); break;

#if 0
            // DQ (3/19/2005): These should no longer be required, since they are handled properly by the C++ string output!
            // Provide these cases explicitly so that '0' is not converted to '48' 
            // (which is a multi-character character constant, not what we want!)
               case '0': curprint ( "\'0\'"); break;
               case '1': curprint ( "\'1\'"); break;
               case '2': curprint ( "\'2\'"); break;
               case '3': curprint ( "\'3\'"); break;
               case '4': curprint ( "\'4\'"); break;
               case '5': curprint ( "\'5\'"); break;
               case '6': curprint ( "\'6\'"); break;
               case '7': curprint ( "\'7\'"); break;
               case '8': curprint ( "\'8\'"); break;
               case '9': curprint ( "\'9\'"); break;

               case '\?': curprint ( "\'\\?\'"); break;
               case '`': curprint ( "\'`\'"); break;
               case '~': curprint ( "\'~\'"); break;
               case '_': curprint ( "\'_\'"); break;
#endif
               default:
                  {
                 // I could not get char to be output as anything but an integer, so I converted the char to a string 
                 // and then output the string this resulted in not every case (value of char) requiring special handling.
                 // Generate a C string and copy it to a C++ string and then output the C++ string so that we 
                 // can leverage the C++ string handling of character literals.
                    char c[2]; 
                    c[0] = char_val->get_value();
                    c[1] = '\0';
                    string s = c;
                 // curprint ( "\'" + (char)char_val->get_value() + "\'";
                    curprint ( "\'" + s + "\'");
                    break;
                  }
             }
        }
       else
        {
       // Use the string representing the literal where it is available
          curprint ( char_val->get_valueString());
        }
   }

void
UnparseLanguageIndependentConstructs::unparseUCharVal(SgExpression* expr, SgUnparse_Info& info)
   {
     SgUnsignedCharVal* uchar_val = isSgUnsignedCharVal(expr);
     ROSE_ASSERT(uchar_val != NULL);

  // DQ (8/30/2006): Make change suggested by Rama (patch)
  // curprint ( (int) uchar_val->get_value();
     if (uchar_val->get_valueString() == "")
        {
          curprint ( tostring((int) uchar_val->get_value()));
        }
       else
        {
          curprint ( uchar_val->get_valueString());
        }
   }

void
UnparseLanguageIndependentConstructs::unparseWCharVal(SgExpression* expr, SgUnparse_Info& info)
   {
     SgWcharVal* wchar_val = isSgWcharVal(expr);
     ROSE_ASSERT(wchar_val != NULL);

  //DONT KNOW HOW TO GET ACCESS TO p_valueUL, so just use p_value for now
  //if(wchar_val->p_valueUL) {
  //  curprint ( (wchar_t ) wchar_val->p_valueUL;
  //} else curprint ( (int) wchar_val->get_value();

  // DQ (8/30/2006): Make change suggested by Rama (patch)
  // curprint ( (int) wchar_val->get_value();
     if (wchar_val->get_valueString() == "")
        {
          curprint ( tostring(wchar_val->get_value()));
        }
       else
        {
          curprint ( wchar_val->get_valueString());
        }
   }

#if 0
// Because of the details of Fortran string, this can't be language independent.
void
UnparseLanguageIndependentConstructs::unparseStringVal(SgExpression* expr, SgUnparse_Info& info)
   {
     SgStringVal* str_val = isSgStringVal(expr);
     ROSE_ASSERT(str_val != NULL);

  // Handle special case of macro specification (this is a temporary hack to permit us to
  // specify macros within transformations)

     int wrap = unp->u_sage->cur_get_linewrap();
     unp->u_sage->cur_get_linewrap();

#if 0
  // const char* targetString = "ROSE-TRANSFORMATION-MACRO:";
     const char* targetString = "ROSE-MACRO-EXPRESSION:";
     int targetStringLength = strlen(targetString);
  // if (str_val->get_value() == NULL)
     if (str_val->get_value().empty() == true)
        {
          printf ("Found an pointer in SgStringVal = %p for value of string! \n",str_val);
          str_val->get_file_info()->display("Called from unparseStringVal: debug");
        }
     ROSE_ASSERT(str_val->get_value() != NULL);
     if (strncmp(str_val->get_value(),targetString,targetStringLength) == 0)
        {
       // unparse the string without the surrounding quotes and with a new line at the end
          char* remainingString = str_val->get_value()+targetStringLength;
          printf ("Specify a MACRO: remainingString = %s \n",remainingString);
       // Put in a leading CR so that the macro will always be unparsed onto its own line
       // Put in a trailing CR so that the trailing ";" will be unparsed onto its own line too!
          curprint ( "\n" + remainingString + "\n");
        }
       else
        {
          curprint ( "\"" + str_val->get_value() + "\"");
        }
     ROSE_ASSERT(str_val->get_value() != NULL);
#else
  // DQ (3/25/2006): Finally we can use the C++ string class
     string targetString = "ROSE-MACRO-CALL:";
     int targetStringLength = targetString.size();
     string stringValue = str_val->get_value();
     string::size_type location = stringValue.find(targetString);
     if (location != string::npos)
        {
       // unparse the string without the surrounding quotes and with a new line at the end
          string remainingString = stringValue.replace(location,targetStringLength,"");
       // printf ("Specify a MACRO: remainingString = %s \n",remainingString.c_str());
          remainingString.replace(remainingString.find("\\\""),4,"\"");
          curprint ( "\n" + remainingString + "\n");
        }
       else
        {
       // curprint ( "\"" + str_val->get_value() + "\"";
          if (str_val->get_wcharString() == true)
               curprint ( "L");
          curprint ( "\"" + str_val->get_value() + "\"");
        }
#endif
     unp->u_sage->cur_set_linewrap(wrap);
   }
#endif


void
UnparseLanguageIndependentConstructs::unparseUShortVal(SgExpression* expr, SgUnparse_Info& info)
   {
     SgUnsignedShortVal* ushort_val = isSgUnsignedShortVal(expr);
     ROSE_ASSERT(ushort_val != NULL);

     curprint ( tostring(ushort_val->get_value()));
#if 0
  // DQ (8/30/2006): Make change suggested by Rama (patch)
  // There appears to not be a concept of "short" literal (even in hex or octal).
  // So it may be that the unsigned short and short types are not even used!
     if (ushort_val->get_valueString() == "")
        {
          curprint ( tostring(ushort_val->get_value()));
        }
       else
        {
          curprint ( ushort_val->get_valueString());
        }
#endif
   }


void
UnparseLanguageIndependentConstructs::unparseEnumVal(SgExpression* expr, SgUnparse_Info& info)
   {
     SgEnumVal* enum_val = isSgEnumVal(expr);
     ROSE_ASSERT(enum_val != NULL);

#if 0
     printf ("In Unparse_ExprStmt::unparseEnumVal: info.inEnumDecl() = %s \n",info.inEnumDecl() ? "true" : "false");
  // curprint("\n/* In Unparse_ExprStmt::unparseEnumVal() */\n");
#endif

  // todo: optimize this so that the qualified name is only printed when necessary.
     if (info.inEnumDecl() == true)
        {
       // The enum value output in the enum declaration should be a value (it could be an enum constant
       // if it has already been output as a value (repreated reference) but this is an obsure detail).
          curprint(tostring(enum_val->get_value()));
        }
       else
        {
       // DQ (12/20/2005): Added more general support for name qualification for enum values (to fix test2005_188.C).
       // ROSE_ASSERT(enum_val->get_declaration() != NULL);
       // ROSE_ASSERT(enum_val->get_declaration()->get_scope() != NULL);

       // DQ (10/14/2006): Reimplemented support for name qualification.
       // if (SageInterface::is_Cxx_language() == true)
          if (enum_val->get_declaration() != NULL)
             {
            // DQ (12/20/2005): Added more general support for name qualification for enum values (to fix test2005_188.C).
               ROSE_ASSERT(enum_val->get_declaration() != NULL);
               ROSE_ASSERT(enum_val->get_declaration()->get_scope() != NULL);

            // DQ (10/14/2006): Reimplemented support for name qualification.
               if (SageInterface::is_Cxx_language() == true)
                  {
                 // SgScopeStatement* parentScope = decl_item->get_scope();
#if 0
                 // DQ (6/15/2013): Added in name qualification support for enum values.
                 // SgName nameQualifier = "NEED_QUALIFIED_NAME_for_unparseEnumVal::";
                 // DQ (5/29/2011): Newest refactored support for name qualification.
                 // printf ("In unparseFuncRef(): Looking for name qualification for SgFunctionRefExp = %p \n",func_ref);
                    SgName nameQualifier = enum_val->get_qualified_name_prefix();
#else
                 // DQ (12/22/2006): This is use the information that qualification is required. This will trigger the use of 
                 // global qualification even if it is not required with normal qualification.  That is that the specification 
                 // of qualification triggers possible (likely) over qualification.  Overqualification is generally the default
                 // this flag is sometime taken to mean that the "::" is required as well.
#if 0
                    printf ("enum_val->get_requiresNameQualification() = %s \n",enum_val->get_requiresNameQualification() ? "true" : "false");
#endif
                 // cur << "\n/* funcdecl_stmt->get_requiresNameQualificationOnReturnType() = " << (funcdecl_stmt->get_requiresNameQualificationOnReturnType() ? "true" : "false") << " */ \n";
                    if (enum_val->get_requiresNameQualification() == true)
                       {
                      // Note that general qualification of types is separated from the use of globl qualification.
                      // info.set_forceQualifiedNames();
                         info.set_requiresGlobalNameQualification();
                       }

                 // DQ (6/9/2011): Newest refactored support for name qualification.
                 // SgName nameQualifier = unp->u_name->generateNameQualifier(enum_val->get_declaration(),info);
                    SgName nameQualifier = enum_val->get_qualified_name_prefix();
#if 0
                    printf ("In Unparse_ExprStmt::unparseEnumVal: nameQualifier = %s \n",nameQualifier.str());
#endif
                 // DQ (8/31/2012): If we are going to NOT output a name, then we had better not out any name qualification.
                    if (enum_val->get_name().is_null() == true)
                       {
                         printf ("If the enum name does not exist, then we can't qualify it nameQualifier = %s (reset) \n",(nameQualifier.is_null() == false) ? nameQualifier.str() : "NULL");
                         nameQualifier = "";
                         ROSE_ASSERT(nameQualifier.is_null() == true);
                       }
#endif
#if 0
                    printf ("enum value's nameQualifier = %s \n",(nameQualifier.is_null() == false) ? nameQualifier.str() : "NULL");
#endif
                 // ROSE_ASSERT (nameQualifier.is_null() == false);
                    if (nameQualifier.is_null() == false)
                       {
                         curprint ( nameQualifier.str() );
                       }
                  }
            // printf ("In Unparser::unparseEnumVal: classdefn = %s pointer \n",classdefn ? "VALID" : "NULL");
             }
            else
             {
               ROSE_ASSERT (enum_val->get_name().is_null() == false);
               printf ("Warning in Unparser::unparseEnumVal(): no associated enum declaration specificed for enum value = %s \n",enum_val->get_name().str());
             }

#if 0
       // printf ("In Unparse_ExprStmt::unparseEnumVal: classdefn = %s pointer \n",classdefn ? "VALID" : "NULL");
          printf ("In Unparse_ExprStmt::unparseEnumVal: enum_val->get_name().is_null() = %s \n",enum_val->get_name().is_null() ? "true" : "false");
#endif
       // DQ (8/31/2012): We need to allow for values that would not be mapped to enum names and in this case 
       // are output as enum values (see test2012_202.C for an example of this).
       // DQ (6/18/2006): Identify the case of an un-named enum, would be an error if we unparsed this directly.
       // ROSE_ASSERT (enum_val->get_name().is_null() == false);
       // curprint (  enum_val->get_name().str());

       // DQ (11/4/2012): Detect if this is a generated name with an cast from an un-named type (we can't output these names).
          SgName enum_value_name = enum_val->get_name();
          SgName substring = enum_value_name.head(strlen("__anonymous_"));
          bool isGeneratedName = (substring == "__anonymous_");
#if 0
          printf ("enum_value_name = %s \n",enum_value_name.str());
          printf ("substring = %s \n",substring.str());
          printf ("isGeneratedName = %s \n",isGeneratedName ? "true" : "false");
#endif

       // DQ (11/4/2012): Never output a generated name since it will cause link failures 
       // (and frequently also interpretation as implicit function calls in C).
       // if (enum_val->get_name().is_null() == false)
          if ( (enum_val->get_name().is_null() == false) && (isGeneratedName == false) )
             {
            // This is the typical case.
               curprint(enum_val->get_name().str());
             }
            else
             {
               curprint(tostring(enum_val->get_value()));
             }
        }

#if 0
     printf ("Leaving Unparse_ExprStmt::unparseEnumVal: info.inEnumDecl() = %s \n",info.inEnumDecl() ? "true" : "false");
  // curprint("\n/* Leaving Unparse_ExprStmt::unparseEnumVal() */\n");
#endif

#if 0
     printf ("Exiting as a test! \n");
     ROSE_ASSERT(false);
#endif
   }


void 
UnparseLanguageIndependentConstructs::unparseIntVal(SgExpression* expr, SgUnparse_Info& info)
   {
     SgIntVal* int_val = isSgIntVal(expr);
     ROSE_ASSERT(int_val != NULL);

  // printf ("In Unparse_ExprStmt::unparseIntVal(): int_val->get_value() = %d \n",int_val->get_value());
  // curprint ( int_val->get_value();
  // curprint ( int_val->get_valueString();

  // DQ (8/30/2006): Make change suggested by Rama (patch)
     if (int_val->get_valueString() == "")
        {
          curprint(tostring(int_val->get_value()));
        }
       else
        {
          curprint(int_val->get_valueString());
        }
   }


void
UnparseLanguageIndependentConstructs::unparseUIntVal(SgExpression* expr, SgUnparse_Info& info)
   {
     SgUnsignedIntVal* uint_val = isSgUnsignedIntVal(expr);
     ROSE_ASSERT(uint_val != NULL);

  // curprint ( uint_val->get_value();
  // DQ (7/20/2006): Bug reported by Yarden, see test2006_94.C for where this is important (e.g. evaluation of "if (INT_MAX + 1U > 0)").
  // curprint ( "U";

  // DQ (8/30/2006): Make change suggested by Rama (patch)
     if (uint_val->get_valueString() == "")
        {
          curprint(tostring(uint_val->get_value()));
        }
       else
        {
          curprint(uint_val->get_valueString());
        }
   }

void
UnparseLanguageIndependentConstructs::unparseLongIntVal(SgExpression* expr, SgUnparse_Info& info)
   {
     SgLongIntVal* longint_val = isSgLongIntVal(expr);
     ROSE_ASSERT(longint_val != NULL);

  // curprint ( longint_val->get_value();
  // DQ (7/20/2006): Bug reported by Yarden, see test2006_94.C for where this is important (e.g. evaluation of "if (INT_MAX + 1U > 0)").
  // curprint ( "L";

  // DQ (8/30/2006): Make change suggested by Rama (patch)
     if (longint_val->get_valueString() == "")
        {
          curprint(tostring(longint_val->get_value()));
        }
       else
        {
          curprint(longint_val->get_valueString());
        }
   }

void
UnparseLanguageIndependentConstructs::unparseLongLongIntVal(SgExpression* expr, SgUnparse_Info& info)
   {
     SgLongLongIntVal* longlongint_val = isSgLongLongIntVal(expr);
     ROSE_ASSERT(longlongint_val != NULL);

  // curprint ( longlongint_val->get_value();
  // DQ (7/20/2006): Bug reported by Yarden, see test2006_94.C for where this is important (e.g. evaluation of "if (INT_MAX + 1U > 0)").
  // curprint ( "LL";

  // DQ (8/30/2006): Make change suggested by Rama (patch)
     if (longlongint_val->get_valueString() == "")
        {
          curprint(tostring(longlongint_val->get_value()));
        }
       else
        {
          curprint(longlongint_val->get_valueString());
        }
   }

void
UnparseLanguageIndependentConstructs::unparseULongLongIntVal(SgExpression* expr, SgUnparse_Info& info)
   {
     SgUnsignedLongLongIntVal* ulonglongint_val = isSgUnsignedLongLongIntVal(expr);
     ROSE_ASSERT(ulonglongint_val != NULL);

  // curprint ( ulonglongint_val->get_value();
  // DQ (7/20/2006): Bug reported by Yarden, see test2006_94.C for where this is important (e.g. evaluation of "if (INT_MAX + 1U > 0)").
  // curprint ( "ULL";

  // DQ (8/30/2006): Make change suggested by Rama (patch)
     if (ulonglongint_val->get_valueString() == "")
        {
          curprint(tostring(ulonglongint_val->get_value()));
        }
       else
        {
          curprint(ulonglongint_val->get_valueString());
        }
   }

void
UnparseLanguageIndependentConstructs::unparseULongIntVal(SgExpression* expr, SgUnparse_Info& info)
   {
     SgUnsignedLongVal* ulongint_val = isSgUnsignedLongVal(expr);
     ROSE_ASSERT(ulongint_val != NULL);

  // curprint ( ulongint_val->get_value();
  // DQ (7/20/2006): Bug reported by Yarden, see test2006_94.C for where this is important (e.g. evaluation of "if (INT_MAX + 1U > 0)").
  // curprint ( "UL";

  // DQ (8/30/2006): Make change suggested by Rama (patch)
     if (ulongint_val->get_valueString() == "")
        {
          curprint(tostring(ulongint_val->get_value()));
        }
       else
        {
          curprint(ulongint_val->get_valueString());
        }
   }

void
UnparseLanguageIndependentConstructs::unparseFloatVal(SgExpression* expr, SgUnparse_Info& info)
   {
     SgFloatVal* float_val = isSgFloatVal(expr);
     ROSE_ASSERT(float_val != NULL);

#if 0
     printf ("Inside of unparseFloatVal = %p \n",float_val);
     float_val->get_file_info()->display("unparseFloatVal");
#endif

  // DQ (10/18/2005): Need to handle C code which cannot use C++ mechanism to specify 
  // infinity, quiet NaN, and signaling NaN values.  Note that we can't use the C++
  // interface since the input program, and thus the generated code, might not have 
  // included the "limits" header file.
     float float_value = float_val->get_value();
#if 0
     if (SageInterface::is_C_language() == true)
        {
          if (float_val->get_valueString() == "")
             {
               curprint(tostring(float_val->get_value()));
             }
            else
             {
               curprint(float_val->get_valueString());
             }
        }
       else
        {
        }
#endif

     if (float_value == std::numeric_limits<float>::infinity())
        {
       // printf ("Infinite value found as value in unparseFloatVal() \n");
       // curprint ( "std::numeric_limits<float>::infinity()";
          curprint( "__builtin_huge_valf()");
        }
       else
        {
       // Test for NaN value (famous test of to check for equality) or check for C++ definition of NaN.
       // We detect C99 and C "__NAN__" in EDG, but translate to backend specific builtin function.
          if ((float_value != float_value) || (float_value == std::numeric_limits<float>::quiet_NaN()) )
             {
            // curprint ( "std::numeric_limits<float>::quiet_NaN()";
               curprint( "__builtin_nanf (\"\")");
             }
            else
             {
               if (float_value == std::numeric_limits<float>::signaling_NaN())
                  {
                 // curprint ( "std::numeric_limits<float>::signaling_NaN()";
                    curprint("__builtin_nansf (\"\")");
                  }
                 else
                  {
                 // typical case!
                 // curprint ( float_val->get_value();
                 // AS (11/08/2005) add support for values as string
                    if (float_val->get_valueString() == "")
                       {
                         curprint(tostring(float_val->get_value()));
                       }
                      else
                       {
                         curprint(float_val->get_valueString());
                       }
                  }
             }
        }
   }

#if 0
// DQ: This is no longer used (we use properties of the iostream to formate floating point now).
bool
UnparseLanguageIndependentConstructs::zeroRemainder( long double doubleValue )
   {
     int integerValue = (int)doubleValue;
     double remainder = doubleValue - (double)integerValue;

     return (remainder == 0) ? true : false;
   }
#endif

void
UnparseLanguageIndependentConstructs::unparseDoubleVal(SgExpression* expr, SgUnparse_Info& info)
   {
     SgDoubleVal* dbl_val = isSgDoubleVal(expr);
     ROSE_ASSERT(dbl_val != NULL);

#if 0
     printf ("Inside of unparseDblVal = %p \n",dbl_val);
     dbl_val->get_file_info()->display("unparseDblVal");
#endif

  // os->setf(ios::showpoint);
  // curprint ( dbl_val->get_value();
  // curprint ( setiosflags(ios::showpoint) + setprecision(4) + dbl_val->get_value();

     setiosflags(ios::showpoint);

  // DQ (10/16/2004): Not sure what 4 implies, but we get 16 digits after the decimal 
  // point so it should be fine (see test2004_114.C)!
     setprecision(4);

  // curprint ( dbl_val->get_value();
  // os->unsetf(ios::showpoint);

  // DQ (10/18/2005): Need to handle C code which cannot use C++ mechanism to specify 
  // infinity, quiet NaN, and signaling NaN values.
     double double_value = dbl_val->get_value();
     if (double_value == std::numeric_limits<double>::infinity())
        {
       // printf ("Infinite value found as value in unparseFloatVal() \n");
       // curprint ( "std::numeric_limits<double>::infinity()";
          curprint ( "__builtin_huge_val()");
        }
       else
        {
       // Test for NaN value (famous test of to check for equality) or check for C++ definition of NaN.
       // We detect C99 and C "__NAN__" in EDG, but translate to backend specific builtin function.
          if ( (double_value != double_value) || (dbl_val->get_value() == std::numeric_limits<double>::quiet_NaN()) )
             {
            // curprint ( "std::numeric_limits<double>::quiet_NaN()";
               curprint ( "__builtin_nan (\"\")");
             }
            else
             {
               if (double_value == std::numeric_limits<double>::signaling_NaN())
                  {
                 // curprint ( "std::numeric_limits<double>::signaling_NaN()";
                    curprint ( "__builtin_nans (\"\")");
                  }
                 else
                  {
                 // typical case!
                 // curprint ( dbl_val->get_value();
                 // AS (11/08/2005) add support for values as string
                    if (dbl_val->get_valueString() == "")
                         curprint(tostring(double_value));
                      else
                         curprint(dbl_val->get_valueString());
                  }
             }
        }
   }

void
UnparseLanguageIndependentConstructs::unparseLongDoubleVal(SgExpression* expr, SgUnparse_Info& info)
   {
     SgLongDoubleVal* longdbl_val = isSgLongDoubleVal(expr);
     ROSE_ASSERT(longdbl_val != NULL);
  /* code inserted from specification */
  
  // curprint ( longdbl_val->get_value();

  // DQ (10/18/2005): Need to handle C code which cannot use C++ mechanism to specify 
  // infinity, quiet NaN, and signaling NaN values.
     long double longDouble_value = longdbl_val->get_value();
     if (longDouble_value == std::numeric_limits<long double>::infinity())
        {
       // printf ("Infinite value found as value in unparseFloatVal() \n");
       // curprint ( "std::numeric_limits<long double>::infinity()";
          curprint ( "__builtin_huge_vall()");
        }
       else
        {
       // Test for NaN value (famous test of to check for equality) or check for C++ definition of NaN.
       // We detect C99 and C "__NAN__" in EDG, but translate to backend specific builtin function.
          if ( (longDouble_value != longDouble_value) || (longDouble_value == std::numeric_limits<long double>::quiet_NaN()) )
             {
            // curprint ( "std::numeric_limits<long double>::quiet_NaN()";
               curprint ( "__builtin_nanl (\"\")");
             }
            else
             {
               if (longDouble_value == std::numeric_limits<long double>::signaling_NaN())
                  {
                 // curprint ( "std::numeric_limits<long double>::signaling_NaN()";
                    curprint ( "__builtin_nansl (\"\")");
                  }
                 else
                  {
                 // typical case!
                 // curprint ( longdbl_val->get_value();
                 // AS (11/08/2005) add support for values as string
                    if (longdbl_val->get_valueString() == "")
                         curprint ( tostring(longDouble_value));
                      else
                         curprint ( longdbl_val->get_valueString());
                  }
             }
        }
   }

void
UnparseLanguageIndependentConstructs::unparseComplexVal(SgExpression* expr, SgUnparse_Info& info)
   {
     SgComplexVal* complex_val = isSgComplexVal(expr);
     ROSE_ASSERT(complex_val != NULL);

     if (complex_val->get_valueString() != "") { // Has string
       curprint (complex_val->get_valueString());
     } else if (complex_val->get_real_value() == NULL) { // Pure imaginary
       curprint ("(0.0, ");
       unparseValue(complex_val->get_imaginary_value(), info);
       curprint (")");
     } else { // Complex number
       curprint ("(");
       unparseValue(complex_val->get_real_value(), info);
       curprint (", ");
       unparseValue(complex_val->get_imaginary_value(), info);
       curprint (")");
     }
   }


void
UnparseLanguageIndependentConstructs::unparseExprList(SgExpression* expr, SgUnparse_Info& info)
   {
     SgExprListExp* expr_list = isSgExprListExp(expr);
     ROSE_ASSERT(expr_list != NULL);
  /* code inserted from specification */
  
     SgExpressionPtrList::iterator i = expr_list->get_expressions().begin();

     if (i != expr_list->get_expressions().end())
        {
          while (true)
             {
               SgUnparse_Info newinfo(info);
               newinfo.set_SkipBaseType();
               unparseExpression(*i, newinfo);
               i++;
               if (i != expr_list->get_expressions().end())
                  {
                    curprint ( ",");
                  }
                 else
                  {
                    break;
                  }
             }
        }
   }


void 
UnparseLanguageIndependentConstructs::unparseIncludeDirectiveStatement (SgStatement* stmt, SgUnparse_Info& info)
   {
     SgIncludeDirectiveStatement* directive = isSgIncludeDirectiveStatement(stmt);
     ROSE_ASSERT(directive != NULL);
     
     //negara1 (08/15/2011): Do not unparse the directive string as long as there are PreprocessorInfos attached to nodes in order to avoid double unparsing.
     //Also, note that it might belong to a different file since the code can reach here when the include directive statement's header file body belongs to the unparsed file.     
     //curprint(directive->get_directiveString());
     //unp->cur.insert_newline(1);
     
     SgHeaderFileBody* headerFileBody = directive -> get_headerFileBody();
     if (headerFileBody -> get_file_info() -> get_filenameString() == getFileName()) {
        unparseAttachedPreprocessingInfo(headerFileBody, info, PreprocessingInfo::after); //Its always "after" if attached to a header file body.
     }
   }

void 
UnparseLanguageIndependentConstructs::unparseDefineDirectiveStatement (SgStatement* stmt, SgUnparse_Info& info)
   {
     SgDefineDirectiveStatement* directive = isSgDefineDirectiveStatement(stmt);
     ROSE_ASSERT(directive != NULL);
     curprint(directive->get_directiveString());
  // unp->u_sage->curprint_newline();
     unp->cur.insert_newline(1);
   }

void 
UnparseLanguageIndependentConstructs::unparseUndefDirectiveStatement (SgStatement* stmt, SgUnparse_Info& info)
   {
     SgUndefDirectiveStatement* directive = isSgUndefDirectiveStatement(stmt);
     ROSE_ASSERT(directive != NULL);
     curprint(directive->get_directiveString());
     unp->u_sage->curprint_newline();
   }

void 
UnparseLanguageIndependentConstructs::unparseIfdefDirectiveStatement (SgStatement* stmt, SgUnparse_Info& info)
   {
     SgIfdefDirectiveStatement* directive = isSgIfdefDirectiveStatement(stmt);
     ROSE_ASSERT(directive != NULL);
     curprint(directive->get_directiveString());
     unp->u_sage->curprint_newline();
   }

void 
UnparseLanguageIndependentConstructs::unparseIfndefDirectiveStatement (SgStatement* stmt, SgUnparse_Info& info)
   {
     SgIfndefDirectiveStatement* directive = isSgIfndefDirectiveStatement(stmt);
     ROSE_ASSERT(directive != NULL);
     curprint(directive->get_directiveString());
     unp->u_sage->curprint_newline();
   }

void 
UnparseLanguageIndependentConstructs::unparseDeadIfDirectiveStatement (SgStatement* stmt, SgUnparse_Info& info)
   {
     SgDeadIfDirectiveStatement* directive = isSgDeadIfDirectiveStatement(stmt);
     ROSE_ASSERT(directive != NULL);
     curprint(directive->get_directiveString());
     unp->u_sage->curprint_newline();
   }

void 
UnparseLanguageIndependentConstructs::unparseIfDirectiveStatement (SgStatement* stmt, SgUnparse_Info& info)
   {
     SgIfDirectiveStatement* directive = isSgIfDirectiveStatement(stmt);
     ROSE_ASSERT(directive != NULL);
     curprint(directive->get_directiveString());
     unp->u_sage->curprint_newline();
   }

void 
UnparseLanguageIndependentConstructs::unparseElseDirectiveStatement (SgStatement* stmt, SgUnparse_Info& info)
   {
     SgElseDirectiveStatement* directive = isSgElseDirectiveStatement(stmt);
     ROSE_ASSERT(directive != NULL);
     curprint(directive->get_directiveString());
     unp->u_sage->curprint_newline();
   }

void 
UnparseLanguageIndependentConstructs::unparseElseifDirectiveStatement (SgStatement* stmt, SgUnparse_Info& info)
   {
     SgElseifDirectiveStatement* directive = isSgElseifDirectiveStatement(stmt);
     ROSE_ASSERT(directive != NULL);
     curprint(directive->get_directiveString());
     unp->u_sage->curprint_newline();
   }

void 
UnparseLanguageIndependentConstructs::unparseEndifDirectiveStatement (SgStatement* stmt, SgUnparse_Info& info)
   {
     SgEndifDirectiveStatement* directive = isSgEndifDirectiveStatement(stmt);
     ROSE_ASSERT(directive != NULL);
     curprint(directive->get_directiveString());
     unp->u_sage->curprint_newline();
   }

void 
UnparseLanguageIndependentConstructs::unparseLineDirectiveStatement (SgStatement* stmt, SgUnparse_Info& info)
   {
     SgLineDirectiveStatement* directive = isSgLineDirectiveStatement(stmt);
     ROSE_ASSERT(directive != NULL);
     curprint(directive->get_directiveString());
     unp->u_sage->curprint_newline();
   }

void 
UnparseLanguageIndependentConstructs::unparseWarningDirectiveStatement (SgStatement* stmt, SgUnparse_Info& info)
   {
     SgWarningDirectiveStatement* directive = isSgWarningDirectiveStatement(stmt);
     ROSE_ASSERT(directive != NULL);
     curprint(directive->get_directiveString());
     unp->u_sage->curprint_newline();
   }

void 
UnparseLanguageIndependentConstructs::unparseErrorDirectiveStatement (SgStatement* stmt, SgUnparse_Info& info)
   {
     SgErrorDirectiveStatement* directive = isSgErrorDirectiveStatement(stmt);
     ROSE_ASSERT(directive != NULL);
     curprint(directive->get_directiveString());
     unp->u_sage->curprint_newline();
   }

void 
UnparseLanguageIndependentConstructs::unparseEmptyDirectiveStatement (SgStatement* stmt, SgUnparse_Info& info)
   {
     SgEmptyDirectiveStatement* directive = isSgEmptyDirectiveStatement(stmt);
     ROSE_ASSERT(directive != NULL);
     curprint(directive->get_directiveString());
     unp->u_sage->curprint_newline();
   }

void 
UnparseLanguageIndependentConstructs::unparseIdentDirectiveStatement (SgStatement* stmt, SgUnparse_Info& info)
   {
     SgIdentDirectiveStatement* directive = isSgIdentDirectiveStatement(stmt);
     ROSE_ASSERT(directive != NULL);
     curprint(directive->get_directiveString());
     unp->u_sage->curprint_newline();
   }

void 
UnparseLanguageIndependentConstructs::unparseIncludeNextDirectiveStatement (SgStatement* stmt, SgUnparse_Info& info)
   {
     SgIncludeNextDirectiveStatement* directive = isSgIncludeNextDirectiveStatement(stmt);
     ROSE_ASSERT(directive != NULL);
     curprint(directive->get_directiveString());
     unp->u_sage->curprint_newline();
   }

void 
UnparseLanguageIndependentConstructs::unparseLinemarkerDirectiveStatement (SgStatement* stmt, SgUnparse_Info& info)
   {
     SgLinemarkerDirectiveStatement* directive = isSgLinemarkerDirectiveStatement(stmt);
     ROSE_ASSERT(directive != NULL);
     curprint(directive->get_directiveString());
     unp->u_sage->curprint_newline();
   }

void UnparseLanguageIndependentConstructs::unparseOmpDefaultClause(SgOmpClause* clause, SgUnparse_Info& info)
{
  ROSE_ASSERT(clause != NULL);
  SgOmpDefaultClause * c = isSgOmpDefaultClause(clause);
  ROSE_ASSERT(c!= NULL);
  curprint(string(" default("));
  SgOmpClause::omp_default_option_enum dv = c->get_data_sharing(); 
  switch (dv)
  {
    case SgOmpClause::e_omp_default_none:
      {
        curprint(string("none"));
        break;
      }
    case SgOmpClause::e_omp_default_shared:
      {
        curprint(string("shared"));
        break;
      }   
    case SgOmpClause::e_omp_default_private:
      {
        curprint(string("private"));
        break;
      }
    case SgOmpClause::e_omp_default_firstprivate:
      {
        curprint(string("firstprivate"));
        break; 
      }
    default:
      cerr<<"Error: UnparseLanguageIndependentConstructs::unparseOmpDefaultClause() meets unacceptable default option value:"<<dv<<endl;
      break;
  }    
  curprint(string(")"));
}

void UnparseLanguageIndependentConstructs::unparseOmpScheduleClause(SgOmpClause* clause, SgUnparse_Info& info)
{
  ROSE_ASSERT(clause != NULL);
  SgOmpScheduleClause* c = isSgOmpScheduleClause(clause);
  ROSE_ASSERT(c!= NULL);
  curprint (string (" schedule("));
  SgOmpClause::omp_schedule_kind_enum skind = c-> get_kind ();
  switch (skind)
  {
    case SgOmpClause::e_omp_schedule_static:
      {
        curprint(string("static"));
        break;
      }
    case SgOmpClause::e_omp_schedule_dynamic:
      {
        curprint(string("dynamic"));
        break;
      }
    case SgOmpClause::e_omp_schedule_guided:
      {
        curprint(string("guided"));
        break;
      }
    case SgOmpClause::e_omp_schedule_auto :
      {
        curprint(string("auto"));
        break;
      }
    case SgOmpClause::e_omp_schedule_runtime :
      {
        curprint(string("runtime"));
        break;
      }
    default:
      cerr<<"Error: UnparseLanguageIndependentConstructs::unparseOmpScheduleClause() meets unacceptable kind option value:"<<skind<<endl;
      break;
  }

  // chunk_size expression
  SgUnparse_Info ninfo(info);
  if (c->get_chunk_size())
  {
    curprint(string(" , "));
    unparseExpression(c->get_chunk_size(), ninfo);
  }

  curprint(string(")"));
}

#if 1
//! A helper function to convert reduction operators to strings
// TODO put into a better place and expose it to users.
static std::string reductionOperatorToString(SgOmpClause::omp_reduction_operator_enum ro)
{
  string result;
  switch (ro)
  {
    case SgOmpClause::e_omp_reduction_plus: 
      {
        result = "+";
        break;
      }
    case SgOmpClause::e_omp_reduction_mul: 
      {
        result = "*";
        break;
      }
    case SgOmpClause::e_omp_reduction_minus:   
      {
        result = "-";
        break;
      }
    case SgOmpClause::e_omp_reduction_bitand:  
      {
        result = "&";
        break;
      }
    case SgOmpClause::e_omp_reduction_bitor :  
      {
        result = "|";
        break;
      }
      //------------
    case SgOmpClause::e_omp_reduction_bitxor:  
      {
        result = "^";
        break;
      }
    case SgOmpClause::e_omp_reduction_logand:  
      {
        result = "&&";
        break;
      }
    case SgOmpClause::e_omp_reduction_logor :  
      {
        result = "||";
        break;
      }
    case SgOmpClause::e_omp_reduction_and  : 
      {
        result = ".and.";
        break;
      }
    case SgOmpClause::e_omp_reduction_or : 
      {
        result = ".or.";
        break;
      }
     //------------
    case SgOmpClause::e_omp_reduction_eqv:   
      {
        result = ".eqv.";
        break;
      }
    case SgOmpClause::e_omp_reduction_neqv : 
      {
        result = ".neqv.";
        break;
      }
    case SgOmpClause::e_omp_reduction_max  : 
      {
        result = "max";
        break;
      }
    case SgOmpClause::e_omp_reduction_min  : 
      {
        result = "min";
        break;
      }
    case SgOmpClause::e_omp_reduction_iand : 
      {
        result = "iand";
        break;
      }

      //------------
    case SgOmpClause::e_omp_reduction_ior  : 
      {
        result = "ior";
        break;
      }
    case SgOmpClause::e_omp_reduction_ieor : 
      {
        result = "ieor";
        break;
      }
    default:
      {
        cerr<<"Error: unhandled operator type reductionOperatorToString():"<< ro <<endl;
        ROSE_ASSERT(false);
      }
  }
  return result;
}

static std::string mapOperatorToString(SgOmpClause::omp_map_operator_enum ro)
{
  string result;
  switch (ro)
  {
    case SgOmpClause::e_omp_map_tofrom: 
      {
        result = "tofrom";
        break;
      }
    case SgOmpClause::e_omp_map_to: 
      {
        result = "to";
        break;
      }
    case SgOmpClause::e_omp_map_from:   
      {
        result = "from";
        break;
      }
    case SgOmpClause::e_omp_map_alloc:  
      {
        result = "alloc";
        break;
      }
   default:
      {
        cerr<<"Error: unhandled operator type MapOperatorToString():"<< ro <<endl;
        ROSE_ASSERT(false);
      }
  }
  return result;
}

#endif

//! Unparse an OpenMP clause with a variable list
void UnparseLanguageIndependentConstructs::unparseOmpVariablesClause(SgOmpClause* clause, SgUnparse_Info& info)
{
  ROSE_ASSERT(clause != NULL);
  SgOmpVariablesClause* c= isSgOmpVariablesClause (clause);  
  ROSE_ASSERT(c!= NULL);
  bool is_map = false;
  // unparse the  clause name first
  switch (c->variantT())
  {
    case V_SgOmpCopyinClause:
      curprint(string(" copyin("));
      break;
    case V_SgOmpCopyprivateClause:
      curprint(string(" copyprivate("));
      break;
    case V_SgOmpFirstprivateClause:
      curprint(string(" firstprivate("));
      break;
    case V_SgOmpLastprivateClause:
      curprint(string(" lastprivate("));
      break;
    case V_SgOmpPrivateClause:
      curprint(string(" private("));
      break;
    case V_SgOmpUniformClause:
      curprint(string(" uniform("));
      break;
    case V_SgOmpAlignedClause:
      curprint(string(" aligned("));
      break;
    case V_SgOmpReductionClause:
      {
        curprint(string(" reduction("));
        //reductionOperatorToString() will handle language specific issues 
        curprint(reductionOperatorToString(isSgOmpReductionClause(c)->get_operation()));
        curprint(string(" : "));
      break;
    case V_SgOmpLinearClause:
      curprint(string(" linear("));
      break;
      }
    case V_SgOmpMapClause:
      {
        is_map = true;
        curprint(string(" map("));
        curprint(mapOperatorToString(isSgOmpMapClause(c)->get_operation()));
        curprint(string(" : "));
      break;
      }
 
    case V_SgOmpSharedClause:
      curprint(string(" shared("));
      break;
    default:
      cerr<<"Error: unhandled clause type in UnparseLanguageIndependentConstructs::unparseOmpVariablesClause ():"<< clause->class_name()<<endl;
      ROSE_ASSERT(false);
      break;
  }

  // prepare array dimension info for map variables
  std::map<SgSymbol*, std::vector<std::pair<SgExpression*, SgExpression*> > > dims;
  if (is_map)
  {
    SgOmpMapClause * m_clause = isSgOmpMapClause (clause);
    ROSE_ASSERT (m_clause != NULL);
    dims = m_clause->get_array_dimensions();
  }  


  //unparse variable list then
  SgVarRefExpPtrList::iterator p = c->get_variables().begin();
  while ( p != c->get_variables().end() )
  {
    SgInitializedName* init_name = (*p)->get_symbol()->get_declaration();           
    SgName tmp_name  = init_name->get_name();
    curprint( tmp_name.str());
    SgVariableSymbol * sym  = (*p)->get_symbol();
    ROSE_ASSERT (sym != NULL);
    if (is_map)
    {
      std::vector<std::pair<SgExpression*, SgExpression*> > bounds = dims[sym];
      if (bounds.size() >0)
      {
        std::vector<std::pair<SgExpression*, SgExpression*> >:: const_iterator iter;
        for (iter = bounds.begin(); iter != bounds.end(); iter ++)
        {
          SgUnparse_Info ninfo(info);
          std::pair<SgExpression*, SgExpression*> bound  = (*iter);
          SgExpression* lower = bound.first;
          SgExpression* upper = bound.second;
          ROSE_ASSERT (lower != NULL);
          ROSE_ASSERT (upper != NULL);

          curprint(string("["));
//          curprint(lower->unparseToString());
          unparseExpression(lower, ninfo);
          curprint(string(":"));
//          curprint(upper->unparseToString());
          unparseExpression(upper, ninfo);
          curprint(string("]"));
        } // end for
      } // end if has bounds
    } // end if map 

    // output the optional dimension info for map() variable 
    // Move to the next argument
    p++;

    // Check if this is the last argument (output a "," separator if not)
    if (p != c->get_variables().end())
    {
      curprint( ",");
    }
  }

  curprint(string(")"));
}

void UnparseLanguageIndependentConstructs::unparseOmpExpressionClause(SgOmpClause* clause, SgUnparse_Info& info)
{
  ROSE_ASSERT(clause != NULL);
  SgOmpExpressionClause * c = isSgOmpExpressionClause (clause);
  ROSE_ASSERT  (c);
  SgOmpExpressionClause* exp_clause = isSgOmpExpressionClause(c);
  ROSE_ASSERT(exp_clause);
  if (isSgOmpCollapseClause(c))
    curprint(string(" collapse("));
  else if (isSgOmpIfClause(c))
    curprint(string(" if("));
  else if (isSgOmpNumThreadsClause(c))
    curprint(string(" num_threads("));
  else if (isSgOmpDeviceClause(c))
    curprint(string(" device("));
  else {
    cerr<<"Error: unacceptable clause type within unparseOmpExpressionClause():"<< clause->class_name()<<endl;
    ROSE_ASSERT(false);
  }    

  // unparse the expression
  SgUnparse_Info ninfo(info);
  if (exp_clause->get_expression())
    unparseExpression(exp_clause->get_expression(), ninfo);
  else
  {
    cerr<<"Error: missing expression within unparseOmpExpressionClause():"<< clause->class_name()<<endl;
    ROSE_ASSERT(false);
  }

  curprint(string(")"));
}      

// Entry point for unparsing OpenMP clause
void UnparseLanguageIndependentConstructs::unparseOmpClause(SgOmpClause* clause, SgUnparse_Info& info)
{
  ROSE_ASSERT(clause != NULL);
  switch (clause->variantT())
  {
    case V_SgOmpDefaultClause:
      {
        unparseOmpDefaultClause(isSgOmpDefaultClause(clause),info);
        break;
      }
    case V_SgOmpNowaitClause:
      {
        curprint(string(" nowait"));
        break;
      }
    case V_SgOmpOrderedClause:
      {
        curprint(string(" ordered"));
        break;
      }
    case V_SgOmpUntiedClause:
      {
        curprint(string(" untied"));
        break;
      }
    case V_SgOmpScheduleClause:
      {
        unparseOmpScheduleClause(isSgOmpScheduleClause(clause), info);
        break;
      }
    case V_SgOmpDeviceClause:
    case V_SgOmpCollapseClause:
    case V_SgOmpIfClause:  
    case V_SgOmpNumThreadsClause:  
      //case V_SgOmpExpressionClause: // there should be no instance for this clause
      {
        unparseOmpExpressionClause(isSgOmpExpressionClause(clause), info);
        break; 
      }                       
    case V_SgOmpCopyprivateClause:
    case V_SgOmpCopyinClause:
    case V_SgOmpFirstprivateClause:
    case V_SgOmpLastprivateClause:
    case V_SgOmpPrivateClause:
    case V_SgOmpReductionClause:
    case V_SgOmpMapClause:
    case V_SgOmpSharedClause:
    case V_SgOmpLinearClause:
    case V_SgOmpUniformClause:
    case V_SgOmpAlignedClause:
      {     
        unparseOmpVariablesClause(isSgOmpVariablesClause(clause), info);
        break;
      }     

    default:
      {
        cerr<<"Unhandled OpenMP clause type in UnparseLanguageIndependentConstructs::unparseOmpClause():"<<clause->class_name()<<endl;
        ROSE_ASSERT(false);
        break;  
      }
  }    
}

//! This is not intended to be directly called anytime.
//  Individual languages should have implemented their own OpenMP prefixes 
void UnparseLanguageIndependentConstructs::unparseOmpPrefix(SgUnparse_Info& info)
{
  cerr<<"Error: UnparseLanguageIndependentConstructs::unparseOmpPrefix() should not be called directly!"<<endl;
  cerr<<"Individual languages should have implemented their own OpenMP prefixes."<<endl; 
  ROSE_ASSERT (false);
}
// simple directives: atomic, section, taskwait, barrier
void UnparseLanguageIndependentConstructs::unparseOmpSimpleStatement(SgStatement * stmt,  SgUnparse_Info& info)
{
  ROSE_ASSERT (stmt != NULL);
  unparseOmpDirectivePrefixAndName(stmt, info); 
  unp->u_sage->curprint_newline();
  SgOmpBodyStatement* b_stmt = isSgOmpBodyStatement(stmt);
  if (b_stmt)
  {
    ROSE_ASSERT (stmt->variantT() == V_SgOmpAtomicStatement || stmt->variantT() == V_SgOmpSectionStatement);
    SgUnparse_Info ninfo(info);
    unparseStatement(b_stmt->get_body(), ninfo);
  }
}

//----- refactor unparsing for threadprivate and flush ???
void UnparseLanguageIndependentConstructs::unparseOmpFlushStatement(SgStatement* stmt,     SgUnparse_Info& info)
{
  ROSE_ASSERT (stmt != NULL);
  SgOmpFlushStatement * s = isSgOmpFlushStatement(stmt);
  ROSE_ASSERT (s!= NULL);

  unparseOmpDirectivePrefixAndName(stmt, info); 
  if (s->get_variables().size()>0)
    curprint(string ("("));
  //unparse variable list then
  SgVarRefExpPtrList::iterator p = s->get_variables().begin();
  while ( p != s->get_variables().end() )
  {
    ROSE_ASSERT ((*p)->get_symbol() != NULL);
    SgInitializedName* init_name = (*p)->get_symbol()->get_declaration();
    ROSE_ASSERT (init_name != NULL);
    SgName tmp_name  = init_name->get_name();
    curprint( tmp_name.str());

    // Move to the next argument
    p++;

    // Check if this is the last argument (output a "," separator if not)
    if (p != s->get_variables().end())
    {
      curprint( ",");
    }
  }
  if (s->get_variables().size()>0)
    curprint (string (")"));
  unp->u_sage->curprint_newline();
}

void UnparseLanguageIndependentConstructs::unparseOmpThreadprivateStatement(SgStatement* stmt,     SgUnparse_Info& info)
{
  ROSE_ASSERT (stmt != NULL);
  SgOmpThreadprivateStatement * s = isSgOmpThreadprivateStatement(stmt);
  ROSE_ASSERT (s!= NULL);
  unparseOmpDirectivePrefixAndName(stmt, info); 
  curprint(string ("("));
  //unparse variable list then
  SgVarRefExpPtrList::iterator p = s->get_variables().begin();
  while ( p != s->get_variables().end() )
  {
    ROSE_ASSERT ( (*p)->get_symbol() != NULL);
    SgInitializedName* init_name = (*p)->get_symbol()->get_declaration();
    ROSE_ASSERT (init_name);
    SgName tmp_name  = init_name->get_name();
    curprint( tmp_name.str());

    // Move to the next argument
    p++;

    // Check if this is the last argument (output a "," separator if not)
    if (p != s->get_variables().end())
    {
      curprint( ",");
    }
  } // end while

  curprint (string (")"));
  unp->u_sage->curprint_newline();
}

// A helper function to just unparse omp-prefix directive-name, without bothering clauses
// examples: 
//  #pragma omp parallel, 
//  !$omp parallel, 
void UnparseLanguageIndependentConstructs::unparseOmpDirectivePrefixAndName (SgStatement* stmt,     SgUnparse_Info& info)
{
  ROSE_ASSERT(stmt != NULL);
  unp->u_sage->curprint_newline();
  switch (stmt->variantT())
  {
      case V_SgOmpAtomicStatement:
      {
        unparseOmpPrefix(info);
        curprint(string ("atomic "));
        break;
      }
      case V_SgOmpSectionStatement:
      {
        unparseOmpPrefix(info);
        curprint(string ("section "));
        break;
      }
      case V_SgOmpTaskStatement:
      {
        unparseOmpPrefix(info);
        curprint(string ("task "));
        break;
      }
       case V_SgOmpTaskwaitStatement:
      {
        unparseOmpPrefix(info);
        curprint(string ("taskwait "));
        break;
      }
     case V_SgOmpFlushStatement:
      {
        unparseOmpPrefix(info);
        curprint(string ("flush "));
        break;
      }
      case V_SgOmpThreadprivateStatement:
      {
        unparseOmpPrefix(info);
        curprint(string ("threadprivate "));
        break;
      }
     case V_SgOmpBarrierStatement:
      {
        unparseOmpPrefix(info);
        curprint(string ("barrier "));
        break;
      }
    case V_SgOmpParallelStatement:
      {
        unparseOmpPrefix(info);
        curprint(string ("parallel "));
        break;
      }
    case V_SgOmpTargetStatement:
      {
        unparseOmpPrefix(info);
        curprint(string ("target "));
        break;
      }
    case V_SgOmpTargetDataStatement:
      {
        unparseOmpPrefix(info);
        curprint(string ("target data "));
        break;
      }
     case V_SgOmpCriticalStatement:
      {
        unparseOmpPrefix(info);
        curprint(string ("critical "));
        if (isSgOmpCriticalStatement(stmt)->get_name().getString()!="")
        {
          curprint (string ("("));
          curprint (isSgOmpCriticalStatement(stmt)->get_name().getString());
          curprint (string (")"));
        }
        break;
      }
         case V_SgOmpForStatement:
      {
        unparseOmpPrefix(info);
        curprint(string ("for "));
        break;
      }
        case V_SgOmpDoStatement:
      {
        unparseOmpPrefix(info);
        curprint(string ("do "));
        break;
      }
       case V_SgOmpMasterStatement:
      {
        unparseOmpPrefix(info);
        curprint(string ("master "));
        break;
      }
      case V_SgOmpOrderedStatement:
      {
        unparseOmpPrefix(info);
        curprint(string ("ordered "));
        break;
      }
    case V_SgOmpWorkshareStatement:
      {
        unparseOmpPrefix(info);
        curprint(string ("workshare "));
        break;
      }
      case V_SgOmpSingleStatement:
      {
        unparseOmpPrefix(info);
        curprint(string ("single "));
        break;
      }
      case V_SgOmpSimdStatement:
      {
        unparseOmpPrefix(info);
        curprint(string ("simd "));
        break;
      }
     case V_SgOmpSectionsStatement:
      {
        unparseOmpPrefix(info);
        curprint(string ("sections "));
        break;
      }
    default:
      {
        cerr<<"error: unacceptable OpenMP directive type within unparseOmpDirectivePrefixAndName(): "<<stmt->class_name()<<endl;
        ROSE_ASSERT(false);
        break;
      }
  } // end switch
}

// This is necessary since some clauses should only appear with the begin part of a directive
// C/C++ derivation: unparse all clauses attached to the directive
// Fortran derivation: unparse most clauses except a few nowait, copyprivate clauses which should appear with the end directive
void UnparseLanguageIndependentConstructs::unparseOmpBeginDirectiveClauses      (SgStatement* stmt,     SgUnparse_Info& info)
{
  cerr<<"Error: UnparseLanguageIndependentConstructs::unparseOmpBeginDirectiveClauses() should not be called directly"<<endl;
  ROSE_ASSERT (false);
}

// Output the corresponding end directive text for an OpenMP AST nodes for directive
void UnparseLanguageIndependentConstructs::unparseOmpEndDirectivePrefixAndName (SgStatement* stmt,     SgUnparse_Info& info)
{
  ROSE_ASSERT(stmt != NULL);
  // This one should do nothing by default
  // Only Fortran derived implementation should output something there
}

// Default behavior for unparsing clauses appearing with 'end xxx'
void UnparseLanguageIndependentConstructs::unparseOmpEndDirectiveClauses        (SgStatement* stmt,     SgUnparse_Info& info)
{
  // it should not do anything here , and for C/C++ subclass
  // Derived implementation in Fortran should do something.
}

// This is a catch-all helper function 
void UnparseLanguageIndependentConstructs::unparseOmpGenericStatement (SgStatement* stmt,     SgUnparse_Info& info)
{
  ROSE_ASSERT(stmt != NULL);
  // unparse the begin directive
  unparseOmpDirectivePrefixAndName (stmt, info);
  // unparse the begin directive's clauses
  unparseOmpBeginDirectiveClauses(stmt, info);
  unp->u_sage->curprint_newline();

  // unparse the body, if exists. 
  SgOmpBodyStatement* b_stmt = isSgOmpBodyStatement(stmt);
  if (b_stmt)
  {
    SgUnparse_Info ninfo(info);
    unparseStatement(b_stmt->get_body(), ninfo);
  }
  else
 {
   //TODO assertion for must-have bodies
  }

  // unparse the end directive and name 
  unparseOmpEndDirectivePrefixAndName (stmt, info);
  // unparse the end directive's clause
  unparseOmpEndDirectiveClauses(stmt, info);

} // end unparseOmpGenericStatement


PrecedenceSpecifier
UnparseLanguageIndependentConstructs::getPrecedence(SgExpression* expr)
   {
  // DQ (11/24/2007): This is a redundant mechanism for computing the precedence of expressions (NO!)
  // DQ (4/20/2013): Actually, this is the support for operator precedence that is correctly handling
  // overloaded operators to be the precedence of the operators that they are overloading, so this 
  // is an important part of the unparser infrastructure.  There is also a specifictaion of 
  // operator precedence a static data members on each expression IR node, and this function could 
  // and likely should use the values that are set there to avoud some level of redundancy.

  // DQ (2/5/2015): Added note from google search for precedence of the noexcept operator.
  // The standard itself doesn't specify precedence levels. They are derived from the grammar.
  // const_cast, static_cast, dynamic_cast, reinterpret_cast, typeid, sizeof..., noexcept and 
  // alignof are not included since they are never ambiguous. 

#if PRINT_DEVELOPER_WARNINGS
     printf ("This is a redundant mechanism for computing the precedence of expressions \n");
#endif

#if 0
     printf ("In getPrecedence(): expr = %p = %s \n",expr,expr->class_name().c_str());
#endif

  // This call to GetOperatorVariant will map overloaded operators for syntax (e.g. operator+()) 
  // to the associated operators (e.g. +) so that the overloaded operators will have the same 
  // precedence as the operators they are overloading.
     int variant = GetOperatorVariant(expr);

#if 0
     printf ("In getPrecedence(): variant = %d = %s \n",variant,Cxx_GrammarTerminalNames[variant].name.c_str());
     curprint(string("\n/* In getPrecedence(): variant = ") + Cxx_GrammarTerminalNames[variant].name + " */ \n");
#endif

     PrecedenceSpecifier precedence_value = 0;

     switch (variant)
        {
          case V_SgExprListExp:
          case V_SgCommaOpExp:       // return 1;
                                     precedence_value = 1; break;

          case V_SgAssignOp:         // return 2;
       // DQ (2/1/2009): Added precedence for SgPointerAssignOp (Fortran 90)
          case V_SgPointerAssignOp:  // return 2;
          case V_SgPlusAssignOp:     // return 2;
          case V_SgMinusAssignOp:    // return 2;
          case V_SgAndAssignOp:      // return 2;
          case V_SgIorAssignOp:      // return 2;
          case V_SgMultAssignOp:     // return 2;
          case V_SgDivAssignOp:      // return 2;
          case V_SgModAssignOp:      // return 2;
          case V_SgXorAssignOp:      // return 2;
          case V_SgLshiftAssignOp:   // return 2;
          case V_SgRshiftAssignOp:   // return 2;
                                     precedence_value = 2; break;

           case V_SgConditionalExp:   // return 3;
                                     precedence_value = 3; break;

          case V_SgOrOp:             // return 4;
                                     precedence_value = 4; break;

          case V_SgAndOp:            // return 5;
                                     precedence_value = 5; break;

          case V_SgBitOrOp:          // return 6;
                                     precedence_value = 6; break;

          case V_SgBitXorOp:         // return 7;
                                     precedence_value = 7; break;

          case V_SgBitAndOp:         // return 8;
                                     precedence_value = 8; break;

          case V_SgEqualityOp:       // return 9;
          case V_SgNotEqualOp:       // return 9;
                                     precedence_value = 9; break;

          case V_SgLessThanOp:       // return 10;
          case V_SgGreaterThanOp:    // return 10;
          case V_SgLessOrEqualOp:    // return 10;
          case V_SgGreaterOrEqualOp: // return 10;
                                     precedence_value = 10; break;


       // DQ (1/26/2013): I think this is wrong, "<<" and ">>" have value 7 (lower than "==") (see test2013_42.C).
       // case V_SgLshiftOp:         return 11;
       // case V_SgRshiftOp:         return 11;
          case V_SgLshiftOp:         // return 11;
          case V_SgRshiftOp:         // return 11;

          case V_SgJavaUnsignedRshiftOp: // return 11;
                                     precedence_value = 11; break;

          case V_SgAddOp:            // return 12;
                                     precedence_value = 12; break;


       // DQ (2/1/2009): Added operator (which should have been here before)
          case V_SgMinusOp:          // return 15;
          case V_SgUnaryAddOp:       // return 15;
                                     precedence_value = 15; break;


          case V_SgSubtractOp:       // return 12;
                                     precedence_value = 12; break;

          case V_SgMultiplyOp:       // return 13;
          case V_SgIntegerDivideOp:
          case V_SgDivideOp:         // return 13;
          case V_SgModOp:            // return 13;
                                     precedence_value = 13; break;

          case V_SgDotStarOp:        // return 14;
          case V_SgArrowStarOp:      // return 14;
                                     precedence_value = 14; break;

          case V_SgPlusPlusOp:       // return 15;
          case V_SgMinusMinusOp:     // return 15;
          case V_SgBitComplementOp:  // return 15;
          case V_SgNotOp:            // return 15;
          case V_SgPointerDerefExp:
          case V_SgAddressOfOp:
          case V_SgUpcLocalsizeofExpression:   // \pp 03/03/11
          case V_SgSizeOfOp:         // return 15;

       // DQ (6/20/2013): Added support for __alignof__ operator.
          case V_SgAlignOfOp:        // return 15;

       // DQ (2/5/2015): Need to define the precedence of this new C++11 operator.
       // The rules say that this can never be ambigious, so it's precedence is not important (I am not yet clear on this point).
          case V_SgNoexceptOp:        // return 15;

       // DQ (2/6/2015): Need to define the precedence of this new C++11 operator (but it is not clear to me that this is correcct).
       // I am so far unable to find data on the precedence of the lambda expression.
          case V_SgLambdaExp:        // return 15;
                                     precedence_value = 15; break;


          case V_SgFunctionCallExp:
             {
            // DQ (4/17/2013): If this is an overloaded operator then we can't just treat it like a normal function (must detect if it is an overloaded operator).
               SgFunctionCallExp* functionCallExp = isSgFunctionCallExp(expr);
               ROSE_ASSERT(functionCallExp != NULL);
#if 1
               if (functionCallExp->get_uses_operator_syntax() == true)
                  {
                    printf ("WARNING: In getPrecedence(): case V_SgFunctionCallExp: If this is an overloaded operator then the precedence should be that of the operator being overloaded (not zero). \n");
                    printf ("   --- functionCallExp = %p functionCallExp->get_uses_operator_syntax() = %s \n",functionCallExp,functionCallExp->get_uses_operator_syntax() ? "true" : "false");
                  }
#endif
            // ROSE_ASSERT(functionCallExp->get_uses_operator_syntax() == false);
#if 0
               if (functionCallExp != NULL && functionCallExp->get_uses_operator_syntax() == true)
                  {
                 // This is an overloaded operator and has the precedence of the operator that is being overloaded.

                    printf ("Exiting as a test! \n");
                    ROSE_ASSERT(false);
                  }
#endif
               // return 16;
               precedence_value = 16;
               break;
             }

          case V_SgPntrArrRefExp:    // return 16;
          case V_SgArrowExp:         // return 16;
          case V_SgDotExp:           // return 16;

          case V_SgImpliedDo:        // return 16;

          case V_SgLabelRefExp:      // return 16;
          case V_SgActualArgumentExpression: // return 16;

       // DQ (2/1/2009): Added support for Fortran operator.
          case V_SgExponentiationOp: // return 16;
                                     precedence_value = 16; break;

          case V_SgConcatenationOp:  // return 11;
                                     precedence_value = 11; break;

          case V_SgSubscriptExpression:  // return 16;  // Make the same as for SgPntrArrRefExp
                                     precedence_value = 16; break;

       // DQ (2/1/2009): This was missing from before.
          case V_SgThisExp:          // return 0;
                                     precedence_value = 0; break;

          case V_SgCastExp:
             {
            // DQ (4/17/2013): If this is a compiler generated cast then it will not be output and the precedence should reflect that.
               SgCastExp* castExp = isSgCastExp(expr);
               if (castExp == NULL)
                  {
                 // This is likely the case of an overloaded operator (but verify this).
                    SgFunctionCallExp* functionCallExp = isSgFunctionCallExp(expr);
                    if (functionCallExp != NULL)
                       {
                      // This should be an overloaded cast expression.
                         SgName name;
                         SgExpression* function = functionCallExp->get_function();
                         ROSE_ASSERT(function != NULL);
                         SgBinaryOp* binaryOperator = isSgBinaryOp(function);
                         if (binaryOperator != NULL)
                            {
                              SgExpression* rhs = binaryOperator->get_rhs_operand();
                              ROSE_ASSERT(rhs != NULL);

                           // This could be a member function from a class or a templated class.
                              SgMemberFunctionRefExp* mfunc_ref = isSgMemberFunctionRefExp(rhs);
                              if (mfunc_ref != NULL)
                                 {
                                   name = mfunc_ref->get_symbol()->get_name();
                                 }
                                else
                                 {
                                   SgTemplateMemberFunctionRefExp* template_mfunc_ref = isSgTemplateMemberFunctionRefExp(rhs);
                                   ROSE_ASSERT(template_mfunc_ref != NULL);
                                   name = template_mfunc_ref->get_symbol()->get_name();
                                 }
                            }
                           else
                            {
                           // This is a non-member function reference: SgFunctionRefExp.

                           // This could be a function from a class or a templated class.
                              SgFunctionRefExp* func_ref = isSgFunctionRefExp(function);
                              if (func_ref != NULL)
                                 {
                                   name = func_ref->get_symbol()->get_name();
                                 }
                                else
                                 {
                                   SgTemplateFunctionRefExp* template_func_ref = isSgTemplateFunctionRefExp(function);
                                   ROSE_ASSERT(template_func_ref != NULL);
                                   name = template_func_ref->get_symbol()->get_name();
                                 }
#if 0
                              printf ("ERROR: case V_SgCastExp: functionCallExp = %p associated function was not a SgBinaryOp: function = %p = %s \n",functionCallExp,function,function->class_name().c_str());
                              ROSE_ASSERT(false);
#endif
                            }

                         string func_name = name.str();
#if 0
                         printf ("case V_SgCastExp: functionCallExp = %p associated function func_name = %s \n",functionCallExp,func_name.c_str());
#endif
                         ROSE_ASSERT(func_name.find("operator") != string::npos);

                       }
                      else
                       {
                         printf ("ERROR: case V_SgCastExp: If this is not a SgCastExp (or overloaded cast operator) then what is it: expr = %p = %s = %s \n",expr,expr->class_name().c_str(),SageInterface::get_name(expr).c_str());
                         ROSE_ASSERT(false);
                       }
                  }
                 else
                  {
                 // This is a regular SgCastExp expression.
                  }

            // Since both SgCastExp and overloaded cast operators may be compiler generated we just want to know if this is compiler generated (so use "expr" instead of "castExp" below).
               ROSE_ASSERT(expr->get_startOfConstruct() != NULL);
               if (expr->get_startOfConstruct()->isCompilerGenerated() == true)
                  {
                 // It is a problem to return zero since this causes the calling function to return "true" for needing parenthesis.
                 // So I have returned the value "1".
#if 0
                    printf ("In getPrecedence(): case V_SgCastExp: If this is an overloaded operator then the precedence should be that of the operator being overloaded (not zero). \n");
                    printf ("   --- castExp = %p isCompilerGenerated = true (return precedence = 1) \n",castExp);
#endif
                 // If this is compiler generated then we have to look at the precedence of the unary operator's operand.
                 // return 1;
                    if (castExp != NULL)
                       {
                      // return getPrecedence(castExp->get_operand());
                         precedence_value = getPrecedence(castExp->get_operand()); 
                       }
                      else
                       {
                      // DQ (8/29/2014): Changed the precedence to avoid over parenthization of user-defined conversion operators 
                      // (see test2006_185.C).  If it is compiler generated then we can argue that it has a higher precedence and 
                      // this avoids the redundant parenthization which is a bug for GNU 4.4 and other versions of GNU.

                      // If this is compiler generated then we have to look at the precedence of the unary operator's operand.
                      // printf ("WARNING: case of overloaded cast operator: If this is compiler generated then we have to look at the precedence of the unary operator's operand (returning 1) \n");
                      // return 1;
                         printf ("WARNING: case of overloaded cast operator: If this is compiler generated then we have to look at the precedence of the unary operator's operand (returning 16) \n");
                      // return 16;
                         precedence_value = 16; 
                       }
                  }
                 else
                  {
                    precedence_value = 0; 
                  }

            // return 0;
               break;
             }

       // DQ (8/29/2014): Added support for SgAggregateInitializer (failed in tutorial examples).
          case V_SgAggregateInitializer:

       // DQ (7/13/2013): Added support to support this kind of value (I think this is correct, but not sure).
          case V_SgTemplateParameterVal:   // return 0;

       // DQ (11/10/2014): Added support to support this C++11 value.
          case V_SgNullptrValExp:

          case V_SgBoolValExp:             // return 0;
          case V_SgIntVal:                 // return 0;
          case V_SgThrowOp:                // return 0;
          case V_SgDoubleVal:              // return 0;
          case V_SgUnsignedIntVal:         // return 0;
          case V_SgAssignInitializer:      // return 0;
          case V_SgFloatVal:               // return 0;
          case V_SgVarArgOp:               // return 0;
          case V_SgLongDoubleVal:          // return 0;
          case V_SgLongIntVal:             // return 0;
          case V_SgLongLongIntVal:         // return 0;
          case V_SgVarArgStartOp:          // return 0;
          case V_SgNewExp:                 // return 0;
          case V_SgDeleteExp:              // return 0;
          case V_SgStringVal:              // return 0;
          case V_SgCharVal:                // return 0;
          case V_SgUnsignedLongLongIntVal: // return 0;
          case V_SgUnsignedLongVal:        // return 0;
          case V_SgComplexVal:             // return 0;
                                     precedence_value = 0; break;

          case V_SgCAFCoExpression:        // return 16;
                                     precedence_value = 16; break;

       // Liao, 7/15/2009, UPC nodes
          case V_SgUpcThreads:             // return 0;
          case V_SgUpcMythread:            // return 0;
          case V_SgNullExpression:         // return 0;
       // TV (04/26/2010): CUDA nodes
          case V_SgCudaKernelExecConfig:   // return 0;
          case V_SgCudaKernelCallExp:      // return 0;
                                     precedence_value = 0; break;

       // TV (04/24/2011): Add FunctionRefExp to avoid the following Warning. It occurs
       //     after my modification for a more generic support of the original
       //     expression tree field (especially the case of FunctionRefExp used for
       //     function pointers initialisation).
       // case V_SgFunctionRefExp:    return 0;
          case V_SgFunctionRefExp:
             {
#if 0
#if 1
               printf ("In getPrecedence(): case V_SgFunctionRefExp: If this is an overloaded operatro then the precedence should be that of the operator being overloaded (not zero). \n");
#endif
            // DQ (4/17/2013): If this is an overloaded operator then we can't just treat it like a normal function.
               SgFunctionRefExp* functionRefExp = isSgFunctionRefExp(expr);
               ROSE_ASSERT(functionRefExp != NULL);
               ROSE_ASSERT(functionRefExp->get_parent() != NULL);
               SgFunctionCallExp* functionCallExp = isSgFunctionCallExp(functionRefExp->get_parent()->get_parent());
               ROSE_ASSERT(functionCallExp != NULL);

               ROSE_ASSERT(functionCallExp->get_uses_operator_syntax() == false);
#if 0
               if (functionCallExp != NULL && functionCallExp->get_uses_operator_syntax() == true)
                  {
                 // This is an overloaded operator and has the precedence of the operator that is being overloaded.

                    printf ("Exiting as a test! \n");
                    ROSE_ASSERT(false);
                  }
#endif
#endif
            // return 0;
               precedence_value = 0; 
               break;
             }

       // DQ (10/8/2012): Unclear if this is the correct precedence for this GNU specific feature.
       // Note that this setting is equivalent to what was being returned, so I expect it is fine since it represents no change.
          case V_SgStatementExpression:      // return 0;
                                     precedence_value = 0; break;

       // DQ (10/8/2012): Unclear if this is the correct precedence for this GNU specific feature.
       // Note that this setting is equivalent to what was being returned, so I expect it is fine since it represents no change.
          case V_SgVarRefExp:                // return 0;
                                     precedence_value = 0; break;

       // DQ (7/22/2013): I think this needs to be set so that we never output parenthesis for this case.
       // DQ (10/17/2012): Added support for SgDesignatedInitializer.
       // case V_SgDesignatedInitializer:    return 0;
       // case V_SgDesignatedInitializer:    return 16;
          case V_SgDesignatedInitializer: // return 0;
                                     precedence_value = 0; break;

       // DQ (1/26/2013): This case needs to be supported (see test2013_42.C).
          case V_SgTypeIdOp:                 // return 16;
                                     precedence_value = 16; break;

       // DQ (7/13/2013): Added support to type trait builtin functions (not clear if this is the correct value).
       // Make this the same precedence as a SgFunctionCallExp.
          case V_SgTypeTraitBuiltinOperator: // return 16;
                                     precedence_value = 16; break;

       // DQ (9/25/2013): Adding support for new IR node (C90 and C++ compound literals).
          case V_SgCompoundLiteralExp: // return 0;
                                     precedence_value = 0; break;

       // DQ (9/25/2013): Adding support for Fortran user defined binary operators (however, I am not certain this is the correct precedence).
          case V_SgUserDefinedBinaryOp: // return 0;
                                     precedence_value = 0; break;

       // DQ (9/25/2013): Adding support for C/C++ asm operator (however, I am not certain this is the correct precedence).
          case V_SgAsmOp: // return 0;
                                     precedence_value = 0; break;

       // DQ (11/10/2014): Not clear if this is the correct precedence for this C++11 expression.
          case V_SgFunctionParameterRefExp:
                                     precedence_value = 0; break;

          default:
             {
            // We want this to be a printed warning (so we can catch these missing cases), but it is not worthy of calling an error since the default works fine.
               printf ("Warning: getPrecedence() in unparseLanguageIndependentConstructs.C: Undefined expression variant = %d = %s \n",variant,Cxx_GrammarTerminalNames[variant].name.c_str());
#if 1
            // DQ (9/25/2013): Temporarily added assertion to get rid of warnings (catching them and fixing them).
               printf ("Error: getPrecedence() in unparseLanguageIndependentConstructs.C: Undefined expression variant = %d = %s \n",variant,Cxx_GrammarTerminalNames[variant].name.c_str());
               ROSE_ASSERT(false);
#endif
             }
        }

#if 0
     printf ("Leaving getPrecedence(): variant = %d = %s precedence_value = %d \n",variant,Cxx_GrammarTerminalNames[variant].name.c_str(),precedence_value);
     curprint(string("\n/* Leaving getPrecedence(): variant = ") + Cxx_GrammarTerminalNames[variant].name + " precedence_value = " + StringUtility::numberToString(precedence_value) + " */ \n");
#endif

  // DQ (8/29/2014): Modified this function to make it easier to debug the precedence return values directly.
  // return 0;
     return precedence_value;
   }


AssociativitySpecifier
UnparseLanguageIndependentConstructs::getAssociativity(SgExpression* expr) 
   {
  // DQ (7/23/2013): This should match the table in: http://en.wikipedia.org/wiki/Operators_in_C_and_C%2B%2B#Operator_precedence
  // Note also that this table has the precedence in the wrong order compared to how we have listed it in ROSE.

  // I have added the case for SgCastExp, but noticed that there appear to be many incorrect entries for associativity for the 
  // other operators.  This function is called in the evaluation for added "()" using the operator precedence (obtained from
  // the function: getPrecedence()).

  // DQ (9/25/2013): It is an additional issue that some associativity rules are language dependent.  For example, I understand 
  // that Fortran supports A - B - C as A - (B - C) (right associative) where as C and C++ would treat it as (A - B) - C (left 
  // associative).  Currently all associativity is defined in terms of C/C++, this is something to fix for the Fortran.  In 
  // general we add parenthesis to support the explict handling wherever possible (I think). As a rule, Fortran relational 
  // operators are not associative.  The exponentiation operator associates right to left (right associative).  Thus, A**B**C 
  // is equal to A**(B**C) rather than (A**B)**C. All other FORTRAN operators are left to right associative (left associative)
  // (however it appears to contradict the stated rule for minus (above).

     int variant = GetOperatorVariant(expr);
     switch (variant)
        {
       // DQ (7/23/2013): Added cast operator.
          case V_SgCastExp:
             {
               if (expr->get_file_info()->isCompilerGenerated() == true)
                  {
#if 0
                    printf ("WARNING: In getAssociativity(): We should not be calling getAssociativity(SgExpression* expr) if this is a compiler generated (implicit) cast (returing e_assoc_none) \n");
#endif
                    return e_assoc_none;
                  }
                 else
                  {
                 // The cast is right associative.
                    return e_assoc_right;
                  }
             }

          case V_SgPlusPlusOp:
          case V_SgMinusMinusOp:
             {
            // DQ (7/23/2013): The associativity of these operators depends upon if they are pre or post operators (assuming post-fix).
            // Note: post-fix is left associative, and pre-fix is right associative.

               AssociativitySpecifier associativitySpecifier = e_assoc_none;

               SgUnaryOp* unaryOp = isSgUnaryOp(expr);
               if (unaryOp->get_mode() == SgUnaryOp::prefix)
                  {
                    associativitySpecifier = e_assoc_right;
                  }
                 else
                  {
                    ROSE_ASSERT(unaryOp->get_mode() == SgUnaryOp::postfix);
                    associativitySpecifier = e_assoc_left;
                  }

               return associativitySpecifier;
             }
           
          case V_SgNotOp:
             {
#if 0
               printf ("WARNING: In getAssociativity(): I think that the logical not operator should be right associative! \n");
#endif
            // This has forever been marked as left associative in ROSE.
               return e_assoc_left;
             }

          case V_SgAssignOp:
          case V_SgAndAssignOp:
          case V_SgIorAssignOp:
          case V_SgMultAssignOp:
          case V_SgDivAssignOp:
          case V_SgModAssignOp:
          case V_SgXorAssignOp:
          case V_SgLshiftAssignOp:
          case V_SgRshiftAssignOp:
          case V_SgPlusAssignOp:
          case V_SgMinusAssignOp:
          case V_SgConditionalExp:
          case V_SgBitComplementOp:
          case V_SgPointerDerefExp:
          case V_SgAddressOfOp:
          case V_SgSizeOfOp:
              return e_assoc_left;

          case V_SgCommaOpExp:
          case V_SgOrOp:
          case V_SgAndOp:
          case V_SgBitOrOp:
          case V_SgBitXorOp:
          case V_SgBitAndOp:
          case V_SgEqualityOp:
          case V_SgNotEqualOp:
          case V_SgLessThanOp:
          case V_SgGreaterThanOp:
          case V_SgLessOrEqualOp:
          case V_SgGreaterOrEqualOp:
          case V_SgLshiftOp:
          case V_SgRshiftOp:
          case V_SgAddOp:
          case V_SgSubtractOp:
          case V_SgMultiplyOp:
          case V_SgIntegerDivideOp:
          case V_SgDivideOp:
          case V_SgModOp:
          case V_SgDotStarOp:
          case V_SgArrowStarOp:
          case V_SgFunctionCallExp:
          case V_SgPntrArrRefExp:
          case V_SgArrowExp:
          case V_SgDotExp:
              return e_assoc_right;

       // DQ (9/25/2013): The Fortran SgExponentiationOp has right associativity.
           case V_SgExponentiationOp:
              return e_assoc_right;

       // DQ (9/25/2013): I believe that the Fortran SgConcatenationOp has left associativity.
          case V_SgConcatenationOp:
              return e_assoc_left;

       // DQ (1/25/2014): This is not really defined for unary operators, but it does not make sense to output the warning below either.
          case V_SgMinusOp:
          case V_SgUnaryAddOp:
             {
               return e_assoc_none;
             }
          
          default:
             {
            // We want this to be a printed warning (so we can catch these missing cases), but it is not worthy of calling an error since the default works fine.
            // The implementation of this function assumes unhandled cases are not associative.
               printf ("Warning: getAssociativity(): Undefined expression variant = %d = %s (returning e_assoc_none) \n",variant,Cxx_GrammarTerminalNames[variant].name.c_str());
#if 0
            // DQ (9/25/2013): Temporarily added assertion to get rid of warnings (catching them and fixing them).
               printf ("Error: getAssociativity(): Undefined expression variant = %d = %s (returning e_assoc_none) \n",variant,Cxx_GrammarTerminalNames[variant].name.c_str());
               ROSE_ASSERT(false);
#endif
             }
        }

     return e_assoc_none;
   }

bool
UnparseLanguageIndependentConstructs::requiresParentheses(SgExpression* expr, SgUnparse_Info& info) 
   {
     ROSE_ASSERT(expr != NULL);

#if 0
     if (isSgSubscriptExpression(expr) != NULL || isSgDotExp(expr) || isSgCAFCoExpression(expr) || isSgPntrArrRefExp(expr) )
        {
          return false;
        }
#endif

     SgExpression* parentExpr = isSgExpression(expr->get_parent());

#define DEBUG_PARENTHESIS_PLACEMENT 0

#if DEBUG_PARENTHESIS_PLACEMENT
     printf ("\n\n***** In requiresParentheses() \n");
     printf ("In requiresParentheses(): expr = %p = %s need_paren = %s \n",expr,expr->class_name().c_str(),expr->get_need_paren() ? "true" : "false");
     printf ("In requiresParentheses(): isOverloadedArrowOperator(expr) = %s \n",(unp->u_sage->isOverloadedArrowOperator(expr) == true) ? "true" : "false");
     curprint(string("\n /* In requiresParentheses(): expr = ") + StringUtility::numberToString((void*)expr) + " */ \n ");
     curprint(string("/* In requiresParentheses(): expr = ") + expr->class_name() + " */ \n");
  // curprint( "\n /* RECORD_REF = " << RECORD_REF << " expr->variant() = " << expr->variant() << " */ \n");

     if (parentExpr != NULL)
        {
          printf ("In requiresParentheses(): parentExpr = %s \n",parentExpr->sage_class_name());
          printf ("isOverloadedArrowOperator(parentExpr) = %s \n",(unp->u_sage->isOverloadedArrowOperator(parentExpr) == true) ? "true" : "false");
       // curprint( "\n /* parentExpr = " << parentExpr->sage_class_name() << " */ \n");
        }
       else
        {
          printf ("In PrintStartParen(): parentExpr == NULL \n");
        }
#endif

  // DQ (1/26/2013): Moved to be located after the debugging information.
     if (isSgSubscriptExpression(expr) != NULL || isSgDotExp(expr) || isSgCAFCoExpression(expr) || isSgPntrArrRefExp(expr) )
        {
#if DEBUG_PARENTHESIS_PLACEMENT
          printf ("In requiresParentheses(): Case 1: Output false \n");
          curprint("/* In requiresParentheses(): Case 1: Output false */ \n");
#endif
          return false;
        }

     if ( (isSgBinaryOp(expr) != NULL) && (expr->get_need_paren() == true) )
        {
#if DEBUG_PARENTHESIS_PLACEMENT
          printf ("     Special case of expr->get_need_paren(): (return true) \n");
#endif
          return true;
        }

  // DQ (11/9/2009): I think this can no longer be true since we have removed the use of SgExpressionRoot.
     ROSE_ASSERT(parentExpr == NULL || parentExpr->variantT() != V_SgExpressionRoot);

     if ( parentExpr == NULL || parentExpr->variantT() == V_SgExpressionRoot || expr->variantT() == V_SgExprListExp || expr->variantT() == V_SgConstructorInitializer || expr->variantT() == V_SgDesignatedInitializer)
        {
#if DEBUG_PARENTHESIS_PLACEMENT
          printf ("     Special case of parentExpr == NULL || SgExpressionRoot || SgExprListExp || SgConstructorInitializer || SgDesignatedInitializer (return false) \n");
#endif
          return false;
        }

#if 1
    // Liao, 8/27/2008, bug 229
    // A nasty workaround since set_need_paren() has no definite effect
    // SgExprListExp-> SgAssignInitializer -> SgFunctionCallExp:
    // no () is needed for SgAssignInitializer
    // e.g:  int array[] = {func1()}; // int func1();
     SgAssignInitializer* assign_init = isSgAssignInitializer(expr);
     if ((assign_init != NULL) && (isSgExprListExp(parentExpr)))
        {
          SgExpression* operand = assign_init->get_operand();
          if (isSgFunctionCallExp(operand))
             {
#if DEBUG_PARENTHESIS_PLACEMENT
               printf ("In requiresParentheses(): Case 2: Output false \n");
#endif
               return false;
             }
        }
#endif

  // TV (04/24/11): As compiler generated cast are not unparsed they don't need additional parenthesis.
     if (isSgCastExp(expr) && expr->get_startOfConstruct()->isCompilerGenerated())
        {
#if DEBUG_PARENTHESIS_PLACEMENT
          printf ("In requiresParentheses(): Case 3 (compiler generated SgCastExp): Output false \n");
          curprint("/* In requiresParentheses(): Case 3 (compiler generated SgCastExp): Output false */ \n");
#endif
          return false;
        }

  // DQ (8/6/2005): Never output "()" where the parent is a SgAssignInitializer
     if (parentExpr != NULL && parentExpr->variantT() == V_SgAssignInitializer)
        {
#if DEBUG_PARENTHESIS_PLACEMENT
          printf ("     Special case of parentExpr == SgAssignInitializer (return false) \n");
#endif
          return false;
        }

     switch (expr->variant())
        {
       // DQ (11/18/2007): Don't use parens for these cases
          case TEMP_ColonShapeExp:
          case TEMP_AsteriskShapeExp:

       // DQ (12/2/2004): Original cases
          case VAR_REF:
          case CLASSNAME_REF:
          case FUNCTION_REF:
          case MEMBER_FUNCTION_REF:

       // DQ (4/25/2012): Added template support (avoids output of extra "()" see test2012_51.C).
          case TEMPLATE_FUNCTION_REF:
          case TEMPLATE_MEMBER_FUNCTION_REF:

          case PSEUDO_DESTRUCTOR_REF:
          case BOOL_VAL:
          case SHORT_VAL:
          case CHAR_VAL:
          case UNSIGNED_CHAR_VAL:
          case WCHAR_VAL:
          case STRING_VAL:
          case UNSIGNED_SHORT_VAL:
          case ENUM_VAL:
          case INT_VAL:
          case UNSIGNED_INT_VAL:
          case LONG_INT_VAL:
          case LONG_LONG_INT_VAL:
          case UNSIGNED_LONG_LONG_INT_VAL:
          case UNSIGNED_LONG_INT_VAL:
          case FLOAT_VAL:
          case DOUBLE_VAL:
          case LONG_DOUBLE_VAL:
          case AGGREGATE_INIT:
          case SUPER_NODE: // charles4:  This case needed for Java only.
             {
#if DEBUG_PARENTHESIS_PLACEMENT
               printf ("     case statements return false \n");
#endif
               return false;
             }

          default:
             {
            // DQ (8/29/2014): If this is a user-defined operator (SgFunctionCallExp) nested in a user-defined 
            // operator (SgFunctionCallExp) then we need a more useful parent than the parent function's SgExprListExpr.
               SgExprListExp* parent_exprListExp = isSgExprListExp(parentExpr);
               if (parent_exprListExp != NULL)
                  {
                    SgFunctionCallExp* functionCallExp = isSgFunctionCallExp(expr);
                    if (functionCallExp != NULL)
                       {
                      // Find a better parent node to use (reach to the parent SgFunctionCallExp).
                         SgNode* local_parentExpr = parentExpr;
                         local_parentExpr = local_parentExpr->get_parent();
                         SgFunctionCallExp* functionCallExp = isSgFunctionCallExp(local_parentExpr);
                         if (functionCallExp != NULL)
                            {
#if DEBUG_PARENTHESIS_PLACEMENT || 0
                              printf ("In requiresParentheses(): Found a better node to use in determining precedence: functionCallExp = %p \n",functionCallExp);
#endif
                              parentExpr = functionCallExp;
                            }
                       }
                  }

               int parentVariant   = GetOperatorVariant(parentExpr);
               SgExpression* first = GetFirstOperand(parentExpr);
               if (parentVariant == V_SgPntrArrRefExp && first != expr)
                  {
                 // This case avoids redundent parenthesis within array substripts.
#if DEBUG_PARENTHESIS_PLACEMENT
                    printf ("     parentVariant  == V_SgPntrArrRefExp && first != expr (return false) \n");
#endif
                    return false;
                  }

               PrecedenceSpecifier parentPrecedence = getPrecedence(parentExpr);

#if DEBUG_PARENTHESIS_PLACEMENT
               printf ("parentExpr = %p = %s parentVariant = %d  parentPrecedence = %d \n",parentExpr,parentExpr->class_name().c_str(),parentVariant,parentPrecedence);
#endif

            // DQ (7/22/2013): Don't return true if this is a SgDesignatedInitializer.
               if (parentPrecedence == 0 && isSgDesignatedInitializer(parentExpr) != NULL)
                  {
#if DEBUG_PARENTHESIS_PLACEMENT
                    printf ("     case of SgDesignatedInitializer: parentPrecedence == 0 return true \n");
                    curprint(string("/* case of SgDesignatedInitializer parentPrecedence == 0 return false parentExpr = ") + parentExpr->class_name() + " */ \n");
#endif
                    return false;
                  }

               if (parentPrecedence == 0)
                  {
#if DEBUG_PARENTHESIS_PLACEMENT
                    printf ("     parentPrecedence == 0 return true \n");
                    curprint(string("/* parentPrecedence == 0 return true parentExpr = ") + parentExpr->class_name() + " */ \n");
#endif
                    return true;
                  }

            // int exprVariant = GetOperatorVariant(expr);
               PrecedenceSpecifier exprPrecedence = getPrecedence(expr);

#if DEBUG_PARENTHESIS_PLACEMENT
               int exprVariant = GetOperatorVariant(expr);
               printf ("expr = %p = %s exprVariant = %d  exprPrecedence = %d \n",expr,expr->class_name().c_str(),exprVariant,exprPrecedence);
#endif
               if (exprPrecedence > parentPrecedence)
                  {
#if DEBUG_PARENTHESIS_PLACEMENT
                    printf ("     exprPrecedence > parentPrecedence return false \n");
#endif
                    return false;
                  }
                 else
                  {
                    if (exprPrecedence == parentPrecedence)
                       {
                         if (first == NULL)
                            {
#if DEBUG_PARENTHESIS_PLACEMENT
                              printf ("     exprPrecedence == parentPrecedence return true \n");
#endif
                              return true;
                            }
                         AssociativitySpecifier assoc = getAssociativity(parentExpr);
                         if (assoc == e_assoc_left && first != expr)
                            {
#if DEBUG_PARENTHESIS_PLACEMENT
                              printf ("     assoc > 0 && first != expr return false \n");
#endif
                              return false;
                            }
                         if (assoc == e_assoc_right && first == expr)
                            {
#if DEBUG_PARENTHESIS_PLACEMENT
                              printf ("     assoc < 0 && first == expr return false \n");
#endif
                              return false;
                            }

                      // DQ (7/22/2013): It appears that in many cases this is not handled in the getAssociativity() function.
                         if (assoc == e_assoc_none)
                            {
#if DEBUG_PARENTHESIS_PLACEMENT
                              printf ("WARNING: In requiresParentheses(): assoc == e_assoc_none (not clear what to return, returning true is required to pass regression tests) \n");
#endif
                           // DQ (7/23/2013): This is required to be true for test2012_104.c to pass.
                           // return false;
                              return true;
                            }
                       }
                      else
                       {
#if DEBUG_PARENTHESIS_PLACEMENT
                         printf ("     exprPrecedence != parentPrecedence return true \n");
#endif
                       }
                  }
             }
        }

#if DEBUG_PARENTHESIS_PLACEMENT
     printf ("     base of function return true \n");
#endif

     return true;
   }

<|MERGE_RESOLUTION|>--- conflicted
+++ resolved
@@ -1091,14 +1091,6 @@
                  // bool unparseLeadingTokenStream = unparseAttachedPreprocessingInfoUsingTokenStream(stmt,info,PreprocessingInfo::before);
                     unparseStatus_previousStatement = (canBeUnparsedFromTokenStream(sourceFile,previousStatement) == true);
 
-<<<<<<< HEAD
-            // DQ (12/1/2013): Not clear if this is helpful or not (but it communicates in the 
-            // unparsed code what statements were unparse using either the AST or the token stream).
-               if ( SgProject::get_verbose() > 0 && (SageInterface::getProject()->get_C_only() || SageInterface::getProject()->get_Cxx_only()) )
-                  {
-                    string s = "/* Unparsing from the token stream stmt = " + stmt->class_name() + " */ ";
-                    curprint (s);
-=======
                  // DQ (1/15/2015): We should maybe call the unparseAttachedPreprocessingInfoUsingTokenStream() function so that we can determin if
                  // there are added comments or CPP directives (as a result of transformations) and so that we can know to unparse them NOT using the token stream.
                  // DQ (12/23/2014): I think this should be true when we unparse from the token stream (partial or fully), but not when we unparse from the AST.
@@ -1109,7 +1101,6 @@
                     printf ("In unparseStatementFromTokenStream(): unparseStatus_previousStatement = %s \n",unparseStatus_previousStatement ? "true" : "false");
                     printf ("In unparseStatementFromTokenStream(): unparseLeadingTokenStream = %s \n",unparseLeadingTokenStream ? "true" : "false");
 #endif
->>>>>>> bae94d1b
                   }
                  else
                   {
@@ -7548,3 +7539,4 @@
      return true;
    }
 
+
