/* modified_sage.C
 *
 * This C file includes functions that test for operator overloaded functions and
 * helper unparse functions such as unparse_helper and printSpecifier.
 */

// tps (01/14/2010) : Switching from rose.h to sage3.
#include "sage3basic.h"

#include "unparser.h"
#include "modified_sage.h"

// DQ (10/14/2010):  This should only be included by source files that require it.
// This fixed a reported bug which caused conflicts with autoconf macros (e.g. PACKAGE_BUGREPORT).
// Interestingly it must be at the top of the list of include files.
#include "rose_config.h"

// DQ (12/31/2005): This is OK if not declared in a header file
using namespace std;
using namespace Rose;

#define OUTPUT_DEBUGGING_FUNCTION_BOUNDARIES 0

// MS: temporary flag for experiments with uparsing of template instantiations
bool Unparse_MOD_SAGE::experimentalMode=false;
int Unparse_MOD_SAGE::experimentalModeVerbose=0;

Unparse_MOD_SAGE::Unparse_MOD_SAGE(Unparser* unp):unp(unp) {
}

//-----------------------------------------------------------------------------------
//  void Unparse_MOD_SAGE::isOperator
//
//  General function to test if this expression is an unary or binary operator
//  overloading function
//-----------------------------------------------------------------------------------
bool Unparse_MOD_SAGE::isOperator(SgExpression* expr)
   {
     ASSERT_not_null(expr);

     if (isBinaryOperator(expr) || isUnaryOperator(expr))
          return true;
     return false;
   }

// DQ (8/13/2007): Added by Thomas to refactor unparser.
void Unparse_MOD_SAGE::curprint(std::string str) {
  unp->cur << str ;
}

// DQ (8/13/2007): Added by Thomas to refactor unparser.
void Unparse_MOD_SAGE::curprint_newline() {
  unp->cur.insert_newline();
}

// DQ (8/13/2007): Added by Thomas to refactor unparser.
int Unparse_MOD_SAGE::cur_get_linewrap () {
  return unp->cur.get_linewrap();
}

// DQ (8/13/2007): Added by Thomas to refactor unparser.
void Unparse_MOD_SAGE::cur_set_linewrap (int nr) {
  unp->cur.set_linewrap(-1);
}

//-----------------------------------------------------------------------------------
//  void Unparse_MOD_SAGE::isBinaryEqualsOperator
//
//  Auxiliary function to test if this expression is a binary operator= overloading
//  function
//-----------------------------------------------------------------------------------
bool Unparse_MOD_SAGE::isBinaryEqualsOperator(SgExpression* expr)
   {
  SgFunctionRefExp* func_ref = isSgFunctionRefExp(expr);
  SgMemberFunctionRefExp* mfunc_ref = isSgMemberFunctionRefExp(expr);

  if (!func_ref && !mfunc_ref) return false;

  string func_name;
  if (func_ref != NULL)
       func_name = func_ref->get_symbol()->get_name().str();
    else
       func_name = mfunc_ref->get_symbol()->get_name().str();

  if (func_name == "operator=")
    return true;
  return false;
}

//-----------------------------------------------------------------------------------
//  void Unparse_MOD_SAGE::isBinaryEqualityOperator
//
//  Auxiliary function to test if this expression is a binary operator==
//  overloading function
//-----------------------------------------------------------------------------------
bool
Unparse_MOD_SAGE::isBinaryEqualityOperator(SgExpression* expr)
   {
     SgFunctionRefExp* func_ref = isSgFunctionRefExp(expr);
     SgMemberFunctionRefExp* mfunc_ref = isSgMemberFunctionRefExp(expr);

     if (!func_ref && !mfunc_ref) return false;

     string func_name;
     if (func_ref != NULL)
          func_name = func_ref->get_symbol()->get_name().str();
       else
          func_name = mfunc_ref->get_symbol()->get_name().str();

     if (func_name == "operator==")
          return true;

     return false;
   }

//-----------------------------------------------------------------------------------
//  void Unparse_MOD_SAGE::isBinaryInequalityOperator
//
//  Auxiliary function to test if this expression is a binary operator==
//  overloading function
//-----------------------------------------------------------------------------------
bool Unparse_MOD_SAGE::isBinaryInequalityOperator(SgExpression* expr)
   {
     SgFunctionRefExp* func_ref = isSgFunctionRefExp(expr);
     SgMemberFunctionRefExp* mfunc_ref = isSgMemberFunctionRefExp(expr);

     if (!func_ref && !mfunc_ref) return false;

     string func_name;
     if(func_ref != NULL)
          func_name = func_ref->get_symbol()->get_name().str();
       else
          func_name = mfunc_ref->get_symbol()->get_name().str();

     if( func_name == "operator<=" ||
         func_name == "operator>=" ||
         func_name == "operator<" ||
         func_name == "operator>" ||
         func_name == "operator!="  )
        {
          return true;
        }

     return false;
   }


//-----------------------------------------------------------------------------------
//  void Unparse_MOD_SAGE::isBinaryArithmeticOperator
//
//  Auxiliary function to test if this expression is a binary operator==
//  overloading function
//-----------------------------------------------------------------------------------
bool Unparse_MOD_SAGE::isBinaryArithmeticOperator(SgExpression* expr)
   {
     SgFunctionRefExp* func_ref = isSgFunctionRefExp(expr);
     SgMemberFunctionRefExp* mfunc_ref = isSgMemberFunctionRefExp(expr);

     if (!func_ref && !mfunc_ref) return false;

     string func_name;
     if(func_ref != NULL)
          func_name = func_ref->get_symbol()->get_name().str();
       else
          func_name = mfunc_ref->get_symbol()->get_name().str();

     if( func_name == "operator+"  ||
         func_name == "operator-"  ||
         func_name == "operator*" ||
         func_name == "operator/" ||
         func_name == "operator+=" ||
         func_name == "operator-=" ||
         func_name == "operator*="||
         func_name == "operator/="  )
        {
          return true;
        }

     return false;
   }


//-----------------------------------------------------------------------------------
//  void Unparse_MOD_SAGE::isBinaryParenOperator
//
//  Auxiliary function to test if this expression is a binary operator() overloading
//  function
//-----------------------------------------------------------------------------------
bool Unparse_MOD_SAGE::isBinaryParenOperator(SgExpression* expr)
   {
     SgFunctionRefExp* func_ref = isSgFunctionRefExp(expr);
     SgMemberFunctionRefExp* mfunc_ref = isSgMemberFunctionRefExp(expr);

     if (!func_ref && !mfunc_ref) return false;

     string func_name;
     if (func_ref != NULL)
          func_name = func_ref->get_symbol()->get_name().str();
       else
          func_name = mfunc_ref->get_symbol()->get_name().str();

     if (func_name == "operator()")
          return true;

     return false;
   }


//-----------------------------------------------------------------------------------
//  void Unparse_MOD_SAGE::isBinaryBracketOperator
//
//  Auxiliary function to test if this expression is a binary operator[] overloading
//  function
//-----------------------------------------------------------------------------------
bool Unparse_MOD_SAGE::isBinaryBracketOperator(SgExpression* expr)
   {
     SgFunctionRefExp* func_ref        = isSgFunctionRefExp(expr);
     SgMemberFunctionRefExp* mfunc_ref = isSgMemberFunctionRefExp(expr);

     if (!func_ref && !mfunc_ref) return false;

     string func_name;
     if (func_ref != NULL)
          func_name = func_ref->get_symbol()->get_name().str();
       else
          func_name = mfunc_ref->get_symbol()->get_name().str();

     if (func_name == "operator[]")
          return true;

     return false;
   }


//-----------------------------------------------------------------------------------
//  void Unparse_MOD_SAGE::isBinaryOperator
//
//  Function to test if this expression is a binary operator overloading function
//-----------------------------------------------------------------------------------
bool Unparse_MOD_SAGE::isBinaryOperator(SgExpression* expr)
   {
     ASSERT_not_null(expr);

     bool isBinaryOperatorResult = false;

     SgFunctionRefExp* func_ref        = isSgFunctionRefExp(expr);
     SgMemberFunctionRefExp* mfunc_ref = isSgMemberFunctionRefExp(expr);

     if (!func_ref && !mfunc_ref)
          return false;

     string func_name;
     if (func_ref != NULL)
        {
          ASSERT_not_null(func_ref->get_symbol());
          func_name = func_ref->get_symbol()->get_name().str();
        }
       else
        {
          ASSERT_not_null(mfunc_ref);
          ASSERT_not_null(mfunc_ref->get_symbol());
          func_name = mfunc_ref->get_symbol()->get_name().str();
        }

     if (func_name == "operator+" ||
         func_name == "operator-" ||
         func_name == "operator*" ||
         func_name == "operator/" ||
         func_name == "operator%" ||
         func_name == "operator^" ||
         func_name == "operator&" ||
         func_name == "operator|" ||
         func_name == "operator=" ||
         func_name == "operator<" ||
         func_name == "operator>" ||
         func_name == "operator+=" ||
         func_name == "operator-=" ||
         func_name == "operator*=" ||
         func_name == "operator/=" ||
         func_name == "operator%=" ||
         func_name == "operator^=" ||
         func_name == "operator&=" ||
         func_name == "operator|=" ||
         func_name == "operator<<" ||
         func_name == "operator>>" ||
         func_name == "operator>>=" ||
         func_name == "operator<<=" ||
         func_name == "operator==" ||
         func_name == "operator!=" ||
         func_name == "operator<=" ||
         func_name == "operator>=" ||
         func_name == "operator&&" ||
         func_name == "operator||" ||
         func_name == "operator," ||
         func_name == "operator->*" ||
         func_name == "operator->" ||
         func_name == "operator()" ||
         func_name == "operator[]")
        {
       // DQ (5/6/2007): Make sure this could not be a unary operator (using new fix for unary operators).
       // if (isUnaryOperatorPlus(expr) || isUnaryOperatorMinus(expr))
          if (isUnaryOperator(expr) == true)
               isBinaryOperatorResult = false;
            else
               isBinaryOperatorResult = true;
        }

     return isBinaryOperatorResult;
   }



//-----------------------------------------------------------------------------------
//  void Unparse_MOD_SAGE::isUnaryIncrementOperator
//
//  Auxiliary function to test if this expression is an unary prefix/postfix operator++ overloading function
//-----------------------------------------------------------------------------------
bool
Unparse_MOD_SAGE::isUnaryIncrementOperator(SgExpression* expr)
   {
  // DQ (5/6/2007): This might be a non-member function and if so we don't handle this case correctly!
  // If it is a non-member function this it will have a single argument
  // ROSE_ASSERT(isSgFunctionRefExp(expr) == NULL);
     ASSERT_not_null(expr);

     SgMemberFunctionRefExp* mfunc_ref = isSgMemberFunctionRefExp(expr);
     if (mfunc_ref != NULL)
        {
          SgMemberFunctionSymbol* mfunc_sym = mfunc_ref->get_symbol();
          if (mfunc_sym != NULL)
             {
               SgMemberFunctionDeclaration* mfunc_decl = mfunc_sym->get_declaration();
               if (mfunc_decl != NULL)
                  {
                    SgName func_name = mfunc_decl->get_name();
                    if (func_name.getString() == "operator++")
                       {
                         SgInitializedNamePtrList argList = mfunc_decl->get_args();
                         if (argList.size() == 1)
                              return true;
                       }
                  }
             }
        }

    // DQ (2/1/2018): Added to catch case of non-member function unary operator
       else
        {
          SgFunctionRefExp* func_ref = isSgFunctionRefExp(expr);
          if (func_ref != NULL)
             {
               SgFunctionSymbol* func_sym = func_ref->get_symbol();
               if (func_sym != NULL)
                  {
                    SgFunctionDeclaration* func_decl = func_sym->get_declaration();
                    if (func_decl != NULL)
                       {
                         SgName func_name = func_decl->get_name();
                         if (func_name.getString() == "operator++")
                            {
                              SgInitializedNamePtrList argList = func_decl->get_args();
                              if (argList.size() == 0) 
                                   return true;
                            }
                       }
                  }
             }
        }

     return false;
   }

//-----------------------------------------------------------------------------------
//  void Unparse_MOD_SAGE::isUnaryDecrementOperator
//
//  Auxiliary function to test if this expression is an unary prefix/postfix operator-- overloading function
//-----------------------------------------------------------------------------------
bool
Unparse_MOD_SAGE::isUnaryDecrementOperator(SgExpression* expr)
   {
  // DQ (5/6/2007): This might be a non-member function and if so we don't handle this case correctly!
  // If it is a non-member function this it will have a single argument
  // ROSE_ASSERT(isSgFunctionRefExp(expr) == NULL);
     ASSERT_not_null(expr);

     SgMemberFunctionRefExp* mfunc_ref = isSgMemberFunctionRefExp(expr);
     if (mfunc_ref != NULL)
        {
          SgMemberFunctionSymbol* mfunc_sym = mfunc_ref->get_symbol();
          if (mfunc_sym != NULL)
             {
               SgMemberFunctionDeclaration* mfunc_decl = mfunc_sym->get_declaration();
               if (mfunc_decl != NULL)
                  {
                    SgName func_name = mfunc_decl->get_name();
                    if (func_name.getString() == "operator--")
                       {
                         SgInitializedNamePtrList argList = mfunc_decl->get_args();
                         if (argList.size() == 1)
                              return true;
                       }
                  }
             }
        }

    // DQ (2/1/2018): Added to catch case of non-member function unary operator
       else
        {
          SgFunctionRefExp* func_ref = isSgFunctionRefExp(expr);
          if (func_ref != NULL)
             {
               SgFunctionSymbol* func_sym = func_ref->get_symbol();
               if (func_sym != NULL)
                  {
                    SgFunctionDeclaration* func_decl = func_sym->get_declaration();
                    if (func_decl != NULL)
                       {
                         SgName func_name = func_decl->get_name();
                         if (func_name.getString() == "operator--")
                            {
                              SgInitializedNamePtrList argList = func_decl->get_args();
                              if (argList.size() == 0) 
                                   return true;
                            }
                       }
                  }
             }
        }

     return false;
   }


bool
Unparse_MOD_SAGE::isUnaryLiteralOperator(SgExpression* expr)
   {
     ASSERT_not_null(expr);

     SgMemberFunctionRefExp* mfunc_ref = isSgMemberFunctionRefExp(expr);
     if (mfunc_ref != NULL)
        {
          SgMemberFunctionSymbol* mfunc_sym = mfunc_ref->get_symbol();
          if (mfunc_sym != NULL)
             {
               SgMemberFunctionDeclaration* mfunc_decl = mfunc_sym->get_declaration();
               if (mfunc_decl != NULL)
                  {
                    SgName func_name = mfunc_decl->get_name();
                    std::string s = func_name.getString();
                    if (s.find("operator \"\" ",0) != std::string::npos)
                       {
                         return true;
                       }
                  }
             }
        }

    // DQ (2/12/2019): Added to catch case of non-member function unary operator
       else
        {
          SgFunctionRefExp* func_ref = isSgFunctionRefExp(expr);
          if (func_ref != NULL)
             {
               SgFunctionSymbol* func_sym = func_ref->get_symbol();
               if (func_sym != NULL)
                  {
                    SgFunctionDeclaration* func_decl = func_sym->get_declaration();
                    if (func_decl != NULL)
                       {
                         SgName func_name = func_decl->get_name();
                         std::string s = func_name.getString();
                         if (s.find("operator \"\" ",0) != std::string::npos)
                            {
                              return true;
                            }
                       }
                  }
             }
        }

     return false;
   }


//-----------------------------------------------------------------------------------
//  void Unparse_MOD_SAGE::isUnaryOperator
//
//  Function to test if this expression is an unary operator overloading function
//-----------------------------------------------------------------------------------
bool
Unparse_MOD_SAGE::isUnaryOperator(SgExpression* expr)
   {
  // DQ (5/6/2007): This might be a non-member function and if so we don't handle this case correctly!
  // If it is a non-member function this it will have a single argument
  // ROSE_ASSERT(isSgFunctionRefExp(expr) == NULL);
     if (isSgFunctionRefExp(expr) != NULL && isSgMemberFunctionRefExp(expr) == NULL)
        {
#if PRINT_DEVELOPER_WARNINGS || 0
       // printf ("Case not implemented in Unparse_MOD_SAGE::isUnaryOperator(): expr = %p = %s = %s \n",expr,expr->class_name().c_str(),SageInterface::get_name(expr).c_str());
          printf ("Case not implemented in Unparse_MOD_SAGE::isUnaryOperator(): expr = %p = %s = %s \n",expr,expr->class_name().c_str(),isSgFunctionRefExp(expr)->get_symbol()->get_name().str());
#endif
        }
  // ROSE_ASSERT(isSgFunctionRefExp(expr) == NULL);

     SgFunctionRefExp* func_ref        = isSgFunctionRefExp(expr);
     SgMemberFunctionRefExp* mfunc_ref = isSgMemberFunctionRefExp(expr);

  // Ignore things that are not functions
  // if (!func_ref && !mfunc_ref)
     if (func_ref == NULL && mfunc_ref == NULL)
        {
       // DQ (8/27/2007): This really is called for many non-functions reference expressions.
#if 0
          printf ("Warning, Unparse_MOD_SAGE::isUnaryOperator() test on non-function \n");
#endif
          return false;
        }

     string func_name;
     if (func_ref != NULL)
        {
#if 0
          printf ("In isUnaryOperator(): this is a non-member function \n");
#endif
          func_name = func_ref->get_symbol()->get_name().str();
        }
       else
        {
#if 0
          printf ("In isUnaryOperator(): this is a member function \n");
#endif
          func_name = mfunc_ref->get_symbol()->get_name().str();
        }

#if 0
     printf ("In isUnaryOperator(): func_name = %s \n",func_name.c_str());
#endif

  // DQ (2/14/2005): Need special test for operator*(), and other unary operators,
  // similar to operator+() and operator-().
  // Error need to check number of parameters in arg list of operator* to verify it
  // is a unary operators else it could be a binary multiplication operator
  // Maybe also for the binary operator&() (what about operator~()?)
  // Added support for isUnaryDereferenceOperator(), isUnaryAddressOperator(),
  // isUnaryOrOperator(), isUnaryComplementOperator().
#if 1
  // DQ (2/1/2018): The argument to these functions in the predicate should be "exp" not "mfunc_ref"
     if ( isUnaryOperatorPlus(expr) ||
          isUnaryOperatorMinus(expr) ||
       // DQ (2/1/2018): This operator now has a function to support the evaluation of it being unary.
       // func_name == "operator!" ||
          isUnaryNotOperator(expr) ||
       // func_name == "operator*" ||
          isUnaryDereferenceOperator(expr) ||
       // DQ (11/24/2004): Added support for address operator "operator&"
       // func_name == "operator&" ||
          isUnaryAddressOperator(expr) ||
          func_name == "operator--" ||
          func_name == "operator++" ||
       // DQ (2/12/2019): Adding support for C++11 literal operators.
          isUnaryLiteralOperator(expr) ||
       // DQ (2/1/2018): I don't think this operator can exist.
       // isUnaryOrOperator(mfunc_ref) ||
       // func_name == "operator~")
          isUnaryComplementOperator(expr) )
#else
  // Original code.

#error "DEAD CODE!"

     if ( isUnaryOperatorPlus(mfunc_ref) ||
          isUnaryOperatorMinus(mfunc_ref) ||
       // DQ (2/1/2018): This operator now has a function to support the evaluation of it being unary.
       // func_name == "operator!" ||
          isUnaryNotOperator(mfunc_ref) ||
       // func_name == "operator*" ||
          isUnaryDereferenceOperator(mfunc_ref) ||
       // DQ (11/24/2004): Added support for address operator "operator&"
       // func_name == "operator&" ||
          isUnaryAddressOperator(mfunc_ref) ||
          func_name == "operator--" ||
          func_name == "operator++" ||
       // DQ (2/1/2018): I don't think this operator can exist.
       // isUnaryOrOperator(mfunc_ref) ||
       // func_name == "operator~")
          isUnaryComplementOperator(mfunc_ref) )
#endif
        {
#if 0
          printf ("In isUnaryOperator(): returning true \n");
#endif
          return true;
        }

#if 0
     printf ("In isUnaryOperator(): returning false \n");
#endif

     return false;
   }

//-----------------------------------------------------------------------------------
//  void Unparse_MOD_SAGE::isUnaryPostfixOperator
//
//  Auxiliary function to test if this expression is an unary postfix operator
//  overloading function
//-----------------------------------------------------------------------------------
bool Unparse_MOD_SAGE::isUnaryPostfixOperator(SgExpression* expr)
   {
  // DQ (5/6/2007): This might be a non-member function and if so we don't handle this case correctly!
  // ROSE_ASSERT(isSgFunctionRefExp(expr) == NULL);
     ASSERT_not_null(expr);

     SgMemberFunctionRefExp* mfunc_ref = isSgMemberFunctionRefExp(expr);
     if (mfunc_ref != NULL)
        {
          SgMemberFunctionSymbol* mfunc_sym = mfunc_ref->get_symbol();
          if (mfunc_sym != NULL)
             {
               SgMemberFunctionDeclaration* mfunc_decl = mfunc_sym->get_declaration();
               if (mfunc_decl != NULL)
                  {
                    SgName func_name = mfunc_decl->get_name();
                    if (func_name.getString() == "operator++" || func_name.getString() == "operator--")
                       {
                         SgInitializedNamePtrList argList = mfunc_decl->get_args();
                           // postfix operators have one argument (0), prefix operators have none ()
                         if (argList.size() == 1)
                            {
#if 0
                              printf ("In isUnaryPostfixOperator(): returning true \n");
#endif
                              return true;
                            }
                           else
                            {
                           // DQ (2/12/2019): Check if this is a literal operator.
                              if (mfunc_decl->get_specialFunctionModifier().isUldOperator() == true)
                                 {
#if 0
                                   printf ("In isUnaryPostfixOperator(): literal operator: returning true \n");
#endif
                                   return true;
                                 }
                            }
                       }
                  }
             }
        }

    // DQ (2/1/2018): Added to catch case of non-member function unary operator
       else
        {
          SgFunctionRefExp* func_ref = isSgFunctionRefExp(expr);
          if (func_ref != NULL)
             {
               SgFunctionSymbol* func_sym = func_ref->get_symbol();
               if (func_sym != NULL)
                  {
                    SgFunctionDeclaration* func_decl = func_sym->get_declaration();
                    if (func_decl != NULL)
                       {
                         SgName func_name = func_decl->get_name();
                      // if (func_name.getString() == "operator--")
                         if (func_name.getString() == "operator++" || func_name.getString() == "operator--")
                            {
                              SgInitializedNamePtrList argList = func_decl->get_args();
                              if (argList.size() == 2) 
                                 {
#if 0
                                   printf ("In isUnaryPostfixOperator(): returning true \n");
#endif
                                   return true;
                                 }
                            }
                           else
                            {
                           // DQ (2/12/2019): Check if this is a literal operator.
                              if (func_decl->get_specialFunctionModifier().isUldOperator() == true)
                                 {
#if 0
                                   printf ("In isUnaryPostfixOperator(): literal operator: returning true \n");
#endif
                                   return true;
                                 }
                            }
                       }
                  }
             }
        }

#if 0
     printf ("In isUnaryPostfixOperator(): returning false \n");
#endif

     return false;
   }

#if 0
// DQ (2/20/2005): The need for this has been eliminated with the more uniform
// handling of binary operator unparsing.
//-----------------------------------------------------------------------------------
//  void Unparse_MOD_SAGE::RemoveArgs
//
//  This function determines whether to remove the argument list of overloaded
//  operators. It returns true if the function is an unary operator. Otherwise, it
//  returns false for all other functions.
//-----------------------------------------------------------------------------------
bool
Unparse_MOD_SAGE::RemoveArgs(SgExpression* expr)
   {
     SgBinaryOp* binary_op = isSgBinaryOp(expr);
  // if (!binary_op)
     if (binary_op == NULL)
        {
          curprint( "/* In RemoveArgs: this is a binary operator  */ \n");
          return false;
        }
#if 0
  // all overloaded unary operators must be the rhs of a binary expression.
     if ( binary_op->get_rhs_operand() != NULL &&
         ( isUnaryOperator( binary_op->get_rhs_operand() ) ||
           isOverloadedArrowOperator( binary_op->get_rhs_operand() )))
        {
          curprint( "/* In RemoveArgs: rhs is a unary operator or is isOverloadedArrowOperator(rhs) == true  */ \n");
          return true;
        }
#else
     if ( (binary_op->get_rhs_operand() != NULL) && isUnaryOperator( binary_op->get_rhs_operand() ) )
        {
          curprint( "/* In RemoveArgs: rhs is a unary operator */ \n");
          return true;
        }
#endif

     curprint( "/* In RemoveArgs: rhs is not a unary operator or a OverloadedArrowOperator */ \n");
     return false;
   }
#endif

//QY 6/23/04: added code for precedence of expressions
//-----------------------------------------------------------------------------------
//  void GetOperatorVariant
//
//  Function that returns the expression variant of overloaded operators
//-----------------------------------------------------------------------------------

int
GetOperatorVariant(SgExpression* expr) 
   {
#if 0
     printf ("In GetOperatorVariant(): expr = %p = %s \n",expr,expr->class_name().c_str());
  // curprint(string("/* In GetOperatorVariant(): expr = ") + expr->class_name() + " */ \n");
#endif

     SgFunctionCallExp* func_call = isSgFunctionCallExp(expr);
     if (func_call == NULL)
        {
          return expr->variantT();
        }

     SgName name;
     SgExpression *func = func_call->get_function();
     switch (func->variantT())
        {
          case V_SgFunctionRefExp:
               name = isSgFunctionRefExp(func)->get_symbol()->get_name();
               break;
          case V_SgDotExp:
          case V_SgArrowExp:
             {
               SgExpression *mfunc = isSgBinaryOp(func)->get_rhs_operand();

            // DQ (9/28/2012): Added assertion.
               ASSERT_not_null(mfunc);

               if (mfunc->variantT() == V_SgPseudoDestructorRefExp)
                    return V_SgFunctionCallExp;

            // DQ (9/28/2012): This could be a variable (pointer to function).
               SgVarRefExp* var_ref = isSgVarRefExp(mfunc);
               if (var_ref != NULL)
                    return (int)V_SgVarRefExp;

#if 0
               SgMemberFunctionRefExp* mfunc_ref = isSgMemberFunctionRefExp(mfunc);
            // DQ (9/28/2012): Added debug support.
               if (mfunc_ref == NULL)
                  {
                    printf ("ERROR: mfunc = %p = %s mfunc->get_startOfConstruct() = %p mfunc->get_operatorPosition() = %p \n",mfunc,mfunc->class_name().c_str(),mfunc->get_startOfConstruct(),mfunc->get_operatorPosition());
                    mfunc->get_startOfConstruct()->display("Error in GetOperatorVariant() in modified_sage.C (unparser): debug");
                  }
               ASSERT_not_null(mfunc_ref);
               name = mfunc_ref->get_symbol()->get_name();
#else
            // DQ (11/27/2012): Added more general support for templates to include new IR nodes.
               SgMemberFunctionRefExp* mfunc_ref = isSgMemberFunctionRefExp(mfunc);
               SgTemplateMemberFunctionRefExp* tplmfunc_ref = isSgTemplateMemberFunctionRefExp(mfunc);
               SgNonrealRefExp * nrref = isSgNonrealRefExp(mfunc);
               if (mfunc_ref != NULL) {
                 name = mfunc_ref->get_symbol()->get_name();
               } else if (tplmfunc_ref != NULL) {
                 name = tplmfunc_ref->get_symbol()->get_name();
               } else if (nrref != NULL) {
                 name = nrref->get_symbol()->get_name();
               } else {
                 printf("ERROR: unexpected reference expression for a member-function: %p (%s)\n", mfunc, mfunc ? mfunc->class_name().c_str() : "");
                 ROSE_ASSERT(false);
               }
#endif
               break;
             }

          default:
               return V_SgFunctionCallExp;
        }

     string func_name = name.str();

#if 0
     printf ("In GetOperatorVariant(): func_name = %s \n",func_name.c_str());
#endif

     if (func_name == "operator,") return V_SgCommaOpExp;
       else if (func_name == "operator=") return V_SgAssignOp;
       else if (func_name == "operator+=") return V_SgPlusAssignOp;
       else if (func_name == "operator-=") return V_SgMinusAssignOp;
       else if (func_name == "operator&=") return V_SgAndAssignOp;
       else if (func_name == "operator|=") return V_SgIorAssignOp;
       else if (func_name == "operator*=") return V_SgMultAssignOp;
       else if (func_name == "operator/=") return V_SgDivAssignOp;
       else if (func_name == "operator%=") return V_SgModAssignOp;
       else if (func_name == "operator^=") return V_SgXorAssignOp;
       else if (func_name == "operator<<=") return  V_SgLshiftAssignOp;
       else if (func_name == "operator>>=") return V_SgRshiftAssignOp;
       else if (func_name == "operator||") return  V_SgOrOp;
       else if (func_name == "operator&&") return V_SgAndOp;
       else if (func_name == "operator|") return V_SgBitOrOp;
       else if (func_name == "operator^") return  V_SgBitXorOp;
       else if (func_name == "operator&") return V_SgBitAndOp;
       else if (func_name == "operator==") return V_SgEqualityOp;
       else if (func_name == "operator!=") return V_SgNotEqualOp;
       else if (func_name == "operator<") return V_SgLessThanOp;
       else if (func_name == "operator>") return V_SgGreaterThanOp;
       else if (func_name == "operator<=") return V_SgLessOrEqualOp;
       else if (func_name == "operator>=") return V_SgGreaterOrEqualOp;
       else if (func_name == "operator<<") return V_SgLshiftOp;
       else if (func_name == "operator>>") return V_SgRshiftOp;
       else if (func_name == "operator+") return V_SgAddOp;
       else if (func_name == "operator-") return V_SgSubtractOp;
       else if (func_name == "operator*") return V_SgMultiplyOp;
       else if (func_name == "operator/") return V_SgDivideOp;
       else if (func_name == "operator%") return V_SgModOp;
       else if (func_name == "operator.*") return V_SgDotStarOp;
       else if (func_name == "operator->*") return V_SgArrowStarOp;
       else if (func_name == "operator++") return V_SgPlusPlusOp;
       else if (func_name == "operator--") return V_SgMinusMinusOp;
       else if (func_name == "operator~") return V_SgBitComplementOp;
       else if (func_name == "operator!") return V_SgNotOp;
       else if (func_name == "operator[]") return V_SgPntrArrRefExp;
       else if (func_name == "operator->") return V_SgArrowExp;
       else if (func_name == "operator.") return V_SgDotExp;
    // Detect function call or function call operator.
       else if (func_name.find("operator") == string::npos || func_name == "operator()") return V_SgFunctionCallExp;
    // Detect case operator from one class to another.
       else if (func_name.find("operator") != string::npos) return V_SgCastExp;
       else
        {
          printf ("Error: default case reached in GetOperatorVariant func_name = %s \n",func_name.c_str());
          assert(false);
       /* avoid MSCV warning by adding return stmt */
          return -1;
        }
   }


SgExpression*
GetFirstOperand(SgExpression* expr) 
   {
     SgFunctionCallExp* func_call = isSgFunctionCallExp(expr);
     if (func_call != NULL)
          return func_call->get_function();
       else
        {
          SgUnaryOp *op1 = isSgUnaryOp(expr);
          if (op1 != 0)
               return op1->get_operand();
            else
             {
               SgBinaryOp *op2 = isSgBinaryOp(expr);
               if (op2 != 0)
                    return op2->get_lhs_operand();
             }
        }

     return NULL;
   }

//-----------------------------------------------------------------------------------
//  int GetPrecedence
//
//  returns the precedence (1-17) of the expression variants,
//  such that 17 has the highest precedence and 1 has the lowest precedence.
//-----------------------------------------------------------------------------------
int
GetPrecedence(int variant)
   {
     ROSE_ASSERT(!"Deprecated. Use UnparseLanguageIndependentConstructs::getPrecedence instead");
     return -1;
   }

//-----------------------------------------------------------------------------------
//  GetAssociativity
//
//  Function that returns the associativity of the expression variants,
//  -1: left associative; 1: right associative; 0 : not associative/unknown
//-----------------------------------------------------------------------------------
int GetAssociativity(int variant)
   {
       ROSE_ASSERT(!"Deprecated. Use UnparseLanguageIndependentConstructs::getAssociativity instead");
       return 0;
   }



//-----------------------------------------------------------------------------------
//  void Unparse_MOD_SAGE::PrintStartParen
//
//  Auxiliary function that determines whether "(" should been printed for a binary
//  expression. This function is needed whenever the rhs of the binary expression
//  is an operator= overloaded function.
//-----------------------------------------------------------------------------------
bool Unparse_MOD_SAGE::PrintStartParen(SgExpression* expr, SgUnparse_Info& info)
   {
       ROSE_ASSERT(!"deprecated. use UnparseLanguageIndependentConstructs::requiresParentheses instead");
       return false;
   }

//-----------------------------------------------------------------------------------
//  bool Unparse_MOD_SAGE::RemovePareninExprList
//
//  Auxiliary function to determine whether parenthesis is needed around
//  this expression list. If the list only contains one element and the
//  element is a binary operator whose rhs is an operator(), then parens
//  are removed (return true). Otherwise, return false.
//-----------------------------------------------------------------------------------
bool Unparse_MOD_SAGE::RemovePareninExprList(SgExprListExp* expr_list) {
  ASSERT_not_null(expr_list);
  SgExpressionPtrList::iterator i = expr_list->get_expressions().begin();

  if (i != expr_list->get_expressions().end()) {
    SgFunctionCallExp* func_call = isSgFunctionCallExp(*i);
    i++;
    if (func_call != NULL) {
      SgDotExp* dot_exp = isSgDotExp(func_call->get_function());
      if (dot_exp != NULL) {
  SgBinaryOp* binary_op = isSgBinaryOp(dot_exp);
  if (binary_op != NULL) {
    //check if there is only one expression in the list and this expression
    //contains the member operator() overloaded function
    if (i == expr_list->get_expressions().end() &&
        isBinaryParenOperator(binary_op->get_rhs_operand()))
      return true;
  }
      }
    }
  }
  return false;
}

//-----------------------------------------------------------------------------------
//  bool Unparse_MOD_SAGE::isOneElementList
//
//  Auxiliary function to determine if the argument list of the Constructor
//  Initializer contains only one element.
//-----------------------------------------------------------------------------------
bool
Unparse_MOD_SAGE::isOneElementList(SgConstructorInitializer* con_init)
   {
     ASSERT_not_null(con_init);
     if (con_init->get_args())
        {
          SgExprListExp* expr_list = isSgExprListExp(con_init->get_args());
          if (expr_list != NULL)
             {
#if 0
               SgExpressionPtrList::iterator i = expr_list->get_expressions().begin();
               if (i != expr_list->get_expressions().end())
                  {
                    i++;
                    if (i == expr_list->get_expressions().end())
                         return true;
                  }
#else
            // DQ (4/1/2005): This is a simpler implementation
            // printf ("In Unparse_MOD_SAGE::isOneElementList: expr_list->get_expressions().size() = %" PRIuPTR " \n",expr_list->get_expressions().size());
               if (expr_list->get_expressions().size() == 1)
                    return true;
#endif
             }
            else
             {
                printf ("In Unparse_MOD_SAGE::isOneElementList: expr_list == NULL \n");
             }
        }
       else
        {
          printf ("In Unparse_MOD_SAGE::isOneElementList: con_init->get_args() == NULL \n");
        }

     return false;
   }


//-----------------------------------------------------------------------------------
//  bool Unparse_MOD_SAGE::printConstructorName
//
//  This function determines whether to print the name of the constructor or not.
//  The constructor name is printed if the operator overloaded function in the
//  constructor returns a reference or pointer to the object. If a value is
//  returned, then the printing of the constructor is suppressed.
//-----------------------------------------------------------------------------------
bool Unparse_MOD_SAGE::printConstructorName(SgExpression* expr)
   {
     SgConstructorInitializer* con_init = isSgConstructorInitializer(expr);

     if (con_init != NULL)
        {
       // DQ (11/13/2004): Added support to ignore non-explicit constructor initializers
       // curprint( "\n /* In printConstructorName: con_init != NULL */ \n");
#if 0
       // DQ (12/8/2004): This is overly restrictive for the return statement
       // within compilation of polygonaldiffusionsolverswig within Kull.
       // I suspect that there are many places where the EDG's meaning of explicit cast
       // is more conservative than the one which I want.  However, I can imagine that
       // this is a relatively complex issue.
          if (con_init->get_is_explicit_cast() == true)
             {
               curprint( "\n /* In printConstructorName: con_init->get_is_explicit_cast() == true */ \n");
#endif
               SgExprListExp* expr_list = isSgExprListExp(con_init->get_args());
            // if (expr_list != NULL)
               if (con_init->get_need_parenthesis_after_name() == false)
                  {
                 // DQ (12/8/2004): If there is more than one argument then we have to return "true" since
                 // "return A(1,2);" can be be replace with "return (1,2);" where as "return A(1);" can be
                 // replaced by "return 1;" if all other rules are satisfied. Wrong!  If the argument list is
                 // from a function call then there could be an arbitrary number of arguments which could
                 // have default values.  E.g. "return A(foo(1,2));" could be replaces with "return foo(1);"
                 // if the function foo was defined "A foo(int i, int j = 2);"
                    SgExpressionPtrList::iterator i = expr_list->get_expressions().begin();
                    if (i != expr_list->get_expressions().end())
                       {
                      // now iterate through all the arguments
                         while (true)
                            {
                           // check if the argument is a constructor initialiaizer. If so, we
                           // recurprintsively call the printConstructorName function.
                              if ((*i)->variant() == CONSTRUCTOR_INIT)
                                   return printConstructorName(*i);

                           // check if the argument is a function call
                              if ((*i)->variant() == FUNC_CALL)
                                 {
                                   SgFunctionCallExp* func_call = isSgFunctionCallExp(*i);
                                // now check if the function is an overloaded operator function
                                   if (isOperator(func_call->get_function()))
                                      {
                                     // if so, get the return type
                                        SgFunctionRefExp* func_ref = isSgFunctionRefExp(func_call->get_function());
                                        SgMemberFunctionRefExp* mfunc_ref = isSgMemberFunctionRefExp(func_call->get_function());
                                        SgType* return_type;
                                        if (func_ref)
                                             return_type = func_ref->get_type();
                                          else
                                             if (mfunc_ref)
                                                  return_type = mfunc_ref->get_type();
                                          // return type not defined, so default to printing the constructor name
                                               else
                                                  return true;
                                     // if the return type is a reference or pointer type, then we print the
                                     // constructor name. Otherwise, the return type is by value and we suppress
                                     // the printing of the constructor name.
                                        if (return_type->variant() == T_REFERENCE || return_type->variant() == T_POINTER)
                                             return true;
                                        return false;
                                      }
                                 }

                           // continue iterating if we didn't find a constructor initializer
                           // or function call
                              i++;
                              if (i != expr_list->get_expressions().end());
                                else
                                 break;
                            }
                       }
                  }
#if 0
             }
            else
             {
            // con_init->get_is_explicit_cast() == false, so skip the output of the constructor initializer name
               curprint( "\n /* In printConstructorName: con_init->get_is_explicit_cast() == false */ \n");
               return false;
             }
#endif
        }

     return true;
   }

//-----------------------------------------------------------------------------------
//  void Unparse_MOD_SAGE::isOverloadedArrowOperator
//
//  Auxiliary function to test if this expression is a binary operator-> or
//  operator->* overloading function
//-----------------------------------------------------------------------------------
bool
Unparse_MOD_SAGE::isOverloadedArrowOperator(SgExpression* expr)
   {
     SgFunctionRefExp* func_ref = isSgFunctionRefExp(expr);
     SgMemberFunctionRefExp* mfunc_ref = isSgMemberFunctionRefExp(expr);

     if (!func_ref && !mfunc_ref) return false;

     string func_name;
     if (func_ref != NULL)
        {
          func_name = func_ref->get_symbol()->get_name().str();
        }
       else
        {
       // [DT] 4/4/2000 -- Adding checks before trying to access
       //      mfunc_ref->get_symbol()->get_name().str().
       //
       //    func_name = strdup(mfunc_ref->get_symbol()->get_name().str());
       //
       // (4/4,cont'd) Substituting the following code, because the call to
       // strdup() gives rise to a core dump sometimes.  I don't know why.
       //
       // Unfortunately, this doesn't solve the problem anyway.
       //
       // strcmp(mfunc_ref->get_symbol()->get_name().str(), "operator->");
       // strcmp(mfunc_ref->get_symbol()->get_name().str(), "operator->");
          if ( ( mfunc_ref->get_symbol()->get_name().getString() == "operator->" ||
                mfunc_ref->get_symbol()->get_name().getString() == "operator->*"   ) )
               return true;
            else
               return false;
        }

  // [DT] 4/4/2000 -- Added check for func_name!=NULL.
     if ( func_name == "operator->" || func_name == "operator->*" )
          return true;
     return false;
   }

bool
Unparse_MOD_SAGE::isUnaryOperatorArrowSubtree(SgExpression* expr)
   {
  // DQ (12/11/2004): This function recognizes a subtree which represents the "S* T::operator->()" for some class type "T" and type "S"
     bool returnValue = false;
     SgPointerDerefExp *returnType = isSgPointerDerefExp(expr);
     if (returnType != NULL)
        {
          SgFunctionCallExp* functionCall = isSgFunctionCallExp(returnType->get_operand());

       // Note recurprintsive function call!
          returnValue = isUnaryOperatorArrowSubtree(functionCall);
        }
       else
        {
          SgFunctionCallExp* functionCall = isSgFunctionCallExp(expr);
          if (functionCall != NULL)
             {
               SgBinaryOp *binaryOperator = isSgBinaryOp(functionCall->get_function());
               if (binaryOperator != NULL)
                  {
                 // Verify that this is either a SgDotExp or a SgArrowExp
                    SgDotExp   *dotExpression   = isSgDotExp  (binaryOperator);
                    SgArrowExp *arrowExpression = isSgArrowExp(binaryOperator);
                    ROSE_ASSERT(dotExpression != NULL || arrowExpression != NULL);

                    if (isOverloadedArrowOperator(binaryOperator->get_rhs_operand()) == true)
                       {
                         returnValue = true;
                       }
                  }
             }
        }

     return returnValue;
   }

//-----------------------------------------------------------------------------------
//  bool Unparse_MOD_SAGE::NoDereference
//
//  Auxiliary function used by unparseUnaryExpr and unparseBinaryExpr to
//  determine whether the dereference operand contains an overloaded arrow operator.
//-----------------------------------------------------------------------------------
bool
Unparse_MOD_SAGE::NoDereference(SgExpression* expr)
   {
     bool arrow = false;

  // now we first check of this is an dereference operator. If so, we need to
  // determine if the operand contains an overloaded arrow operator. If this
  // is true, set arrow = true so the dereference operator will be suppressed.
     SgPointerDerefExp* deref_exp = isSgPointerDerefExp(expr);
     if (deref_exp != NULL)
        {
          SgFunctionCallExp* func_call = isSgFunctionCallExp(deref_exp->get_operand());
          if (func_call != NULL)
             {
               SgBinaryOp* binary_op = isSgBinaryOp(func_call->get_function());
               if (binary_op != NULL)
                  {
                    arrow = isOverloadedArrowOperator(binary_op->get_rhs_operand());
                  }
             }
        }

     return arrow;
   }

//-----------------------------------------------------------------------------------
//  bool Unparse_MOD_SAGE::isIOStreamOperator
//
//  checks if this expression is an iostream overloaded function
//-----------------------------------------------------------------------------------
bool Unparse_MOD_SAGE::isIOStreamOperator(SgExpression* expr) {
  SgFunctionRefExp* func_ref = isSgFunctionRefExp(expr);
  SgMemberFunctionRefExp* mfunc_ref = isSgMemberFunctionRefExp(expr);
  if (!func_ref && !mfunc_ref) return false;

// This results in a FMR in purify since the casting operator for
// SgName (operator char*) causes a SgName object to be built and
// then the char* pointer is taken from that temporary char* object
// (and then the temporary is deleted (goes out of scope) leaving
// the char* pointing to the string in the deleted object).
  string func_name;
  if (func_ref)
       func_name = func_ref->get_symbol()->get_name().str();
    else
       func_name = mfunc_ref->get_symbol()->get_name().str();

  //check if the function name is "operator<<" or "operator>>"
  if (func_name == "operator<<" || func_name == "operator>>")
    return true;

  return false;
}

//-----------------------------------------------------------------------------------
//  bool Unparse_MOD_SAGE::isCast_ConstCharStar
//
//  auxiliary function to determine if this cast expression is "const char*"
//-----------------------------------------------------------------------------------
bool Unparse_MOD_SAGE::isCast_ConstCharStar(SgType* type)
   {
     SgPointerType* pointer_type = isSgPointerType(type);
     if (pointer_type != NULL)
        {
          SgModifierType* modifier_type = isSgModifierType(pointer_type->get_base_type());
          if (modifier_type != NULL && modifier_type->get_typeModifier().get_constVolatileModifier().isConst())
             {
               SgTypeChar* char_type = isSgTypeChar(modifier_type->get_base_type());
               if (char_type != NULL)
                    return true;
             }
        }

     return false;
   }

//-----------------------------------------------------------------------------------
//  bool Unparse_MOD_SAGE::noQualifiedName
//
//  auxiliary function to determine if "::" is printed out
//-----------------------------------------------------------------------------------
bool Unparse_MOD_SAGE::noQualifiedName(SgExpression* expr)
   {
     SgMemberFunctionRefExp* mfunc_ref = isSgMemberFunctionRefExp(expr);
     if (mfunc_ref != NULL)
        {
       // DQ (12/11/2004): I'm not so sure that the need_qualifier data member is always set properly in Sage III from EDG, or even in EDG!
          if (mfunc_ref->get_need_qualifier())
             {
            // check if this is a iostream operator function and the value of the overload opt is false
               if (!unp->opt.get_overload_opt() && isIOStreamOperator(mfunc_ref));
                 else
                    return false;
             }
        }
     return true;
   }

//-----------------------------------------------------------------------------------
//  void Unparse_MOD_SAGE::output
//
//  prints out the line number and file information of the node
//-----------------------------------------------------------------------------------
/*
void Unparse_MOD_SAGE::output(SgLocatedNode* node) {
  Sg_File_Info* node_file = node->get_file_info();
  int curprint_line = node_file->getCurprintrentLine();
  char* curprint_file = node_file->getCurprintrentFilename();
  char* p_filename = node_file->get_filename();
  int   p_line = node_file->get_line();
  int   p_col = node_file->get_col();

  int newFile = !curprint_file || !p_filename || (::strcmp(p_filename, curprint_file) != 0);
  int newLine = p_line != curprint_line;

  if (!newFile && newLine && (p_line > curprint_line) && ((p_line - curprint_line) < 4)) {
    curprint_line = p_line;
  } else if (p_line && (newFile || newLine)) {
    curprint( "#" << p_line;
    curprint_line = p_line;
    if (newFile && p_filename) {
       curprint( " \"" << p_filename << "\"");
      curprint_file = p_filename;
    }
  }

}
*/
//-----------------------------------------------------------------------------------
//  void Unparse_MOD_SAGE::directives
//
//  checks the linefile option to determine whether to print line and file info
//  prints out pragmas
//-----------------------------------------------------------------------------------
void
Unparse_MOD_SAGE::directives(SgLocatedNode* lnode)
   {
  // checks option status before printing line and file info
     if (unp->opt.get_linefile_opt())
        {
/*
          if (lnode->get_file_info())
             {
               output(lnode);
             }
*/
        }

     printf ("Unparse_MOD_SAGE::directives(): commented out call to output_pragma() \n");
  // DQ (8/20/2004): Removed this function (old implementation of pragmas)
  // stringstream out;
  // lnode->output_pragma(out);
  // curprint( out.str();
   }


//-----------------------------------------------------------------------------------
//  void Unparse_MOD_SAGE::printSpecifier1
//  void Unparse_MOD_SAGE::printSpecifier2
//  void Unparse_MOD_SAGE::printSpecifier
//
//  The following 2 functions: printSpecifier1 and printSpecifier2, are just the
//  two halves from printSpecifier. These two functions are used in the unparse
//  functions for SgMemberFunctionDeclarations and SgVariableDeclaration.
//  printSpecifier1 is first called before the format function. If "private",
//  "protected", or "public" is to be printed out, it does so here. Then I format
//  which will put me in position to unparse the declaration. Then I call
//  printSpecifer2, which will print out any keywords if the option is turned on.
//  Then the declaration is printed in the same line. If I didnt do this, the
//  printing of keywords would be done before formatting, and would put the
//  declaration on another line (and would look terribly formatted).
//-----------------------------------------------------------------------------------
void
Unparse_MOD_SAGE::printSpecifier1 ( SgDeclarationStatement * decl_stmt, SgUnparse_Info & info )
   {
  // only valid in class

#if 0
     printf ("In Unparse_MOD_SAGE::printSpecifier1: decl_stmt = %p = %s info.CheckAccess() = %s \n",decl_stmt,decl_stmt->class_name().c_str(),info.CheckAccess() ? "true" : "false");
     SgVariableDeclaration* variableDeclaration = isSgVariableDeclaration(decl_stmt);
     if (variableDeclaration != NULL)
        {
       // DQ (6/15/2019): This is horrible API for this function.
          SgInitializedName & initalizedName = SageInterface::getFirstVariable(*variableDeclaration);
       // ASSERT_not_null(initalizedName);
          printf (" --- initalizedName name = %s \n",initalizedName.get_name().str());
        }

     printf ("info.isPrivateAccess()   = %s \n",info.isPrivateAccess()   ? "true" : "false");
     printf ("info.isProtectedAccess() = %s \n",info.isProtectedAccess() ? "true" : "false");
     printf ("info.isPublicAccess()    = %s \n",info.isPublicAccess()    ? "true" : "false");
     printf ("info.isDefaultAccess()   = %s \n",info.isDefaultAccess()   ? "true" : "false");

     if (decl_stmt == decl_stmt->get_definingDeclaration())
        {
          printf ("decl_stmt = %p is the DEFINING declaration \n",decl_stmt);
        }
       else
        {
          printf ("decl_stmt = %p is the NON-defining declaration \n",decl_stmt);
        }

     printf ("decl_stmt->get_declarationModifier().get_accessModifier().isPrivate()   = %s \n",decl_stmt->get_declarationModifier().get_accessModifier().isPrivate()   ? "true" : "false");
     printf ("decl_stmt->get_declarationModifier().get_accessModifier().isProtected() = %s \n",decl_stmt->get_declarationModifier().get_accessModifier().isProtected() ? "true" : "false");
     printf ("decl_stmt->get_declarationModifier().get_accessModifier().isPublic()    = %s \n",decl_stmt->get_declarationModifier().get_accessModifier().isPublic()    ? "true" : "false");
     printf ("decl_stmt->get_declarationModifier().get_accessModifier().isDefault()   = %s \n",decl_stmt->get_declarationModifier().get_accessModifier().isDefault()   ? "true" : "false");
#endif

     if (info.CheckAccess())
        {
          ASSERT_not_null(decl_stmt);
          bool flag = false;

          if (info.isPrivateAccess())
             {
            // If the current declaration access setting if different from the one stored in
            // info then set flag to true, so that the access specified will be output.
               if (!decl_stmt->get_declarationModifier().get_accessModifier().isPrivate())
                    flag = true;
             }
            else
             {
               if (info.isProtectedAccess())
                  {
                 // If the current declaration access setting if different from the one stored in
                 // info then set flag to true, so that the access specified will be output.
                    if (!decl_stmt->get_declarationModifier().get_accessModifier().isProtected())
                         flag = true;
                  }
                 else
                  {
                    if (info.isPublicAccess())
                       {
                      // If the current declaration access setting if different from the one stored in
                      // info then set flag to true, so that the access specified will be output.
                         if (!decl_stmt->get_declarationModifier().get_accessModifier().isPublic())
                              flag = true;
                       }
                      else
                       {
                      // Initially for the first data member of a class, the info values for isPrivateAccess,
                      // isProtectedAccess, and isPublicAccess, are not set.  In this case the flag is set
                      // to true (here).  This forces the first access keyword to be output.
                      // flag = true;

                         if (info.isDefaultAccess())
                            {
                           // If the current declaration access setting if different from the one stored in
                           // info then set flag to true, so that the access specified will be output.
                              if (!decl_stmt->get_declarationModifier().get_accessModifier().isDefault())
                                 {
                                // DQ (8/12/2020): test this line that was previously commented out.
                                   flag = true;
                                 }
                            }
                           else
                            {
                           // Initially for the first data member of a class, the info values for isPrivateAccess,
                           // isProtectedAccess, and isPublicAccess, are not set.  In this case the flag is set
                           // to true (here).  This forces the first access keyword to be output.
                              flag = true;
                            }
                       }
                  }
             }

       // Unset the access so it can be reset from an error value below
          info.set_isUnsetAccess();

#if 0
       // Note that a better implementation would take the "flag" out of the 3 nested conditionals below.
          printf ("flag = %s \n",flag ? "true" : "false");
          printf ("decl_stmt->get_declarationModifier().get_accessModifier().isPrivate()   = %s \n",decl_stmt->get_declarationModifier().get_accessModifier().isPrivate()   ? "true" : "false");
          printf ("decl_stmt->get_declarationModifier().get_accessModifier().isProtected() = %s \n",decl_stmt->get_declarationModifier().get_accessModifier().isProtected() ? "true" : "false");
          printf ("decl_stmt->get_declarationModifier().get_accessModifier().isPublic()    = %s \n",decl_stmt->get_declarationModifier().get_accessModifier().isPublic()    ? "true" : "false");
          printf ("decl_stmt->get_declarationModifier().get_accessModifier().isDefault()   = %s \n",decl_stmt->get_declarationModifier().get_accessModifier().isDefault()   ? "true" : "false");
#endif
          if (decl_stmt->get_declarationModifier().get_accessModifier().isPrivate())
             {
               info.set_isPrivateAccess();
               if (flag)
                  {
                    curprint( "private: ");
                 // printf ("Output PRIVATE keyword! \n");
                  }
             }
            else
             {
               if (decl_stmt->get_declarationModifier().get_accessModifier().isProtected())
                  {
                    info.set_isProtectedAccess();
                    if (flag)
                       {
                         curprint( "protected: ");
                      // printf ("Output PROTECTED keyword! \n");
                       }
                  }
                 else
                  {
#if 0
                 /* default, always print Public */
                    ROSE_ASSERT (decl_stmt->get_declarationModifier().get_accessModifier().isPublic() == true);
                    info.set_isPublicAccess();
                    if (flag)
                       {
                         curprint( "public: ");
                      // printf ("Output PUBLIC keyword! \n");
                       }
#else
                 // DQ (8/12/2020): Default and Public are no longer the same thing.
                    if (decl_stmt->get_declarationModifier().get_accessModifier().isPublic() == true)
                       {
                         info.set_isPublicAccess();
                         if (flag)
                            {
                              curprint( "public: ");
                           // printf ("Output PUBLIC keyword! \n");
                            }
                       }
                      else
                       {
                      // default case, nothing to be output.
                         if (decl_stmt->get_declarationModifier().get_accessModifier().isDefault() == true)
                            {
                              info.set_isDefaultAccess();
                              if (flag)
                                 {
                                   curprint(" /* default access mode */ ");
                                 }
                            }
                       }

#endif
                  }
             }
#if 0
          printf ("Was this reset: info.isPrivateAccess()   = %s \n",info.isPrivateAccess()   ? "true" : "false");
          printf ("Was this reset: info.isProtectedAccess() = %s \n",info.isProtectedAccess() ? "true" : "false");
          printf ("Was this reset: info.isPublicAccess()    = %s \n",info.isPublicAccess()    ? "true" : "false");
          printf ("Was this reset: info.isDefaultAccess()   = %s \n",info.isDefaultAccess()    ? "true" : "false");
#endif
       // If must have been set to one of the three values (but not left unset)
          ROSE_ASSERT(info.isUnsetAccess() == false);
        }
   }


// DQ (8/15/2020): Adding support for state so that we can avoid nested extern "C" specifications.
// void Unparse_MOD_SAGE::outputExternLinkageSpecifier ( SgDeclarationStatement* decl_stmt )
void
Unparse_MOD_SAGE::outputExternLinkageSpecifier ( SgDeclarationStatement* decl_stmt, SgUnparse_Info& info )
   {
     ASSERT_not_null(decl_stmt);

#define DEBUG_EXTERN 0

#if DEBUG_EXTERN
     printf ("Inside of outputExternLinkageSpecifier() decl_stmt = %p = %s decl_stmt->isExternBrace() = %s \n",decl_stmt,decl_stmt->class_name().c_str(),decl_stmt->isExternBrace() ? "true" : "false");
     printf ("   --- decl_stmt->isExternBrace()                                            = %s \n",decl_stmt->isExternBrace() ? "true" : "false");
     printf ("   --- decl_stmt->get_declarationModifier().get_storageModifier().isExtern() = %s \n",decl_stmt->get_declarationModifier().get_storageModifier().isExtern() ? "true" : "false");
     printf ("   --- decl_stmt->get_linkage().empty()                                      = %s \n",decl_stmt->get_linkage().empty() ? "true" : "false");
     printf ("   --- info.get_extern_C_with_braces()                                       = %s \n",info.get_extern_C_with_braces() ? "true" : "false");
     curprint ("\n/* Inside of outputExternLinkageSpecifier() */ \n ");
#endif

  // DQ (5/10/2007): Fixed linkage to be a std::string instead of char*
  // if (decl_stmt->get_declarationModifier().get_storageModifier().isExtern() && decl_stmt->get_linkage())
     if (decl_stmt->get_declarationModifier().get_storageModifier().isExtern() && decl_stmt->get_linkage().empty() == false)
        {
<<<<<<< HEAD
#if 0
           printf ("/* output extern keyword */ \n");
#endif
          curprint( "extern \"" + decl_stmt->get_linkage() + "\" ");
          if (decl_stmt->isExternBrace())
=======
#if DEBUG_EXTERN
           printf ("/* output extern keyword */ \n");
#endif
          if (info.get_extern_C_with_braces() == false)
>>>>>>> e29cb582
             {
            // curprint( "extern \"" + decl_stmt->get_linkage() + "\" ");
               if (decl_stmt->isExternBrace() == true)
                  {
#if DEBUG_EXTERN
                    printf ("/* output extern brace */ \n");
#endif
#if 0
                 // DQ (8/16/2020): I think that this is redundant with the use of braces on the class containing such extern c declarations.
                 // These extern brace cases are handled via the CPP preprocessor support.
                    curprint( "extern \"" + decl_stmt->get_linkage() + "\" ");
                    curprint( "{ ");

                 // DQ (8/15/2020): Record when we are in an extern "C" so that we can avoid nesting (see Cxx_tests/test2020_28.C).
                    ROSE_ASSERT(info.get_extern_C_with_braces() == false);
                    info.set_extern_C_with_braces(true);
#endif
                  }
                 else
                  {
#if DEBUG_EXTERN
                    printf ("/* info.get_extern_C_with_braces() == false: output extern keyword only */ \n");
#endif
                    curprint( "extern \"" + decl_stmt->get_linkage() + "\" ");
                  }
             }
            else
             {
#if DEBUG_EXTERN
               printf ("/* info.get_extern_C_with_braces() == true: output extern keyword only */ \n");
#endif
            // DQ (8/17/2020): This is required for test2020_37.C but not for test2020_28.C.
            // curprint( "extern \"" + decl_stmt->get_linkage() + "\" ");
            // curprint( "extern ");
            // curprint( "extern /* testing */ ");

            // DQ (8/18/2020): friend functions cannot use the extern storage specification.
               if (decl_stmt->get_declarationModifier().isFriend() == true)
                  {
                   /* Suppress the extern keyword */
                   // curprint( "/* Suppress the extern keyword */ ");
                  }
                 else
                  {
                 // curprint( "extern /* not a friend declaration */ ");
                    curprint( "extern ");
                  }
             }
        }

#if DEBUG_EXTERN
     printf ("Leaving outputExternLinkageSpecifier() decl_stmt = %p = %s decl_stmt->isExternBrace() = %s \n",decl_stmt,decl_stmt->class_name().c_str(),decl_stmt->isExternBrace() ? "true" : "false");
     printf ("   --- info.get_extern_C_with_braces()                                       = %s \n",info.get_extern_C_with_braces() ? "true" : "false");
#endif
   }


void
Unparse_MOD_SAGE::outputTemplateSpecializationSpecifier ( SgDeclarationStatement* decl_stmt )
   {

#define DEBUG_TEMPLATE_SPECIALIZATION 0

#if DEBUG_TEMPLATE_SPECIALIZATION
     printf ("In outputTemplateSpecializationSpecifier(): experimentalMode = %s \n",experimentalMode ? "true" : "false");
     curprint( "\n/* In outputTemplateSpecializationSpecifier(): TOP of function */ ");
#endif

     if (experimentalMode)
       {
         outputTemplateSpecializationSpecifier2 ( decl_stmt );
         return;
       }

#if 0
     if ( (isSgTemplateInstantiationDecl(decl_stmt) != NULL) ||
          (isSgTemplateInstantiationFunctionDecl(decl_stmt) != NULL) ||
          (isSgTemplateInstantiationMemberFunctionDecl(decl_stmt) != NULL) )
        {

#error "DEAD CODE!"

          curprint( "template<> ");
        }
#else

     if ( (isSgTemplateInstantiationDecl(decl_stmt)               != NULL) ||
       // DQ (1/3/2016): Adding support for template variable declarations.
          (isSgTemplateVariableDeclaration(decl_stmt)             != NULL) ||
          (isSgTemplateInstantiationFunctionDecl(decl_stmt)       != NULL) ||
          (isSgTemplateInstantiationMemberFunctionDecl(decl_stmt) != NULL) )
        {
#if DEBUG_TEMPLATE_SPECIALIZATION
          curprint( "\n/* In outputTemplateSpecializationSpecifier(): This is a template instantiation */ ");
#endif
          if ( isSgTemplateInstantiationDirectiveStatement(decl_stmt->get_parent()) != NULL)
             {
            // Template instantiation directives use "template" instead of "template<>"
#if DEBUG_TEMPLATE_SPECIALIZATION
               curprint( "\n/* In outputTemplateSpecializationSpecifier(): This is a SgTemplateInstantiationDirectiveStatement */ ");
#endif
               curprint( "template ");
             }
            else
             {
            // Normal case for output of template instantiations (which ROSE puts out as specializations)
            // curprint( "template<> ");
#if DEBUG_TEMPLATE_SPECIALIZATION
               curprint( "\n/* In outputTemplateSpecializationSpecifier(): Normal case for output of template instantiations: " +  decl_stmt->class_name() + " */ ");
#endif
            // DQ (5/2/2012): If this is a function template instantiation in a class template instantiation then 
            // we don't want the "template<>" (error in g++, at least).  See test2012_59.C.
               SgTemplateInstantiationDefn* templateClassInstatiationDefn = isSgTemplateInstantiationDefn(decl_stmt->get_parent());
               if (templateClassInstatiationDefn != NULL)
                  {
                 // DQ (4/6/2014): This happens when a member function template in embedded in a class
                 // template and thus there is not an associated template for the member function separate
                 // from the class declaration.  It is not rare for many system template libraries (e.g. iostream).
#if DEBUG_TEMPLATE_SPECIALIZATION
                    printf ("This is a declaration defined in a templated class (suppress the output of template specialization syntax) \n");

                 // DQ (8/8/2012): This is a valid branch, commented out assert(false).
                 // DQ (8/2/2012): This branch should not be possible so assert false as a test (note that test2005_139.C will demonstrate this branch).
                    printf ("Warning: Rare case: It should be impossible to reach this code since SgTemplateInstantiationDefn is not a class, function or member function type \n");
                 // ROSE_ASSERT(false);
#endif
                  }
                 else
                  {
                 // DQ (7/6/2015): template member function instantiations defined outside of the template class shoudl not be output with the "template<>" syntax.
                 // curprint("template<> ");
                    if (isSgTemplateInstantiationMemberFunctionDecl(decl_stmt) != NULL)
                       {
                      // Check for additional rule in the output of "template<>" for member function instantiations.
                         SgTemplateInstantiationDefn* templateClassInstatiationDefn = isSgTemplateInstantiationDefn(decl_stmt->get_scope());
                         if (templateClassInstatiationDefn != NULL)
                            {
                           // Supress output of "template<>" syntax for template member function instantiations.
#if DEBUG_TEMPLATE_SPECIALIZATION
                              SgTemplateInstantiationMemberFunctionDecl* templateInstantiationMemberFunctionDecl = isSgTemplateInstantiationMemberFunctionDecl(decl_stmt);
                              printf ("templateInstantiationMemberFunctionDecl = %p \n",templateInstantiationMemberFunctionDecl);
                              printf ("templateInstantiationMemberFunctionDecl->get_templateName() = %s \n",templateInstantiationMemberFunctionDecl->get_templateName().str());
                              printf ("templateInstantiationMemberFunctionDecl->get_templateDeclaration() = %p \n",templateInstantiationMemberFunctionDecl->get_templateDeclaration());
                              printf ("templateInstantiationMemberFunctionDecl->get_templateArguments().size() = %zu \n",templateInstantiationMemberFunctionDecl->get_templateArguments().size());
                              printf ("templateInstantiationMemberFunctionDecl->get_nameResetFromMangledForm() = %s \n",templateInstantiationMemberFunctionDecl->get_nameResetFromMangledForm() ? "true" : "false");
#endif
                           // DQ (7/6/2015): Check if these is a prototype that was output via the associated class being output as a template instantiation.
                           // If the class containing the member function was output (e.g. when the testTemplates translator is run on test2015_35.C) 
                           // then we don't want the "template<>" syntax on the member function instantiation, else if it was not output (e.g. when 
                           // testTranslator is run on test2015_35.C) then we require the "template<>" syntax.
                              SgTemplateInstantiationMemberFunctionDecl* nondefiningTemplateInstantiationMemberFunctionDecl = isSgTemplateInstantiationMemberFunctionDecl(decl_stmt->get_firstNondefiningDeclaration());
                              ASSERT_not_null(nondefiningTemplateInstantiationMemberFunctionDecl);
#if DEBUG_TEMPLATE_SPECIALIZATION
                              printf("  nondefiningTemplateInstantiationMemberFunctionDecl->get_parent() = %p (%s)\n", nondefiningTemplateInstantiationMemberFunctionDecl->get_parent(), nondefiningTemplateInstantiationMemberFunctionDecl->get_parent() ? nondefiningTemplateInstantiationMemberFunctionDecl->get_parent()->class_name().c_str() : "");
#endif
                              bool isOutput = false;

                              SgTemplateInstantiationDefn* nondefiningTemplateClassInstatiationDefn = isSgTemplateInstantiationDefn(nondefiningTemplateInstantiationMemberFunctionDecl->get_parent());
                              if (nondefiningTemplateClassInstatiationDefn != NULL) {
                                SgTemplateInstantiationDecl* templateClassInstantiation = isSgTemplateInstantiationDecl(nondefiningTemplateClassInstatiationDefn->get_parent());
                                ASSERT_not_null(templateClassInstantiation);
#if DEBUG_TEMPLATE_SPECIALIZATION
                                printf ("templateClassInstantiation->get_file_info()->isCompilerGenerated()      = %s \n",templateClassInstantiation->get_file_info()->isCompilerGenerated() ? "true" : "false");
                                printf ("templateClassInstantiation->get_file_info()->isOutputInCodeGeneration() = %s \n",templateClassInstantiation->get_file_info()->isOutputInCodeGeneration() ? "true" : "false");
#endif
                             // isOutput = (templateClassInstantiation->get_file_info()->isCompilerGenerated() && templateClassInstantiation->get_file_info()->isOutputInCodeGeneration());
                             // TV (3/14/18): This need to be true whether or not it is compiler generated (template<> not used when defining a member of a class specialization)
                                isOutput = templateClassInstantiation->get_file_info()->isOutputInCodeGeneration();
                              }
                              if (isOutput == true)
                                 {
#if DEBUG_TEMPLATE_SPECIALIZATION
                                   curprint("/* Member function's class instantation WAS output, so we need to supress the output of template<> syntax */ ");
#endif
                                 }
                                else
                                 {
#if DEBUG_TEMPLATE_SPECIALIZATION
                                   curprint("/* Member function's class instantation was NOT output, so we need to output of template<> syntax */ ");
#endif
                                   curprint("template<> ");
                                 }
#if 0
                           // DQ (7/7/2015): I now don't think this is an effective test.
                              if (templateInstantiationMemberFunctionDecl->get_templateArguments().size() == 0)
                                 {
                                // This case is to support test2004_67.C
#if 0
                                   curprint("/* Member function without template arguments from template class instantiations requires the output of template<> syntax */ ");
#endif
                                // curprint("template<> ");
                                 }
                                else
                                 {
#if 0
                                   curprint("/* Supress output of template<> syntax for template member function instantiations */ ");
#endif
                                 }
#endif
                            }
                           else
                            {
#if DEBUG_TEMPLATE_SPECIALIZATION
                              curprint("/* Member function instantiations in non-template classes still output template<> syntax */ ");
#endif
                              curprint("template<> ");
                            }
                       }
                      else
                       {
#if DEBUG_TEMPLATE_SPECIALIZATION
                         curprint("/* This still might require the output of the template<> syntax */ ");
#endif
                      // DQ (11/27/2015): If this is a friend function then supress the "template<>" syntax (see test2015_123.C).
                      // But we have to check the non-defining declaration for the friend function marking.
                      // curprint("template<> ");
                         SgTemplateInstantiationFunctionDecl* nondefiningTemplateInstantiationFunctionDecl = isSgTemplateInstantiationFunctionDecl(decl_stmt->get_firstNondefiningDeclaration());
                         if (nondefiningTemplateInstantiationFunctionDecl != NULL)
                            {
                           // DQ (1/13/2020): The firstNondefiningDeclaration might not be the friend declaration 
                           // (it might be another nondefining declaration (see Cxx11_tests/test2020_47.C)).
                           // if (nondefiningTemplateInstantiationFunctionDecl->get_declarationModifier().isFriend() == true)
                              if (decl_stmt->get_declarationModifier().isFriend() == true)
                                 {
#if DEBUG_TEMPLATE_SPECIALIZATION
                                   printf ("Supress the output of the template<> syntax \n");
                                   curprint("/* Non-Member friend function instantiations cause us to supress the output of template<> syntax */ ");
#endif
                                 }
                                else
                                 {
#if DEBUG_TEMPLATE_SPECIALIZATION
                                   curprint("/* Non-Member (non-friend) function instantiations still output template<> syntax */ ");
#endif
                                   curprint("template<> ");
                                 }
                            }
                           else
                            {
                           // DQ (4/11/2019): Check if this is a friend declaration.
                              if (decl_stmt->get_declarationModifier().isFriend() == true)
                                 {
#if DEBUG_TEMPLATE_SPECIALIZATION
                                   printf ("Supress the output of the template<> syntax for friend non-function specializations \n");
                                   curprint("/* Non-Member friend non-function instantiations cause us to supress the output of template<> syntax */ ");
#endif
                                 }
                                else
                                 {
#if DEBUG_TEMPLATE_SPECIALIZATION
                                   curprint("/* Non function instantiations still output template<> syntax */ ");
#endif
                                   curprint("template<> ");
                                 }
                            }
                       }
                  }
             }
        }

#if DEBUG_TEMPLATE_SPECIALIZATION
     curprint( "\n/* Leaving outputTemplateSpecializationSpecifier() */ ");
#endif
#endif
   }

void
Unparse_MOD_SAGE::printSpecifier2(SgDeclarationStatement* decl_stmt, SgUnparse_Info& info)
   {
  // DQ (8/29/2005): These specifiers have to be output in a different order for g++ 3.3.x and 3.4.x

#if 0
     printf ("In printSpecifier2(SgDeclarationStatement* decl_stmt): TOP \n");
#endif

#ifdef __GNUC__
   #if (BACKEND_CXX_COMPILER_MAJOR_VERSION_NUMBER == 3) && (BACKEND_CXX_COMPILER_MINOR_VERSION_NUMBER < 4)
     outputTemplateSpecializationSpecifier(decl_stmt);

  // DQ (8/15/2020): Adding support for state so that we can avoid nested extern "C" specifications.
  // outputExternLinkageSpecifier(decl_stmt);
     outputExternLinkageSpecifier(decl_stmt,info);
   #endif
// #if (BACKEND_CXX_COMPILER_MAJOR_VERSION_NUMBER > 3) || ( (BACKEND_CXX_COMPILER_MAJOR_VERSION_NUMBER == 3) && (BACKEND_CXX_COMPILER_MINOR_VERSION_NUMBER >= 4) )
   #if (BACKEND_CXX_COMPILER_MAJOR_VERSION_NUMBER > 3) || ( (BACKEND_CXX_COMPILER_MAJOR_VERSION_NUMBER == 3) && (BACKEND_CXX_COMPILER_MINOR_VERSION_NUMBER >= 4) )

// DQ (9/12/2009): If this is a g++ version 4.3 or later compiler then skip the extern linkage specifier,
// but only if this is for a template declaration (does it only apply to a function). See tests:
// test2004_30.C, test2004_121.C, test2004_142.C, and test2004_143.C.
   #if ( (BACKEND_CXX_COMPILER_MAJOR_VERSION_NUMBER >= 4) && (BACKEND_CXX_COMPILER_MINOR_VERSION_NUMBER >= 3) )
     // DQ (1/3/2016): We need to include SgTemplateVariableDeclarations as well.
  // if (isSgTemplateInstantiationFunctionDecl(decl_stmt) == NULL && isSgTemplateInstantiationMemberFunctionDecl(decl_stmt) == NULL)
     if (isSgTemplateInstantiationFunctionDecl(decl_stmt) == NULL && isSgTemplateInstantiationMemberFunctionDecl(decl_stmt) == NULL && isSgTemplateVariableDeclaration(decl_stmt) == NULL)
        {
       // DQ (8/15/2020): Adding support for state so that we can avoid nested extern "C" specifications.
       // outputExternLinkageSpecifier(decl_stmt);
          outputExternLinkageSpecifier(decl_stmt,info);
        }
   #else
  // DQ (8/15/2020): Adding support for state so that we can avoid nested extern "C" specifications.
  // outputExternLinkageSpecifier(decl_stmt);
     outputExternLinkageSpecifier(decl_stmt,info);
   #endif

     outputTemplateSpecializationSpecifier(decl_stmt);
   #endif
#else
#ifndef _MSC_VER
#warning "Non-GNU backends not specifically addressed, assuming g++ version 3.4.x compliant ..."
#else
#pragma message ("Non-GNU backends not specifically addressed, assuming g++ version 3.4.x compliant ...")
#endif
#endif

#if 0
     printf ("In printSpecifier2(SgDeclarationStatement* decl_stmt): after initial calls \n");
#endif

     SgFunctionDeclaration* functionDeclaration = isSgFunctionDeclaration(decl_stmt);

  // DQ (2/4/2006): Moved output of "friend" keyword inside of test for SgFunctionDeclaration

  // DQ (2/4/2006): Need this case for friend class declarations
     if (decl_stmt->get_declarationModifier().isFriend())
        {
#if 1
       // This assertion fails in test2004_116.C
       // ASSERT_not_null(functionDeclaration);
          if (functionDeclaration == NULL)
             {
#if 0
               printf ("In printSpecifier2(SgDeclarationStatement* decl_stmt): functionDeclaration == NULL: output friend keyword \n");
#endif
               curprint( "friend ");
             }
#else
       // DQ (3/8/2012): We now handle a new design of templates as class derived from SgFunctionDeclaration, so this is a better implementation now.
          ASSERT_not_null(functionDeclaration);
          ASSERT_not_null(functionDeclaration->get_parent());
          ASSERT_not_null(functionDeclaration->get_scope());
<<<<<<< HEAD
=======

#error "DEAD CODE!"

>>>>>>> e29cb582
          if (functionDeclaration->get_parent() == functionDeclaration->get_scope())
             {
               curprint("friend ");
             }
            else
             {
               curprint("/* skip output of friend keyword */ ");
             }
#endif
        }

     if (functionDeclaration != NULL)
        {
       // curprint("/* printSpecifier2 */ ");

       // DQ (7/26/2014): Added support to output the C11 _Noreturn keyword.
          if (functionDeclaration->get_using_C11_Noreturn_keyword() == true)
             {
               curprint("_Noreturn ");
             }

       // DQ (8/1/2014): Added support to output the constexpr keyword.
          if (functionDeclaration->get_is_constexpr() == true)
             {
               curprint("constexpr ");
             }

       // DQ (2/4/2006): Template specialization declarations (forward declaration) can't have some modified output
          bool isDeclarationOfTemplateSpecialization = false;
          SgDeclarationStatement::template_specialization_enum specializationEnumValue = functionDeclaration->get_specialization();
          isDeclarationOfTemplateSpecialization =
               (specializationEnumValue == SgDeclarationStatement::e_specialization) ||
               (specializationEnumValue == SgDeclarationStatement::e_partial_specialization);

       // DQ (2/2/2006): friend can't be output for a Template specialization declaration
       // curprint((string("/* isDeclarationOfTemplateSpecialization = ") << ((isDeclarationOfTemplateSpecialization == true) ? string("true") : string("false")) << string(" */ \n "));
       // printf ("isDeclarationOfTemplateSpecialization = %s \n",isDeclarationOfTemplateSpecialization == true ? "true" : "false");
          if ( (decl_stmt->get_declarationModifier().isFriend() == true) && (isDeclarationOfTemplateSpecialization == false) )
             {
               ASSERT_not_null(decl_stmt->get_parent());
#if 0
               printf ("In printSpecifier2(SgDeclarationStatement* decl_stmt): decl_stmt->get_parent() = %p = %s \n",decl_stmt->get_parent(),decl_stmt->get_parent()->class_name().c_str());
#endif
            // DQ (11/28/2015): We need to filter the cases where the function is not output in a class definition.
            // curprint( "friend ");
               if (isSgClassDefinition(decl_stmt->get_parent()) != NULL)
                  {
#if 0
                    printf ("In printSpecifier2(SgDeclarationStatement* decl_stmt): functionDeclaration != NULL: output friend keyword \n");
#endif
                    curprint( "friend ");
                  }
             }

       // DQ (2/2/2006): Not sure if virtual can be output when isForwardDeclarationOfTemplateSpecialization == true
          if (functionDeclaration->get_functionModifier().isVirtual())
             {
#if 0
               if (functionDeclaration == functionDeclaration->get_firstNondefiningDeclaration())
                  {
                    curprint("/* output virtual for the non-defining function declarations */ ");
                  }
                 else
                  {
                    if (functionDeclaration == functionDeclaration->get_definingDeclaration())
                       {
                         curprint("/* output virtual for the defining function declarations */ ");
                       }
                  }
#endif

            // DQ (4/11/2019): Only output the "virtual" keyword for functions defined in a class definition.
            // curprint("virtual ");
               SgClassDefinition* classDefinition = isSgClassDefinition(functionDeclaration->get_parent());
               if (classDefinition != NULL)
                  {
                 // DQ (2/15/2020): It is an error to output "friend virtual" as code. (error: "virtual functions cannot be friends").
                 // See Cxx11_tests/test2020_66.C for an example of where this is currently generated (incorrectly).
                 // curprint("virtual ");
                    bool isFriend = ( (decl_stmt->get_declarationModifier().isFriend() == true) && (isDeclarationOfTemplateSpecialization == false) );
                    if (isFriend == false)
                       {
                         curprint("virtual ");
                       }
                  }
             }

       // if (unp->opt.get_inline_opt())

       // DQ (2/2/2006): Not sure if virtual can be output when isForwardDeclarationOfTemplateSpecialization == true
       // DQ (4/28/2004): output "inline" even for function definitions
       // if (!info.SkipFunctionDefinition())
          if (functionDeclaration->get_functionModifier().isInline())
             {
            // DQ (9/25/2013): Check if this is a C file using -std=c89, and if so then unparse "__inline__" instead of "inline".
            // curprint( "inline ");
               SgFile* file = TransformationSupport::getFile(functionDeclaration);
               ASSERT_not_null(file);
               if (file->get_C89_only() == true && file->get_C89_gnu_only() == false)
                  {
                 // DQ (9/25/2013): This is what is required when using -std=c89 (the default for GNU gcc is -std=gnu89).
                    curprint( "__inline__ ");
                  }
                 else
                  {
#if 0
                    printf ("In printSpecifier2(): Output function's inline keyword \n");
#endif
#if 1
                 // DQ (6/27/2015): We need this to be output because the isGnuAttributeAlwaysInline() maybe true, but we need to output
                 // the "inline" keyword for GNU 4.2.4 compiler (only able to demonstrate the problem on Google protobuffer on RHEL5).
                    curprint( "inline ");
#else
                    if (functionDeclaration->get_functionModifier().isGnuAttributeAlwaysInline() == true)
                       {
                      // Supress use of redundant inline keyword if the GNU attribute is being used.
#if 0
                         printf ("In printSpecifier2(): Supress use of redundant inline keyword if the GNU attribute is being used \n");
#endif
                       }
                      else
                       {
                         curprint( "inline ");
                       }
#endif
                  }
             }

#if 0
          printf ("info.SkipFunctionDefinition() = %s \n",info.SkipFunctionDefinition() ? "true" : "false");
          printf ("functionDeclaration->get_functionModifier().isExplicit() = %s \n",functionDeclaration->get_functionModifier().isExplicit() ? "true" : "false");
          printf ("isDeclarationOfTemplateSpecialization = %s \n",isDeclarationOfTemplateSpecialization ? "true" : "false");
#endif

       // DQ (4/13/2019): We want to output the explicit keyword even when info.SkipFunctionDefinition() == true.
       // DQ (2/2/2006): friend can't be output for a Template specialization declaration
       // if ((!info.SkipFunctionDefinition()) && functionDeclaration->get_functionModifier().isExplicit())
       // if ( (info.SkipFunctionDefinition() == false) &&
       //      (functionDeclaration->get_functionModifier().isExplicit() == true) &&
       //      (isDeclarationOfTemplateSpecialization == false) )
          if ( (functionDeclaration->get_functionModifier().isExplicit() == true) &&
               (isDeclarationOfTemplateSpecialization == false) )
             {
#if 0
               printf ("@@@@@@@@ Detected use of keyword and explicit keyword is being output \n");
#endif
            // DQ (4/13/2019): We can't output the "explicit" keyword for a function outside of it's class.
            // curprint( "explicit ");
            // check that this is a declaration appearing in a class.
               SgClassDefinition* classDefinition = isSgClassDefinition(functionDeclaration->get_parent());
               if (classDefinition != NULL)
                  {
                    curprint( "explicit ");
                  }
             }

       // TV (04/26/2010): CUDA function modifiers
          if (functionDeclaration->get_functionModifier().isCudaKernel())
             {
               curprint( "__global__ ");
             }
          if (functionDeclaration->get_functionModifier().isCudaDevice())
             {
               curprint( "__device__ ");
             }
          if (functionDeclaration->get_functionModifier().isCudaHost())
             {
               curprint( "__host__ ");
             }

       // TV (05/06/2010): OpenCL function modifiers
          if (functionDeclaration->get_functionModifier().isOpenclKernel())
             {
               curprint( "__kernel ");
             }
          if (functionDeclaration->get_functionModifier().hasOpenclVecTypeHint())
             {
            // SgType * opencl_vec_type = functionDeclaration->get_functionModifier().get_opencl_vec_type();
            // curprint( "__attribute__((vec_type_hint(" << get_type_name(opencl_vec_type) << "))) ");
            // curprint( "__attribute__((vec_type_hint(" << unp->u_type->unparseType(opencl_vec_type) << "))) ");
               curprint( "__attribute__((vec_type_hint(type))) ");
             }
          if (functionDeclaration->get_functionModifier().hasOpenclWorkGroupSizeHint())
             {
#if 0
               SgFunctionModifier::opencl_work_group_size_t opencl_work_group_size = functionDeclaration->get_functionModifier().get_opencl_work_group_size();
            // curprint( "__attribute__((work_group_size_hint(" << opencl_work_group_size.x << ", " << opencl_work_group_size.y << ", " << opencl_work_group_size.z << "))) ");
#endif
               curprint( "__attribute__((work_group_size_hint(X, Y, Z))) ");
             }
          if (functionDeclaration->get_functionModifier().hasOpenclWorkGroupSizeReq())
             {
#if 0
               SgFunctionModifier::opencl_work_group_size_t opencl_work_group_size = functionDeclaration->get_functionModifier().get_opencl_work_group_size();
            // curprint( "__attribute__((work_group_size_hint(" << opencl_work_group_size.x << ", " << opencl_work_group_size.y << ", " << opencl_work_group_size.z << "))) ");
#endif
               curprint( "__attribute__((work_group_size_hint(X, Y, Z))) ");
             }

       // DQ (4/20/2015): Added support for GNU cdecl attribute.
#if 0
          printf ("functionDeclaration->get_declarationModifier().get_typeModifier().isGnuAttributeCdecl() = %s \n",
               functionDeclaration->get_declarationModifier().get_typeModifier().isGnuAttributeCdecl() ? "true" : "false");
#endif
          if (functionDeclaration->get_declarationModifier().get_typeModifier().isGnuAttributeCdecl() == true)
             {
#if 0
               printf ("Output GNU cdecl attribute: functionDeclaration = %p \n",functionDeclaration);
#endif
               curprint( "__attribute__((cdecl)) ");
             }
        }


     SgVariableDeclaration* variableDeclaration = isSgVariableDeclaration(decl_stmt);
     if (variableDeclaration != NULL)
        {
       // DQ (8/1/2014): Added support to output the constexpr keyword.
          if (variableDeclaration->get_is_constexpr() == true)
             {
               curprint("constexpr ");
             }
        }

  // DQ (4/25/2004): Removed CC++ specific modifiers
  // if (decl_stmt->isAtomic() && !info.SkipAtomic() ) { curprint( "atomic "); }
  // if (decl_stmt->isGlobalClass() && !info.SkipGlobal() ) { curprint( "global "); }

  // DQ (7/202/2006): The isStatic() function in the SgStorageModifier held by the SgInitializedName object
  // should always be false, and this one held by the SgDeclaration is what is used.
  // printf ("In decl_stmt = %p = %s test the return value of storage.isStatic() = %d = %d (should be boolean value) \n",
  //      decl_stmt,decl_stmt->class_name().c_str(),decl_stmt->get_declarationModifier().get_storageModifier().isStatic(),
  //      decl_stmt->get_declarationModifier().get_storageModifier().get_modifier());

  // This was a bug mistakenly reported by Isaac
     ROSE_ASSERT(decl_stmt->get_declarationModifier().get_storageModifier().get_modifier() >= 0);

#if 0
     printf ("In printSpecifier2(): decl_stmt = %p decl_stmt->get_declarationModifier().get_storageModifier().isStatic()  = %s \n",decl_stmt,decl_stmt->get_declarationModifier().get_storageModifier().isStatic() ? "true" : "false");
     printf ("In printSpecifier2(): decl_stmt = %p decl_stmt->get_declarationModifier().get_storageModifier().isExtern()  = %s \n",decl_stmt,decl_stmt->get_declarationModifier().get_storageModifier().isExtern() ? "true" : "false");
     printf ("In printSpecifier2(): decl_stmt = %p decl_stmt->get_declarationModifier().get_storageModifier().isDefault() = %s \n",decl_stmt,decl_stmt->get_declarationModifier().get_storageModifier().isDefault() ? "true" : "false");
#endif

     if (decl_stmt->get_declarationModifier().get_storageModifier().isStatic())
        {
#if 0
          printf ("In Unparse_MOD_SAGE::printSpecifier2(): Output the static keyword \n");
#endif
          curprint("static ");
        }

  // if (unp->opt.get_extern_opt())
  // DQ (5/10/2007): Fixed linkage to be a std::string instead of char*
  // if (decl_stmt->get_declarationModifier().get_storageModifier().isExtern() && !decl_stmt->get_linkage())
     if (decl_stmt->get_declarationModifier().get_storageModifier().isExtern() && decl_stmt->get_linkage().empty() == true)
        {
#if 0
          printf ("In Unparse_MOD_SAGE::printSpecifier2(): Output the extern keyword \n");
#endif
       // DQ (7/23/2014): Looking for greater precision in the control of the output of the "extern" keyword.
          ROSE_ASSERT(decl_stmt->get_declarationModifier().get_storageModifier().isDefault() == false);

       // DQ (4/11/2019): Don't allow friend and extern together (see Cxx11_tests/test2019_338.C).
       // DQ (1/3/2016): We may have to suppress this for SgTemplateVariableDeclaration IR nodes.
       // curprint("extern ");
       // curprint("/* extern from storageModifier */ extern ");
       // if (isSgTemplateVariableDeclaration(decl_stmt) == NULL)
          if ( (decl_stmt->get_declarationModifier().isFriend() == false) && (isSgTemplateVariableDeclaration(decl_stmt) == NULL) )
             {
#if 0
               printf ("In Unparse_MOD_SAGE::printSpecifier2(): Output the extern keyword \n");
#endif
               curprint("extern ");
             }
        }

  // DQ (12/1/2007): Added support for gnu extension "__thread" (will be available in EDG version > 3.3)
  // But added to support use by Gouchun Shi (UIUC).  Code generation support also added in unparser.
  // This only works on gnu backends and those compatable with gnu (which is a lot of compilers so skip
  // special code to be conditional on the backend).  According to documentation, "__thread" should
  // appear immediately after "extern" or "static" and can not be combined with other storage modifiers.
     if (decl_stmt->get_declarationModifier().get_storageModifier().get_thread_local_storage() == true)
        {
          curprint( "__thread ");
        }

     if (unp->opt.get_auto_opt())    // checks option status before printing auto (to prevent redundant use)
        {
          if (decl_stmt->get_declarationModifier().get_storageModifier().isAuto())
             {
               curprint( "auto ");
             }
        }

     if (decl_stmt->get_declarationModifier().get_storageModifier().isRegister())
        {
          curprint( "register ");
        }

     if (decl_stmt->get_declarationModifier().get_storageModifier().isMutable())
        {
          curprint( "mutable ");
        }

  // TV (05/06/2010): CUDA storage modifiers

     if (decl_stmt->get_declarationModifier().get_storageModifier().isCudaGlobal())
        {
          curprint( "__device__ ");
        }

     if (decl_stmt->get_declarationModifier().get_storageModifier().isCudaConstant())
        {
          curprint( "__device__ __constant__ ");
        }

     if (decl_stmt->get_declarationModifier().get_storageModifier().isCudaShared())
        {
          curprint( "__device__ __shared__ ");
        }

     if (decl_stmt->get_declarationModifier().get_storageModifier().isCudaDynamicShared())
        {
          curprint( "extern __device__ __shared__ ");
        }


#if 0
    align( # )
    allocate(" segname ")
    appdomain
    code_seg(" segname ")
    deprecated
    dllimport
    dllexport
    jitintrinsic
    naked
    noalias
    noinline
#endif

     if (decl_stmt->get_declarationModifier().is_ms_declspec_align())
        {
          curprint("__declspec(align(4)) ");
        }

     if (decl_stmt->get_declarationModifier().is_ms_declspec_allocate())
        {
          curprint("__declspec(allocate(\"unknown_allocate_name\")) ");
        }

     if (decl_stmt->get_declarationModifier().is_ms_declspec_appdomain())
        {
          curprint("__declspec(appdomain) ");
        }

     if (decl_stmt->get_declarationModifier().is_ms_declspec_code_seg())
        {
          curprint("__declspec(code_seg(\"unknown_code_seg_name\")) ");
        }

     if (decl_stmt->get_declarationModifier().is_ms_declspec_deprecated())
        {
          curprint("__declspec(deprecated) ");
        }

     if (decl_stmt->get_declarationModifier().is_ms_declspec_dllimport())
        {
          curprint("__declspec(dllimport) ");
        }

     if (decl_stmt->get_declarationModifier().is_ms_declspec_dllexport())
        {
          curprint("__declspec(dllexport) ");
        }

     if (decl_stmt->get_declarationModifier().is_ms_declspec_jitintrinsic())
        {
          curprint("__declspec(jitintrinsic) ");
        }

     if (decl_stmt->get_declarationModifier().is_ms_declspec_naked())
        {
          curprint("__declspec(naked) ");
        }

     if (decl_stmt->get_declarationModifier().is_ms_declspec_noalias())
        {
          curprint("__declspec(noalias) ");
        }

     if (decl_stmt->get_declarationModifier().is_ms_declspec_noinline())
        {
          curprint("__declspec(noinline) ");
        }

#if 0
    noreturn
    nothrow
    novtable
    process
    property( {get=get_func_name|,put=put_func_name})
    restrict
    safebuffers
    selectany
    thread
    uuid(" ComObjectGUID ")
#endif

     if (decl_stmt->get_declarationModifier().is_ms_declspec_noreturn())
        {
          curprint("__declspec(noreturn) ");
        }

     if (decl_stmt->get_declarationModifier().is_ms_declspec_nothrow())
        {
          curprint("__declspec(nothrow) ");
        }

     if (decl_stmt->get_declarationModifier().is_ms_declspec_novtable())
        {
          curprint("__declspec(novtable) ");
        }

     if (decl_stmt->get_declarationModifier().is_ms_declspec_process())
        {
          curprint("__declspec(process) ");
        }

     if (decl_stmt->get_declarationModifier().is_ms_declspec_property())
        {
       // curprint("__declspec(property( {get=get_func_name|,put=put_func_name})) ");
          curprint("__declspec(property(\"");

          string get_function_name         = decl_stmt->get_declarationModifier().get_microsoft_property_get_function_name();
          bool get_function_name_non_empty = get_function_name.empty();
          string put_function_name         = decl_stmt->get_declarationModifier().get_microsoft_property_put_function_name();
          bool put_function_name_non_empty = put_function_name.empty();

          if (get_function_name_non_empty == false)
             {
               curprint("get=");
               curprint(get_function_name);
             }

          if (get_function_name_non_empty == false && put_function_name_non_empty == false)
             {
               curprint(", ");
             }

          if (put_function_name_non_empty == false)
             {
               curprint("put=");
               curprint(put_function_name);
             }

          curprint("\")) ");
        }

     if (decl_stmt->get_declarationModifier().is_ms_declspec_restrict())
        {
          curprint("__declspec(restrict) ");
        }

     if (decl_stmt->get_declarationModifier().is_ms_declspec_safebuffers())
        {
          curprint("__declspec(safebuffers) ");
        }

     if (decl_stmt->get_declarationModifier().is_ms_declspec_selectany())
        {
          curprint("__declspec(selectany) ");
        }

     if (decl_stmt->get_declarationModifier().is_ms_declspec_thread())
        {
          curprint("__declspec(thread) ");
        }

     if (decl_stmt->get_declarationModifier().is_ms_declspec_uuid())
        {
       // curprint("__declspec(uuid(\" ComObjectGUID \")) ");
          curprint("__declspec(uuid(\"");
          curprint(decl_stmt->get_declarationModifier().get_microsoft_uuid_string());
          curprint("\")) ");
        }
#if 0
     printf ("Leaving printSpecifier2() \n");
#endif
   }


void
Unparse_MOD_SAGE::printSpecifier ( SgDeclarationStatement* decl_stmt, SgUnparse_Info & info )
   {
   // DQ (4/25/2004):  Old function was redundently represented by two separate functions
   // (call them both from this older function to remove the redundency)
      printSpecifier1 (decl_stmt,info);
      printSpecifier2 (decl_stmt,info);
   }


void
Unparse_MOD_SAGE::printAttributes(SgInitializedName* initializedName, SgUnparse_Info& info)
   {
  // DQ (2/26/2013): Added support for missing attributes in unparsed code.
  // These are output after the function declaration (and before the body of the function or the closing ";").

  // DQ (9/16/2013): FIXME: __section__, __cleanup__, __init_priority__ are not yet implemented.

#if 0
     printf ("In printAttributes(SgInitializedName*): Output the flags in the declarationModifier for decl_stmt = %p = %s = %s \n",initializedName,initializedName->class_name().c_str(),SageInterface::get_name(initializedName).c_str());
#endif

  // DQ (9/16/2013): Added support for more GNU attributes.
     if (initializedName->isGnuAttributeUsed() == true)
        {
          curprint( " __attribute__((used)) ");
        }
     
  // DQ (9/16/2013): Added support for more GNU attributes.
     if (initializedName->isGnuAttributeUnused() == true)
        {
          curprint( " __attribute__((unused)) ");
        }
     
  // DQ (9/16/2013): Added support for more GNU attributes.
     if (initializedName->isGnuAttributeWeak() == true)
        {
          curprint( " __attribute__((weak)) ");
        }
     
  // DQ (9/16/2013): Added support for more GNU attributes.
     if (initializedName->isGnuAttributeDeprecated() == true)
        {
          curprint( " __attribute__((deprecated)) ");
        }
     
  // DQ (9/16/2013): Added support for more GNU attributes.
     if (initializedName->isGnuAttributeNoCommon() == true)
        {
          curprint( " __attribute__((noCommon)) ");
        }
     
  // DQ (9/16/2013): Added support for more GNU attributes.
     if (initializedName->isGnuAttributeTransparentUnion() == true)
        {
          curprint( " __attribute__((transparent_union)) ");
        }
     
  // DQ (9/16/2013): Added support for more GNU attributes.
     if (initializedName->isGnuAttributeWeakReference() == true)
        {
          curprint( " __attribute__((weak_reference)) ");
        }

  // DQ (1/18/2014): Adding support for GNU specific noreturn attribute for variable 
  // (only applies to variable that are of function pointer type).
     if (initializedName->isGnuAttributeNoReturn() == true)
        {
          curprint(" __attribute__((noreturn)) ");
#if 0
          printf ("Detected initializedName->isGnuAttributeNoReturn() == true: (not implemented) \n");
          ROSE_ASSERT(false);
#endif
        }

#if 0
  // DQ (12/31/2013): This is now handled by the new printAttributesForType() function.
  // DQ (12/30/2013): Added support for more GNU attributes.
     if (initializedName->isGnuAttributePacked() == true)
        {
          curprint(" /* from printAttributes(SgInitializedName*) */ __attribute__((packed)) ");
        }
#endif

  // DQ (3/1/2013): The default value is changed from zero to -1 (and the type was make to be a short (signed) value).
     short alignmentValue = initializedName->get_gnu_attribute_alignment();

  // DQ (7/26/2014): Adding support for _Alignas keyword.
     bool using_Alignas_keyword = (initializedName->get_using_C11_Alignas_keyword() == true);

  // if (alignmentValue >= 0)
     if (alignmentValue >= 0 && using_Alignas_keyword == false)
        {
#if 0
          curprint(" /* alignment attribute on SgInitializedName */ ");
#endif
       // DQ (7/26/2014): Fixed error in using "align" (mistake), changed to "aligned".
       // curprint( " __attribute__((align(N)))");
       // curprint( " __attribute__((align(");
          curprint( " __attribute__((aligned(");
          curprint(StringUtility::numberToString((int)alignmentValue));
          curprint("))) ");
        }
   }


void
Unparse_MOD_SAGE::printAttributesForType(SgDeclarationStatement* decl_stmt, SgUnparse_Info& info)
   {
  // DQ (12/31/2013): Added support for missing attributes on types within declarations (in unparsed code).

     ASSERT_not_null(decl_stmt);

#if 0
     printf ("In printAttributesForType(SgDeclarationStatement*): Output the flags in the declarationModifier for decl_stmt = %p = %s = %s \n",decl_stmt,decl_stmt->class_name().c_str(),SageInterface::get_name(decl_stmt).c_str());
#endif

#if 0
     printf ("Exiting as a test of attribute(__noreturn__) \n");
     ROSE_ASSERT(false);
#endif

     SgVariableDeclaration* variableDeclaration = isSgVariableDeclaration(decl_stmt);
     if (variableDeclaration != NULL)
        {
       // DQ (12/18/2013): Added support for output of packed attribute (see test2013_104.c 
       // (required after variable) and test2013_113.c (required after type and before variable)).
          if (decl_stmt->get_declarationModifier().get_typeModifier().isGnuAttributePacked() == true)
             {
            // curprint(" /* from printAttributesForType(SgDeclarationStatement*) */ __attribute__((packed))");
               curprint(" __attribute__((packed))");
             }
        }

  // DQ (1/6/2014): Added support for specification of noreturn (function type) attribute.
  // This is one of two place where the attribute may be used (after the function declaration)
  // and after the function pointer function parameter in a function's parameter list.
     SgFunctionDeclaration* functionDeclaration = isSgFunctionDeclaration(decl_stmt);
     if (functionDeclaration != NULL)
        {
       // DQ (7/26/2014): Fixed for better handling of C11 _Noreturn keyword.
       // if (functionDeclaration->get_declarationModifier().get_typeModifier().isGnuAttributeNoReturn() == true)
          if (functionDeclaration->get_declarationModifier().get_typeModifier().isGnuAttributeNoReturn() == true && functionDeclaration->get_using_C11_Noreturn_keyword() == false)
             {
               curprint(" __attribute__((noreturn))");
             }

       // DQ (2/7/2014): attribute set using: decl->get_functionModifier().set_gnu_attribute_named_alias(alias_name);
          if (functionDeclaration->get_functionModifier().get_gnu_attribute_named_alias().empty() == false)
             {
               string alias = functionDeclaration->get_functionModifier().get_gnu_attribute_named_alias();
#if 0
               printf ("Detected alias attribute: alias = %s \n",alias.c_str());
#endif
            // curprint(" __attribute__((noreturn))");
               curprint(" __attribute__((alias(\"");
               curprint(alias);
               curprint("\")))");
             }
        }
   }


void
Unparse_MOD_SAGE::printAttributes(SgDeclarationStatement* decl_stmt, SgUnparse_Info& info)
   {
  // DQ (2/26/2013): Added support for missing attributes in unparsed code.
  // These are output after the function declaration (and before the body of the function or the closing ";").

     ASSERT_not_null(decl_stmt);

#if 0
     printf ("In printAttributes(SgDeclarationStatement*): Output the flags in the declarationModifier for decl_stmt = %p = %s = %s \n",decl_stmt,decl_stmt->class_name().c_str(),SageInterface::get_name(decl_stmt).c_str());
     curprint("\n/* START printAttributes(SgDeclarationStatement*) */\n ");
#endif

#if 0
     if (isSgVariableDeclaration(decl_stmt) != NULL)
        {
          printf ("In printAttributes(SgDeclarationStatement*): Output the flags in the declarationModifier for decl_stmt = %p = %s = %s \n",decl_stmt,decl_stmt->class_name().c_str(),SageInterface::get_name(decl_stmt).c_str());
          decl_stmt->get_declarationModifier().display("Unparse_MOD_SAGE::printAttributes(): declarationModifier");
        }
#endif

     if (decl_stmt->get_declarationModifier().isThrow() == true)
        {
       // DQ (2/26/2013): This is output as part of the function type unparsing (since it is a part of the type system).
       // curprint( " throw()");
        }

     short alignmentValue = decl_stmt->get_declarationModifier().get_typeModifier().get_gnu_attribute_alignment();

#if 0
     printf ("In printAttributes(SgDeclarationStatement*): alignmentValue = %d \n",(int)alignmentValue);
#endif

  // DQ (3/1/2013): The default value is changed from zero to -1 (and the type was make to be a short (signed) value).
     if (alignmentValue >= 0)
        {
#if 0
          curprint(" /* alignment attribute on decl_stmt->get_declarationModifier().get_typeModifier() */ ");
#endif
       // DQ (7/26/2014): Fixed error in using "align" (mistake), changed to "aligned".
       // curprint(" __attribute__((align(N)))");
       // curprint(" __attribute__((align(");
          curprint(" __attribute__((aligned(");
          curprint(StringUtility::numberToString((int)alignmentValue));
          curprint(")))");
        }

     SgVariableDeclaration* variableDeclaration = isSgVariableDeclaration(decl_stmt);
     if (variableDeclaration != NULL)
        {
       // DQ (12/18/2013): Added support for output of packed attribute (see test2013_104.c).
#if 0
          if (decl_stmt->get_declarationModifier().get_typeModifier().isGnuAttributePacked() == true)
             {
               curprint(" /* from printAttributes(SgDeclarationStatement*) */ __attribute__((packed))");
#if 0
               printf ("Exiting as a test! \n");
               ROSE_ASSERT(false);
#endif
             }
#else
       // DQ (12/31/2013): Note that we need to look at the SgInitializedName in the variable declaration, since
       // we use the type modifier on the declaration to set the attributes for the type (not the variable).
          SgInitializedName* initializedName = SageInterface::getFirstInitializedName(variableDeclaration);
          ASSERT_not_null(initializedName);
          initializedName->isGnuAttributePacked();
          if (initializedName->isGnuAttributePacked() == true)
             {
            // curprint(" /* from printAttributes(SgDeclarationStatement*) triggered from SgInitializedName */ __attribute__((packed))");
               curprint(" __attribute__((packed)) ");
#if 0
               printf ("Exiting as a test! \n");
               ROSE_ASSERT(false);
#endif
             }
#endif
        }

     SgFunctionDeclaration* functionDeclaration = isSgFunctionDeclaration(decl_stmt);
     if (functionDeclaration != NULL)
        {
#if 0
          printf ("Output the flags in the different modifiers for function = %p = %s = %s \n",functionDeclaration,functionDeclaration->class_name().c_str(),functionDeclaration->get_name().str());
          functionDeclaration->get_functionModifier().display("Unparse_MOD_SAGE::printAttributes(): functionModifier");
#endif
#if 0
       // DQ (1/3/2009): Added GNU specific attributes
          bool isGnuAttributeConstructor() const;
          bool isGnuAttributeDestructor() const;
          bool isGnuAttributePure() const;
          bool isGnuAttributeWeak() const;
          bool isGnuAttributeUnused() const;
          bool isGnuAttributeUsed() const;
          bool isGnuAttributeDeprecated() const;
          bool isGnuAttributeMalloc() const;
          bool isGnuAttributeNaked() const;
          bool isGnuAttributeNoInstrumentFunction() const;
          bool isGnuAttributeNoCheckMemoryUsage() const;
          bool isGnuAttributeNoInline() const;
          bool isGnuAttributeAlwaysInline() const;
          bool isGnuAttributeNoThrow() const;
          bool isGnuAttributeWeakReference() const;
#endif

       // DQ (2/26/2013): Added noinline attribute code generation.
          if (functionDeclaration->get_functionModifier().isGnuAttributeConstructor() == true)
             {
               curprint( " __attribute__((constructor)) ");
             }

          if (functionDeclaration->get_functionModifier().isGnuAttributeDestructor() == true)
             {
               curprint( " __attribute__((destructor)) ");
             }

          if (functionDeclaration->get_functionModifier().isGnuAttributePure() == true)
             {
               curprint( " __attribute__((pure)) ");
             }

          if (functionDeclaration->get_functionModifier().isGnuAttributeWeak() == true)
             {
               curprint( " __attribute__((weak)) ");
             }

          if (functionDeclaration->get_functionModifier().isGnuAttributeUnused() == true)
             {
               curprint( " __attribute__((unused)) ");
             }

          if (functionDeclaration->get_functionModifier().isGnuAttributeUsed() == true)
             {
               curprint( " __attribute__((used)) ");
             }
#if 0
          printf ("In printAttributes(SgDeclarationStatement*): functionDeclaration->get_functionModifier().isGnuAttributeDeprecated() = %s \n",functionDeclaration->get_functionModifier().isGnuAttributeDeprecated() ? "true" : "false");
#endif
          if (functionDeclaration->get_functionModifier().isGnuAttributeDeprecated() == true)
             {
               curprint( " __attribute__((deprecated)) ");
             }

          if (functionDeclaration->get_functionModifier().isGnuAttributeMalloc() == true)
             {
               curprint( " __attribute__((malloc)) ");
             }

          if (functionDeclaration->get_functionModifier().isGnuAttributeNaked() == true)
             {
               curprint( " __attribute__((naked)) ");
             }

          if (functionDeclaration->get_functionModifier().isGnuAttributeNoInstrumentFunction() == true)
             {
               curprint( " __attribute__((no_instrument_function)) ");
             }

          if (functionDeclaration->get_functionModifier().isGnuAttributeNoCheckMemoryUsage() == true)
             {
               curprint( " __attribute__((no_check_memory_usage)) ");
             }

          if (functionDeclaration->get_functionModifier().isGnuAttributeNoInline() == true)
             {
               curprint( " __attribute__((noinline)) ");
             }

          if (functionDeclaration->get_functionModifier().isGnuAttributeAlwaysInline() == true)
             {
               curprint( " __attribute__((always_inline)) ");
             }

          if (functionDeclaration->get_functionModifier().isGnuAttributeNoThrow() == true)
             {
               curprint( " __attribute__((no_throw)) ");
             }

          if (functionDeclaration->get_functionModifier().isGnuAttributeWeakReference() == true)
             {
               curprint( " __attribute__((weakref)) ");
             }

       // DQ (1/5/2014): Adding support for gnu visibility attributes.
       // Set using: decl->get_declarationModifier().set_gnu_attribute_visability(get_ELF_visibility_attribute(rout->ELF_visibility, &rout->source_corresp));
          SgDeclarationModifier::gnu_declaration_visability_enum visibility = functionDeclaration->get_declarationModifier().get_gnu_attribute_visability();
          if (visibility != SgDeclarationModifier::e_unspecified_visibility)
             {
#if 0
               printf ("In printAttributes(SgDeclarationStatement*): gnu visibility attribute was specified \n");
#endif
               string s;
               switch (visibility)
                  {
                 // DQ (1/10/2014): This appears to be a common setting, but it is an error in later versions of gcc to output this specification.
                    case SgDeclarationModifier::e_unknown_visibility: s = "(\"unknown\")";
                       {
#if 0
                         printf ("In printAttributes(SgDeclarationStatement*): gnu visibility attribute was specified: unknown visibility setting (supressed) \n");
#endif
                      // ROSE_ASSERT(false);
                         break;
                       }

                    case SgDeclarationModifier::e_error_visibility:   s = "(\"error\")";
                       {
                         printf ("In printAttributes(SgDeclarationStatement*): gnu visibility attribute was specified: error visibility setting (supressed) \n");
                      // ROSE_ASSERT(false);
                         break;
                       }

                    case SgDeclarationModifier::e_unspecified_visibility: s = "(\"xxx\")"; break;
                       {
                         printf ("unspecified visibility (trapped) (supressed) \n");
                         ROSE_ASSERT(false);
                         break;
                       }

                    case SgDeclarationModifier::e_hidden_visibility:      s = "(\"hidden\")";    break;
                    case SgDeclarationModifier::e_protected_visibility:   s = "(\"protected\")"; break;
                    case SgDeclarationModifier::e_internal_visibility:    s = "(\"internal\")";  break;

                    case SgDeclarationModifier::e_default_visibility:     s = "(\"default\")";   break;

                    default:
                         printf ("ERROR: In printAttributes(SgDeclarationStatement*): Bad visibility specification: visibility = %d \n", visibility);
                         ROSE_ASSERT(false);
                  }

            // DQ (1/10/2014): Note that later versions of gcc will report use of "unknown" and "error" as an error.
               if (visibility != SgDeclarationModifier::e_unknown_visibility && 
                   visibility != SgDeclarationModifier::e_error_visibility   && 
                   visibility != SgDeclarationModifier::e_unspecified_visibility)
                  {
                 // curprint(" __attribute__((visibility%s))",s.c_str());
                    curprint(" __attribute__((visibility");
                    curprint(s);
                    curprint(")) ");
                  }
             }
#if 0
#if 0
          printf ("In printAttributes(SgDeclarationStatement*): Look for the gnu_regnum_attribute and process it if it is non-zero: gnu_regnum_attribute = %d \n",functionDeclaration->get_gnu_regnum_attribute());
#endif
       // DQ (1/19/2014): Adding support for gnu attribute regnum to support use in Valgrind application.
          int gnu_regnum_value = functionDeclaration->get_gnu_regnum_attribute();
          if (gnu_regnum_value > 0)
             {
               string s = StringUtility::numberToString(gnu_regnum_value);
               curprint(" __attribute__((regnum(");
               curprint(s);
               curprint(")))");
             }
#endif
        }

#if 0
     printf ("Leaving printAttributes(SgDeclarationStatement*): Output the flags in the declarationModifier for decl_stmt = %p = %s = %s \n",decl_stmt,decl_stmt->class_name().c_str(),SageInterface::get_name(decl_stmt).c_str());
     curprint("\n/* END printAttributes(SgDeclarationStatement*) */\n ");
#endif
   }


void
Unparse_MOD_SAGE::printPrefixAttributes(SgDeclarationStatement* decl_stmt, SgUnparse_Info& info)
   {
     SgFunctionDeclaration* functionDeclaration = isSgFunctionDeclaration(decl_stmt);
     if (functionDeclaration != NULL)
        {
       // DQ (1/19/2014): Add support for prefix attributes.
#if 0
          printf ("In printPrefixAttributes(SgDeclarationStatement*): function = %p = %s = %s \n",functionDeclaration,functionDeclaration->class_name().c_str(),functionDeclaration->get_name().str());
          printf ("In printPrefixAttributes(SgDeclarationStatement*): Look for the gnu_regparm_attribute and process it if it is non-zero: gnu_regparm_attribute = %d \n",functionDeclaration->get_gnu_regparm_attribute());
#endif
       // DQ (1/19/2014): Adding support for gnu attribute regnum to support use in Valgrind application.
          int gnu_regparm_value = functionDeclaration->get_gnu_regparm_attribute();

       // DQ (5/27/2015): Note that zero is a ligitimate value to use, so the default should be -1.
       // if (gnu_regparm_value > 0)
          if (gnu_regparm_value >= 0)
             {
               string s = StringUtility::numberToString(gnu_regparm_value);
#if 0
               printf ("Output __attribute__((regparm(%s))) for function = %p = %s = %s \n",s.c_str(),functionDeclaration,functionDeclaration->class_name().c_str(),functionDeclaration->get_name().str());
#endif
               curprint(" __attribute__((regparm(");
               curprint(s);

            // Add trailing space since this is for a prefixed attribute.
               curprint("))) ");
             }
        }
   }


#if 0
// DQ (2/4/2006): Removed (not used)
void
Unparse_MOD_SAGE::printFunctionFormalArgumentSpecifier ( SgType* type, SgUnparse_Info& info )
   {
  // if ( decl_stmt->isSpecialization() && do_unparse )
  //    {
  //      curprint( "template<> ");
  //    }

  // DQ (2/4/2006): Removed (not used)
  // SgModifierNodes* modifiers = type->get_modifiers();
  // ASSERT_not_null(modifiers);
   }
#endif




void
Unparse_MOD_SAGE::setupColorCodes ( vector< pair<bool,std::string> > & stateVector )
   {
  // std::pair<bool,std::string> p1(false,string("red"));
  // stateVector.push_back(p1);
     stateVector.push_back(pair<bool,std::string>(false,string("red")));
     stateVector.push_back(pair<bool,std::string>(false,string("orange")));
     stateVector.push_back(pair<bool,std::string>(false,string("blue")));
     stateVector.push_back(pair<bool,std::string>(false,string("green")));
     stateVector.push_back(pair<bool,std::string>(false,string("yellow")));
   }

#if 0
void
Unparse_MOD_SAGE::printColorCodes ( SgNode* node, bool openState, vector< pair<bool,std::string> > & stateVector )
   {
  // This function is part of test to embed color codes (or other information) into the unparsed output.

     SgLocatedNode* locatedNode = isSgLocatedNode(node);

  // printf ("stateVector.size() = %ld \n",stateVector.size());

  // Test the size of the stateVector agains how it is used in tests below.
     ROSE_ASSERT(stateVector.size() >= 3);

     static string staticCurprintrentColor;
     static vector<bool> staticStateVector(stateVector.size());
     ROSE_ASSERT(staticStateVector.size() >= 3);
#if 0
  // Support for debugging the embedded color codes (colorization of the generated code).
     curprint( "\n/* openState = " << ((openState == true) ? "true" : "false") << " stateVector = " << ((int)(&stateVector)) << " */ ");
     for (unsigned int i = 0; i < stateVector.size(); i++)
        {
       // If the local stat has be set then we can output the embedded color code.
          curprint( "\n/* At top: stateVector[" << i << "].first = " << ((stateVector[i].first == true) ? "true" : "false") << " */ ");
          curprint( "\n/* At top: staticStateVector[" << i << "] = " << ((staticStateVector[i] == true) ? "true" : "false") << " */ ");
        }
#endif
  // There are a few IR nodes for which we want to skip any colorization because
  // it would color the whole file or parts too large to be meaningful.
     if (isSgGlobal(node) != NULL)
        {
          return;
        }

     if (openState == true && locatedNode != NULL)
        {
          Sg_File_Info* startOfConstruct = locatedNode->get_startOfConstruct();
          Sg_File_Info* endOfConstruct   = locatedNode->get_endOfConstruct();

       // turn the color codes on
          if (startOfConstruct == NULL)
             {
            // Test the staticly held state to see if it is set, if not then allow the locally stored state to be set.
               if (staticStateVector[0] == false)
                  {
                    stateVector[0].first = true;

                 // Set the staticlly held state so that we will not trigger this color to be output until after it
                 // is turned off.  Note that it should only be turned off by the nesting level that turned it on!
                    staticStateVector[0] = true;
                  }
             }

          if (startOfConstruct != NULL)
             {
               if ( startOfConstruct->ok() == false )
                  {
                    if (staticStateVector[1] == false)
                       {
                         stateVector[1].first = true;
                         staticStateVector[1] = true;
                       }
                  }
             }

          if (endOfConstruct == NULL)
             {
               if (staticStateVector[0] == false)
                  {
                    stateVector[0].first = true;
                    staticStateVector[0] = true;
                  }
             }

          if (endOfConstruct != NULL)
             {
               if (staticStateVector[1] == false)
                  {
                    if ( endOfConstruct->ok() == false )
                       {
                         stateVector[1].first = true;
                         staticStateVector[1] = true;
                       }
                  }
             }

          if (startOfConstruct != NULL && endOfConstruct != NULL)
             {
            // Tests for consistancy of compiler generated IR nodes
               if ( startOfConstruct->isCompilerGenerated() == true )
                  {
                    if (staticStateVector[4] == false)
                       {
                         stateVector[4].first = true;
                         staticStateVector[4] = true;
                       }
                  }

               if ( endOfConstruct->isCompilerGenerated() == true )
                  {
                    if (staticStateVector[4] == false)
                       {
                         stateVector[4].first = true;
                         staticStateVector[4] = true;
                       }
                  }

               if ( startOfConstruct->isCompilerGenerated() != endOfConstruct->isCompilerGenerated() )
                  {
                    if (staticStateVector[0] == false)
                       {
                         stateVector[0].first = true;
                         staticStateVector[0] = true;
                       }
                  }
             }

       // turn the color code on (only one color!)
       // for (unsigned int i = 0; i < stateVector.size(); i++)
          bool colorOutput = false;
          for (unsigned int i = stateVector.size() - 1; i >= 0; i--)
             {
               if (staticStateVector[i] == true && colorOutput == false)
                  {
                 // If there is already a high priority color output previously then don't output anything.
                    colorOutput = true;
                  }

            // If the local state has be set then we can output the embedded color code.
               if (stateVector[i].first == true && colorOutput == false)
                  {
                 // Turn off any existing color
                    bool colorOffOutput = false;
                    unsigned int j = stateVector.size() - 1;
                    while (j >= i)
                       {
                      // Turn off the previous highest priority color
                         if (j >= i && colorOffOutput == false)
                            {
                              curprint( " /* colorCode:" << stateVector[i].second << ":off */ ");
                              colorOffOutput = true;
                            }
                         j--;
                       }

                 // Output the new curprintrent color
                    curprint( " /* colorCode:" << stateVector[i].second << ":on */ ");

                 // record the last color set
                 // staticCurprintrentColor = stateVector[i].second;

                 // record that we have output a single color!
                    colorOutput = true;
                  }

             }
        }


     if (openState == false && locatedNode != NULL)
        {
       // turn the color code off
       // for (unsigned int i = 0; i < stateVector.size(); i++)
          int size = stateVector.size();
          bool colorOutput = false;
          for (int i = size-1; i >= 0; i--)
             {
            // Since we only turn on those states that were not previously set, we can turn off all local states.
            // if (stateVector[i].first == true)
            // If the local state has be set then we can output the embedded color code.
               if (stateVector[i].first == true && colorOutput == false)
                  {
                    curprint( " /* colorCode:" << stateVector[i].second << ":off */ ");

                 // Reset the staticly held state
                    staticStateVector[i] = false;

                 // record that we have output a single color!
                    colorOutput = true;
                  }
             }
        }

#if 0
  // Support for debugging the embedded color codes (colorization of the generated code).
     for (unsigned int i = 0; i < stateVector.size(); i++)
        {
       // If the local stat has be set then we can output the embedded color code.
          curprint( "\n/* At base: stateVector[" << i << "].first = " << ((stateVector[i].first == true) ? "true" : "false") << " */ ");
          curprint( "\n/* At base: staticStateVector[" << i << "] = " << ((staticStateVector[i] == true) ? "true" : "false") << " */ ");
        }
#endif
   }
#endif


void
Unparse_MOD_SAGE::printColorCodes ( SgNode* node, bool openState, vector< pair<bool,std::string> > & stateVector )
   {
  // This function is part of test to embed color codes (or other information) into the unparsed output.

     SgLocatedNode* locatedNode = isSgLocatedNode(node);

  // printf ("stateVector.size() = %ld \n",stateVector.size());

  // Test the size of the stateVector agains how it is used in tests below.
     ROSE_ASSERT(stateVector.size() >= 3);

     static string staticCurprintrentColor;
     static vector<bool> staticStateVector(stateVector.size());
     ROSE_ASSERT(staticStateVector.size() >= 3);
#if 0
  // Support for debugging the embedded color codes (colorization of the generated code).
     curprint( "\n/* openState = " << ((openState == true) ? "true" : "false") << " stateVector = " << ((int)(&stateVector)) << " */ ");
     for (unsigned int i = 0; i < stateVector.size(); i++)
        {
       // If the local stat has be set then we can output the embedded color code.
          curprint( "\n/* At top: stateVector[" << i << "].first = " << ((stateVector[i].first == true) ? "true" : "false") << " */ ");
          curprint( "\n/* At top: staticStateVector[" << i << "] = " << ((staticStateVector[i] == true) ? "true" : "false") << " */ ");
        }
#endif
  // There are a few IR nodes for which we want to skip any colorization because
  // it would color the whole file or parts too large to be meaningful.
     if (isSgGlobal(node) != NULL)
        {
          return;
        }

     if (openState == true && locatedNode != NULL)
        {
          Sg_File_Info* startOfConstruct = locatedNode->get_startOfConstruct();
          Sg_File_Info* endOfConstruct   = locatedNode->get_endOfConstruct();

       // turn the color codes on
          if (startOfConstruct == NULL)
             {
            // Test the staticly held state to see if it is set, if not then allow the locally stored state to be set.
               if (staticStateVector[0] == false)
                  {
                    stateVector[0].first = true;

                 // Set the staticlly held state so that we will not trigger this color to be output until after it
                 // is turned off.  Note that it should only be turned off by the nesting level that turned it on!
                    staticStateVector[0] = true;
                  }
             }

          if (startOfConstruct != NULL)
             {
               if ( startOfConstruct->ok() == false )
                  {
                    if (staticStateVector[1] == false)
                       {
                         stateVector[1].first = true;
                         staticStateVector[1] = true;
                       }
                  }
             }

          if (endOfConstruct == NULL)
             {
               if (staticStateVector[0] == false)
                  {
                    stateVector[0].first = true;
                    staticStateVector[0] = true;
                  }
             }

          if (endOfConstruct != NULL)
             {
               if (staticStateVector[1] == false)
                  {
                    if ( endOfConstruct->ok() == false )
                       {
                         stateVector[1].first = true;
                         staticStateVector[1] = true;
                       }
                  }
             }

          if (startOfConstruct != NULL && endOfConstruct != NULL)
             {
            // Tests for consistancy of compiler generated IR nodes
               if ( startOfConstruct->isCompilerGenerated() == true )
                  {
                    if (staticStateVector[4] == false)
                       {
                         stateVector[4].first = true;
                         staticStateVector[4] = true;
                       }
                  }

               if ( endOfConstruct->isCompilerGenerated() == true )
                  {
                    if (staticStateVector[4] == false)
                       {
                         stateVector[4].first = true;
                         staticStateVector[4] = true;
                       }
                  }

               if ( startOfConstruct->isCompilerGenerated() != endOfConstruct->isCompilerGenerated() )
                  {
                    if (staticStateVector[0] == false)
                       {
                         stateVector[0].first = true;
                         staticStateVector[0] = true;
                       }
                  }
             }

       // turn the color code on
          for (unsigned int i = 0; i < stateVector.size(); i++)
             {
            // If the local stat has be set then we can output the embedded color code.
               if (stateVector[i].first == true)
                  {
                    curprint( " /* colorCode:" + stateVector[i].second + ":on */ ");

                 // record the last color set
                    staticCurprintrentColor = stateVector[i].second;
                  }
             }
        }


     if (openState == false && locatedNode != NULL)
        {
       // turn the color code off
       // for (unsigned int i = 0; i < stateVector.size(); i++)
          int size = stateVector.size();
          for (int i = size-1; i >= 0; i--)
             {
            // Since we only turn on those states that were not previously set, we can turn off all local states.
               if (stateVector[i].first == true)
                  {
                    curprint( " /* colorCode:" + stateVector[i].second + ":off */ ");

                 // Reset the staticly held state
                    staticStateVector[i] = false;
                  }
             }
        }

#if 0
  // Support for debugging the embedded color codes (colorization of the generated code).
     for (unsigned int i = 0; i < stateVector.size(); i++)
        {
       // If the local stat has be set then we can output the embedded color code.
          curprint( "\n/* At base: stateVector[" << i << "].first = " << ((stateVector[i].first == true) ? "true" : "false") << " */ ");
          curprint( "\n/* At base: staticStateVector[" << i << "] = " << ((staticStateVector[i] == true) ? "true" : "false") << " */ ");
        }
#endif
   }

// MS: to activate this function set Unparse_MOD_SAGE::experimentalMode=true
void Unparse_MOD_SAGE::outputTemplateSpecializationSpecifier2 ( SgDeclarationStatement* decl_stmt ) 
   {
     if (isSgTemplateInstantiationDecl(decl_stmt)
      // DQ (1/3/2015): Added support for template variables (instantiations are represented similarly to non-instantiations (but we might have to fix this).
         || isSgTemplateVariableDeclaration(decl_stmt)

         || isSgTemplateInstantiationFunctionDecl(decl_stmt)
         || isSgTemplateInstantiationMemberFunctionDecl(decl_stmt)) 
        {
          if (isSgTemplateInstantiationDirectiveStatement(decl_stmt->get_parent())) 
             {
               if(experimentalModeVerbose==1) curprint("/*0*/");
               curprint("template ");
             } 
            else 
               if (isSgTemplateInstantiationDecl(decl_stmt)) 
                  {
                    if(experimentalModeVerbose==1) curprint("/*1*/");
                    curprint("template<> ");
                  } 
                 else 
                    if (isSgTemplateInstantiationDefn(decl_stmt->get_parent())) 
                       {
                         if(experimentalModeVerbose==1) curprint("/*2*/");
                       } 
                      else 
                         if (isSgTemplateInstantiationMemberFunctionDecl(decl_stmt)) 
                            {
                              if(experimentalModeVerbose==1) curprint("/*3*/");
                            } 
                           else 
                            {
                           // DQ (1/3/2015): Added support for template variables (instantiations are represented similarly to non-instantiations (but we might have to fix this).
                              if (isSgTemplateVariableDeclaration(decl_stmt)) 
                                 {
#if 0
                                   if(experimentalModeVerbose==1) curprint("/*4*/");
                                   curprint("template<> ");
#endif
                                 }
                                else
                                 { 
                                   cerr<<"WARNING: Unknown template construct: "<<decl_stmt->class_name()<<endl;
                                // ROSE_ASSERT(0);
                                 }
                            } 
        }
   }<|MERGE_RESOLUTION|>--- conflicted
+++ resolved
@@ -1567,18 +1567,10 @@
   // if (decl_stmt->get_declarationModifier().get_storageModifier().isExtern() && decl_stmt->get_linkage())
      if (decl_stmt->get_declarationModifier().get_storageModifier().isExtern() && decl_stmt->get_linkage().empty() == false)
         {
-<<<<<<< HEAD
-#if 0
-           printf ("/* output extern keyword */ \n");
-#endif
-          curprint( "extern \"" + decl_stmt->get_linkage() + "\" ");
-          if (decl_stmt->isExternBrace())
-=======
 #if DEBUG_EXTERN
            printf ("/* output extern keyword */ \n");
 #endif
           if (info.get_extern_C_with_braces() == false)
->>>>>>> e29cb582
              {
             // curprint( "extern \"" + decl_stmt->get_linkage() + "\" ");
                if (decl_stmt->isExternBrace() == true)
@@ -1919,12 +1911,9 @@
           ASSERT_not_null(functionDeclaration);
           ASSERT_not_null(functionDeclaration->get_parent());
           ASSERT_not_null(functionDeclaration->get_scope());
-<<<<<<< HEAD
-=======
 
 #error "DEAD CODE!"
 
->>>>>>> e29cb582
           if (functionDeclaration->get_parent() == functionDeclaration->get_scope())
              {
                curprint("friend ");
