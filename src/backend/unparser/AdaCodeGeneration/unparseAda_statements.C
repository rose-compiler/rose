--- conflicted
+++ resolved
@@ -1,8 +1,4 @@
-<<<<<<< HEAD
-/* 
-=======
 /*
->>>>>>> e29cb582
  * Contains functions that unparse statements
  *
  * FORMATTING WILL BE DONE IN TWO WAYS:
@@ -10,15 +6,9 @@
  *    (for original source code)
  * 2. following a specified format that I have specified with indentations of
  *    length TABINDENT (for transformations)
-<<<<<<< HEAD
- * 
- * REMEMBER: For types and symbols, we still call the original unparse function 
- * defined in sage since they dont have file_info. 
-=======
  *
  * REMEMBER: For types and symbols, we still call the original unparse function
  * defined in sage since they dont have file_info.
->>>>>>> e29cb582
  */
 #include "sage3basic.h"
 #include "unparser.h"
@@ -36,43 +26,43 @@
    }
 
 
-<<<<<<< HEAD
-void 
-Unparse_Ada::unparseAdaFile(SgSourceFile *sourcefile, SgUnparse_Info& info) 
-{
-  SgGlobal* globalScope = sourcefile->get_globalScope();
-  ASSERT_not_null(globalScope);
-  
-=======
 void
 Unparse_Ada::unparseAdaFile(SgSourceFile *sourcefile, SgUnparse_Info& info)
 {
   SgGlobal* globalScope = sourcefile->get_globalScope();
   ASSERT_not_null(globalScope);
 
->>>>>>> e29cb582
   unparseStatement(globalScope, info);
 }
 
 
 namespace
 {
-<<<<<<< HEAD
+  SgName nameOf(const SgSymbol& sy)
+  {
+    return sy.get_name();
+  }
+
+  SgName nameOf(const SgVarRefExp& var_ref)
+  {
+    return nameOf(SG_DEREF(var_ref.get_symbol()));
+  }
+
   const char* COMMA_SEP = ", ";
   const char* EOS_NL = ";\n";
-  
+
   bool isAdaFunction(SgFunctionType& ty)
   {
     return isSgTypeVoid(ty.get_return_type()) == NULL;
   }
-  
+
   SgExpression* underlyingExpr(SgStatement* s)
   {
     SgExprStatement* es = isSgExprStatement(s);
-    
+
     return SG_DEREF(es).get_expression();
   }
-  
+
   template <class UnparserT>
   void unparseTypeModifiers(UnparserT& unparser, SgTypeModifier tymod)
   {
@@ -80,52 +70,54 @@
     if (tymod.isIntent_in())    unparser.prn(" in");
     if (tymod.isIntent_inout()) unparser.prn(" in out");
   }
-  
+
   template <class UnparserT>
   void unparseModifiers(UnparserT& unparser, SgDeclarationStatement& n)
   {
     unparseTypeModifiers(unparser, n.get_declarationModifier().get_typeModifier());
   }
-  
+
+  std::string renamedName(SgDeclarationStatement& n);
+
   struct AdaParamUnparser
   {
     AdaParamUnparser(Unparse_Ada& unp, SgUnparse_Info& inf, std::ostream& outp, const char* separator)
     : unparser(unp), info(inf), os(outp), sep(separator)
     {}
-    
+
     void prn(const std::string& s)
     {
       unparser.curprint(s);
       os << s;
     }
-    
+
     void handle(SgVariableDeclaration& n)
     {
       SgInitializedNamePtrList& params = n.get_variables();
       SgInitializedName*        first  = NULL;
-      
+
       //~ for (SgInitializedName* ini : params)
       for (size_t i = 0; i < params.size(); ++i)
       {
         SgInitializedName* ini = params[i];
-        ROSE_ASSERT(ini);
-        
-        if (first == NULL) 
-          first = ini; 
-        else 
+        ASSERT_not_null(ini);
+
+        if (first == NULL)
+          first = ini;
+        else
           prn(COMMA_SEP);
-          
+
         prn(ini->get_name());
       }
-      
+
       prn(": ");
       unparseModifiers(*this, n);
-      
+
       ASSERT_not_null(first);
       unparser.unparseType(first->get_type(), info);
     }
-    
-    void operator()(SgVariableDeclaration* s) 
+
+    void operator()(SgVariableDeclaration* s)
     {
       prn(sep);
       handle(SG_DEREF(s));
@@ -138,83 +130,83 @@
     const char*     sep;
   };
 
-  template <class AstVisitor>  
+  template <class AstVisitor>
   void unparseElseBranch(AstVisitor vis, SgStatement* elseBranch)
   {
     if (!elseBranch) return;
-    
+
     sg::dispatch(vis, elseBranch);
   }
 
-  
+
   struct AdaElseUnparser
   {
     AdaElseUnparser(Unparse_Ada& unp, SgUnparse_Info& inf, std::ostream& outp)
     : unparser(unp), info(inf), os(outp)
     {}
-    
+
     void prn(const std::string& s)
     {
       unparser.curprint(s);
       os << s;
     }
-    
+
     void handle(SgNode& n) { SG_UNEXPECTED_NODE(n); }
-    
+
     void handle(SgBasicBlock& n)
     {
       prn("else\n");
       unparser.unparseStatement(&n, info);
     }
-    
+
     void handle(SgIfStmt& n)
     {
       prn("elsif ");
       unparser.unparseExpression(underlyingExpr(n.get_conditional()), info);
       prn(" then\n");
       unparser.unparseStatement(n.get_true_body(), info);
-      
+
       unparseElseBranch(*this, n.get_false_body());
     }
-    
+
     void handle(SgNullStatement&)
     {
       prn("null;\n");
     }
-    
+
     Unparse_Ada&    unparser;
     SgUnparse_Info& info;
     std::ostream&   os;
   };
-  
- 
+
+
   SgVariableDeclaration* variableDeclaration(SgInitializedName* ini)
   {
-    ROSE_ASSERT(ini);
+    ASSERT_not_null(ini);
     SgVariableDeclaration* var = isSgVariableDeclaration(ini->get_definition());
 
-    ROSE_ASSERT(var);                        
+    ASSERT_not_null(var);
     return var;
-  }   
-  
+  }
+
   struct LoopLabelQuery : sg::DispatchHandler<std::string>
   {
     void handle(SgNode& n)         { SG_UNEXPECTED_NODE(n);      }
-    
+
     void handle(SgForStatement& n) { res = n.get_string_label(); }
     void handle(SgAdaLoopStmt& n)  { res = n.get_string_label(); }
     void handle(SgWhileStmt& n)    { res = n.get_string_label(); }
     //~ void handle(SgBasicBlock& n)   { res = n.get_string_label(); }
   };
-  
+
   struct AdaStatementUnparser
   {
     typedef std::vector<std::string> ScopePath;
-    
+
     AdaStatementUnparser(Unparse_Ada& unp, SgUnparse_Info& inf, std::ostream& outp)
     : unparser(unp), info(inf), os(outp), publicMode(true)
     {}
-    
+
     template <class SageStmtList>
     void list(SageStmtList& lst);
 
@@ -226,207 +218,220 @@
       unparser.curprint(s);
       os << s;
     }
-    
+
     void handleBasicBlock(SgBasicBlock& n, bool functionbody = false);
-    
+
     void handleBasicBlock(SgBasicBlock* n, bool functionbody = false)
     {
       handleBasicBlock(SG_DEREF(n), functionbody);
     }
-        
+
     void handleStringLabel(const std::string& s);
-    
+
     void handleFunctionEntryDecl(SgFunctionDeclaration&, std::string keyword, bool hasReturn = false);
-    
+
     void handleParameterList(SgInitializedNamePtrList& params);
-    
+
     bool requiresNew(SgType* n);
     void startPrivateIfNeeded(SgDeclarationStatement* n);
-    
+
     //
-    // handlers 
-    
+    // handlers
+
     void handle(SgNode& n)      { SG_UNEXPECTED_NODE(n); }
-    
-    void handle(SgStatement& n) 
+
+    void handle(SgStatement& n)
     {
       // if not handled here, have the language independent parser handle it..
-      unparser.UnparseLanguageIndependentConstructs::unparseStatement(&n, info);  
-    }
-    
-    void handle(SgNullStatement& n) 
+      unparser.UnparseLanguageIndependentConstructs::unparseStatement(&n, info);
+    }
+
+    void handle(SgNullStatement& n)
     {
       prn("null;\n");
     }
-    
+
     void handle(SgAdaTaskTypeDecl& n)
     {
       prn("task type ");
       prn(n.get_name());
-      
+
       SgAdaTaskSpec& spec = SG_DEREF(n.get_definition());
-      
+
       if (!spec.get_hasMembers())
       {
         prn(EOS_NL);
         return;
-      }  
-      
+      }
+
       prn(" is\n");
       stmt(&spec);
-      
+
       prn("end ");
       prn(n.get_name());
       prn(EOS_NL);
     }
-    
+
     void handle(SgAdaTaskBodyDecl& n)
     {
       prn("task body ");
       prn(n.get_name());
       prn(" is\n");
-      
+
       stmt(n.get_definition());
-      
+
       prn("end ");
       prn(n.get_name());
       prn(EOS_NL);
     }
-    
+
     void handle(SgAdaTaskSpecDecl& n)
     {
       prn("task ");
       prn(n.get_name());
-      
+
       SgAdaTaskSpec& spec = SG_DEREF(n.get_definition());
-      
+
       if (!spec.get_hasMembers())
       {
         prn(EOS_NL);
         return;
-      }  
-      
+      }
+
       prn(" is\n");
       stmt(&spec);
-      
+
       prn("end ");
       prn(n.get_name());
       prn(EOS_NL);
     }
-    
+
     void handle(SgAdaTaskSpec& n)
     {
       ROSE_ASSERT(n.get_hasMembers());
-      
-      list(n.get_declarations());      
-    }
-    
+
+      list(n.get_declarations());
+    }
+
     void handle(SgAdaTaskBody& n)
     {
-      list(n.get_statements());      
-    }
-    
+      list(n.get_statements());
+    }
+
     void handle(SgAdaPackageSpecDecl& n)
     {
       prn("package ");
       prnPrefix(n, SG_DEREF(n.get_scope()));
-      prn(n.get_name());      
+      prn(n.get_name());
       prn(" is\n");
-      
+
       stmt(n.get_definition());
-      
+
       prn("end ");
       prnPrefix(n, SG_DEREF(n.get_scope()));
       prn(n.get_name());
       prn(EOS_NL);
     }
-    
+
     void handle(SgAdaPackageBodyDecl& n)
     {
       prn("package body ");
       prn(n.get_name());
       prn(" is\n");
-      
+
       stmt(n.get_definition());
-      
+
       prn("end ");
       prn(n.get_name());
       prn(EOS_NL);
     }
-    
+
     void handle(SgAdaPackageSpec& n)
     {
       list(n.get_declarations());
     }
-    
+
     void handle(SgAdaPackageBody& n)
     {
       list(n.get_statements());
     }
-    
+
+    void handle(SgAdaRenamingDecl& n)
+    {
+      SgDeclarationStatement& orig = SG_DEREF(n.get_renamed());
+
+      prn("package ");
+      prn(n.get_name());
+      prn(" renames ");
+      prnPrefix(n, orig);
+      prn(renamedName(orig));
+      prn(EOS_NL);
+    }
+
     void handle(SgTypedefDeclaration& n)
     {
       prn("type ");
       prn(n.get_name());
       prn(" is");
-      
+
       if (requiresNew(n.get_base_type())) prn(" new");
-      
+
       type(n.get_base_type());
       prn(EOS_NL);
     }
-    
+
     void handle(SgVariableDeclaration& n)
     {
       SgInitializedNamePtrList& params = n.get_variables();
       SgInitializedName*        first  = NULL;
-      
+
       //~ for (SgInitializedName* ini : params)
       for (size_t i = 0; i < params.size(); ++i)
       {
         SgInitializedName* ini = params[i];
         ASSERT_not_null(ini);
-        
-        if (first == NULL) 
-          first = ini; 
-        else 
+
+        if (first == NULL)
+          first = ini;
+        else
           prn(COMMA_SEP);
-          
+
         ASSERT_not_null(ini);
         prn(ini->get_name());
       }
 
       prn(": ");
       unparseModifiers(*this, n);
-      
+
+      ASSERT_not_null(first);
       type(first->get_type());
-      
+
       if (SgExpression* exp = first->get_initializer())
       {
         prn(" := ");
         expr(exp);
       }
-      
-      prn(EOS_NL);
-    }
-    
+
+      prn(EOS_NL);
+    }
+
     void handle(SgFunctionDefinition& n)
     {
       handleBasicBlock(n.get_body(), true /* function body */);
     }
-    
-    void handle(SgIfStmt& n) 
-    { 
+
+    void handle(SgIfStmt& n)
+    {
       prn("if ");
       expr(underlyingExpr(n.get_conditional()));
       prn(" then\n");
       stmt(n.get_true_body());
-      
+
       unparseElseBranch(AdaElseUnparser(unparser, info, os), n.get_false_body());
-      
+
       prn("end if;\n");
     }
-    
+
     void handle(SgWhileStmt& n)
     {
       prn("while ");
@@ -437,28 +442,28 @@
       handleStringLabel(n.get_string_label());
       prn(EOS_NL);
     }
-    
+
     void handle(SgForInitStatement& n)
     {
       SgStatementPtrList&    stmts = n.get_init_stmt();
       ROSE_ASSERT(stmts.size() == 1);
-      
+
       SgVariableDeclaration& dcl = SG_ASSERT_TYPE(SgVariableDeclaration, SG_DEREF(stmts[0]));
       ROSE_ASSERT(dcl.get_variables().size() == 1);
-      
+
       SgInitializedName&     ini = SG_DEREF(dcl.get_variables()[0]);
-      
+
       prn(ini.get_name());
       prn(" in ");
-      
+
       if (SgExpression* range = ini.get_initializer())
         expr(range);
       else
         prn("<missing>");
-        
+
       prn(" ");
     }
-    
+
     void handle(SgForStatement& n)
     {
       prn("for ");
@@ -469,1029 +474,94 @@
       handleStringLabel(n.get_string_label());
       prn(EOS_NL);
     }
-    
-    void handle(SgAdaLoopStmt& n) 
-    { 
+
+    void handle(SgAdaLoopStmt& n)
+    {
       prn("loop\n");
       stmt(n.get_body());
       prn("end loop");
       handleStringLabel(n.get_string_label());
       prn(EOS_NL);
     }
-    
+
     void handle(SgAdaAcceptStmt& n)
     {
       prn("accept ");
       expr(n.get_entry());
       prn(" ");
       expr_opt(n.get_index());
-      
+
       handleParameterList( SG_DEREF(n.get_parameterList()).get_args() );
-      
+
       SgStatement* body = n.get_body();
-      
+
       if (SgBasicBlock* block = isSgBasicBlock(body))
       {
         prn("do\n");
         handleBasicBlock(*block);
         prn("end ");
         expr(n.get_entry());
-      }   
-      
-      prn(EOS_NL);
-    }
-    
+      }
+
+      prn(EOS_NL);
+    }
+
     void handle(SgLabelStatement& n)
     {
       prn(n.get_label());
       prn(": ");
       stmt(n.get_statement());
     }
-    
+
     void handle(SgAdaExitStmt& n)
     {
       prn("exit");
-      
+
       if (n.get_explicitLoopName())
       {
         std::string loopName = sg::dispatch(LoopLabelQuery(), n.get_loop());
-        
+
         prn(" ");
         prn(loopName);
       }
-      
+
       if (isSgNullExpression(n.get_condition()) == NULL)
       {
         prn(" when ");
         expr(n.get_condition());
       }
-      
-      prn(EOS_NL);
-    }
-    
+
+      prn(EOS_NL);
+    }
+
     void handle(SgImportStatement& n)
     {
       prn("with ");
-      
+
       SgExpressionPtrList& lst = n.get_import_list();
-      ROSE_ASSERT(lst.size() != 0);
-      
+      //~ ROSE_ASSERT(lst.size() != 0);
+      ROSE_ASSERT(lst.size() == 1);
+
+      /*
       for (size_t i = 0; i < lst.size()-1; ++i)
       {
         expr(lst[i]);
         prn(".");
       }
-      
+      */
+
       expr(lst.back());
       prn(EOS_NL);
     }
-    
-    void handle(SgSwitchStatement& n) 
-    { 
+
+    void handle(SgSwitchStatement& n)
+    {
       prn("case ");
       expr(underlyingExpr(n.get_item_selector()));
       prn(" is\n");
       stmt(n.get_body());
       prn("end case;\n");
     }
-    
-    void handleCaseWhenExp(SgExpression* n)
-    {
-      if (isSgNullExpression(n))
-      {
-        prn("others");
-        return;
-      }
-      
-      expr(n);
-    }
-    
-    void handle(SgCaseOptionStmt& n)
-    {
-      prn("when ");
-      handleCaseWhenExp(n.get_key());
-      prn(" => ");
-      stmt(n.get_body());
-      prn("\n");      
-    }
-    
-    void handle(SgReturnStmt& n) 
-    { 
-      prn("return");
-      
-      if (SgExpression* exp = n.get_expression())
-      {
-        prn(" ");
-        expr(exp);
-      }
-      
-      prn(EOS_NL);
-    }
-    
-    void handle(SgExprStatement& n) 
-    {
-      expr(n.get_expression());
-      prn(EOS_NL);
-    }
-    
-    void handle(SgBasicBlock& n)
-    {
-      handleBasicBlock(n);
-    }
-    
-    ScopePath pathToGlobal(SgStatement& n);
-    //~ std::string recoverScopeName(SgLocatedNode& n);
-    
-    void prnPrefix(SgStatement& local, SgStatement& remote);
-    
-    void parentRecord(SgClassDefinition& def)
-    {
-      SgBaseClassPtrList& parents = def.get_inheritances();
-      
-      if (parents.size() == 0) return;
-      
-      SgBaseClass&        parent = SG_DEREF(parents.at(0));
-      SgClassDeclaration& decl   = SG_DEREF(parent.get_base_class());
-      
-      prn(" new ");
-      prnPrefix(def, decl);
-      prn(decl.get_name());
-    }
-    
-    void handle(SgClassDeclaration& n)
-    {
-      prn("type ");
-      prn(n.get_name());
-      
-      if (SgClassDefinition* def = n.get_definition()) 
-      {
-        SgDeclarationModifier& mod = n.get_declarationModifier();
-          
-        prn(" is");
-        
-        parentRecord(*def);
-        
-        if (mod.isAdaAbstract()) prn(" abstract");
-        if (mod.isAdaLimited())  prn(" limited");
-        if (mod.isAdaTagged())   prn(" tagged");
-        
-        prn(" record\n");
-        stmt(def);
-        prn("end record");
-      }
-      
-      prn(EOS_NL);
-    }
-    
-    void handle(SgClassDefinition& n)
-    {
-      list(n.get_members());
-    }
-    
-    void handle(SgTryStmt& n)
-    {
-      // skip the block, just print the statements
-      SgBasicBlock& blk = SG_DEREF(isSgBasicBlock(n.get_body()));
-      
-      list(blk.get_statements());
-      prn("exception\n");
-      stmt(n.get_catch_statement_seq_root());
-    } 
-    
-    void handle(SgCatchStatementSeq& n)
-    {
-      list(n.get_catch_statement_seq());
-    }
-    
-    void handle(SgCatchOptionStmt& n)
-    {
-      prn("when ");
-      
-      SgVariableDeclaration&    dcl   = SG_DEREF(n.get_condition());
-      SgInitializedNamePtrList& vars  = dcl.get_variables();
-      ROSE_ASSERT(vars.size() == 1);
-      SgInitializedName&        exvar = SG_DEREF(vars[0]);
-      std::string               name  = exvar.get_name();
-      
-      if (name.size())
-      {
-        prn(name);
-        prn(": ");
-      }
-      
-      type(exvar.get_type());
-      prn(" =>\n");
-    
-      stmt(n.get_body());
-    }
-    
-    void handle(SgFunctionDeclaration& n) 
-    {
-      SgFunctionType& ty      = SG_DEREF(n.get_type());
-      const bool      isFunc  = isAdaFunction(ty);
-      std::string     keyword = isFunc ? "function" : "procedure";
-      
-      if (n.get_declarationModifier().isOverride())
-        prn("overriding ");
-      
-      handleFunctionEntryDecl(n, keyword, isFunc);
-    }  
-    
-    void handle(SgAdaEntryDecl& n) 
-    {
-      handleFunctionEntryDecl(n, "entry");
-    }
-    
-    void stmt(SgStatement* s);
-    
-    void expr(SgExpression* e)
-    {
-      unparser.unparseExpression(e, info);
-    }
-    
-    void expr_opt(SgExpression* e)
-    {
-      if (!e || isSgNullExpression(e)) return;
-      
-      expr(e);
-    }
-    
-    void type(SgType* t)
-    {
-      unparser.unparseType(t, info);
-    }
-    
-    void operator()(SgStatement* s) 
-    {
-      stmt(s);
-    }
-    
-    Unparse_Ada&    unparser;
-    SgUnparse_Info& info;
-    std::ostream&   os;
-    bool            publicMode;
-  };
-  
-  bool isNormalStatement(const SgStatement* s)
-  {
-    return isSgDeclarationStatement(s) == NULL;
-  }
-  
-  void AdaStatementUnparser::handleBasicBlock(SgBasicBlock& n, bool functionbody)
-  {
-    SgStatementPtrList&          stmts    = n.get_statements();
-    SgStatementPtrList::iterator aa       = stmts.begin();
-    SgStatementPtrList::iterator zz       = stmts.end();
-    SgStatementPtrList::iterator dcllimit = std::find_if(aa, zz, isNormalStatement); 
-                                                       
-    if (!functionbody && (aa != dcllimit))
-      prn("declare\n");               
-    
-    list(stmts.begin(), dcllimit);
-    
-    if (functionbody || (aa != dcllimit))
-      prn("begin\n");
-      
-    list(dcllimit, stmts.end());
-    
-    if (functionbody || (aa != dcllimit))
-    {
-      prn("end");
-      
-      if (!functionbody)
-        prn(EOS_NL);
-    }
-  }  
-  
-  
-  void AdaStatementUnparser::handleStringLabel(const std::string& s)
-  {
-    if (s.size() == 0) return;
-    
-    prn(" ");
-    prn(s);
-  }
-  
-  void 
-  AdaStatementUnparser::handleParameterList(SgInitializedNamePtrList& params)
-  {
-    typedef std::vector<SgVariableDeclaration*> parameter_decl_t;
-    
-    parameter_decl_t           paramdecls;
-    
-    // Since SgFunctionParameterScope (and SgFunctionDefinition) do not allow
-    //   traversing the function parameter declarations, they are collected
-    //   from initialized names.
-    
-    std::transform( params.begin(), params.end(), 
-                    std::back_inserter(paramdecls),
-                    variableDeclaration
-                  );
-    
-    parameter_decl_t::iterator aa = paramdecls.begin();             
-    parameter_decl_t::iterator zz = std::unique(aa, paramdecls.end());
-    
-    
-    // print parenthesis only if parameters were present
-    if (aa != zz)
-    {
-      prn("(");      
-      std::for_each(aa, zz, AdaParamUnparser(unparser, info, os, "" /* initial sep */));
-      prn(")");
-    }
-  }
-
-  
-  void 
-  AdaStatementUnparser::handleFunctionEntryDecl(SgFunctionDeclaration& n, std::string keyword, bool hasReturn)
-  {
-    prn(keyword);
-    prn(" ");
-    prn(n.get_name());
-
-    handleParameterList( SG_DEREF(n.get_parameterList()).get_args() );
-    
-    if (hasReturn)
-    {
-      prn(" return");
-      type(n.get_orig_return_type());
-    }
-    
-    SgFunctionDefinition* def = n.get_definition();
-           
-    if (!def)
-    {
-      prn(EOS_NL);
-      return;
-    }
-    
-    prn(" is\n");
-    stmt(def);
-    
-    prn(" ");
-    prn(n.get_name());
-    prn(EOS_NL);
-  }
-  
-  template <class ForwardIterator>
-  void AdaStatementUnparser::list(ForwardIterator aa, ForwardIterator zz)
-  {
-    std::for_each(aa, zz, *this);
-  }
-  
-  template <class SageStmtList>
-  void AdaStatementUnparser::list(SageStmtList& lst)
-  {
-    list(lst.begin(), lst.end());
-  }
-  
-  bool AdaStatementUnparser::requiresNew(SgType* n)
-  {
-    return isSgTypeDefault(n) == NULL;
-  }
-  
-  bool isPrivate(SgDeclarationStatement& dcl)
-  {
-    return dcl.get_declarationModifier().get_accessModifier().isPrivate();
-  }
-  
-  void AdaStatementUnparser::startPrivateIfNeeded(SgDeclarationStatement* n)
-  {
-    if (!publicMode || !n || !isPrivate(*n)) return;
-     
-    prn("private\n");
-    publicMode = false;
-  }
-  
-  void AdaStatementUnparser::stmt(SgStatement* s)
-  {
-    startPrivateIfNeeded(isSgDeclarationStatement(s));
-    
-    sg::dispatch(*this, s);
-  }
-  
-  /*
-  struct RecoverScopeName : sg::DispatchHandler<std::string>
-  {
-    void handle(SgNode& n)           { SG_UNEXPECTED_NODE(n); }
-    
-    void handle(SgAdaPackageSpecDecl& n) { res = n.get_name(); }
-    void handle(SgAdaPackageBodyDecl& n) { res = n.get_name(); }
-  };
-  
-  std::string AdaStatementUnparser::recoverScopeName(SgLocatedNode& n)
-  {
-    return sg::dispatch(RecoverScopeName(), &n);
-  }
-  */
-  
-  struct IsNamedScope : sg::DispatchHandler<std::pair<std::string, bool> >
-  {
-    void withName(const std::string& name);
-    void withoutName();
-    
-    void handle(SgNode& n)               { SG_UNEXPECTED_NODE(n); }
-    
-    void handle(SgLocatedNode& n)        { withoutName(); }
-    
-    void handle(SgAdaPackageSpecDecl& n) { withName(n.get_name()); }
-    void handle(SgAdaPackageBodyDecl& n) { withName(n.get_name()); }
-  };
-  
-  void IsNamedScope::withName(const std::string& s)
-  {
-    res = std::make_pair(s, true);
-  }
-  
-  void IsNamedScope::withoutName()
-  {
-    res = std::make_pair(std::string(), false);
-  }
-  
-  AdaStatementUnparser::ScopePath
-  AdaStatementUnparser::pathToGlobal(SgStatement& n)
-  {
-    ScopePath res;
-    
-    if (isSgGlobal(&n)) return res;
-    
-    SgNode*   curr = n.get_parent();
-    
-    ROSE_ASSERT(curr);
-    while (!isSgGlobal(curr)) 
-    {
-      std::pair<std::string, bool> data = sg::dispatch(IsNamedScope(), curr);
-      
-      if (data.second) 
-        res.push_back(data.first);
-        
-      curr = curr->get_parent();
-      ROSE_ASSERT(curr);
-    }
-    
-    return res;
-  }
-  
-  void 
-  AdaStatementUnparser::prnPrefix(SgStatement& local, SgStatement& remote)
-  {
-    typedef ScopePath::reverse_iterator PathIterator;
-    
-    ScopePath    localPath  = pathToGlobal(local);
-    ScopePath    remotePath = pathToGlobal(remote);
-    size_t       pathlen = std::min(localPath.size(), remotePath.size());
-    PathIterator pathit = std::mismatch( localPath.rbegin(), localPath.rbegin() + pathlen,
-                                         remotePath.rbegin() 
-                                       ).second;
-                 
-    for (; pathit != remotePath.rend(); ++pathit)
-    {
-      prn(*pathit);
-      prn(".");
-    }
-  }
-}
-
-void
-Unparse_Ada::unparseStatement(SgStatement* stmt, SgUnparse_Info& info)
-{
-  sg::dispatch(AdaStatementUnparser(*this, info, std::cerr), stmt);
-}
-
-void
-Unparse_Ada::unparseLanguageSpecificStatement(SgStatement* stmt, SgUnparse_Info& info)
-{
-  ASSERT_not_null(stmt);
-  
-  SG_UNEXPECTED_NODE(*stmt);
-}
-
-=======
-  SgName nameOf(const SgSymbol& sy)
-  {
-    return sy.get_name();
-  }
-
-  SgName nameOf(const SgVarRefExp& var_ref)
-  {
-    return nameOf(SG_DEREF(var_ref.get_symbol()));
-  }
-
-  const char* COMMA_SEP = ", ";
-  const char* EOS_NL = ";\n";
-
-  bool isAdaFunction(SgFunctionType& ty)
-  {
-    return isSgTypeVoid(ty.get_return_type()) == NULL;
-  }
-
-  SgExpression* underlyingExpr(SgStatement* s)
-  {
-    SgExprStatement* es = isSgExprStatement(s);
-
-    return SG_DEREF(es).get_expression();
-  }
-
-  template <class UnparserT>
-  void unparseTypeModifiers(UnparserT& unparser, SgTypeModifier tymod)
-  {
-    if (tymod.isIntent_out())   unparser.prn(" out");
-    if (tymod.isIntent_in())    unparser.prn(" in");
-    if (tymod.isIntent_inout()) unparser.prn(" in out");
-  }
-
-  template <class UnparserT>
-  void unparseModifiers(UnparserT& unparser, SgDeclarationStatement& n)
-  {
-    unparseTypeModifiers(unparser, n.get_declarationModifier().get_typeModifier());
-  }
-
-  std::string renamedName(SgDeclarationStatement& n);
-
-  struct AdaParamUnparser
-  {
-    AdaParamUnparser(Unparse_Ada& unp, SgUnparse_Info& inf, std::ostream& outp, const char* separator)
-    : unparser(unp), info(inf), os(outp), sep(separator)
-    {}
-
-    void prn(const std::string& s)
-    {
-      unparser.curprint(s);
-      os << s;
-    }
-
-    void handle(SgVariableDeclaration& n)
-    {
-      SgInitializedNamePtrList& params = n.get_variables();
-      SgInitializedName*        first  = NULL;
-
-      //~ for (SgInitializedName* ini : params)
-      for (size_t i = 0; i < params.size(); ++i)
-      {
-        SgInitializedName* ini = params[i];
-        ASSERT_not_null(ini);
-
-        if (first == NULL)
-          first = ini;
-        else
-          prn(COMMA_SEP);
-
-        prn(ini->get_name());
-      }
-
-      prn(": ");
-      unparseModifiers(*this, n);
-
-      ASSERT_not_null(first);
-      unparser.unparseType(first->get_type(), info);
-    }
-
-    void operator()(SgVariableDeclaration* s)
-    {
-      prn(sep);
-      handle(SG_DEREF(s));
-      sep = COMMA_SEP;
-    }
-
-    Unparse_Ada&    unparser;
-    SgUnparse_Info& info;
-    std::ostream&   os;
-    const char*     sep;
-  };
-
-  template <class AstVisitor>
-  void unparseElseBranch(AstVisitor vis, SgStatement* elseBranch)
-  {
-    if (!elseBranch) return;
-
-    sg::dispatch(vis, elseBranch);
-  }
-
-
-  struct AdaElseUnparser
-  {
-    AdaElseUnparser(Unparse_Ada& unp, SgUnparse_Info& inf, std::ostream& outp)
-    : unparser(unp), info(inf), os(outp)
-    {}
-
-    void prn(const std::string& s)
-    {
-      unparser.curprint(s);
-      os << s;
-    }
-
-    void handle(SgNode& n) { SG_UNEXPECTED_NODE(n); }
-
-    void handle(SgBasicBlock& n)
-    {
-      prn("else\n");
-      unparser.unparseStatement(&n, info);
-    }
-
-    void handle(SgIfStmt& n)
-    {
-      prn("elsif ");
-      unparser.unparseExpression(underlyingExpr(n.get_conditional()), info);
-      prn(" then\n");
-      unparser.unparseStatement(n.get_true_body(), info);
-
-      unparseElseBranch(*this, n.get_false_body());
-    }
-
-    void handle(SgNullStatement&)
-    {
-      prn("null;\n");
-    }
-
-    Unparse_Ada&    unparser;
-    SgUnparse_Info& info;
-    std::ostream&   os;
-  };
-
-
-  SgVariableDeclaration* variableDeclaration(SgInitializedName* ini)
-  {
-    ASSERT_not_null(ini);
-    SgVariableDeclaration* var = isSgVariableDeclaration(ini->get_definition());
-
-    ASSERT_not_null(var);
-    return var;
-  }
-
-  struct LoopLabelQuery : sg::DispatchHandler<std::string>
-  {
-    void handle(SgNode& n)         { SG_UNEXPECTED_NODE(n);      }
-
-    void handle(SgForStatement& n) { res = n.get_string_label(); }
-    void handle(SgAdaLoopStmt& n)  { res = n.get_string_label(); }
-    void handle(SgWhileStmt& n)    { res = n.get_string_label(); }
-    //~ void handle(SgBasicBlock& n)   { res = n.get_string_label(); }
-  };
-
-  struct AdaStatementUnparser
-  {
-    typedef std::vector<std::string> ScopePath;
-
-    AdaStatementUnparser(Unparse_Ada& unp, SgUnparse_Info& inf, std::ostream& outp)
-    : unparser(unp), info(inf), os(outp), publicMode(true)
-    {}
-
-    template <class SageStmtList>
-    void list(SageStmtList& lst);
-
-    template <class ForwardIterator>
-    void list(ForwardIterator aa, ForwardIterator zz);
-
-    void prn(const std::string& s)
-    {
-      unparser.curprint(s);
-      os << s;
-    }
-
-    void handleBasicBlock(SgBasicBlock& n, bool functionbody = false);
-
-    void handleBasicBlock(SgBasicBlock* n, bool functionbody = false)
-    {
-      handleBasicBlock(SG_DEREF(n), functionbody);
-    }
-
-    void handleStringLabel(const std::string& s);
-
-    void handleFunctionEntryDecl(SgFunctionDeclaration&, std::string keyword, bool hasReturn = false);
-
-    void handleParameterList(SgInitializedNamePtrList& params);
-
-    bool requiresNew(SgType* n);
-    void startPrivateIfNeeded(SgDeclarationStatement* n);
-
-    //
-    // handlers
-
-    void handle(SgNode& n)      { SG_UNEXPECTED_NODE(n); }
-
-    void handle(SgStatement& n)
-    {
-      // if not handled here, have the language independent parser handle it..
-      unparser.UnparseLanguageIndependentConstructs::unparseStatement(&n, info);
-    }
-
-    void handle(SgNullStatement& n)
-    {
-      prn("null;\n");
-    }
-
-    void handle(SgAdaTaskTypeDecl& n)
-    {
-      prn("task type ");
-      prn(n.get_name());
-
-      SgAdaTaskSpec& spec = SG_DEREF(n.get_definition());
-
-      if (!spec.get_hasMembers())
-      {
-        prn(EOS_NL);
-        return;
-      }
-
-      prn(" is\n");
-      stmt(&spec);
-
-      prn("end ");
-      prn(n.get_name());
-      prn(EOS_NL);
-    }
-
-    void handle(SgAdaTaskBodyDecl& n)
-    {
-      prn("task body ");
-      prn(n.get_name());
-      prn(" is\n");
-
-      stmt(n.get_definition());
-
-      prn("end ");
-      prn(n.get_name());
-      prn(EOS_NL);
-    }
-
-    void handle(SgAdaTaskSpecDecl& n)
-    {
-      prn("task ");
-      prn(n.get_name());
-
-      SgAdaTaskSpec& spec = SG_DEREF(n.get_definition());
-
-      if (!spec.get_hasMembers())
-      {
-        prn(EOS_NL);
-        return;
-      }
-
-      prn(" is\n");
-      stmt(&spec);
-
-      prn("end ");
-      prn(n.get_name());
-      prn(EOS_NL);
-    }
-
-    void handle(SgAdaTaskSpec& n)
-    {
-      ROSE_ASSERT(n.get_hasMembers());
-
-      list(n.get_declarations());
-    }
-
-    void handle(SgAdaTaskBody& n)
-    {
-      list(n.get_statements());
-    }
-
-    void handle(SgAdaPackageSpecDecl& n)
-    {
-      prn("package ");
-      prnPrefix(n, SG_DEREF(n.get_scope()));
-      prn(n.get_name());
-      prn(" is\n");
-
-      stmt(n.get_definition());
-
-      prn("end ");
-      prnPrefix(n, SG_DEREF(n.get_scope()));
-      prn(n.get_name());
-      prn(EOS_NL);
-    }
-
-    void handle(SgAdaPackageBodyDecl& n)
-    {
-      prn("package body ");
-      prn(n.get_name());
-      prn(" is\n");
-
-      stmt(n.get_definition());
-
-      prn("end ");
-      prn(n.get_name());
-      prn(EOS_NL);
-    }
-
-    void handle(SgAdaPackageSpec& n)
-    {
-      list(n.get_declarations());
-    }
-
-    void handle(SgAdaPackageBody& n)
-    {
-      list(n.get_statements());
-    }
-
-    void handle(SgAdaRenamingDecl& n)
-    {
-      SgDeclarationStatement& orig = SG_DEREF(n.get_renamed());
-
-      prn("package ");
-      prn(n.get_name());
-      prn(" renames ");
-      prnPrefix(n, orig);
-      prn(renamedName(orig));
-      prn(EOS_NL);
-    }
-
-    void handle(SgTypedefDeclaration& n)
-    {
-      prn("type ");
-      prn(n.get_name());
-      prn(" is");
-
-      if (requiresNew(n.get_base_type())) prn(" new");
-
-      type(n.get_base_type());
-      prn(EOS_NL);
-    }
-
-    void handle(SgVariableDeclaration& n)
-    {
-      SgInitializedNamePtrList& params = n.get_variables();
-      SgInitializedName*        first  = NULL;
-
-      //~ for (SgInitializedName* ini : params)
-      for (size_t i = 0; i < params.size(); ++i)
-      {
-        SgInitializedName* ini = params[i];
-        ASSERT_not_null(ini);
-
-        if (first == NULL)
-          first = ini;
-        else
-          prn(COMMA_SEP);
-
-        ASSERT_not_null(ini);
-        prn(ini->get_name());
-      }
-
-      prn(": ");
-      unparseModifiers(*this, n);
-
-      ASSERT_not_null(first);
-      type(first->get_type());
-
-      if (SgExpression* exp = first->get_initializer())
-      {
-        prn(" := ");
-        expr(exp);
-      }
-
-      prn(EOS_NL);
-    }
-
-    void handle(SgFunctionDefinition& n)
-    {
-      handleBasicBlock(n.get_body(), true /* function body */);
-    }
-
-    void handle(SgIfStmt& n)
-    {
-      prn("if ");
-      expr(underlyingExpr(n.get_conditional()));
-      prn(" then\n");
-      stmt(n.get_true_body());
-
-      unparseElseBranch(AdaElseUnparser(unparser, info, os), n.get_false_body());
-
-      prn("end if;\n");
-    }
-
-    void handle(SgWhileStmt& n)
-    {
-      prn("while ");
-      expr(underlyingExpr(n.get_condition()));
-      prn(" loop\n");
-      stmt(n.get_body());
-      prn("end loop");
-      handleStringLabel(n.get_string_label());
-      prn(EOS_NL);
-    }
-
-    void handle(SgForInitStatement& n)
-    {
-      SgStatementPtrList&    stmts = n.get_init_stmt();
-      ROSE_ASSERT(stmts.size() == 1);
-
-      SgVariableDeclaration& dcl = SG_ASSERT_TYPE(SgVariableDeclaration, SG_DEREF(stmts[0]));
-      ROSE_ASSERT(dcl.get_variables().size() == 1);
-
-      SgInitializedName&     ini = SG_DEREF(dcl.get_variables()[0]);
-
-      prn(ini.get_name());
-      prn(" in ");
-
-      if (SgExpression* range = ini.get_initializer())
-        expr(range);
-      else
-        prn("<missing>");
-
-      prn(" ");
-    }
-
-    void handle(SgForStatement& n)
-    {
-      prn("for ");
-      stmt(n.get_for_init_stmt());
-      prn(" loop\n");
-      stmt(n.get_loop_body());
-      prn("end loop");
-      handleStringLabel(n.get_string_label());
-      prn(EOS_NL);
-    }
-
-    void handle(SgAdaLoopStmt& n)
-    {
-      prn("loop\n");
-      stmt(n.get_body());
-      prn("end loop");
-      handleStringLabel(n.get_string_label());
-      prn(EOS_NL);
-    }
-
-    void handle(SgAdaAcceptStmt& n)
-    {
-      prn("accept ");
-      expr(n.get_entry());
-      prn(" ");
-      expr_opt(n.get_index());
-
-      handleParameterList( SG_DEREF(n.get_parameterList()).get_args() );
-
-      SgStatement* body = n.get_body();
-
-      if (SgBasicBlock* block = isSgBasicBlock(body))
-      {
-        prn("do\n");
-        handleBasicBlock(*block);
-        prn("end ");
-        expr(n.get_entry());
-      }
-
-      prn(EOS_NL);
-    }
-
-    void handle(SgLabelStatement& n)
-    {
-      prn(n.get_label());
-      prn(": ");
-      stmt(n.get_statement());
-    }
-
-    void handle(SgAdaExitStmt& n)
-    {
-      prn("exit");
-
-      if (n.get_explicitLoopName())
-      {
-        std::string loopName = sg::dispatch(LoopLabelQuery(), n.get_loop());
-
-        prn(" ");
-        prn(loopName);
-      }
-
-      if (isSgNullExpression(n.get_condition()) == NULL)
-      {
-        prn(" when ");
-        expr(n.get_condition());
-      }
-
-      prn(EOS_NL);
-    }
-
-    void handle(SgImportStatement& n)
-    {
-      prn("with ");
-
-      SgExpressionPtrList& lst = n.get_import_list();
-      //~ ROSE_ASSERT(lst.size() != 0);
-      ROSE_ASSERT(lst.size() == 1);
-
-      /*
-      for (size_t i = 0; i < lst.size()-1; ++i)
-      {
-        expr(lst[i]);
-        prn(".");
-      }
-      */
-
-      expr(lst.back());
-      prn(EOS_NL);
-    }
-
-    void handle(SgSwitchStatement& n)
-    {
-      prn("case ");
-      expr(underlyingExpr(n.get_item_selector()));
-      prn(" is\n");
-      stmt(n.get_body());
-      prn("end case;\n");
-    }
->>>>>>> e29cb582
 
     void handleCaseWhenExp(SgExpression* n)
     {
@@ -1976,10 +1046,6 @@
   sg::dispatch(AdaStatementUnparser(*this, info, std::cerr), stmt);
 }
 
-<<<<<<< HEAD
-/*
-void 
-=======
 void
 Unparse_Ada::unparseLanguageSpecificStatement(SgStatement* stmt, SgUnparse_Info& info)
 {
@@ -1992,7 +1058,6 @@
 
 /*
 void
->>>>>>> e29cb582
 Unparse_Ada::unparseStatement(SgStatement* stmt, SgUnparse_Info& info)
 {
   base::unparseStatement(stmt, info);
