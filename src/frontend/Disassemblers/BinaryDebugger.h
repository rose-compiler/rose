--- conflicted
+++ resolved
@@ -14,10 +14,7 @@
     enum DetachMode { KILL, DETACH, CONTINUE, NOTHING };
 private:
     typedef Sawyer::Container::Map<RegisterDescriptor, size_t> UserRegDefs;
-<<<<<<< HEAD
-=======
     enum RegPageStatus { REGPAGE_NONE, REGPAGE_REGS, REGPAGE_FPREGS };
->>>>>>> 41a4a122
 
     int child_;                                         // process being debugged (int, not pid_t, for Windows portability)
     DetachMode howDetach_;                              // how to detach from the subordinate
@@ -25,12 +22,6 @@
     AddressIntervalSet breakpoints_;                    // list of breakpoint addresses
     int sendSignal_;                                    // pending signal
     UserRegDefs userRegDefs_;                           // how registers map to user_regs_struct in <sys/user.h>
-<<<<<<< HEAD
-
-public:
-    BinaryDebugger()
-        : child_(0), howDetach_(KILL), wstat_(-1), sendSignal_(0) {
-=======
     UserRegDefs userFpRegDefs_;                         // how registers map to user_fpregs_struct in <sys/user.h>
     size_t kernelWordSize_;                             // cached width in bits of kernel's words
     uint8_t regsPage_[512];                             // latest register information read from subordinate
@@ -39,36 +30,23 @@
 public:
     BinaryDebugger()
         : child_(0), howDetach_(KILL), wstat_(-1), sendSignal_(0), kernelWordSize_(0), regsPageStatus_(REGPAGE_NONE) {
->>>>>>> 41a4a122
         init();
     }
 
     BinaryDebugger(int pid)
-<<<<<<< HEAD
-        : child_(0), howDetach_(KILL), wstat_(-1), sendSignal_(0) {
-=======
         : child_(0), howDetach_(KILL), wstat_(-1), sendSignal_(0), kernelWordSize_(0), regsPageStatus_(REGPAGE_NONE) {
->>>>>>> 41a4a122
         init();
         attach(pid);
     }
 
     BinaryDebugger(const std::string &exeName)
-<<<<<<< HEAD
-        : child_(0), howDetach_(KILL), wstat_(-1), sendSignal_(0) {
-=======
         : child_(0), howDetach_(KILL), wstat_(-1), sendSignal_(0), kernelWordSize_(0), regsPageStatus_(REGPAGE_NONE) {
->>>>>>> 41a4a122
         init();
         attach(exeName);
     }
 
     BinaryDebugger(const std::vector<std::string> &exeNameAndArgs)
-<<<<<<< HEAD
-        : child_(0), howDetach_(KILL), wstat_(-1), sendSignal_(0) {
-=======
         : child_(0), howDetach_(KILL), wstat_(-1), sendSignal_(0), kernelWordSize_(0), regsPageStatus_(REGPAGE_NONE) {
->>>>>>> 41a4a122
         init();
         attach(exeNameAndArgs);
     }
@@ -127,10 +105,6 @@
     /** Run until the next breakpoint is reached. */
     void runToBreakpoint();
 
-<<<<<<< HEAD
-    /** Read subordinate register. */
-    uint64_t readRegister(const RegisterDescriptor&);
-=======
     /** Obtain and cache kernel's word size in bits.  The wordsize of the kernel is not necessarily the same as the word size
      * of the compiled version of this header. */
     size_t kernelWordSize();
@@ -143,7 +117,6 @@
      *  uint64_t value = debugger.readRegister(RIP).toInteger();
      * @endcode */
     Sawyer::Container::BitVector readRegister(const RegisterDescriptor&);
->>>>>>> 41a4a122
 
     /** Read subordinate memory.
      *
