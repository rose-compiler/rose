--- conflicted
+++ resolved
@@ -352,15 +352,8 @@
                     if (cache)
                         cache->insert(std::make_pair(va, (SgAsmInstruction*)0));
                     if (insns.size()==0 || !(p_search & SEARCH_DEADEND)) {
-<<<<<<< HEAD
                         trace <<"  disassembly failed at " <<addrToString(e.ip)
-                              <<" in block " <<addrToString(start_va) <<": " <<e.mesg <<"\n";
-=======
-                        if (p_debug)
-                            fprintf(p_debug, "Disassembler[va 0x%08"PRIx64"]: "
-                                    "disassembly failed in basic block 0x%08"PRIx64": %s\n",
-                                    e.ip, start_va, e.what());
->>>>>>> 69bdc81c
+                              <<" in block " <<addrToString(start_va) <<": " <<e.what()<<"\n";
                         if (!cache) {
                             for (InstructionMap::iterator ii=insns.begin(); ii!=insns.end(); ++ii)
                                 SageInterface::deleteAST(ii->second);
@@ -485,7 +478,7 @@
             try {
                 bb = disassembleBlock(map, va, &worklist, &icache);
                 insns.insert(bb.begin(), bb.end()); /*not inserted if already existing*/
-                assert(icache.exists(va));
+                ASSERT_require(icache.exists(va));
             } catch(const Exception &e) {
                 if (bad)
                     bad->insert(std::make_pair(va, e));
@@ -526,17 +519,9 @@
         following_va = last_insn->get_address() + last_insn->get_size();
     }
 
-<<<<<<< HEAD
-    if (map->exists(following_va) && (!bad || bad->find(following_va)==bad->end())) {
+    if (map->exists(following_va) && !tried.exists(following_va)) {
         if (log[TRACE] && worklist->find(following_va)==worklist->end())
             log[TRACE] <<"at " <<addrToString(bb_va) <<": SEARCH_FOLLOWING added " <<addrToString(following_va) <<"\n";
-=======
-    if (map->exists(following_va) && !tried.exists(following_va)) {
-        if (p_debug && worklist->find(following_va)==worklist->end()) {
-            rose_addr_t va = bb.begin()->first;
-            fprintf(p_debug, "Disassembler[va 0x%08"PRIx64"]: SEARCH_FOLLOWING added 0x%08"PRIx64"\n", va, following_va);
-        }
->>>>>>> 69bdc81c
         worklist->insert(following_va);
     }
 }
@@ -555,16 +540,9 @@
                     continue; /* Not an appropriately-sized constant */
                 constant = ival->get_value();
             }
-<<<<<<< HEAD
-            if (map->exists(constant) && (!bad || bad->find(constant)==bad->end())) {
+            if (map->exists(constant) && !tried.exists(constant)) {
                 if (log[TRACE] && worklist->find(constant)==worklist->end())
                     log[TRACE] <<"at " <<addrToString(bbi->first) <<": SEARCH_IMMEDIATE added " <<addrToString(constant) <<"\n";
-=======
-            if (map->exists(constant) && !tried.exists(constant)) {
-                if (p_debug && worklist->find(constant)==worklist->end())
-                    fprintf(p_debug, "Disassembler[va 0x%08"PRIx64"]: SEARCH_IMMEDIATE added 0x%08"PRIx64"\n",
-                            bbi->first, constant);
->>>>>>> 69bdc81c
                 worklist->insert(constant);
             }
         }
@@ -605,15 +583,9 @@
                             ASSERT_not_implemented("byte order " + stringifyByteOrderEndianness(d->get_sex()));
                     }
                 }
-<<<<<<< HEAD
-                if (map->exists(constant) && (!bad || bad->find(constant)==bad->end())) {
+                if (map->exists(constant) && !tried.exists(constant)) {
                     if (d->log[TRACE] && worklist->find(constant)==worklist->end())
                         d->log[TRACE] <<"at " <<addrToString(va) <<": SEARCH_WORD added " <<addrToString(constant) <<"\n";
-=======
-                if (map->exists(constant) && !tried.exists(constant)) {
-                    if (d->get_debug() && worklist->find(constant)==worklist->end())
-                        fprintf(d->get_debug(), "Disassembler[va 0x%08"PRIx64"]: SEARCH_WORD added 0x%08"PRIx64"\n", va, constant);
->>>>>>> 69bdc81c
                     worklist->insert(constant);
                 }
                 va += d->get_alignment();
