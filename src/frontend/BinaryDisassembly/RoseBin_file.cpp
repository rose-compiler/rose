--- conflicted
+++ resolved
@@ -230,21 +230,6 @@
 
   map<uint64_t, uint64_t> function_of_basic_block;
   for (size_t i = 0; i < vec_basic_blocks_1.size(); ++i) {
-<<<<<<< HEAD
-
-=======
-//#ifdef _MSC_VER
-//#pragma message ("Linux atoll() function not available in MSVC.")
- //   printf ("atoll() is not available in MSCV (need a MSC equivalent or use boost equivalent). \n");
-        //ROSE_ASSERT(false);
-
-        //uint64_t id = 0; // atoll(vec_basic_blocks_1[i].id.c_str());
- //   uint64_t parent_function = 0; // atoll(vec_basic_blocks_1[i].parent_function.c_str());
-//#else
-    //uint64_t id = atoll(vec_basic_blocks_1[i].id.c_str());
-    //uint64_t parent_function = atoll(vec_basic_blocks_1[i].parent_function.c_str());
-    //
->>>>>>> 33f1be29
     // CH (4/7/2010): Use boost::lexical_cast to cast string to long long type.
     uint64_t id = boost::lexical_cast<long long>(vec_basic_blocks_1[i].id.c_str());
     uint64_t parent_function = boost::lexical_cast<long long>(vec_basic_blocks_1[i].parent_function.c_str());
