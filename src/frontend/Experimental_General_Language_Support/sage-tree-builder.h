--- conflicted
+++ resolved
@@ -10,12 +10,9 @@
 //
 class SgBasicBlock;
 class SgCaseOptionStmt;
-<<<<<<< HEAD
+class SgCastExp;
 class SgCommonBlock;
 class SgCommonBlockObject;
-=======
-class SgCastExp;
->>>>>>> a4f4784c
 class SgDefaultOptionStmt;
 class SgDerivedTypeStatement;
 class SgEnumDeclaration;
@@ -35,11 +32,8 @@
 class SgInitializedName;
 class SgLocatedNode;
 class SgNamespaceDeclarationStatement;
-<<<<<<< HEAD
+class SgPntrArrRefExp;
 class SgPrintStatement;
-=======
-class SgPntrArrRefExp;
->>>>>>> a4f4784c
 class SgProcessControlStatement;
 class SgProgramHeaderStatement;
 class SgReplicationOp;
@@ -329,14 +323,11 @@
    SgExpression*  buildNullExpression_nfi();
    SgExprListExp* buildExprListExp_nfi(const std::list<SgExpression*> &);
 
-<<<<<<< HEAD
 // Other
    SgCommonBlockObject* buildCommonBlockObject(std::string name = "", SgExprListExp* expr_list = nullptr);
-=======
 // This is new and should be added to SageBuilder?
    SgFunctionCallExp* buildIntrinsicFunctionCallExp_nfi(const std::string &name,
                                                         SgExprListExp* params=nullptr, SgScopeStatement* scope=nullptr);
->>>>>>> a4f4784c
 
 } // namespace SageBuilderCpp17
 } // namespace builder
