--- conflicted
+++ resolved
@@ -18,72 +18,6 @@
  *
  *  Attributes are name/value pairs where the valid names are defined in the GraphViz language. */
 typedef Sawyer::Container::Map<std::string, std::string> Attributes;
-<<<<<<< HEAD
-
-/** Convert attributes to GraphViz language string. */
-std::string toString(const Attributes&);
-
-/** Escape characters that need to be escaped within GraphViz double quoted literals. */
-std::string quotedEscape(const std::string&);
-
-/** Escape characters that need to be escaped within GraphViz HTML literals. */
-std::string htmlEscape(const std::string&);
-
-/** Escape some value for GraphViz.
- *
- *  The returned string will include double quote or angle-brackets as necessary depending on the input string. */
-std::string escape(const std::string&);
-
-/** Determins if a string is a valid GraphViz ID.
- *
- *  True if s forms a valid GraphViz ID.  ID strings do not need special quoting in the GraphViz language. */
-bool isId(const std::string &s);
-
-/** An invalid identification number. */
-extern const size_t NO_ID;
-
-
-/** Organizational information.
- *
- *  The organization determines which vertices, edges, and subgraphs are selected for output and also gives them labels and
- *  attributes.  Generally speaking, the GraphViz object will update labels and attributes automatically only when
- *  transitioning from an unselected to selected state. */
-class Organization {
-private:
-    bool isSelected_;
-    std::string label_;                             // includes delimiters, "" or <>
-    Attributes attributes_;
-    std::string subgraph_;
-public:
-    /** Default constructor.
-     *
-     *  Constructs an organization that selects the object (vertex, edge, or subgraph) and gives it an empty label and no
-     *  attributes. */
-    Organization(): isSelected_(true) {}
-
-    /** Select or deselect object. */
-    void select(bool b=true) { isSelected_ = b; }
-
-    /** Determines whether an object is selected.
-     *
-     *  An object that is not selected will not appear in the output, and objects that are selected may appear in the
-     *  output. Being selected is not sufficient to appear in the output. For instance, a selected edge will only appear if
-     *  both incident vertices are also selected, and a selected subgraph will appear only if it has at least one selected
-     *  vertex. */
-    bool isSelected() const { return isSelected_; }
-
-    /** Label for object.
-     *
-     *  The object label should either be empty, or must be a properly delimited and escaped value for the GraphViz
-     *  language.  The accessor will always return a properly-delimited string if the value is empty.
-     *
-     * @{ */
-    const std::string& label() const {
-        static std::string empty = "\"\"";
-        return label_.empty() ? empty : label_;
-    }
-    void label(const std::string &s) { label_ = s; }
-=======
 
 /** Convert attributes to GraphViz language string. */
 std::string toString(const Attributes&);
@@ -508,129 +442,38 @@
      * @{ */
     bool useFunctionSubgraphs() const { return useFunctionSubgraphs_; }
     void useFunctionSubgraphs(bool b) { useFunctionSubgraphs_ = b; }
->>>>>>> 9342da71
-    /** @} */
-
-    /** Attributes for object.
-     *
-<<<<<<< HEAD
-     *  Attributes are name/value pairs defined by the GraphViz language.
-=======
+    /** @} */
+
+    /** Property: show basic block instructions.
+     *
      *  When true, vertex labels computed by the GraphViz-emitting methods (as opposed to labels set by the user), will contain
      *  the disassembled instructions.  Otherwise such labels will consist of only the basic block starting address.  This
      *  property is expected to be honored by the @ref vertexLabel virtual method.
->>>>>>> 9342da71
-     *
-     * @{ */
-    const Attributes& attributes() const { return attributes_; }
-    Attributes& attributes() { return attributes_; }
-    void attributes(const Attributes &a) { attributes_ = a; }
-    /** @} */
-
-    /** Subgraph for object.
-     *
-<<<<<<< HEAD
-     *  A vertex may belong to a subgraph. Subgraphs have names that must be valid GraphViz identifiers without the
-     *  "cluster_" prefix.  An empty name means no subgraph.
-=======
+     *
+     * @{ */
+    bool showInstructions() const { return showInstructions_; }
+    void showInstructions(bool b) { showInstructions_ = b; }
+    /** @} */
+
+    /** Property: show instruction addresses.
+     *
      *  When true and basic block instructions are shown (@ref showInstructions), then the address of each instruction is also
      *  rendered.  This property is expected to be honored by the @ref vertexLabel virtual method.
->>>>>>> 9342da71
-     *
-     * @{ */
-    const std::string& subgraph() const { return subgraph_; }
-    void subgraph(const std::string &s) { subgraph_ = s; }
-    /** @} */
-};
-
-////////////////////////////////////////////////////////////////////////////////////////////////////////////////////////////////
-//                                      BaseEmitter
-////////////////////////////////////////////////////////////////////////////////////////////////////////////////////////////////
-
-/** Base class for generating GraphViz output.
- *
- *  The @p G template parameter is the type of graph for which output is being generated.  @p G must be a @c
- *  Sawyer::Container::Graph type. */
-template<class G>
-class BaseEmitter {
-public:
-    typedef G Graph;
-
-    /** Organizational information for vertices. */
-    typedef std::vector<Organization> VertexOrganization;
-
-    /** Organizational information for edges. */
-    typedef std::vector<Organization> EdgeOrganization;
-
-    /** Organizational information for subgraphs. */
-    typedef Sawyer::Container::Map<std::string, Organization> SubgraphOrganization;
-
-protected:
-    struct PseudoEdge {
-        typename G::ConstVertexNodeIterator src, dst;
-        std::string label;
-        Attributes attributes;
-        PseudoEdge(const typename G::ConstVertexNodeIterator &src, const typename G::ConstVertexNodeIterator &dst,
-                   const std::string &label)
-            : src(src), dst(dst), label(label) {}
-    };
-
-    typedef Sawyer::Container::Map<size_t, size_t> VMap;// maps graph vertex ID to graphviz node ID
-
-protected:
-    Graph graph_;                                       // graph being emitted
-    VertexOrganization vertexOrganization_;             // which vertices are selected for output
-    EdgeOrganization edgeOrganization_;                 // which edges are selected for output
-    SubgraphOrganization subgraphOrganization_;         // which subgraphs are selected for output
-    Attributes defaultGraphAttributes_;                 // default attributes for the graph as a whole
-    Attributes defaultNodeAttributes_;                  // default attributes for graph nodes (CFG vertices and other)
-    Attributes defaultEdgeAttributes_;                  // default attributes for graph edges
-    std::list<PseudoEdge> pseudoEdges_;                 // extra edges not present in the CFG but needed in the GraphViz
-    Color::HSV subgraphColor_;                          // background color for function subgraphs
-
-public:
-    /** Default constructor.
-     *
-<<<<<<< HEAD
-     *  Construct a GraphViz emitter having an empty graph. The @ref graph method can be called to give the emitter a new graph
-     *  later. */
-    BaseEmitter(): subgraphColor_(0, 0, 0.95) {}
-    
-    /** Constructor.
-     *
-     *  Construct a generator for the specified graph.  The graph is copied into this generator. */
-    explicit BaseEmitter(const Graph &g)
-        : subgraphColor_(0, 0, 0.95) {
-        graph(g);
-    }
-
-    /** Reset the graph. */
-    void graph(const Graph &g) {
-        graph_ = g;
-        vertexOrganization_.clear();
-        vertexOrganization_.resize(g.nVertices());
-        edgeOrganization_.clear();
-        edgeOrganization_.resize(g.nEdges());
-        subgraphOrganization_.clear();
-        pseudoEdges_.clear();
-    }
-
-    /** Property: default graph attributes.
-     *
-     *  Attributes that should apply to the graph as a whole.
-=======
+     *
+     * @{ */
+    bool showInstructionAddresses() const { return showInstructionAddresses_; }
+    void showInstructionAddresses(bool b) { showInstructionAddresses_ = b; }
+    /** @} */
+
+    /** Property: show instruction stack deltas.
+     *
      *  When true and basic block instructions are shown (@ref showInstructions), then each instruction will be preceeded by a
      *  two-digit (or more) hexadecimal stack offset. The stack delta appears after the address (if any).  This property is
      *  expected to be honored by the @ref vertexLabel virtual method.
->>>>>>> 9342da71
-     *
-     * @{ */
-    Attributes& defaultGraphAttributes() {
-        return defaultGraphAttributes_;
-    }
-    const Attributes& defaultGraphAttributes() const {
-        return defaultGraphAttributes_;
-    }
+     *
+     * @{ */
+    bool showInstructionStackDeltas() const { return showInstructionStackDeltas_; }
+    void showInstructionStackDeltas(bool b) { showInstructionStackDeltas_ = b; }
     /** @} */
 
     /** Property: color to use for background of function entrance nodes.
@@ -639,85 +482,13 @@
      *  in HSV space (keeping the same hue and saturation).
      *
      * @{ */
-<<<<<<< HEAD
-    Attributes& defaultNodeAttributes() {
-        return defaultNodeAttributes_;
-    }
-    const Attributes& defaultNodeAttributes() const {
-        return defaultNodeAttributes_;
-    }
-=======
     const Color::HSV& funcEnterColor() const { return funcEnterColor_; }
     void funcEnterColor(const Color::HSV &bg) { funcEnterColor_ = bg; }
->>>>>>> 9342da71
     /** @} */
 
     /** Property: color to use for background of function return nodes.
      *
      * @{ */
-<<<<<<< HEAD
-    Attributes& defaultEdgeAttributes() {
-        return defaultEdgeAttributes_;
-    }
-    const Attributes& defaultEdgeAttributes() const {
-        return defaultEdgeAttributes_;
-    }
-    /** @} */
-
-    /** Property: color to use for function subgraph background.
-     *
-     * @{ */
-    const Color::HSV& subgraphColor() const { return subgraphColor_; }
-    void subgraphColor(const Color::HSV &bg) { subgraphColor_ = bg; }
-    /** @} */
-
-    /** Property: Controls which vertices are to appear in the output, and how.
-     *
-     *  Each vertex of the graph has an entry in this table, and the entry describes such things as whether the vertex will be
-     *  present in the GraphViz file, which subgraph (if any) it will belong to, its label, and other attributes.
-     *
-     *  Most GraphViz-emitting methods modify this information and then call the basic @ref emit method. In general, if
-     *  the user supplies a label or attribute prior to such calls then that information is used instead of calculating new
-     *  information.
-     *
-     * @{ */
-    const VertexOrganization& vertexOrganization() const {
-        return vertexOrganization_;
-    }
-    VertexOrganization& vertexOrganization() {
-        return vertexOrganization_;
-    }
-    const Organization& vertexOrganization(size_t vertexId) const {
-        ASSERT_require(vertexId < vertexOrganization_.size());
-        return vertexOrganization_[vertexId];
-    }
-    Organization& vertexOrganization(size_t vertexId) {
-        ASSERT_require(vertexId < vertexOrganization_.size());
-        return vertexOrganization_[vertexId];
-    }
-    const Organization& vertexOrganization(const typename G::ConstVertexNodeIterator &vertex) const {
-        return vertexOrganization(vertex->id());
-    }
-    const Organization& vertexOrganization(const typename G::VertexNode &vertex) const {
-        return vertexOrganization(vertex.id());
-    }
-    Organization& vertexOrganization(const typename G::ConstVertexNodeIterator &vertex) {
-        return vertexOrganization(vertex->id());
-    }
-    Organization& vertexOrganization(const typename G::VertexNode &vertex) {
-        return vertexOrganization(vertex.id());
-    }
-    /** @} */
-
-    /** Property: Controls which edges are to appear in the output, and how.
-     *
-     *  Each edge of the CFG has an entry in this table, and the entry describes such things as whether the edge will be
-     *  present in the GraphViz file, which subgraph (if any) it belongs to, its label, and other attributes.
-     *
-     *  Most GraphViz-emitting methods modify this information and then call the basic @ref emit method. In general, if
-     *  the user supplies a label or attribute prior to such calls then that information is used instead of calculating new
-     *  information.
-=======
     const Color::HSV& funcReturnColor() const { return funcReturnColor_; }
     void funcReturnColor(const Color::HSV &bg) { funcReturnColor_ = bg; }
     /** @} */
@@ -733,223 +504,24 @@
      *
      *  If set, then a function selector will also select inter-function edges originating from the selected function, and the
      *  incident vertices for those edges.  Most of the time the incident vertices will be entry points for called functions.
->>>>>>> 9342da71
-     *
-     * @{ */
-    const EdgeOrganization& edgeOrganization() const {
-        return edgeOrganization_;
-    }
-    EdgeOrganization& edgeOrganization() {
-        return edgeOrganization_;
-    }
-    const Organization& edgeOrganization(size_t edgeId) const {
-        ASSERT_require(edgeId < edgeOrganization_.size());
-        return edgeOrganization_[edgeId];
-    }
-    Organization& edgeOrganization(size_t edgeId) {
-        ASSERT_require(edgeId < edgeOrganization_.size());
-        return edgeOrganization_[edgeId];
-    }
-    const Organization& edgeOrganization(const typename G::ConstEdgeNodeIterator &edge) const {
-        return edgeOrganization(edge->id());
-    }
-    const Organization& edgeOrganization(const typename G::EdgeNode &edge) const {
-        return edgeOrganization(edge.id());
-    }
-    Organization& edgeOrganization(const typename G::ConstEdgeNodeIterator &edge) {
-        return edgeOrganization(edge->id());
-    }
-    Organization& edgeOrganization(const typename G::EdgeNode &edge) {
-        return edgeOrganization(edge.id());
-    }
-    /** @} */
-
-<<<<<<< HEAD
-    /** Property: Controls which subgraphs appear in the output, and how.
-     *
-     *  Each subgraph has a distinct name consisting of only letters, numbers, and underscores. The table contains information
-     *  about whether the subgraph is selected for output, its label, and other attributes.
-     *
-     *  Most GraphViz-emitting methods modify this information and then call the basic @ref emit method. In general, if
-     *  the user supplies a label or attribute prior to such calls then that information is used instead of calculating new
-     *  information.
-=======
+     *
+     * @{ */
+    bool showOutNeighbors() const { return showOutNeighbors_; }
+    void showOutNeighbors(bool b) { showOutNeighbors_ = b; }
+    /** @} */
+
     /** Property: show incoming edges from neighbor vertices.
      *
      *  If set, then a function selector will also select inter-function edges targeting the selected function, and the
      *  incident vertices for those edges. Under certain (usual) circumstances, all incident vertices from the same function
      *  are collapsed into a single function vertex and the parallel edges are replaced with a single edge having a label
      *  indicating the number of original edges and their types.
->>>>>>> 9342da71
-     *
-     * @{ */
-    const SubgraphOrganization& subgraphOrganization() const {
-        return subgraphOrganization_;
-    }
-    SubgraphOrganization& subgraphOrganization() {
-        return subgraphOrganization_;
-    }
-    const Organization& subgraphOrganization(const std::string &name) const {
-        return subgraphOrganization_.getOrDefault(name);
-    }
-    Organization& subgraphOrganization(const std::string &name) {
-        return subgraphOrganization_.insertMaybeDefault(name);
-    }
-    /** @} */
-
-<<<<<<< HEAD
-    /** Causes all vertices and edges to be selected.
-     *
-     *  Causes all vertices and edges to be selected as the core part of the graph. If @p b is false then all vertices and
-     *  edges are deselected instead. */
-    void selectAll(bool b=true) {
-        selectAllVertices(b);
-        selectAllEdges(b);
-    }
-
-    /** Deselects all vertices and edges. */
-    void selectNone() {
-        pseudoEdges_.clear();
-        selectAllEdges(false);
-        selectAllVertices(false);
-    }
-
-    /** Causes all vertices to be selected.
-     *  
-     *  Causes all vertices to be selected as the core part of the graph. If @p b is false then all vertices are deselected
-     *  instead. */
-    void selectAllVertices(bool b=true) {
-        BOOST_FOREACH (Organization &org, vertexOrganization_)
-            org.select(b);
-    }
-
-    /** Causes all edges to be selected.
-     *  
-     *  Causes all edges to be selected as the core part of the graph. If @p b is false then all edges are deselected
-     *  instead. */
-    void selectAllEdges(bool b=true) {
-        BOOST_FOREACH (Organization &org, edgeOrganization_)
-            org.select(b);
-    }
-    
-    /** Dump selected vertices, edges, and subgraphs.
-     *
-     *  This is the most basic emitter that produces an entire GraphViz file.  The graph will contain the selected vertices and
-     *  edges organized into subgraphs according to the vertex, edge, and subgraph organization information. */
-    virtual void emit(std::ostream&) const;
-
-protected:
-    /** Emit a single vertex if it hasn't been emitted already.
-     *
-     *  In any case, returns the GraphViz ID number for the vertex. */
-    size_t emitVertex(std::ostream&, const typename G::ConstVertexNodeIterator&, const Organization&, const VMap&) const;
-
-    /** Emit a single edge.  The vertices must have been emitted already. */
-    void emitEdge(std::ostream&, const typename G::ConstEdgeNodeIterator&, const Organization&, const VMap&) const;
-
-};
-
-
-////////////////////////////////////////////////////////////////////////////////////////////////////////////////////////////////
-//                              Base generator for Partitioner2::ControlFlowGraph
-////////////////////////////////////////////////////////////////////////////////////////////////////////////////////////////////
-
-/** Creates GraphViz files from Partitioner data.
- *
- *  This class operates in these steps:
- *
- *  @li Step 1: Configure properties for this object
- *  @li Step 2: Choose which vertices and edges should be displayed
- *  @li Step 3: Set labels and attributes
- *  @li Step 4: Emit GraphViz output
- *
- *  Step 2 (choosing vertices and edges) is accomplished via @ref vertexOrganization and @ref edgeOrganization methods and the
- *  @ref Organization::select method invoked on their return values. Step 3 (setting labels and other attributes) is performed
- *  the same way, but with @ref Organization::label and @ref Organization::attributes methods. This class also has a number of
- *  "select" methods that perform steps 2 and 3 at the same time; these methods adjust labels and attributes only when
- *  selecting a previously unselected vertex, edge, or subgraph--otherwise they use the label and attributes that were
- *  previously specified.  Step 4 is normally achieved by invoking the @ref emit method, but the class also defines other
- *  emitters that combine a "select" method of the same name with @ref emit.
- *
- * @code
- *  Partitioner partitioner = ...;
- *  Function::Ptr f1=..., f2=...;
- *  GraphViz::CfgEmitter gv(partitioner);
- *  gv.showInstructions(true);
- *  gv.useFunctionSubgraphs(true);
- *  gv.selectFunctionGraph(f1);
- *  gv.emit(std::cout);
- * @endcode */
-class CfgEmitter: public BaseEmitter<ControlFlowGraph> {
-    const Partitioner &partitioner_;
-    bool useFunctionSubgraphs_;                         // should called functions be shown as subgraphs?
-    bool showReturnEdges_;                              // show E_FUNCTION_RETURN edges?
-    bool showInstructions_;                             // show instructions or only block address?
-    bool showInstructionAddresses_;                     // if instructions are shown, show addresses too?
-    bool showInstructionStackDeltas_;                   // show stack deltas for instructions
-    bool showInNeighbors_;                              // show neighbors for incoming edges to selected vertices?
-    bool showOutNeighbors_;                             // show neighbors for outgoing edges to selected vertices?
-    Color::HSV funcEnterColor_;                         // background color for function entrance blocks
-    Color::HSV funcReturnColor_;                        // background color for function return blocks
-    Color::HSV warningColor_;                           // background color for special nodes and warnings
-
-public:
-    /** Constructor.
-     *
-     *  Constructs a GraphViz emitter that uses the control flow graph (and possibly other data structures) from the specified
-     *  partitioner, or the provided control flow graph which must be compatible with the partitioner. The GraphViz object will
-     *  hold a reference to the partitioner, therefore the partitioner should not be deleted before the GraphViz object.
-     *
-     * @{ */
-    explicit CfgEmitter(const Partitioner&);
-    CfgEmitter(const Partitioner&, const ControlFlowGraph&);
-    /** @} */
-
-    ////////////////////////////////////////////////////////////////////////////////////////////////////////////////////////////
-    // Properties
-
-    /** Property: use function subgraphs.
-     *
-     *  When this property is true, GraphViz-emitting methods that adjust the vertex, edge, and/or subgraph organization will
-     *  create new subgraphs for each function that has selected vertices. The subgraphs will correspond to functions. Vertices
-     *  that don't appear in any function will likewise not belong to any subgraph.
-     *
-     * @{ */
-    bool useFunctionSubgraphs() const { return useFunctionSubgraphs_; }
-    void useFunctionSubgraphs(bool b) { useFunctionSubgraphs_ = b; }
-    /** @} */
-
-    /** Property: show basic block instructions.
-     *
-     *  When true, vertex labels computed by the GraphViz-emitting methods (as opposed to labels set by the user), will contain
-     *  the disassembled instructions.  Otherwise such labels will consist of only the basic block starting address.  This
-     *  property is expected to be honored by the @ref vertexLabel virtual method.
-     *
-     * @{ */
-    bool showInstructions() const { return showInstructions_; }
-    void showInstructions(bool b) { showInstructions_ = b; }
-    /** @} */
-
-    /** Property: show instruction addresses.
-     *
-     *  When true and basic block instructions are shown (@ref showInstructions), then the address of each instruction is also
-     *  rendered.  This property is expected to be honored by the @ref vertexLabel virtual method.
-     *
-     * @{ */
-    bool showInstructionAddresses() const { return showInstructionAddresses_; }
-    void showInstructionAddresses(bool b) { showInstructionAddresses_ = b; }
-    /** @} */
-
-    /** Property: show instruction stack deltas.
-     *
-     *  When true and basic block instructions are shown (@ref showInstructions), then each instruction will be preceeded by a
-     *  two-digit (or more) hexadecimal stack offset. The stack delta appears after the address (if any).  This property is
-     *  expected to be honored by the @ref vertexLabel virtual method.
-     *
-     * @{ */
-    bool showInstructionStackDeltas() const { return showInstructionStackDeltas_; }
-    void showInstructionStackDeltas(bool b) { showInstructionStackDeltas_ = b; }
-=======
+     *
+     * @{ */
+    bool showInNeighbors() const { return showInNeighbors_; }
+    void showInNeighbors(bool b) { showInNeighbors_ = b; }
+    /** @} */
+
     /** Property: show function return edges.
      *
      *  If this property is false, then selector functions that normally add @ref E_FUNCTION_RETURN edges to the output will
@@ -958,7 +530,6 @@
      * @{ */
     bool showReturnEdges() const { return showReturnEdges_; }
     void showReturnEdges(bool b) { showReturnEdges_ = b; }
->>>>>>> 9342da71
     /** @} */
 
     /** Property: Address-to-source mapping.
@@ -985,53 +556,6 @@
      *  selected). */
     void selectInterval(const AddressInterval&);
 
-<<<<<<< HEAD
-    /** Property: show outgoing edges to neighbor vertices.
-     *
-     *  If set, then a function selector will also select inter-function edges originating from the selected function, and the
-     *  incident vertices for those edges.  Most of the time the incident vertices will be entry points for called functions.
-     *
-     * @{ */
-    bool showOutNeighbors() const { return showOutNeighbors_; }
-    void showOutNeighbors(bool b) { showOutNeighbors_ = b; }
-    /** @} */
-
-    /** Property: show incoming edges from neighbor vertices.
-     *
-     *  If set, then a function selector will also select inter-function edges targeting the selected function, and the
-     *  incident vertices for those edges. Under certain (usual) circumstances, all incident vertices from the same function
-     *  are collapsed into a single function vertex and the parallel edges are replaced with a single edge having a label
-     *  indicating the number of original edges and their types.
-     *
-     * @{ */
-    bool showInNeighbors() const { return showInNeighbors_; }
-    void showInNeighbors(bool b) { showInNeighbors_ = b; }
-    /** @} */
-
-    /** Property: show function return edges.
-     *
-     *  If this property is false, then selector functions that normally add @ref E_FUNCTION_RETURN edges to the output will
-     *  omit those edges instead by calling @ref deselectReturnEdges.
-     *
-     * @{ */
-    bool showReturnEdges() const { return showReturnEdges_; }
-    void showReturnEdges(bool b) { showReturnEdges_ = b; }
-    /** @} */
-
-
-    ////////////////////////////////////////////////////////////////////////////////////////////////////////////////////////////
-    // Organization
-
-    ////////////////////////////////////////////////////////////////////////////////////////////////////////////////////////////
-    // Low-level vertex and edge selection
-
-    /** Selects vertices in some interval.
-     *
-     *  Selects all vertices whose starting address falls within the specified interval, then selects all edges that connect
-     *  any two selected vertices (regardless of whether those vertices were just selected by this method or were previously
-     *  selected). */
-    void selectInterval(const AddressInterval&);
-
     /** Select vertices and intra-function edges for one function. */
     void selectIntraFunction(const Function::Ptr&);
 
@@ -1140,6 +664,12 @@
 
     ////////////////////////////////////////////////////////////////////////////////////////////////////////////////////////////
     // Formatting: these are expected to be overridden by subclasses
+
+    /** Source location for vertex.
+     *
+     *  Returns a string indicating the source code location for a vertex.  If no information is available then an empty string
+     *  is returned. */
+    virtual std::string sourceLocation(const ControlFlowGraph::ConstVertexNodeIterator&) const;
 
     /** Label for CFG vertex.
      *
@@ -1210,192 +740,6 @@
     void emitCallGraph(std::ostream &out) const;
 };
 
-=======
-    /** Select vertices and intra-function edges for one function. */
-    void selectIntraFunction(const Function::Ptr&);
-
-    /** Select outgoing edges to neighboring vertices.
-     *
-     *  These edges typically represent calls to other functions. */
-    void selectFunctionCallees(const Function::Ptr&);
-
-    /** Select incoming edges from neighboring vertices.
-     *
-     *  These edges typically represent calls from other functions.  When possible, multiple edges from the same function will
-     *  be replaced with a single pseudo-edge coming from that function's entry vertex. */
-    void selectFunctionCallers(const Function::Ptr&);
-
-    /** Deselect all function return edges.
-     *
-     *  Any edge of type @ref E_FUNCTION_RETURN is deselected. */
-    void deselectReturnEdges();
-
-    /** Select neighboring vertices.
-     *
-     *  Selects vertices that are neighbors of selected vertices, and the edges that connect them. */
-    void selectNeighbors(bool selectInEdges=true, bool selectOutEdges=true);
-
-    ////////////////////////////////////////////////////////////////////////////////////////////////////////////////////////////
-    // High-level selectors
-
-    /** Selects graph elements for whole-graph output.
-     *
-     *  (Re)selects all vertices and edges and gives them default names and attributes according to certain properties defined
-     *  in this object.  The user then has a chance to make adjustments to the organization before calling @ref
-     *  emitSelectedGraph.  The @ref emitWholeGraph does the selection and emitting in one step. */
-    CfgEmitter& selectWholeGraph();
-
-    /** Selects the CFG for one function.
-     *
-     *  Selects all vertices and edges that are part of the specified function.  Additionally, any inter-function edges to/from
-     *  this function and their incident vertices are also selected according to @ref selectFunctionCallees and @ref
-     *  selectFunctionCallers. */
-    CfgEmitter& selectFunctionGraph(const Function::Ptr&);
-
-    /** Selects vertices that start within some interval.
-     *
-     *  Selects all vertices whose starting address falls within the specified interval, plus all edges whose incident vertices
-     *  are selected.  Additionally, neighboring vertices and connective edges are optionally added depending on @ref
-     *  showOutNeighbors and @ref showInNeighbors. */
-    CfgEmitter& selectIntervalGraph(const AddressInterval &interval);
-
-    ////////////////////////////////////////////////////////////////////////////////////////////////////////////////////////////
-    // GraphViz emitters
-    
-    /** Dump entire control flow graph.
-     *
-     *  This is a convenient wrapper around @ref selectWholeGraph and @ref emit. */
-    void emitWholeGraph(std::ostream &out) {
-        selectWholeGraph().emit(out);
-    }
-
-    /** Dump control flow graph for one function.
-     *
-     *  This is a convenient wrapper around @ref selectFunctionGraph and @ref emit. */
-    void emitFunctionGraph(std::ostream &out, const Function::Ptr &function) {
-        selectFunctionGraph(function).emit(out);
-    }
-
-    /** Dump control flow graph for some address interval.
-     *
-     *  This is a convenient wrapper around @ref selectIntervalGraph and @ref emit. */
-    void emitIntervalGraph(std::ostream &out, const AddressInterval &interval) {
-        selectIntervalGraph(interval).emit(out);
-    }
-    
-    /** Dump function call graph.
-     *
-     *  Produces a function call graph by emitting a GraphViz dot file to the specified stream.  This emitter does not
-     *  currently use most of the properties, selectors, etc. */
-    void emitCallGraph(std::ostream&) const;
-
-    ////////////////////////////////////////////////////////////////////////////////////////////////////////////////////////////
-    // Low-level emitters
-
-    ////////////////////////////////////////////////////////////////////////////////////////////////////////////////////////////
-    // Utilities
-
-    /** Returns true if the edge spans two different functions.
-     *
-     * @{ */
-    static bool isInterFunctionEdge(const ControlFlowGraph::EdgeNode&);
-    static bool isInterFunctionEdge(const ControlFlowGraph::ConstEdgeNodeIterator &e) { return isInterFunctionEdge(*e); }
-    /** @} */
-
-    /** Function that owns a vertex.
-     *
-     *  Returns a pointer to the function that owns the specified vertex, or null if there is no owner.
-     *
-     *  @{ */
-    static Function::Ptr owningFunction(const ControlFlowGraph::VertexNode&);
-    static Function::Ptr owningFunction(const ControlFlowGraph::ConstVertexNodeIterator &v) { return owningFunction(*v); }
-    /** @} */
-
-    /** Assign vertices and edges to subgraphs.
-     *
-     *  Each vertex is assigned to a subgraph, one subgraph per function. */
-    void assignFunctionSubgraphs();
-
-
-    ////////////////////////////////////////////////////////////////////////////////////////////////////////////////////////////
-    // Formatting: these are expected to be overridden by subclasses
-
-    /** Source location for vertex.
-     *
-     *  Returns a string indicating the source code location for a vertex.  If no information is available then an empty string
-     *  is returned. */
-    virtual std::string sourceLocation(const ControlFlowGraph::ConstVertexNodeIterator&) const;
-
-    /** Label for CFG vertex.
-     *
-     *  Returns the simple label for a CFG vertex.  The simple label is usually just an address rather than instructions, etc.
-     *  The returned lable must include the delimiting double quotes or angle brackets and have proper escaping of contents.
-     *
-     *  @{ */
-    virtual std::string vertexLabel(const ControlFlowGraph::ConstVertexNodeIterator&) const;
-    std::string vertexLabel(const ControlFlowGraph::VertexNode&) const;
-    /** @} */
-
-    /** Detailed label for CFG vertex.
-     *
-     *  The detailed label can be a multi-line value and must include delimiting double quotes or angle brackets with proper
-     *  escaping of the content.  This method should honor the @ref showInstructionAddresses and @ref
-     *  showInstructionStackDeltas properties.
-     *
-     *  @{ */
-    virtual std::string vertexLabelDetailed(const ControlFlowGraph::ConstVertexNodeIterator&) const;
-    std::string vertexLabelDetailed(const ControlFlowGraph::VertexNode&) const;
-    /** @} */
-
-    /** Attributes for a CFG vertex.
-     *
-     * @{ */
-    virtual Attributes vertexAttributes(const ControlFlowGraph::ConstVertexNodeIterator&) const;
-    Attributes vertexAttributes(const ControlFlowGraph::VertexNode&) const;
-    /** @} */
-
-    /** Label for CFG edge.
-     *
-     *  The returned lable must include the delimiting double quotes or angle brackets and have  proper escaping of contents.
-     *
-     *  @{ */
-    virtual std::string edgeLabel(const ControlFlowGraph::ConstEdgeNodeIterator&) const;
-    std::string edgeLabel(const ControlFlowGraph::EdgeNode&) const;
-    /** @} */
-
-    /** Attributes for a CFG edge.
-     *
-     *  @{ */
-    virtual Attributes edgeAttributes(const ControlFlowGraph::ConstEdgeNodeIterator&) const;
-    Attributes edgeAttributes(const ControlFlowGraph::EdgeNode&) const;
-    /** @} */
-
-    /** Label for function vertex.
-     *
-     *  The returned label must include the delimiting double quotes or angle brackets and have proper escaping of contents. */
-    virtual std::string functionLabel(const Function::Ptr&) const;
-
-    /** Attributes for function vertex. */
-    virtual Attributes functionAttributes(const Function::Ptr&) const;
-};
-
-
-////////////////////////////////////////////////////////////////////////////////////////////////////////////////////////////////
-//                              Base emitter for Partitioner2::FunctionCallGraph
-////////////////////////////////////////////////////////////////////////////////////////////////////////////////////////////////
-
-/** Emits a function call graph. */
-class CgEmitter: public BaseEmitter<FunctionCallGraph::Graph> {
-    const Partitioner &partitioner_;
-    FunctionCallGraph cg_;
-public:
-    CgEmitter(const Partitioner &partitioner);
-    std::string functionLabel(const Function::Ptr&) const;
-    Attributes functionAttributes(const Function::Ptr&) const;
-    void emitCallGraph(std::ostream &out) const;
-};
-
->>>>>>> 9342da71
 ////////////////////////////////////////////////////////////////////////////////////////////////////////////////////////////////
 //                                      Class template method implementations
 ////////////////////////////////////////////////////////////////////////////////////////////////////////////////////////////////
@@ -1421,11 +765,7 @@
     ASSERT_require2(vmap.exists(edge->target()->id()), "edge target vertex has not yet been emitted");
 
     out <<vmap[edge->source()->id()] <<" -> " <<vmap[edge->target()->id()]
-<<<<<<< HEAD
-        <<" [ label=" <<org.label()
-=======
         <<" [ label=" <<org.label() <<" "
->>>>>>> 9342da71
         <<toString(org.attributes()) <<" ];\n";
 }
 
