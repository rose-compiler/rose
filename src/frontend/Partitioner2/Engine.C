--- conflicted
+++ resolved
@@ -2360,11 +2360,6 @@
 
         // No pending basic blocks, so look for a function prologue. This creates a pending basic block for the function's
         // entry block, so go back and look for more basic blocks again.
-<<<<<<< HEAD
-        std::vector<Function::Ptr> newFunctions = makeNextPrologueFunction(partitioner, nextPrologueVa, nextPrologueVa /*out*/);
-        if (!newFunctions.empty())
-            continue;
-=======
         if (nextPrologueVa < partitioner.memoryMap()->hull().greatest()) {
             std::vector<Function::Ptr> newFunctions =
                 makeNextPrologueFunction(partitioner, nextPrologueVa, nextPrologueVa /*out*/);
@@ -2373,7 +2368,6 @@
             if (!newFunctions.empty())
                 continue;
         }
->>>>>>> 67c03f0b
 
         // Scan inter-function code areas to find basic blocks that look reasonable and process them with instruction semantics
         // to find calls to functions that we don't know about yet.
