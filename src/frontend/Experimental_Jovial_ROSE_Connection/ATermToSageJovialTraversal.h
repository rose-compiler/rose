--- conflicted
+++ resolved
@@ -86,13 +86,8 @@
 
 // 2.1.1.6 STATUS TYPE DESCRIPTIONS
 ATbool    match_StatusItemDescription (ATerm term);
-<<<<<<< HEAD
-ATbool traverse_StatusItemDescription (ATerm term, std::list<SgInitializedName*> &status_list, Sawyer::Optional<SgExpression*> &status_size);
-ATbool traverse_StatusConstant        (ATerm term, SgInitializedName* &init_name, SgType* &enum_type, SgExpression* init_expr);
-=======
 ATbool traverse_StatusItemDescription (ATerm term, SgEnumDeclaration* enum_decl, Sawyer::Optional<SgExpression*> &status_size);
 ATbool traverse_StatusConstant        (ATerm term, SgEnumDeclaration* enum_decl, int value);
->>>>>>> 67c03f0b
 ATbool traverse_StatusConstant        (ATerm term, SgExpression* &expr);
 ATbool traverse_DefaultSublist        (ATerm term, SgEnumDeclaration* enum_decl);
 ATbool traverse_OptDefaultSublist     (ATerm term, SgEnumDeclaration* enum_decl);
@@ -240,10 +235,7 @@
 // 4.2 LOOP STATEMENTS
 ATbool traverse_WhileStatement  (ATerm term);
 ATbool traverse_ForStatement    (ATerm term);
-<<<<<<< HEAD
-=======
 ATbool traverse_ForClause       (ATerm term, std::string &control_var_name);
->>>>>>> 67c03f0b
 ATbool traverse_ForClause       (ATerm term, SgExpression* &var_ref, SgExpression* &init,
                                              SgExpression* &phrase1, SgExpression* &phrase2,
                                              int &phrase1_enum, int &phrase2_enum);
