#include "sage3basic.h"
#include "UntypedJovialConverter.h"
#include "Jovial_to_ROSE_translation.h"
#include "general_language_translation.h"

#define DEBUG_UNTYPED_CONVERTER 0

using namespace Untyped;
using std::cout;
using std::endl;


bool
UntypedJovialConverter::convertLabel(SgUntypedStatement* ut_stmt, SgStatement* sg_stmt,
                                     SgLabelSymbol::label_type_enum label_type, SgScopeStatement* label_scope)
{
   return UntypedJovialConverter::convertLabel(ut_stmt, sg_stmt, label_scope);
}

bool
UntypedJovialConverter::convertLabel(SgUntypedStatement* ut_stmt, SgStatement* sg_stmt, SgScopeStatement* scope)
{
   SgNode* parent;
   SgUntypedLabelStatement* ut_label_stmt;
   bool hasLabel = false;

   ROSE_ASSERT(scope != NULL);

   parent = ut_stmt->get_parent();
   if (parent != NULL)
     {
        ut_label_stmt = isSgUntypedLabelStatement(parent);
        if (ut_label_stmt != NULL)
          {
             SgLabelSymbol* label_symbol = NULL;
             SgLabelStatement* label_stmt = NULL;

          // This statement has a label get the SgLabelStatement from the scope and insert it
             SgName label_name(ut_label_stmt->get_label_string());

             SgFunctionDefinition * label_scope = SageInterface::getEnclosingFunctionDefinition(scope, true);
             ROSE_ASSERT (label_scope);

             label_symbol = label_scope->lookup_label_symbol(label_name);
             ROSE_ASSERT(label_symbol != NULL);

             label_stmt = label_symbol->get_declaration();
             ROSE_ASSERT(label_stmt != NULL);

             label_stmt->set_statement(sg_stmt);
             sg_stmt->set_parent(label_stmt);

             hasLabel = true;
          }
     }

   return hasLabel;
}

SgDeclarationStatement*
UntypedJovialConverter::convertUntypedJovialCompoolStatement(SgUntypedNameListDeclaration* ut_decl, SgScopeStatement* scope)
{
   ROSE_ASSERT(ut_decl);
   ROSE_ASSERT(ut_decl->get_statement_enum() == General_Language_Translation::e_jovial_compool_stmt);

   SgUntypedNamePtrList ut_names = ut_decl->get_names()->get_name_list();
   ROSE_ASSERT(ut_names.size() == 1);

   SgUntypedName* name = ut_names[0];
   SgJovialCompoolStatement* compool_decl = new SgJovialCompoolStatement(name->get_name());
   setSourcePositionFrom(compool_decl, ut_decl);

   compool_decl->set_definingDeclaration(compool_decl);
   compool_decl->set_firstNondefiningDeclaration(compool_decl);

   SageInterface::appendStatement(compool_decl, scope);

   return compool_decl;
}

<<<<<<< HEAD
=======
SgDeclarationStatement*
UntypedJovialConverter::convertUntypedStructureDeclaration(SgUntypedStructureDeclaration* ut_struct, SgScopeStatement* scope)
{
   SgName type_name = ut_struct->get_name();

   SgUntypedStructureDefinition* ut_table_def = ut_struct->get_definition();
   ROSE_ASSERT(ut_table_def);

   bool has_body      = ut_table_def->get_has_body();
   bool has_type_name = ut_table_def->get_has_type_name();
   bool has_base_type = (has_type_name == false && has_body == false);

   SgType* sg_base_type = NULL;
   SgUntypedType* ut_base_type  = ut_table_def->get_base_type();
   if (has_base_type)
      {
         ROSE_ASSERT(ut_base_type != NULL);
         sg_base_type = convertUntypedType(ut_base_type, scope);
      }

#if 0
      cout << "\n-x- convertUntypedStructureDeclaration: specialization for Jovial \n";
      //      cout << "-x- TODO: convertUntypedStructureDeclaration: decl_list size is ";
      //      cout << ut_table_def->get_scope()->get_declaration_list()->get_decl_list().size();
      cout << "-x- table def scope is " << ut_table_def->get_scope() << endl;
      cout << "-x- has_type_name " << has_type_name << endl;
      cout << "-x- has_body " << has_body << endl;
      cout << "-x- has_base_type " << has_base_type << endl;

      if (has_base_type) cout << "-x- ut_base_type " << ut_base_type << " : " << ut_base_type->class_name() << endl;
      if (has_base_type) cout << "-x- sg_base_type " << sg_base_type << " : " << sg_base_type->class_name() << endl;
      cout << "-x- size of modifier list is " << ut_table_def->get_modifiers()->get_expressions().size() << endl;

      cout << "..........\n\n";
      cout << "-x- creating SgClassDeclaration (or is this a variable) for name " << type_name << endl;
#endif

   // This function builds a class declaration and definition with both the defining and nondefining declarations as required
      SgJovialTableStatement * table_decl = SageBuilder::buildJovialTableStatement(type_name, scope);
      ROSE_ASSERT(table_decl);
      setSourcePositionFrom(table_decl, ut_struct);

      cout << "-x- created SgClassDeclaration " << table_decl << endl;

      SgType* sg_type = table_decl->get_type();
      ROSE_ASSERT(sg_type);

      SgJovialTableType* sg_table_type = isSgJovialTableType(sg_type);
      ROSE_ASSERT(sg_table_type);

#if 0
      cout << "-x- sg_table_type " << sg_table_type << endl;
      cout << "-x-  base_type " << sg_table_type->get_base_type() << endl;
      cout << "-x- ut_dim_info " << ut_struct->get_dim_info() << endl;
      cout << "-x- found dim_info expr kind is " << ut_struct->get_dim_info()->get_expression_enum() << endl;
#endif

   // Transfer type information
      sg_table_type->set_base_type(sg_base_type);

   // A Jovial table may have array dimensions, set this information in the type

// delete this when possible after ROSETTA change (also delete in Fortran; or delete in parent destructor???)
//    SgExprListExp* shape = convertSgUntypedExprListExpression(ut_struct->get_dim_info(),/*delete*/true);
      SgExprListExp* shape = convertSgUntypedExprListExpression(ut_struct->get_dim_info(),/*delete*/false);
      ROSE_ASSERT(shape);

      sg_table_type->set_dim_info(shape);
      sg_table_type->set_rank(shape->get_expressions().size());

      cout << "-x- has rank " << sg_table_type->get_rank() << endl;

      if (ut_table_def->get_modifiers()->get_expressions().size() > 0)
         {
            ROSE_ASSERT(ut_table_def->get_modifiers()->get_expressions().size() == 1);

            cout << "-x- found modifiers: " << ut_table_def->get_modifiers() << " : size is " << ut_table_def->get_modifiers()->get_expressions().size() << endl;

            SgUntypedExpression* words_per_entry = ut_table_def->get_modifiers()->get_expressions()[0];
            ROSE_ASSERT(words_per_entry != NULL);
            cout << "-x- found words_per_entry: " << words_per_entry << " : " << words_per_entry->class_name() << endl;

            if (words_per_entry->get_expression_enum() == Jovial_ROSE_Translation::e_words_per_entry_v)
               {
               // TODO - fix ROSETTA so this doesn't depend on NULL for entry size, has_table_entry_size should be table_entry_enum (or some such)
                  table_decl->set_has_table_entry_size(true);
                  table_decl->set_table_entry_size(NULL);
                  ROSE_ASSERT(isSgUntypedOtherExpression(words_per_entry));
                  delete words_per_entry;
               }

            else if (words_per_entry->get_expression_enum() == Jovial_ROSE_Translation::e_words_per_entry_w)
               {
                  SgExprListExp* sg_expr_list = convertSgUntypedExprListExpression(ut_table_def->get_modifiers(),/*delete*/false);
                  ROSE_ASSERT(sg_expr_list);
                  ROSE_ASSERT(sg_expr_list->get_expressions().size() == 1);

                  table_decl->set_has_table_entry_size(true);
                  table_decl->set_table_entry_size(sg_expr_list->get_expressions()[0]);
               }
         }

      SgClassDefinition* table_def = table_decl->get_definition();
      ROSE_ASSERT(table_def);

// If there is a (base class) type name, a base class for inheritance needs to be created
   if (has_type_name)
      {
         std::string base_type_name = ut_table_def->get_type_name();
         SgClassSymbol* class_symbol = SageInterface::lookupClassSymbolInParentScopes(base_type_name, scope);

         if (class_symbol == NULL)
            {
               cout << "--- convertUntypedStructureDeclaration class_symbol is NULL for table base type name " << base_type_name << endl;
               ROSE_ASSERT(false);
            }

         cout << "-x- class_symbol is " << class_symbol << " : " << class_symbol->class_name() << " : base class name is " << class_symbol->get_name() << endl;

         SgClassDeclaration* base_class_decl = class_symbol->get_declaration();
         ROSE_ASSERT(base_class_decl != NULL);

         cout << "-x- base_class_decl " << base_class_decl << " : " << base_class_decl->class_name() << endl;

         // class decl (NO) and def (YES) are from the base class
         SgBaseClass* base_class = SageBuilder::buildBaseClass(base_class_decl, table_def, /*isVirtual*/false, /*isDirect*/true);
         ROSE_ASSERT(base_class);
      }

   // Jovial is insensitive to case
   // TODO: src/midend/astDiagnostics/AstConsistencyTests.C, line 6406
   // table_def->setCaseInsensitive(true);

   // Perhaps don't need this
      SgScopeStatement* table_scope = table_def->get_scope();
      ROSE_ASSERT(table_scope);

#if 1
   // How to decide?  THIS IS NOT A VARIABLE DECLARATION!!!
      cout << "--- TABLE: skipping variable declaration \n";
      SageInterface::appendStatement(table_decl, scope);
#else

   // TODO: Need to create a variable for (possibly) anonymous type
   // TODO: First make sure this isn't just a type declaration
      SgVariableDeclaration* var_decl = SageBuilder::buildVariableDeclaration(type_name, table_type, NULL, scope);

      SageInterface::setBaseTypeDefiningDeclaration(var_decl, table_decl);

   // The type or variable declaration should be added (NEED TO DECIDE WHICH)
   // SageInterface::appendStatement(table_decl, scope);
      SageInterface::appendStatement(var_decl, scope);
#endif

   // delete untyped structure members that aren't traversed
   //
      if (ut_table_def->get_modifiers()) delete ut_table_def->get_modifiers(); ut_table_def->set_modifiers(NULL);

   // The table description (SgUntypedStructureDefinition) will be traversed and table items added to the table_scope
      SageBuilder::pushScopeStack(table_def);

#if 0
      cout << "--- TABLE \n";
//    cout << "---        var_decl is " << var_decl << ": " << var_decl->class_name() << endl;
      cout << "---      table_decl is " << table_decl << ": " << table_decl->class_name() << endl;
      cout << "---       table_def is " << table_def << ": " << table_def->class_name() << endl;
      cout << "---      table_type is " << sg_table_type << ": " << sg_table_type->class_name() << endl;
      cout << "---      table rank is " << sg_table_type->get_rank() << endl;
      cout << "--- table base type is " << sg_table_type->get_base_type() << endl;
      if (has_base_type) cout << "--- table base type is " << sg_table_type->get_base_type()->class_name() << endl;
#endif

      return table_decl;
}

>>>>>>> fc7c067a
SgStatement*
UntypedJovialConverter::convertUntypedCaseStatement (SgUntypedCaseStatement* ut_stmt, SgNodePtrList& children, SgScopeStatement* scope)
  {
     SgStatement* sg_stmt = UntypedConverter::convertUntypedCaseStatement(ut_stmt, children, scope);

  // If a Jovial CaseAlternative rule doesn't have a FALLTHRU, then create a
  // compiler-generated break statement so that program analysis will be the same as for C.
  //
     if (ut_stmt->get_has_fall_through() == false  &&  isSgSwitchStatement(sg_stmt) == NULL)
       {
          SgBreakStmt* sg_break_stmt = SageBuilder::buildBreakStmt();
          ROSE_ASSERT(sg_break_stmt);

          sg_break_stmt->setCompilerGenerated();
          SageInterface::appendStatement(sg_break_stmt, scope);
       }

     return sg_stmt;
  }

SgStatement*
UntypedJovialConverter::convertUntypedForStatement (SgUntypedForStatement* ut_stmt, SgNodePtrList& children, SgScopeStatement* scope)
   {
      ROSE_ASSERT(children.size() == 4);

      SgStatement* sg_stmt = NULL;
      int stmt_enum = ut_stmt->get_statement_enum();

      SgAssignOp* init_expr = isSgAssignOp(children[0]);
      ROSE_ASSERT(init_expr);

      SgExpression* test_expr = isSgExpression(children[1]);
      ROSE_ASSERT(test_expr);

      SgExpression* incr_expr = isSgExpression(children[2]);
      ROSE_ASSERT(incr_expr);

      SgStatement* loop_body = isSgStatement(children[3]);
      ROSE_ASSERT(loop_body);

#if 0
      cout << "-x- convert ForStatement # children is " << children.size() << endl;
      cout << "-x- convert for: initialization is " << init_expr << ": " << init_expr->class_name() << endl;
      cout << "-x- convert for: increment      is " << incr_expr << ": " << incr_expr->class_name() << endl;
      cout << "-x- convert for: test           is " << test_expr << ": " << test_expr->class_name() << endl;
      cout << "-x- convert for: body           is " << loop_body << ": " << loop_body->class_name() << endl;
#endif

   // The loop body (at least for a single statement) will have been inserted in the scope
      SageInterface::removeStatement(loop_body, scope);

      switch (stmt_enum)
      {
        case Jovial_ROSE_Translation::e_for_by_while_stmt:
        case Jovial_ROSE_Translation::e_for_while_by_stmt:
          {
             SgExprStatement* init_stmt = SageBuilder::buildExprStatement(init_expr);
             SgExprStatement* test_stmt = SageBuilder::buildExprStatement(test_expr);
                                sg_stmt = SageBuilder::buildForStatement(init_stmt, test_stmt, incr_expr, loop_body, NULL);
             break;
          }
        case Jovial_ROSE_Translation::e_for_then_while_stmt:
        case Jovial_ROSE_Translation::e_for_while_then_stmt:
          {
             SgBasicBlock* block_body = isSgBasicBlock(loop_body);
             if (block_body == NULL) {
                block_body = SageBuilder::buildBasicBlock(loop_body);
             }
             ROSE_ASSERT (block_body);

          // TODO: create a SageBuilder function for this
             sg_stmt = new SgJovialForThenStatement(init_expr, incr_expr, test_expr, block_body);

<<<<<<< HEAD
             SageInterface::setOneSourcePositionForTransformation(sg_stmt);
=======
             SageInterface::setSourcePosition(sg_stmt);
>>>>>>> fc7c067a
             init_expr->set_parent(sg_stmt);
             incr_expr->set_parent(sg_stmt);
             test_expr->set_parent(sg_stmt);
             block_body->set_parent(sg_stmt);

             break;
          }
        default:
          {
             ROSE_ASSERT(0);
          }
      }

      ROSE_ASSERT(sg_stmt != NULL);
      setSourcePositionFrom(sg_stmt, ut_stmt);

      SageInterface::appendStatement(sg_stmt, scope);

      return sg_stmt;
   }<|MERGE_RESOLUTION|>--- conflicted
+++ resolved
@@ -78,8 +78,6 @@
    return compool_decl;
 }
 
-<<<<<<< HEAD
-=======
 SgDeclarationStatement*
 UntypedJovialConverter::convertUntypedStructureDeclaration(SgUntypedStructureDeclaration* ut_struct, SgScopeStatement* scope)
 {
@@ -255,7 +253,6 @@
       return table_decl;
 }
 
->>>>>>> fc7c067a
 SgStatement*
 UntypedJovialConverter::convertUntypedCaseStatement (SgUntypedCaseStatement* ut_stmt, SgNodePtrList& children, SgScopeStatement* scope)
   {
@@ -329,11 +326,7 @@
           // TODO: create a SageBuilder function for this
              sg_stmt = new SgJovialForThenStatement(init_expr, incr_expr, test_expr, block_body);
 
-<<<<<<< HEAD
-             SageInterface::setOneSourcePositionForTransformation(sg_stmt);
-=======
              SageInterface::setSourcePosition(sg_stmt);
->>>>>>> fc7c067a
              init_expr->set_parent(sg_stmt);
              incr_expr->set_parent(sg_stmt);
              test_expr->set_parent(sg_stmt);
