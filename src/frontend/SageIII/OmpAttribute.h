--- conflicted
+++ resolved
@@ -1,10 +1,5 @@
-<<<<<<< HEAD
 #ifndef Omp_Attribute_h_INCLUDED
 #define Omp_Attribute_h_INCLUDED
-=======
-#ifndef OmpAttribute_h
-#define OmpAttribute_h 
->>>>>>> 8d2cb75b
 /*!
  * ROSE persistent attribute to represent OpenMP 3.0 C/C++/Fortran directives
  * in the OpenMP parser 
@@ -515,8 +510,4 @@
 
 } //end namespace OmpSupport
 
-<<<<<<< HEAD
 #endif //Omp_Attribute_h_INCLUDED
-=======
-#endif
->>>>>>> 8d2cb75b
