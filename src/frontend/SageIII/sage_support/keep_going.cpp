/**
 * \file    signal_handling.cpp
 * \author  Justin Too <too1@llnl.gov>
 * \date    November 16, 2013
 */
#include "sage3basic.h"

#include <iostream>

#include "keep_going.h"
#include "processSupport.h" // ROSE_ASSERT in ROSE/src/util

#include <map>
#include <fstream>
#include <sstream>
#include <string>
#include <vector>
#ifdef __linux__
#include <utime.h>
#endif
#include <boost/algorithm/string/join.hpp>
#include <boost/date_time/posix_time/posix_time.hpp>
#include <boost/filesystem.hpp>
#include <boost/foreach.hpp>
#include <boost/interprocess/sync/file_lock.hpp>

namespace Rose {
namespace KeepGoing {
  bool g_keep_going = false;

 bool verbose = false;
 bool enable_ast_tests= false;

 std::string report_filename__fail;
 std::string report_filename__pass;
 std::string expectations_filename__fail;
 std::string expectations_filename__pass;
 std::string path_prefix;

 std::map <SgFile* , std::string> File2StringMap; 

#ifndef _MSC_VER
struct sigaction SignalAction;
#endif //_MSC_VER

bool set_signal_handler(SignalHandlerFunction handler)
{
#ifndef _MSC_VER
    SignalAction.sa_flags   = 0;
    SignalAction.sa_handler = handler;

    sigemptyset(&SignalAction.sa_mask);

    sigaction(SIGSEGV, &SignalAction, 0);
    sigaction(SIGABRT, &SignalAction, 0);
#else
    ROSE_ASSERT(! "[FATAL] KeepGoing feature not supported yet on Windows");
#endif //_MSC_VER

    return true;
}

namespace Frontend {
  #ifndef _MSC_VER
    sigjmp_buf jmp_target;
  #endif //_MSC_VER
  void SignalHandler(int sig)
  {
      std::cout
          << "[WARN] "
          << "Caught signal="
#ifndef _MSC_VER
          << "'" << strsignal(sig) << "' "
#else
          << "'" << sig << "' "
#endif
          << "during frontend processing"
          << std::endl;

      #ifndef _MSC_VER
          siglongjmp(Frontend::jmp_target, -1);
      #else
          ROSE_ASSERT(! "[FATAL] KeepGoing feature not supported yet on Windows");
      #endif //_MSC_VER
  }

  namespace Commandline {
    #ifndef _MSC_VER
      sigjmp_buf jmp_target;
    #endif //_MSC_VER
    void SignalHandler(int sig)
    {
        std::cout
            << "[WARN] "
            << "Caught signal="
#ifndef _MSC_VER
          << "'" << strsignal(sig) << "' "
#else
          << "'" << sig << "' "
#endif
            << "during commandline processing in frontend processing"
            << std::endl;

        #ifndef _MSC_VER
            siglongjmp(Frontend::Commandline::jmp_target, -1);
        #else
            ROSE_ASSERT(! "[FATAL] KeepGoing feature not supported yet on Windows");
        #endif //_MSC_VER
    }
  }// ::Rose::KeepGoing::Frontend::Commandline

  namespace SecondaryPass {
    #ifndef _MSC_VER
      sigjmp_buf jmp_target;
    #endif //_MSC_VER
    void SignalHandler(int sig)
    {
        std::cout
            << "[WARN] "
            << "Caught signal="
#ifndef _MSC_VER
          << "'" << strsignal(sig) << "' "
#else
          << "'" << sig << "' "
#endif
            << "during secondary pass in frontend processing"
            << std::endl;

        #ifndef _MSC_VER
            siglongjmp(Frontend::SecondaryPass::jmp_target, -1);
        #else
            ROSE_ASSERT(! "[FATAL] KeepGoing feature not supported yet on Windows");
        #endif //_MSC_VER
    }
  }// ::Rose::KeepGoing::Frontend::SecondaryPass
}// ::Rose::KeepGoing::Frontend

namespace Midend {
  #ifndef _MSC_VER
    sigjmp_buf jmp_target;
  #endif //_MSC_VER
  void SignalHandler(int sig)
  {
      std::cout
          << "[WARN] "
          << "Caught signal="
#ifndef _MSC_VER
          << "'" << strsignal(sig) << "' "
#else
          << "'" << sig << "' "
#endif
          << "during midend processing"
          << std::endl;

      #ifndef _MSC_VER
          siglongjmp(Midend::jmp_target, -1);
      #else
          ROSE_ASSERT(! "[FATAL] KeepGoing feature not supported yet on Windows");
      #endif //_MSC_VER
  }
}// ::Rose::KeepGoing::Midend

namespace Backend 
{
  namespace Unparser {
    #ifndef _MSC_VER
      sigjmp_buf jmp_target;
    #endif //_MSC_VER
    void SignalHandler(int sig)
    {
        std::cout
            << "[WARN] "
            << "Caught signal="
#ifndef _MSC_VER
          << "'" << strsignal(sig) << "' "
#else
          << "'" << sig << "' "
#endif
            << "during backend unparser processing"
            << std::endl;
  
        #ifndef _MSC_VER
            siglongjmp(Backend::Unparser::jmp_target, -1);
        #else
            ROSE_ASSERT(! "[FATAL] KeepGoing feature not supported yet on Windows");
        #endif //_MSC_VER
    }
  }// ::Rose::KeepGoing::Backend::Unparser
  
  namespace Compiler {
    #ifndef _MSC_VER
      sigjmp_buf jmp_target;
    #endif //_MSC_VER
    void SignalHandler(int sig)
    {
        std::cout
            << "[WARN] "
            << "Caught signal="
#ifndef _MSC_VER
          << "'" << strsignal(sig) << "' "
#else
          << "'" << sig << "' "
#endif
            << "during backend compiler processing"
            << std::endl;
  
        #ifndef _MSC_VER
            siglongjmp(Backend::Compiler::jmp_target, -1);
        #else
            ROSE_ASSERT(! "[FATAL] KeepGoing feature not supported yet on Windows");
        #endif //_MSC_VER
    }
  }// ::Rose::KeepGoing::Backend::Compiler
}// ::Rose::KeepGoing::Backend
}// ::Rose::KeepGoing
}// Rose

// TOO1 (05/14/2013): Handling for -rose:keep_going
//
// Compile the original source code file if:
//
// 1. Unparsing was skipped
// 2. The frontend encountered any errors, and the user specified to
//    "keep going" with -rose:keep_going.
//
//    Warning: Apparently, a frontend error code <= 3 indicates an EDG
//    frontend warning; however, existing logic says nothing about the
//    other language frontends' exit statuses.
bool
Rose::KeepGoing::Backend::UseOriginalInputFile(SgFile* file)
{
  ROSE_ASSERT(file != NULL);

#if 0
  // DQ (11/10/2016): Debugging information (detected that p_keep_going data member was uninitialized).
     printf ("file->get_unparse_output_filename().empty() = %s \n",file->get_unparse_output_filename().empty() ? "true" : "false");
     printf ("file->get_frontendErrorCode() != 0          = %s \n",(file->get_frontendErrorCode() != 0) ? "true" : "false");
     printf ("file->get_project()->get_midendErrorCode()  = %s \n",(file->get_project()->get_midendErrorCode()) ? "true" : "false");
     printf ("file->get_unparserErrorCode()               = %s \n",(file->get_unparserErrorCode()) ? "true" : "false");
     printf ("file->get_backendCompilerErrorCode() != 0   = %s \n",(file->get_backendCompilerErrorCode() != 0) ? "true" : "false");
     printf ("file->get_project()->get_keep_going()       = %s \n",file->get_project()->get_keep_going() ? "true" : "false");
#endif

  return
    // (1) An ROSE unparsed file was not generated
    file->get_unparse_output_filename().empty() == true ||
    // (2) File has an error and user specified to "keep going"
    (
        (
            file->get_frontendErrorCode() != 0 ||
            file->get_project()->get_midendErrorCode() != 0 ||
            file->get_unparserErrorCode() != 0 ||
            file->get_backendCompilerErrorCode() != 0) &&
        (
            file->get_project()->get_keep_going()
        )
    );
}// ::Rose::KeepGoing::Backend::UseOriginalInputFile


// Move many helper functions here to simplify writing a translator with keep-going logging support, Liao 4/12/2017

//! Processing command line options
void Rose::KeepGoing::commandLineProcessing 
                          (int argc, char* argv[],
                           std::vector<std::string> & rose_cmdline
                           ) 
{
  std::string program_name(argv[0]);
  rose_cmdline.push_back(program_name);
  // wrap the -rose:keep_going option inside of this translator
  rose_cmdline.push_back("-rose:keep_going");

  {// CLI
    std::string cli_list_filenames        = "--list-filenames"; // deprecated 2013-11-2
    std::string cli_report                = "--report="; // deprecated 2013-11-2
    std::string cli_report__fail          = "--report-fail=";
    std::string cli_report__pass          = "--report-pass=";
    std::string cli_expectations__fail    = "--expected-failures=";
    std::string cli_expectations__pass    = "--expected-passes=";
    std::string cli_strip_path_prefix     = "--strip-path-prefix=";
    std::string cli_enable_ast_tests      = "--enable-ast-tests";
    std::string cli_verbose               = "--verbose";
    std::string cli_silent                = "--silent";

    for (int ii = 1; ii < argc; ++ii)
    {
      std::string arg = argv[ii];

      // --help
      if ((arg == "-h") || (arg == "--help"))
      {
        ShowUsage(program_name);
        exit(0);
      }
      // --verbose
      else if (arg.find(cli_verbose) == 0)
      {
        verbose = true;
      }
      // --silent
      else if (arg.find(cli_silent) == 0)
      {
        verbose = false;
      }
      // --list-filenames
      else if (arg.find(cli_list_filenames) == 0)
      {
        arg.replace(0, cli_list_filenames.length(), "");
        {
          std::vector<std::string> filenames =
            GetSourceFilenamesFromCommandline(
                std::vector<std::string>(argv, argv + argc));
          BOOST_FOREACH(std::string filename, filenames)
          {
            std::cout << filename << std::endl;
          }
        }
        exit(0);
      }
      // --report=<filename>
      else if (arg.find(cli_report) == 0)
      {
        arg.replace(0, cli_report.length(), "");
        if (arg.empty())
        {
          std::cerr
            << "[ERROR] "
            << "[" << program_name << "] "
            << "--report requires an argument, see --help"
            << std::endl;
          exit(1);
        }
        else
        {
          report_filename__fail = arg + "-fail";
          report_filename__pass = arg + "-pass";
        }
      }
      // --report-fail=<filename>
      else if (arg.find(cli_report__fail) == 0)
      {
        arg.replace(0, cli_report__fail.length(), "");
        if (arg.empty())
        {
          std::cerr
            << "[ERROR] "
            << "[" << program_name << "] "
            << "--report-fail requires an argument, see --help"
            << std::endl;
          exit(1);
        }
        else
        {
          report_filename__fail = arg;
        }
      }
      // --report-pass=<filename>
      else if (arg.find(cli_report__pass) == 0)
      {
        arg.replace(0, cli_report__pass.length(), "");
        if (arg.empty())
        {
          std::cerr
            << "[ERROR] "
            << "[" << program_name << "] "
            << "--report-pass requires an argument, see --help"
            << std::endl;
          exit(1);
        }
        else
        {
          report_filename__pass = arg;
        }
      }
      // --expected-failures
      else if (arg.find(cli_expectations__fail) == 0)
      {
        arg.replace(0, cli_expectations__fail.length(), "");
        if (arg.empty())
        {
          std::cerr
            << "[ERROR] "
            << "[" << program_name << "] "
            << "--expected-failures requires an argument, see --help"
            << std::endl;
          exit(1);
        }
        else
        {
          expectations_filename__fail = arg;
          if (!boost::filesystem::exists(expectations_filename__fail))
          {
            std::cerr
              << "[FATAL] "
              << "Expected failures file does not exist: "
              << expectations_filename__fail
              << std::endl;
            exit(1);
          }
        }
      }
      // --expected-passes
      else if (arg.find(cli_expectations__pass) == 0)
      {
        arg.replace(0, cli_expectations__pass.length(), "");
        if (arg.empty())
        {
          std::cerr
            << "[ERROR] "
            << "[" << program_name << "] "
            << "--expected-passes requires an argument, see --help"
            << std::endl;
          exit(1);
        }
        else
        {
          expectations_filename__pass = arg;
          if (!boost::filesystem::exists(expectations_filename__pass))
          {
            std::cerr
              << "[FATAL] "
              << "expected passes file does not exist: "
              << expectations_filename__pass
              << std::endl;
            exit(1);
          }
        }
      }
      // --strip-path-prefix
      else if (arg.find(cli_strip_path_prefix) == 0)
      {
        arg.replace(0, cli_strip_path_prefix.length(), "");
        if (arg.empty())
        {
          std::cerr
            << "[ERROR] "
            << "[" << program_name << "] "
            << "--strip-path-prefix requires an argument, see --help"
            << std::endl;
          exit(1);
        }
        else
        {
          path_prefix = arg;
        }
      }
      // --enable-ast-tests
      else if (arg.find(cli_enable_ast_tests) == 0)
      {
        enable_ast_tests = true;
      }
      else
      {
        rose_cmdline.push_back(arg);
      }
    }

    if (verbose)
    {
      std::cout
        << "[INFO] ROSE Commandline: "
        << boost::algorithm::join(rose_cmdline, " ")
        << std::endl;
    }
  }// CLI

}

void Rose::KeepGoing::setMidendErrorCode (SgProject* project, int errorCode)
{
  project->set_midendErrorCode(errorCode);

  SgFilePtrList files = project->get_files();
  BOOST_FOREACH(SgFile* file, files)
  {
    file->set_midendErrorCode(errorCode);
  }
}

void Rose::KeepGoing::generate_reports(SgProject* project, 
                     std::vector< std::string> orig_rose_cmdline
                       )
{
  // --------------------------------------------------------------
  SgFilePtrList files_with_errors = project->get_files_with_errors();
  
  // Convert command line options into a single line string
  std::string orig_command_str; 
  for (size_t len= 0; len<orig_rose_cmdline.size(); len++)
  {
    if (len!=0)
      orig_command_str +=" ";
    orig_command_str += orig_rose_cmdline[len];
  }
  orig_command_str +="\n";

  // add original command line into the log file so users can easily reproduce the errors. 
  if (files_with_errors.size()>0 && report_filename__fail.size()>0)
  {
    AppendToFile (report_filename__fail, "------------------------\n");
    // add time stamp in the beginning
    std::ostringstream ostamp;
    ostamp << GetTimestamp()  << " " << getpid() << std::endl;
    AppendToFile (report_filename__fail, ostamp.str());

    AppendToFile (report_filename__fail, orig_command_str);

    BOOST_FOREACH(SgFile* file, files_with_errors)
    {
      std::string filename = file->getFileName();
      filename = StripPrefix(path_prefix, filename);

      if (verbose)
      {
        std::cout
          << "[ERROR] "
          << "ROSE encountered an error while processing this file: "
          << "'" << path_prefix << filename << "'"
          << std::endl;
      }

      // <file> <frontend> <unparser> <backend>
      std::stringstream ss;
      // ss << filename << " "; // no need to output filename again, part of command line already.
      // Keep all info. of one file into one line. Users can easily count the total failures. 
      if (file->get_frontendErrorCode())
        ss << "\t Frontend Error Code:" << file->get_frontendErrorCode() ;
      if (file->get_midendErrorCode())
        ss << "\t Midend Error Code:" << file->get_midendErrorCode() ;
      if (file->get_javacErrorCode())    
        ss << "\t JAVA Error Code:"<< file->get_javacErrorCode(); 
      if (file->get_unparserErrorCode())   
        ss << "\t Unparser Error Code:"<< file->get_unparserErrorCode();
      if (file->get_backendCompilerErrorCode())   
        ss << "\t Backend Compiler Error Code: " << file->get_backendCompilerErrorCode();
      if (file->get_unparsedFileFailedCompilation())   
        ss << "\t Unparsed File Failed Compilation Code: "<< file->get_unparsedFileFailedCompilation();
      ss<<"\n";  
      AppendToFile(report_filename__fail, ss.str());

      //Sometimes even for files failed on backend stage, some analysis results are generated. 
      //we still want to output such results.
      // If exists, output the analysis results associated with each file
      std::ostringstream oss;
      oss <<  File2StringMap[file]; // not copyable, not assignable
      if (oss.str().size()>0)
      {
        AppendToFile(report_filename__fail, oss.str());
      }
    }
  }
  // Report successes
  SgFilePtrList files_without_errors = project->get_files_without_errors();
  if (files_without_errors.size()>0 && report_filename__pass.size()>0)
  {
   // full command line , it may has multiple files 
   
    AppendToFile (report_filename__pass, "------------------------\n");
    //AppendToFile (report_filename__pass, orig_command_str);

    // add time stamp in the beginning
    std::ostringstream ostamp ;
    ostamp << GetTimestamp()  << " " << getpid() << std::endl;
    AppendToFile (report_filename__pass, ostamp.str());

    BOOST_FOREACH(SgFile* file, files_without_errors)
    {
      std::string full_filename = file->getFileName();
      std::string filename = StripPrefix(path_prefix, full_filename);

      // output file full path first
      AppendToFile(report_filename__pass, full_filename+"\n");
      if (verbose)
      {
        std::cout
          << "[INFO] "
          << "ROSE successfully compiled this file: "
          << "'" << path_prefix << filename << "'"
          << std::endl;
      }

      // If exists, output the analysis results associated with each file
      std::ostringstream oss;
      oss <<  File2StringMap[file]; // not copyable, not assignable
      if (oss.str().size()>0)
      {

        AppendToFile(report_filename__pass, oss.str());
      }
    }
  }

<<<<<<< HEAD

=======
  //Sometimes even for files failed on backend stage, some analysis results are generated. 
  //we still want to output such results.
  // If exists, output the analysis results associated with each file
  if (files_with_errors.size()>0 && report_filename__pass.size()>0)
  {
    bool runonce = false; 
    // add time stamp in the beginning
    std::ostringstream ostamp;
    ostamp << GetTimestamp()  << " " << getpid() << std::endl;

    BOOST_FOREACH(SgFile* file, files_with_errors)
    {
      std::string filename = file->getFileName();

      //Sometimes even for files failed on backend stage, some analysis results are generated. 
      //we still want to output such results.
      // If exists, output the analysis results associated with each file
      std::ostringstream oss;
      oss <<  File2StringMap[file]; // not copyable, not assignable
      if (oss.str().size()>0)
      {
        if (!runonce)
        {
          AppendToFile (report_filename__pass, "------Analysis results for files with backend errors----------------------\n");
          AppendToFile (report_filename__pass, ostamp.str());
          runonce = true; 
        }

        AppendToFile(report_filename__pass, filename+"\n");
        AppendToFile(report_filename__pass, oss.str());
      }
    }
  }
 
>>>>>>> 53fb64db
  if (!expectations_filename__fail.empty())
  {
      std::map<std::string, std::string> expected_failures =
          CreateExpectationsMap(expectations_filename__fail);

      // TOO1 (3/5/2014): Only works if all files are processed by this single commandline.
      //if(files_with_errors.size() != expected_failures.size())
      //{
      //    std::cerr
      //        << "[FATAL] "
      //        << "Expected '" << expected_failures.size() << "' failures, but "
      //        << "encountered '" << files_with_errors.size() << "' failures"
      //        << std::endl;
      //    exit(1);
      //}

      BOOST_FOREACH(SgFile* file, files_with_errors)
      {
          std::string filename = file->getFileName();
          filename = StripPrefix(path_prefix, filename);

          std::map<std::string, std::string>::iterator it =
              expected_failures.find(filename);
          if (it == expected_failures.end())
          {
              std::cerr
                  << "[FATAL] "
                  << "File failed unexpectedly: "
                  << "'" << path_prefix << filename << "'"
                  << std::endl;
              exit(1);
          }
          else
          {
              if (verbose)
              {
                  std::cout
                      << "[INFO] "
                      << "File failed as expected: "
                      << "'" << path_prefix << filename << "'"
                      << std::endl;
              }
          }
      }
  }

  if (!expectations_filename__pass.empty())
  {
      std::map<std::string, std::string> expected_passes =
          CreateExpectationsMap(expectations_filename__pass);

      // TOO1 (3/5/2014): Only works if all files are processed by this single commandline.
      //
      //if(files_without_errors.size() != expected_passes.size())
      //{
      //    std::cerr
      //        << "[FATAL] "
      //        << "Expected '" << expected_passes.size() << "' passes, but "
      //        << "encountered '" << files_without_errors.size() << "' passes"
      //        << std::endl;
      //    exit(1);
      //}

      BOOST_FOREACH(SgFile* file, files_without_errors)
      {
          std::string filename = file->getFileName();
          filename = StripPrefix(path_prefix, filename);

          std::map<std::string, std::string>::iterator it =
              expected_passes.find(filename);
          if (it == expected_passes.end())
          {
              std::cerr
                  << "[WARN] "
                  << "File passed unexpectedly: "
                  << "'" << path_prefix << filename << "'"
                  << std::endl;
          }
          else
          {
              if (verbose)
              {
                  std::cout
                      << "[INFO] "
                      << "File passed as expected: "
                      << "'" << path_prefix << filename << "'"
                      << std::endl;
              }
          }
      }
  }
}

void
Rose::KeepGoing::ShowUsage(std::string program_name)
{
  std::cerr
    << "Usage: " << program_name << " [--help] [ROSE Commandline]\n"
    << "Options:\n"
    << "  --list-filenames                Prints the filename(s), computed by the ROSE commandline handling,\n"
    << "                                  onto standard out. Each filename is separated by a new line.\n"
    << "\n"
    << "  --report-pass=<filename>        File to write report of passes\n"
    << "  --report-fail=<filename>        File to write report of failurest\n"
    << "  --expected-failures=<filename>  File containing filenames that are expected to fail\n"
    << "  --expected-passes=<filename>    File containing filenames that are expected to pass\n"
    << "  --strip-path-prefix=<filename>  Normalize filenames by stripping this path prefix from them\n"
    << "\n"
    << "  --enable-ast-tests              Enables the internal ROSE AST consistency tests\n"
    << "\n"
    << "  -h,--help                       Show this help message\n"
    << "  --verbose                       Enables debugging output, e.g. outputs successful files\n"
    << "  --silent                        Disables debugging output\n"
    << std::endl;
}

std::string
Rose::KeepGoing::StripPrefix(const std::string& prefix, const std::string& str)
{
  std::string stripped_str(str);

  size_t index = str.find(prefix, 0);
  if (index != std::string::npos)
  {
      stripped_str.replace(0, prefix.length(), "");
  }

  return stripped_str;
}

std::string
Rose::KeepGoing::GetTimestamp(const std::string& format)
{
  using namespace boost::posix_time;

  //ptime now = second_clock::universal_time();
  // Using local time instead to be user-friendly.
  ptime now = second_clock::local_time();

  static std::locale loc(std::cout.getloc(),
                         new time_facet(format.c_str()));

  std::basic_stringstream<char> ss;
  ss.imbue(loc);
  ss << now;

  return ss.str();
}

void Rose::KeepGoing::touch(const std::string& pathname)
{
  
#ifdef __linux__  // commented out to pass windows test for now
    int fd = open(pathname.c_str(),
                  O_WRONLY|O_CREAT|O_NOCTTY|O_NONBLOCK,
                  0666);
    if (fd<0) // Couldn't open that path.
    {
        std::cerr
            << __PRETTY_FUNCTION__
            << ": Couldn't open() path \""
            << pathname
            << "\"\n";
        return;
    }

    int rc = utime(pathname.c_str(), 0);

    if (rc)
    {
        std::cerr
            << __PRETTY_FUNCTION__
            << ": Couldn't utime() path \""
            << pathname
            << "\"\n";
        return;
    }
   if (verbose)
   {
    std::clog
        << __PRETTY_FUNCTION__
        << ": Completed touch() on path \""
        << pathname
        << "\"\n";
   }
#endif
}

//! AppendToFile a message
void
Rose::KeepGoing::AppendToFile(const std::string& filename, const std::string& msg)
{
  // if filename is NULL, no action is needed. 
  if (filename.size()==0)
    return; 

  touch(filename);

  boost::interprocess::file_lock flock;
  try
  {
      boost::interprocess::file_lock* flock_tmp =
          new boost::interprocess::file_lock(filename.c_str());
      flock.swap(*flock_tmp);
      delete flock_tmp;
      flock.lock();
  }
  catch (boost::interprocess::interprocess_exception &ex)
  {
      std::cout << ex.what() << std::endl;

      std::cerr
          << "[FATAL] "
          << "Couldn't lock "
          << "'" << filename << "'"
          << std::endl;

      exit(1);
  }

  std::ofstream fout(filename.c_str(), std::ios::app);

  if(!fout.is_open())
  {
      std::cerr
          << "[FATAL] "
          << "Couldn't open "
          << "'" << filename << "'"
          << std::endl;
      flock.unlock();
      exit(1);
  }

#if 0
  fout
      << GetTimestamp()  << " "
      << getpid() << " "
      << msg
      << std::endl;
#endif
  fout<<msg; 
  fout.close();
  flock.unlock();
}

std::map<std::string, std::string>
Rose::KeepGoing::CreateExpectationsMap(const std::string& filename)
{
  std::map<std::string, std::string> expectations;

  std::ifstream fin(filename.c_str());
  if(!fin.is_open())
  {
      std::cerr
          << "[FATAL] "
          << "Couldn't open "
          << "'" << filename << "'"
          << std::endl;
      exit(1);
  }
  else
  {
      std::string line;
      while (fin.good())
      {
          getline (fin, line);
          if (line.size() > 1)
          {
              expectations[line] = line;
          }
      }
  }

  fin.close();

  return expectations;
}

/**
 * @returns A vector of all filenames from the commandline.
 */
std::vector<std::string>
Rose::KeepGoing::GetSourceFilenamesFromCommandline(const std::vector<std::string>& argv)
{
  std::vector<std::string> filenames =
      CommandlineProcessing::generateSourceFilenames(argv, false);
  return filenames;
}<|MERGE_RESOLUTION|>--- conflicted
+++ resolved
@@ -591,9 +591,6 @@
     }
   }
 
-<<<<<<< HEAD
-
-=======
   //Sometimes even for files failed on backend stage, some analysis results are generated. 
   //we still want to output such results.
   // If exists, output the analysis results associated with each file
@@ -628,7 +625,6 @@
     }
   }
  
->>>>>>> 53fb64db
   if (!expectations_filename__fail.empty())
   {
       std::map<std::string, std::string> expected_failures =
