/**
 * \file    sage_support.cpp
 * \author  Justin Too <too1@llnl.gov>
 * \date    April 4, 2012
 */

/*-----------------------------------------------------------------------------
 *  Dependencies
 *---------------------------------------------------------------------------*/
#include "sage_support.h"
#include "dwarfSupport.h"
#include "keep_going.h"
<<<<<<< HEAD
#include "failSafePragma.h"
=======
#include "cmdline.h"

#ifdef ROSE_BUILD_FORTRAN_LANGUAGE_SUPPORT
#   include "FortranModuleInfo.h"
#   include "FortranParserState.h"
#   include "unparseFortran_modfile.h"
#endif
>>>>>>> d672e5c5

#include <algorithm>

// DQ (2/10/2014): We now want to avoid specifying this explicitly if possible.
// #define BOOST_FILESYSTEM_VERSION 2

#include <boost/filesystem.hpp>
#include <boost/foreach.hpp>

#ifdef __INSURE__
// Provide a dummy function definition to support linking with Insure++.
// We have not identified why this is required.  This fixes the problem of
// a link error for the "std::ostream & operator<<()" used with "std::vector<bool>".
std::ostream & 
operator<<(std::basic_ostream<char, std::char_traits<char> >& os, std::vector<bool, std::allocator<bool> >& m)
   {
     printf ("Inside of std::ostream & operator<<(std::basic_ostream<char, std::char_traits<char> >& os, std::vector<bool, std::allocator<bool> >& m): A test! \n");
  // ROSE_ASSERT(false);
     return os;
   }
#endif



using namespace std;
using namespace SageInterface;
using namespace SageBuilder;
using namespace OmpSupport;

const string FileHelper::pathDelimiter = "/";

/* These symbols are defined when we include sage_support.h above - ZG (4/5/2013)
// DQ (9/17/2009): This appears to only be required for the GNU 4.1.x compiler (not for any earlier or later versions).
extern const std::string ROSE_GFORTRAN_PATH;

// CER (10/11/2011): Added to allow OFP jar file to depend on version number based on date.
extern const std::string ROSE_OFP_VERSION_STRING;
*/

#ifdef _MSC_VER
// DQ (11/29/2009): MSVC does not support sprintf, but "_snprintf" is equivalent
// (note: printf_S is the safer version but with a different function argument list).
// We can use a macro to handle this portability issue for now.
#define snprintf _snprintf
#endif

// DQ (2/12/2011): Added const so that this could be called in get_mangled() (and more generally).
// std::string SgValueExp::get_constant_folded_value_as_string()
std::string
SgValueExp::get_constant_folded_value_as_string() const
   {
  // DQ (8/18/2009): Added support for generating a string from a SgValueExp.
  // Note that the point is not to call unparse since that would provide the
  // expression tree and we want the constant folded value.

  // DQ (7/24/2012): Added a test.
     ROSE_ASSERT(this != NULL);

     string s;
     const int max_buffer_size = 500;
     char buffer[max_buffer_size];
     switch (variantT())
        {
          case V_SgIntVal:
             {
               const SgIntVal* integerValueExpression = isSgIntVal(this);
               ROSE_ASSERT(integerValueExpression != NULL);
               int numericValue = integerValueExpression->get_value();
            // printf ("numericValue of constant folded expression = %d \n",numericValue);
               snprintf (buffer,max_buffer_size,"%d",numericValue);
               s = buffer;
               break;
             }

       // DQ (10/4/2010): Added case
          case V_SgLongIntVal:
             {
               const SgLongIntVal* integerValueExpression = isSgLongIntVal(this);
               ROSE_ASSERT(integerValueExpression != NULL);
               long int numericValue = integerValueExpression->get_value();
            // printf ("numericValue of constant folded expression = %ld \n",numericValue);
               snprintf (buffer,max_buffer_size,"%ld",numericValue);
               s = buffer;
               break;
             }
          
         case V_SgLongLongIntVal:
         {
            const SgLongLongIntVal* integerValueExpression = isSgLongLongIntVal(this);
            ROSE_ASSERT(integerValueExpression != NULL);
            long long int numericValue = integerValueExpression->get_value();
            // printf ("numericValue of constant folded expression = %ld \n",numericValue);
            snprintf (buffer,max_buffer_size,"%lld",numericValue);
            s = buffer;
            break;
         }

       // DQ (10/5/2010): Added case
          case V_SgShortVal:
             {
               const SgShortVal* integerValueExpression = isSgShortVal(this);
               ROSE_ASSERT(integerValueExpression != NULL);
               short int numericValue = integerValueExpression->get_value();
            // printf ("numericValue of constant folded expression = %ld \n",numericValue);
               snprintf (buffer,max_buffer_size,"%d",numericValue);
               s = buffer;
               break;
             }

          case V_SgUnsignedShortVal:
             {
               const SgUnsignedShortVal* integerValueExpression = isSgUnsignedShortVal(this);
               ROSE_ASSERT(integerValueExpression != NULL);
               unsigned short int numericValue = integerValueExpression->get_value();
            // printf ("numericValue of constant folded expression = %ld \n",numericValue);
               snprintf (buffer,max_buffer_size,"%u",numericValue);
               s = buffer;
               break;
             }

          case V_SgUnsignedLongLongIntVal:
             {
               const SgUnsignedLongLongIntVal* integerValueExpression = isSgUnsignedLongLongIntVal(this);
               ROSE_ASSERT(integerValueExpression != NULL);
               unsigned long long int numericValue = integerValueExpression->get_value();
            // printf ("numericValue of constant folded expression = %llu \n",numericValue);
               snprintf (buffer,max_buffer_size,"%llu",numericValue);
               s = buffer;
               break;
             }

       // DQ (8/19/2009): Added case
          case V_SgUnsignedLongVal:
             {
               const SgUnsignedLongVal* integerValueExpression = isSgUnsignedLongVal(this);
               ROSE_ASSERT(integerValueExpression != NULL);
               unsigned long int numericValue = integerValueExpression->get_value();
            // printf ("numericValue of constant folded expression = %llu \n",numericValue);
               snprintf (buffer,max_buffer_size,"%lu",numericValue);
               s = buffer;
               break;
             }

       // DQ (8/19/2009): Added case
          case V_SgUnsignedIntVal:
             {
               const SgUnsignedIntVal* integerValueExpression = isSgUnsignedIntVal(this);
               ROSE_ASSERT(integerValueExpression != NULL);
               unsigned int numericValue = integerValueExpression->get_value();
            // printf ("numericValue of constant folded expression = %llu \n",numericValue);
               snprintf (buffer,max_buffer_size,"%u",numericValue);
               s = buffer;
               break;
             }

       // DQ (8/19/2009): Added case
          case V_SgBoolValExp:
             {
               const SgBoolValExp* booleanValueExpression = isSgBoolValExp(this);
               ROSE_ASSERT(booleanValueExpression != NULL);
               bool booleanValue = booleanValueExpression->get_value();
               snprintf (buffer,max_buffer_size,"%s",booleanValue == true ? "true" : "false");
               s = buffer;
               break;
             }

       // DQ (8/19/2009): Added case
          case V_SgStringVal:
             {
               const SgStringVal* stringValueExpression = isSgStringVal(this);
               ROSE_ASSERT(stringValueExpression != NULL);
               s = stringValueExpression->get_value();
               break;
             }

       // DQ (8/19/2009): Added case
          case V_SgCharVal:
             {
               const SgCharVal* charValueExpression = isSgCharVal(this);
               ROSE_ASSERT(charValueExpression != NULL);
            // DQ (9/24/2011): Handle case where this is non-printable character (see test2011_140.C, where
            // the bug was the the dot file had a non-printable character and caused zgrviewer to crash).
            // s = charValueExpression->get_value();
               char value = charValueExpression->get_value();
               if (isalnum(value) == true)
                  {
                 // Leave this as a alpha or numeric value where possible.
                    s = charValueExpression->get_value();
                  }
                 else
                  {
                 // Convert this to be a string of the numeric value so that it will print.
                    snprintf (buffer,max_buffer_size,"%d",value);
                    s = buffer;
                  }
               break;
             }

       // DQ (10/4/2010): Added case
          case V_SgFloatVal:
             {
               const SgFloatVal* floatValueExpression = isSgFloatVal(this);
               ROSE_ASSERT(floatValueExpression != NULL);
               float numericValue = floatValueExpression->get_value();
            // printf ("numericValue of constant folded expression = %f \n",numericValue);
               snprintf (buffer,max_buffer_size,"%f",numericValue);
               s = buffer;
               break;
             }

       // DQ (10/4/2010): Added case
          case V_SgDoubleVal:
             {
               const SgDoubleVal* floatValueExpression = isSgDoubleVal(this);
               ROSE_ASSERT(floatValueExpression != NULL);
               double numericValue = floatValueExpression->get_value();
            // printf ("numericValue of constant folded expression = %f \n",numericValue);
               snprintf (buffer,max_buffer_size,"%lf",numericValue);
               s = buffer;
               break;
             }

       // DQ (10/4/2010): Added case
          case V_SgLongDoubleVal:
             {
               const SgLongDoubleVal* floatValueExpression = isSgLongDoubleVal(this);
               ROSE_ASSERT(floatValueExpression != NULL);
               long double numericValue = floatValueExpression->get_value();
            // printf ("numericValue of constant folded expression = %f \n",numericValue);
               snprintf (buffer,max_buffer_size,"%Lf",numericValue);
               s = buffer;
               break;
             }

       // DQ (10/4/2010): Added case
          case V_SgEnumVal:
             {
               const SgEnumVal* enumValueExpression = isSgEnumVal(this);
               ROSE_ASSERT(enumValueExpression != NULL);
               int numericValue = enumValueExpression->get_value();
            // printf ("numericValue of constant folded expression = %d \n",numericValue);
               snprintf (buffer,max_buffer_size,"%d",numericValue);
               s = string("_enum_") + string(buffer);
               break;
             }

        // \pp (03/15/2011): Added case
          case V_SgUpcThreads:
             {
               s = "_upc_threads_";
               break;
             }

       // DQ (9/24/2011): Added support for complex values to be output as strings.
          case V_SgComplexVal:
             {
               const SgComplexVal* complexValueExpression = isSgComplexVal(this);
               ROSE_ASSERT(complexValueExpression != NULL);
#if 0
               float numericValue_realPart      = complexValueExpression->get_real_value();
               float numericValue_imaginaryPart = complexValueExpression->get_imaginary_value();
               printf ("numericValue of constant folded expression = (%f,%f) \n",numericValue_realPart,numericValue_imaginaryPart);
               snprintf (buffer,max_buffer_size,"(%f,%f)",numericValue_realPart,numericValue_imaginaryPart);
               s = buffer;
#else
            // ROSE_ASSERT(complexValueExpression->get_real_value() != NULL);
               string real_string = "null";
               if (complexValueExpression->get_real_value() != NULL)
                    real_string = complexValueExpression->get_real_value()->get_constant_folded_value_as_string();

            // ROSE_ASSERT(complexValueExpression->get_imaginary_value() != NULL);
               string imaginary_string = "null";
               if (complexValueExpression->get_imaginary_value() != NULL)
                    imaginary_string = complexValueExpression->get_imaginary_value()->get_constant_folded_value_as_string();

               s = "(" + real_string + "," + imaginary_string + ")";
#endif
               break;
             }

       // DQ (11/28/2011): Adding support for template declarations in the AST.
          case V_SgTemplateParameterVal:
             {
            // Note that constant folding on SgTemplateParameterVal expressions does not make any sense!
#if 1
               const SgTemplateParameterVal* templateParameterValueExpression = isSgTemplateParameterVal(this);
               ROSE_ASSERT(templateParameterValueExpression != NULL);
               string stringName = templateParameterValueExpression->get_template_parameter_name();
            // printf ("stringName of constant folded expression = %s \n",stringName);
            // snprintf (buffer,max_buffer_size,"%s",stringName.c_str());
            // s = buffer;
               s = stringName;
#else
            // DQ (11/28/2011): I hope that it does not make since to call this case...make it an error to do so...
               printf ("Note that constant folding on SgTemplateParameterVal expressions does not make any sense! \n");
            // ROSE_ASSERT(false);
               s = "_constant_folding_on_SgTemplateParameterVal_expressions_does_not_make_any_sense_";
#endif
               break;
             }

          default:
             {
               printf ("Error case of value = %s not handled \n",this->class_name().c_str());
               ROSE_ASSERT(false);
             }
        }

     return s;
   }

void
whatTypeOfFileIsThis( const string & name )
   {
  // DQ (2/3/2009): It is helpful to report what type of file this is where possible.
  // Call the Unix "file" command, it would be great if this was an available
  // system call (but Robb thinks it might not always be available).

     vector<string> commandLineVector;
     commandLineVector.push_back("file -b " + name);

  // printf ("Unknown file: %s ",name.c_str());
     printf ("Error: unknown file type: ");
     flush(cout);

  // I could not make this work!
  // systemFromVector (commandLineVector);

  // Use "-b" for brief mode!
     string commandLine = "file " + name;
     system(commandLine.c_str());
   }



void
outputTypeOfFileAndExit( const string & name )
   {
  // DQ (8/20/2008): The code (from Robb) identifies what kind of file this is or
  // more specifically what kind of file most tools would think this
  // file is (using the system file(1) command as a standard way to identify
  // file types using their first few bytes.

  // printf ("In outputTypeOfFileAndExit(%s): Evaluate the file type \n",name.c_str());

#if 0
  // DQ (2/3/2009): This works now, I think that Andreas fixed it.

  // Use file(1) to try to figure out the file type to report in the exception
     int child_stdout[2];
     pipe(child_stdout);
     pid_t pid = fork();

     printf ("pid = %d \n",pid);

     if (pid == -1)
        { // Error
          perror("fork: error in outputTypeOfFileAndExit ");
          exit (1);
        }
     if (0 == pid)
        {
          close(0);
          dup2(child_stdout[1], 1);
          close(child_stdout[0]);
          close(child_stdout[1]);
          execlp("/usr/bin/file", "/usr/bin/file", "-b", name.c_str(), NULL);
          exit(1);
        }
       else
        {
          int status;
          if (waitpid(pid, &status, 0) == -1)
             {
               perror("waitpid");
               abort();
             }

          char buf[4096];
          memset(buf, 0, sizeof buf);
          read(child_stdout[0], buf, sizeof buf);
          std::string buffer(buf);
          buffer =  name+ " unrecognized file format: " + buffer;

       // DQ (2/3/2009): It is helpful to report what type of file this is where possible.
          whatTypeOfFileIsThis(name);

          throw SgAsmGenericFile::FormatError(buffer.c_str());
        }
#else
     whatTypeOfFileIsThis(name);

  // printf ("\n\nExiting: Unknown file Error \n\n");
  // ROSE_ASSERT(false);
     abort();
#endif
   }



// DQ (1/5/2008): These are functions separated out of the generated
// code in ROSETTA.  These functions don't need to be generated since
// there implementation is not as dependent upon the IR as other functions
// (e.g. IR node member functions).
//
// Switches taking a second parameter need to be added to CommandlineProcessing::isOptionTakingSecondParameter().

string
findRoseSupportPathFromSource(const string& sourceTreeLocation,
                              const string& installTreeLocation) {
  string installTreePath;
  bool inInstallTree = roseInstallPrefix(installTreePath);
  if (inInstallTree) {
    return installTreePath + "/" + installTreeLocation;
  } else {
    return string(ROSE_AUTOMAKE_ABSOLUTE_PATH_TOP_SRCDIR) + "/" + sourceTreeLocation;
  }
}

string
findRoseSupportPathFromBuild(const string& buildTreeLocation,
                             const string& installTreeLocation) {
  string installTreePath;
  bool inInstallTree = roseInstallPrefix(installTreePath);
  if (inInstallTree) {
    return installTreePath + "/" + installTreeLocation;
  } else {
    return string(ROSE_AUTOMAKE_TOP_BUILDDIR) + "/" + buildTreeLocation;
  }
}
//! Check if we can get an installation prefix of rose based on the current running translator.
// There are two ways
//   1. if dladdr is supported: we resolve a rose function (roseInstallPrefix()) to obtain the
//      file (librose.so) defining this function
//      Then we check the parent directory of librose.so
//          if .libs or src --> in a build tree
//          otherwise: librose.so is in an installation tree
//   2. if dladdr is not supported or anything goes wrong, we check an environment variable
//     ROSE_IN_BUILD_TREE to tell if the translator is started from a build tree or an installation tree
//     Otherwise we pass the --prefix= ROSE_AUTOMAKE_PREFIX as the installation prefix
bool roseInstallPrefix(std::string& result) {
#ifdef HAVE_DLADDR
  {
 // This is built on the stack and initialized using the function: dladdr().
    Dl_info info;

 // DQ (4/8/2011): Initialize this before it is used as a argument to strdup() below. This is initialized 
 // by dladdr(), so this is likely redundant; but we can initialize it anyway.
 // info.dli_fname = NULL;
    info.dli_fname = "";

    int retval = dladdr((void*)(&roseInstallPrefix), &info);
    if (retval == 0) goto default_check;

 // DQ (4/9/2011): I think the issue here is that the pointer "info.dli_fname" pointer (char*) is pointing to 
 // a position inside a DLL and thus is a region of memory controled/monitored or allocated by Insure++. Thus
 // Insure++ is marking this as an issue while it is not an issue. The reported issue by Insure++ is: "READ_WILD",
 // implying that a pointer set to some wild area of memory is being read.
#if __INSURE__
 // Debugging information. Trying to understand this insure issue and the value of "info.dli_fname" data member.
 // if (retval != 0)
 //    fprintf(stderr, "      %08p file: %s\tfunction: %s\n",info.dli_saddr, info.dli_fname ? info.dli_fname : "???", info.dli_sname ? info.dli_sname : "???"); 

    _Insure_checking_enable(0); // disable Insure++ checking
#endif
 // DQ (4/8/2011): Check for NULL pointer before handling it as a parameter to strdup(), 
 // but I think it is always non-NULL (added assertion and put back the original code).
 // char* libroseName = (info.dli_fname == NULL) ? NULL : strdup(info.dli_fname);
    ROSE_ASSERT(info.dli_fname != NULL);
    char* libroseName = strdup(info.dli_fname);
#if __INSURE__
    _Insure_checking_enable(1); // re-enable Insure++ checking
#endif

    if (libroseName == NULL) goto default_check;
    char* libdir = dirname(libroseName);
    if (libdir == NULL) {free(libroseName); goto default_check;}
    char* libdirCopy1 = strdup(libdir);
    char* libdirCopy2 = strdup(libdir);
    if (libdirCopy1 == NULL || libdirCopy2 == NULL) { free(libroseName); free(libdirCopy1); free(libdirCopy2); goto default_check;}
    char* libdirBasenameCS = basename(libdirCopy1);
    if (libdirBasenameCS == NULL) {free(libroseName); free(libdirCopy1); free(libdirCopy2); goto default_check;}
    string libdirBasename = libdirBasenameCS;
    free(libdirCopy1);
    char* prefixCS = dirname(libdirCopy2);
    if (prefixCS == NULL) {free(libroseName); goto default_check;}
    string prefix = prefixCS;
    free(libdirCopy2); 

    // Zack Galbreath, June 2013
    // When building with CMake, detect build directory by searching
    // for the presence of a CMakeCache.txt file.  If this cannot
    // be found, then assume we are running from within an install tree.
    #ifdef USE_CMAKE
    std::string pathToCache = libdir;
    pathToCache += "/../CMakeCache.txt";
    if (boost::filesystem::exists(pathToCache)) {
      return false;
    } else {
      return true;
    }
    #endif

    free(libroseName);
// Liao, 12/2/2009
// Check the librose's parent directory name to tell if it is within a build or installation tree
// This if statement has the assumption that libtool is used to build librose so librose.so is put under .libs
// which is not true for cmake building system
// For cmake, librose is created directly under build/src
//    if (libdirBasename == ".libs") {
    if (libdirBasename == ".libs" || libdirBasename == "src") {
      return false;
    } else {
      // the translator must locate in the installation_tree/lib
       if (libdirBasename != "lib" && libdirBasename != "lib64")
          {
            printf ("Error: unexpected libdirBasename = %s (result = %s, prefix = %s) \n",libdirBasename.c_str(),result.c_str(),prefix.c_str());
          }

   // DQ (12/5/2009): Is this really what we need to assert?
   // ROSE_ASSERT (libdirBasename == "lib");

      result = prefix;
      return true;
    }
  }
#endif
default_check:
#ifdef HAVE_DLADDR
  // Emit a warning that the hard-wired prefix is being used
  cerr << "Warning: roseInstallPrefix() is using the hard-wired prefix and ROSE_IN_BUILD_TREE even though it should be relocatable" << endl;
#endif
  // dladdr is not supported, we check an environment variables to tell if the
  // translator is running from a build tree or an installation tree
  if (getenv("ROSE_IN_BUILD_TREE") != NULL) {
    return false;
  } else {
// Liao, 12/1/2009
// this variable is set via a very bad way, there is actually a right way to use --prefix VALUE within automake/autoconfig
// config/build_rose_paths.Makefile
// Makefile:       @@echo "const std::string ROSE_AUTOMAKE_PREFIX        = \"/home/liao6/opt/roseLatest\";" >> src/util/rose_paths.C
// TODO fix this to support both automake and cmake 's installation configuration options
    result = ROSE_AUTOMAKE_PREFIX;
    return true;
  }
}

/* This function suffers from the same problems as CommandlineProcessing::isExecutableFilename(), namely that the list of
 * magic numbers used here needs to be kept in sync with changes to the binary parsers. */
bool
isBinaryExecutableFile ( string sourceFilename )
   {
     bool returnValue = false;

     if ( SgProject::get_verbose() > 1 )
          printf ("Inside of isBinaryExecutableFile(%s) \n",sourceFilename.c_str());

  // Open file for reading
     FILE* f = fopen(sourceFilename.c_str(), "rb");
     if (!f)
        {
          printf ("Could not open file");
          ROSE_ASSERT(false);
        }

     int character0 = fgetc(f);
     int character1 = fgetc(f);

  // The first character of an ELF binary is '\127' and for a PE binary it is 'M'
  // Note also that some MS-DOS headers can start with "ZM" instead of "MZ" due to
  // early confusion about little endian handling for MS-DOS where it was ported
  // to not x86 plaforms.  I am not clear how wide spread loaders of this type are.

     if (character0 == 127 || character0 == 77)
        {
          if (character1 == 'E' || character1 == 'Z')
             {
               returnValue = true;
             }
        }

      fclose(f);

      return returnValue;
    }

bool
isLibraryArchiveFile ( string sourceFilename )
   {
  // The if this is a "*.a" file, not that "*.so" files
  // will appear as an executable (same for Windows "*.dll"
  // files.

     bool returnValue = false;

     if ( SgProject::get_verbose() > 1 )
          printf ("Inside of isLibraryArchiveFile(%s) \n",sourceFilename.c_str());

  // Open file for reading
     FILE* f = fopen(sourceFilename.c_str(), "rb");
     if (!f)
        {
          printf ("Could not open file in isLibraryArchiveFile()");
          ROSE_ASSERT(false);
        }

     string magicHeader;
     for (int i = 0; i < 7; i++)
        {
          magicHeader = magicHeader + (char)getc(f);
        }

  // printf ("magicHeader = %s \n",magicHeader.c_str());
     returnValue = (magicHeader == "!<arch>");

  // printf ("isLibraryArchiveFile() returning %s \n",returnValue ? "true" : "false");

     fclose(f);

     return returnValue;
   }


void
SgFile::initializeSourcePosition( const std::string & sourceFilename )
   {
     ROSE_ASSERT(this != NULL);

  // printf ("Inside of SgFile::initializeSourcePosition() \n");

     Sg_File_Info* fileInfo = new Sg_File_Info(sourceFilename,1,1);
     ROSE_ASSERT(fileInfo != NULL);

  // set_file_info(fileInfo);
     set_startOfConstruct(fileInfo);
     fileInfo->set_parent(this);
     ROSE_ASSERT(get_startOfConstruct() != NULL);
     ROSE_ASSERT(get_file_info() != NULL);
   }

void
SgSourceFile::initializeGlobalScope()
   {
     ROSE_ASSERT(this != NULL);

  // printf ("Inside of SgSourceFile::initializeGlobalScope() \n");

  // Note that SgFile::initializeSourcePosition() should have already been called.
     ROSE_ASSERT(get_startOfConstruct() != NULL);

     string sourceFilename = get_startOfConstruct()->get_filename();

  // DQ (8/31/2006): Generate a NULL_FILE (instead of SgFile::SgFile) so that we can
  // enforce that the filename is always an absolute path (starting with "/").
  // Sg_File_Info* globalScopeFileInfo = new Sg_File_Info("SgGlobal::SgGlobal",0,0);
     Sg_File_Info* globalScopeFileInfo = new Sg_File_Info(sourceFilename,0,0);
     ROSE_ASSERT (globalScopeFileInfo != NULL);

  // printf ("&&&&&&&&&& In SgSourceFile::initializeGlobalScope(): Building SgGlobal (with empty filename) &&&&&&&&&& \n");

     set_globalScope( new SgGlobal( globalScopeFileInfo ) );
     ROSE_ASSERT (get_globalScope() != NULL);

#if 0
  // DQ (6/23/2011): Changed my mind, I would like to avoid using this if possible.
  // DQ (6/15/2011): Added scope to hold unhandled declarations (see test2011_80.C).
     Sg_File_Info* holdingScopeFileInfo = new Sg_File_Info(sourceFilename,0,0);
     ROSE_ASSERT (holdingScopeFileInfo != NULL);
     set_temp_holding_scope( new SgGlobal( holdingScopeFileInfo ) );
     ROSE_ASSERT (get_temp_holding_scope() != NULL);

     get_temp_holding_scope()->set_parent(this);
#endif

     if (SageBuilder::symbol_table_case_insensitive_semantics == true)
        {
          get_globalScope()->setCaseInsensitive(true);
        }

  // DQ (2/15/2006): Set the parent of the SgGlobal IR node
     get_globalScope()->set_parent(this);

  // DQ (8/21/2008): Set the end of the global scope (even if it is updated later)
  // printf ("In SgFile::initialization(): p_root->get_endOfConstruct() = %p \n",p_root->get_endOfConstruct());
     ROSE_ASSERT(get_globalScope()->get_endOfConstruct() == NULL);
     get_globalScope()->set_endOfConstruct(new Sg_File_Info(sourceFilename,0,0));
     ROSE_ASSERT(get_globalScope()->get_endOfConstruct() != NULL);

  // DQ (1/21/2008): Set the filename in the SgGlobal IR node so that the traversal to add CPP directives and comments will succeed.
     ROSE_ASSERT (get_globalScope() != NULL);
     ROSE_ASSERT(get_globalScope()->get_startOfConstruct() != NULL);

  // DQ (8/21/2008): Modified to make endOfConstruct consistant (avoids warning in AST consistancy check).
  // ROSE_ASSERT(p_root->get_endOfConstruct()   == NULL);
     ROSE_ASSERT(get_globalScope()->get_endOfConstruct()   != NULL);

  // p_root->get_file_info()->set_filenameString(p_sourceFileNameWithPath);
  // ROSE_ASSERT(p_root->get_file_info()->get_filenameString().empty() == false);

#if 0
     Sg_File_Info::display_static_data("Resetting the SgGlobal startOfConstruct and endOfConstruct");
     printf ("Resetting the SgGlobal startOfConstruct and endOfConstruct filename (p_sourceFileNameWithPath = %s) \n",p_sourceFileNameWithPath.c_str());
#endif

  // DQ (12/22/2008): Added to support CPP preprocessing of Fortran files.
     string filename = p_sourceFileNameWithPath;
     if (get_requires_C_preprocessor() == true)
        {
       // This must be a Fortran source file (requiring the use of CPP to process its directives).
          filename = generate_C_preprocessor_intermediate_filename(filename);
        }

  // printf ("get_requires_C_preprocessor() = %s filename = %s \n",get_requires_C_preprocessor() ? "true" : "false",filename.c_str());

  // get_globalScope()->get_startOfConstruct()->set_filenameString(p_sourceFileNameWithPath);
     get_globalScope()->get_startOfConstruct()->set_filenameString(filename);
     ROSE_ASSERT(get_globalScope()->get_startOfConstruct()->get_filenameString().empty() == false);

  // DQ (8/21/2008): Uncommented to make the endOfConstruct consistant (avoids warning in AST consistancy check).
  // get_globalScope()->get_endOfConstruct()->set_filenameString(p_sourceFileNameWithPath);
     get_globalScope()->get_endOfConstruct()->set_filenameString(filename);
     ROSE_ASSERT(get_globalScope()->get_endOfConstruct()->get_filenameString().empty() == false);

#if 0
     printf ("DONE: Resetting the SgGlobal startOfConstruct and endOfConstruct filename (filename = %s) \n",filename.c_str());
     Sg_File_Info::display_static_data("DONE: Resetting the SgGlobal startOfConstruct and endOfConstruct");
#endif

  // DQ (12/23/2008): These should be in the Sg_File_Info map already.
     ROSE_ASSERT(Sg_File_Info::getIDFromFilename(get_file_info()->get_filename()) >= 0);
     if (get_requires_C_preprocessor() == true)
        {
          ROSE_ASSERT(Sg_File_Info::getIDFromFilename(generate_C_preprocessor_intermediate_filename(get_file_info()->get_filename())) >= 0);
        }
   }

SgFile*
#if 0
// FMZ (07/07/2010): "nextErrorCode" should be call by reference argument
determineFileType ( vector<string> argv, int nextErrorCode, SgProject* project )
#else
determineFileType ( vector<string> argv, int & nextErrorCode, SgProject* project )
#endif
   {
     SgFile* file = NULL;

  // DQ (2/4/2009): The specification of "-rose:binary" causes filenames to be interpreted
  // differently if they are object files or libary archive files.
  // DQ (4/21/2006): New version of source file name handling (set the source file name early)
  // printf ("In determineFileType(): Calling CommandlineProcessing::generateSourceFilenames(argv) \n");
  // Rose_STL_Container<string> fileList = CommandlineProcessing::generateSourceFilenames(argv);
     ROSE_ASSERT(project != NULL);
     Rose_STL_Container<string> fileList = CommandlineProcessing::generateSourceFilenames(argv,project->get_binary_only());

#if 0
  // this->display("In SgFile::setupSourceFilename()");
     printf ("In determineFileType(): listToString(argv) = %s \n",StringUtility::listToString(argv).c_str());
     printf ("In determineFileType(): listToString(fileList) = %s \n",StringUtility::listToString(fileList).c_str());
#endif

  // DQ (2/6/2009): This fails for the build function SageBuilder::buildFile(), so OK to comment it out.
  // DQ (12/23/2008): I think that we may be able to assert this is true, if so then we can simplify the code below.
     ROSE_ASSERT(fileList.empty() == false);

     if (fileList.empty() == false)
        {
if (fileList.size() != 1){
cout << endl;
for ( Rose_STL_Container<string>::iterator i = fileList.begin(); i != fileList.end(); i++) {
cout << (*i) << endl;
}
cout << endl;
cout.flush();
}
          ROSE_ASSERT(fileList.size() == 1);

       // DQ (8/31/2006): Convert the source file to have a path if it does not already
       // p_sourceFileNameWithPath    = *(fileList.begin());
          string sourceFilename = *(fileList.begin());

       // printf ("Before conversion to absolute path: sourceFilename = %s \n",sourceFilename.c_str());

       // sourceFilename = StringUtility::getAbsolutePathFromRelativePath(sourceFilename);
          sourceFilename = StringUtility::getAbsolutePathFromRelativePath(sourceFilename, true);

       // printf ("After conversion to absolute path: sourceFilename = %s \n",sourceFilename.c_str());

       // This should be an absolute path
          string targetSubstring = "/";
       // if (sourceFilename.substr(0,targetSubstring.size()) != targetSubstring)
       //      printf ("@@@@@@@@@@@@@@@@@@@@ In SgFile::setupSourceFilename(int,char**): sourceFilename = %s @@@@@@@@@@@@@@@@@@@@\n",sourceFilename.c_str());
       // ROSE_ASSERT(sourceFilename.substr(0,targetSubstring.size()) == targetSubstring);

       // Rama: 12/06/06: Fixup for problem with file names.
            // Made changes to this file and string utilities function getAbsolutePathFromRelativePath by cloning it with name getAbsolutePathFromRelativePathWithErrors
            // Also refer to script that tests -- reasonably exhaustively -- to various combinarions of input files.

          if (sourceFilename.substr(0,targetSubstring.size()) != targetSubstring)
               printf ("sourceFilename encountered an error in filename\n");

       // DQ (11/29/2006): Even if this is C mode, we have to define the __cplusplus macro
       // if we detect we are processing a source file using a C++ filename extension.
          string filenameExtension = StringUtility::fileNameSuffix(sourceFilename);

#if 0
          printf ("In determineFileType(): filenameExtension = %s \n",filenameExtension.c_str());
       // ROSE_ASSERT(false);
#endif

       // DQ (1/8/2014): We need to handle the case of "/dev/null" being used as an input filename.
          if (filenameExtension == "/dev/null")
             {
               printf ("Warning: detected use of /dev/null as input filename: not yet supported (exiting with 0 exit code) \n");
               exit(0);
             }

       // DQ (5/18/2008): Set this to true (redundant, since the default already specified as true)
       // file->set_requires_C_preprocessor(true);

       // DQ (11/17/2007): Mark this as a file using a Fortran file extension (else this turns off options down stream).
          if (CommandlineProcessing::isFortranFileNameSuffix(filenameExtension) == true)
             {
               SgSourceFile* sourceFile = new SgSourceFile ( argv,  project );
               file = sourceFile;

            // printf ("----------- Great location to set the sourceFilename = %s \n",sourceFilename.c_str());

            // DQ (12/23/2008): Moved initialization of source position (call to initializeSourcePosition())
            // to earliest position in setup of SgFile.

            // printf ("Calling file->set_sourceFileUsesFortranFileExtension(true) \n");
               file->set_sourceFileUsesFortranFileExtension(true);

            // Use the filename suffix as a default means to set this value
               file->set_outputLanguage(SgFile::e_Fortran_output_language);

               file->set_Fortran_only(true);

            // DQ (11/30/2010): This variable activates scopes built within the SageBuilder
            // interface to be built to use case insensitive symbol table handling.
               SageBuilder::symbol_table_case_insensitive_semantics = true;

               // determine whether to run this file through the C preprocessor
               bool requires_C_preprocessor =
                          // DXN (02/20/2011): rmod file should never require it
                     (filenameExtension != "rmod")
                      &&
                     (
                          // if the file extension implies it
                          CommandlineProcessing::isFortranFileNameSuffixRequiringCPP(filenameExtension)
                       ||
                          //if the command line includes "-D" options
                          ! getProject()->get_macroSpecifierList().empty()
#if 0
            // SKW: disabled because the "*_postprocessed" dregs cause "ompLoweringTests/fortran" to fail 'distcleancheck'
                       ||
                          //if the command line includes "-I" options
                          ! getProject()->get_includeDirectorySpecifierList().empty()
#endif
                      );

               file->set_requires_C_preprocessor(requires_C_preprocessor);

            // DQ (12/23/2008): This needs to be called after the set_requires_C_preprocessor() function is called.
            // If CPP processing is required then the global scope should have a source position using the intermediate
            // file name (generated by generate_C_preprocessor_intermediate_filename()).
               sourceFile->initializeGlobalScope();

            // Now set the specific types of Fortran file extensions
               if (CommandlineProcessing::isFortran77FileNameSuffix(filenameExtension) == true)
                  {
                 // printf ("Calling file->set_sourceFileUsesFortran77FileExtension(true) \n");
                    file->set_sourceFileUsesFortran77FileExtension(true);

                 // Use the filename suffix as a default means to set this value
                    file->set_outputFormat(SgFile::e_fixed_form_output_format);
                    file->set_backendCompileFormat(SgFile::e_fixed_form_output_format);

                    file->set_F77_only(true);
                  }

               if (CommandlineProcessing::isFortran90FileNameSuffix(filenameExtension) == true)
                  {
                 // printf ("Calling file->set_sourceFileUsesFortran90FileExtension(true) \n");
                    file->set_sourceFileUsesFortran90FileExtension(true);

                 // Use the filename suffix as a default means to set this value
                    file->set_outputFormat(SgFile::e_free_form_output_format);
                    file->set_backendCompileFormat(SgFile::e_free_form_output_format);

                    file->set_F90_only(true);
                  }

               if (CommandlineProcessing::isFortran95FileNameSuffix(filenameExtension) == true)
                  {
                 // printf ("Calling file->set_sourceFileUsesFortran95FileExtension(true) \n");
                    file->set_sourceFileUsesFortran95FileExtension(true);

                 // Use the filename suffix as a default means to set this value
                    file->set_outputFormat(SgFile::e_free_form_output_format);
                    file->set_backendCompileFormat(SgFile::e_free_form_output_format);

                    file->set_F95_only(true);
                  }

               if (CommandlineProcessing::isFortran2003FileNameSuffix(filenameExtension) == true)
                  {
                 // printf ("Calling file->set_sourceFileUsesFortran2003FileExtension(true) \n");
                    file->set_sourceFileUsesFortran2003FileExtension(true);

                 // Use the filename suffix as a default means to set this value
                    file->set_outputFormat(SgFile::e_free_form_output_format);
                    file->set_backendCompileFormat(SgFile::e_free_form_output_format);

                    file->set_F2003_only(true);
                  }

               if (CommandlineProcessing::isCoArrayFortranFileNameSuffix(filenameExtension) == true)
                  {
                 // printf ("Calling file->set_sourceFileUsesFortran2003FileExtension(true) \n");
                    file->set_sourceFileUsesCoArrayFortranFileExtension(true);

                 // Use the filename suffix as a default means to set this value
                    file->set_outputFormat(SgFile::e_free_form_output_format);
                    file->set_backendCompileFormat(SgFile::e_free_form_output_format);

                 // DQ (1/23/2009): I think that since CAF is an extension of F2003, we want to mark this as F2003 as well.
                    file->set_F2003_only(true);
                    file->set_CoArrayFortran_only(true);
                  }

               if (CommandlineProcessing::isFortran2008FileNameSuffix(filenameExtension) == true)
                  {
                    printf ("Sorry, Fortran 2008 specific support is not yet implemented in ROSE ... \n");
                    ROSE_ASSERT(false);

                 // This is not yet supported.
                 // file->set_sourceFileUsesFortran2008FileExtension(true);

                 // Use the filename suffix as a default means to set this value
                    file->set_outputFormat(SgFile::e_free_form_output_format);
                    file->set_backendCompileFormat(SgFile::e_free_form_output_format);
                  }
             }
            else
             {
               if (CommandlineProcessing::isPHPFileNameSuffix(filenameExtension) == true)
                  {
                 // file = new SgSourceFile ( argv,  project );
                    SgSourceFile* sourceFile = new SgSourceFile ( argv,  project );
                    file = sourceFile;

                    file->set_sourceFileUsesPHPFileExtension(true);

                    file->set_outputLanguage(SgFile::e_PHP_output_language);

                    file->set_PHP_only(true);

                 // DQ (12/23/2008): We don't handle CPP directives and comments for PHP yet.
                 // file->get_skip_commentsAndDirectives(true);

                 // DQ (12/23/2008): This is the eariliest point where the global scope can be set.
                 // Note that file->get_requires_C_preprocessor() should be false.
                    ROSE_ASSERT(file->get_requires_C_preprocessor() == false);
                    sourceFile->initializeGlobalScope();
                  }
                 else
                  {
                 // printf ("Calling file->set_sourceFileUsesFortranFileExtension(false) \n");

                 // if (StringUtility::isCppFileNameSuffix(filenameExtension) == true)
                    if (CommandlineProcessing::isCppFileNameSuffix(filenameExtension) == true)
                       {
                      // file = new SgSourceFile ( argv,  project );
                         SgSourceFile* sourceFile = new SgSourceFile ( argv,  project );
                         file = sourceFile;

                      // This is a C++ file (so define __cplusplus, just like GNU gcc would)
                      // file->set_requires_cplusplus_macro(true);
                         file->set_sourceFileUsesCppFileExtension(true);

                      // Use the filename suffix as a default means to set this value
                         file->set_outputLanguage(SgFile::e_Cxx_output_language);

                         file->set_Cxx_only(true);

                      // DQ (12/23/2008): This is the eariliest point where the global scope can be set.
                      // Note that file->get_requires_C_preprocessor() should be false.
                         ROSE_ASSERT(file->get_requires_C_preprocessor() == false);
                         sourceFile->initializeGlobalScope();
                       }
                      else
                       {
                      // Liao, 6/6/2008, Assume AST with UPC will be unparsed using the C unparser
                         if ( ( CommandlineProcessing::isCFileNameSuffix(filenameExtension)   == true ) ||
                              ( CommandlineProcessing::isUPCFileNameSuffix(filenameExtension) == true ) )
                            {
                           // file = new SgSourceFile ( argv,  project );
                              SgSourceFile* sourceFile = new SgSourceFile ( argv,  project );
                              file = sourceFile;

                           // This a not a C++ file (assume it is a C file and don't define the __cplusplus macro, just like GNU gcc would)
                              file->set_sourceFileUsesCppFileExtension(false);

                           // Use the filename suffix as a default means to set this value
                              file->set_outputLanguage(SgFile::e_C_output_language);

                              file->set_C_only(true);

                           // Liao 6/6/2008  Set the newly introduced p_UPC_only flag.
                              if (CommandlineProcessing::isUPCFileNameSuffix(filenameExtension) == true)
                                 {
                                   file->set_UPC_only(true);
                                 }
                                else
                                 {
                                // DQ (7/4/2013): Added default behavior to be C99 to make this consistant with EDG default 
                                // behavior (changed to be C99 in March of 2013), (but we need to discuss this).
                                   file->set_C99_only(true);

                                // DQ (9/3/2013): Set the default to use gnu99 when defaulting to C mode (this will be reset if the -std=c99 option is used).
                                // However, it might be better still to check the backend compiler before we default to GNU.
                                   file->set_C99_gnu_only(true);
#if 0
                                   printf ("In determineFileType(): Setting the default mode for detected C cile to C99 (specifically generated code will use: -std=gnu99 option) \n");
#endif
                                 }

                           // DQ (12/23/2008): This is the eariliest point where the global scope can be set.
                           // Note that file->get_requires_C_preprocessor() should be false.
                              ROSE_ASSERT(file->get_requires_C_preprocessor() == false);
                              sourceFile->initializeGlobalScope();
                            }
                           else
                            {
                              if ( CommandlineProcessing::isCudaFileNameSuffix(filenameExtension) == true )
                                 {
                                   SgSourceFile* sourceFile = new SgSourceFile ( argv,  project );
                                   file = sourceFile;

                                   file->set_outputLanguage(SgFile::e_Cxx_output_language);

                                   file->set_Cuda_only(true);

                                // DQ (12/23/2008): This is the eariliest point where the global scope can be set.
                                // Note that file->get_requires_C_preprocessor() should be false.
                                   ROSE_ASSERT(file->get_requires_C_preprocessor() == false);
                                   sourceFile->initializeGlobalScope();
                                 }
                                else if ( CommandlineProcessing::isOpenCLFileNameSuffix(filenameExtension) == true )
                                 {
                                   SgSourceFile* sourceFile = new SgSourceFile ( argv,  project );
                                   file = sourceFile;
                                   file->set_OpenCL_only(true);

                                // DQ (12/23/2008): This is the eariliest point where the global scope can be set.
                                // Note that file->get_requires_C_preprocessor() should be false.
                                   ROSE_ASSERT(file->get_requires_C_preprocessor() == false);
                                   sourceFile->initializeGlobalScope();
                                 }
                                else if ( CommandlineProcessing::isJavaFileNameSuffix(filenameExtension) == true )
                                 {
                                // DQ (10/11/2010): Adding support for Java.
                                // file = new SgSourceFile ( argv,  project );
                                   SgSourceFile* sourceFile = new SgSourceFile ( argv,  project );
                                   file = sourceFile;

                                // This a not a C++ file (assume it is a C file and don't define the __cplusplus macro, just like GNU gcc would)
                                   file->set_sourceFileUsesCppFileExtension(false);

                                // Note that we can use the C++ unparser to provide output that will support inspection of 
                                // code from the AST, but this is a temporary solution.  The only correct setting is to use
                                // the ongoing support within the Java specific unparser.
                                // file->set_outputLanguage(SgFile::e_C_output_language);
                                   file->set_outputLanguage(SgFile::e_Java_output_language);

                                   file->set_Java_only(true);

                                // DQ (4/2/2011): Java code is only compiled, not linked as is C/C++ and Fortran.
                                   file->set_compileOnly(true);

                                // DQ (12/23/2008): This is the eariliest point where the global scope can be set.
                                // Note that file->get_requires_C_preprocessor() should be false.
                                   ROSE_ASSERT(file->get_requires_C_preprocessor() == false);
                                   sourceFile->initializeGlobalScope();

                                // file->display("Marked as java file based on file suffix");
                                 }
                                else if (CommandlineProcessing::isX10FileNameSuffix(filenameExtension) == true)
                                {
                                   SgSourceFile* sourceFile = new SgSourceFile (argv,  project);
                                   file = sourceFile;

                                  // This a not a C++ file so don't define the __cplusplus macro, just like GNU gcc would
                                   file->set_sourceFileUsesCppFileExtension(false);

                                // Note that we can use the C++ unparser to provide output that will support inspection of
                                // code from the AST, but this is a temporary solution.  The only correct setting is to use
                                // the ongoing support within the Java specific unparser.
                                // file->set_outputLanguage(SgFile::e_C_output_language);
                                   file->set_outputLanguage(SgFile::e_X10_output_language);

                                   file->set_X10_only(true);

                                // TOO1 (2/20/2013): X10 code is only compiled, not linked as is C/C++ and Fortran.
                                   file->set_compileOnly(true);

                                // DQ (12/23/2008): This is the eariliest point where the global scope can be set.
                                // Note that file->get_requires_C_preprocessor() should be false.
                                   ROSE_ASSERT(file->get_requires_C_preprocessor() == false);
                                   sourceFile->initializeGlobalScope();

                                // file->display("Marked as X10 file based on file suffix");
                                }
                               else if (CommandlineProcessing::isPythonFileNameSuffix(filenameExtension) == true)
                                {
                                  // file = new SgSourceFile ( argv,  project );
                                  SgSourceFile* sourceFile = new SgSourceFile ( argv,  project );
                                  file = sourceFile;

                                  file->set_sourceFileUsesPythonFileExtension(true);
                                  file->set_outputLanguage(SgFile::e_Python_output_language);
                                  file->set_Python_only(true);

                                  // DQ (12/23/2008): This is the eariliest point where the global scope can be set.
                                  // Note that file->get_requires_C_preprocessor() should be false.
                                  ROSE_ASSERT(file->get_requires_C_preprocessor() == false);
                                  sourceFile->initializeGlobalScope();
                                }
                                else
                                 {
                                // This is not a source file recognized by ROSE, so it is either a binary executable or library archive or something that we can't process.

                                // printf ("This still might be a binary file (can not be an object file, since these are not accepted into the fileList by CommandlineProcessing::generateSourceFilenames()) \n");

                                // Detect if this is a binary (executable) file!
                                   bool isBinaryExecutable = isBinaryExecutableFile(sourceFilename);
                                   bool isLibraryArchive   = isLibraryArchiveFile(sourceFilename);

                                // If -rose:binary was specified and the relatively simple-minded checks of isBinaryExecutableFile()
                                // and isLibararyArchiveFile() both failed to detect anything, then assume this is an executable.
                                   if (!isBinaryExecutable && !isLibraryArchive)
                                       isBinaryExecutable = true;

                                // printf ("isBinaryExecutable = %s isLibraryArchive = %s \n",isBinaryExecutable ? "true" : "false",isLibraryArchive ? "true" : "false");
                                   if (isBinaryExecutable == true || isLibraryArchive == true)
                                      {
                                     // Build a SgBinaryComposite to represent either the binary executable or the library archive.
                                        SgBinaryComposite* binary = new SgBinaryComposite ( argv,  project );
                                        file = binary;

                                     // This should have already been setup!
                                     // file->initializeSourcePosition();

                                        file->set_sourceFileUsesBinaryFileExtension(true);

                                     // If this is an object file being processed for binary analysis then mark it as an object
                                     // file so that we can trigger analysis to mar the sections that will be disassembled.
                                        string binaryFileName = file->get_sourceFileNameWithPath();
                                        if (CommandlineProcessing::isObjectFilename(binaryFileName) == true)
                                           {
                                             file->set_isObjectFile(true);
                                           }

                                      // DQ (2/5/2009): Put this at both the SgProject and SgFile levels.
                                      // DQ (2/4/2009):  This is now a data member on the SgProject instead of on the SgFile.
                                      file->set_binary_only(true);

                                      // DQ (5/18/2008): Set this to false (since binaries are never preprocessed using the C preprocessor).
                                      file->set_requires_C_preprocessor(false);

                                      ROSE_ASSERT(file->get_file_info() != NULL);

                                      if (isLibraryArchive == true)
                                      {
#ifdef _MSC_VER
                                          /* The following block of code deals with *.a library archives files found on
                                           * Unix systems. I added better temporary file and directory names, but this
                                           * block of code also has commands that likely won't run on Windows
                                           * systems, so I'm commenting out the whole block. [RPM 2010-11-03] */
                                          ROSE_ASSERT(!"Windows not supported");
#else

                                          // This is the case of processing a library archive (*.a) file. We want to process these files so that
                                          // we can test the library identification mechanism to build databases of the binary functions in
                                          // libraries (so that we detect these in staticaly linked binaries).
                                          ROSE_ASSERT(isBinaryExecutable == false);

                                          // Note that since a archive can contain many *.o files each of these will be a SgAsmGenericFile object and
                                          // the SgBinaryComposite will contain a list of SgAsmGenericFile objects to hold them all.
                                          string archiveName = file->get_sourceFileNameWithPath();

                                          printf ("archiveName = %s \n",archiveName.c_str());

                                          // Mark this as a library archive.
                                          file->set_isLibraryArchive(true);

                                          // Extract the archive into a temporary directory and create a file in that
                                          // directory that will have the names of objects stored in the archive.  We have
                                          // to be careful about name choices since this function could be called multiple
                                          // times from one process, and by multiple processes.
                                          static int tmpDirectorySequence = 0;
                                          string tmpDirectory = "/tmp/ROSE-" + StringUtility::numberToString(getpid()) +
                                              "-" + StringUtility::numberToString(tmpDirectorySequence++);
                                          string objectNameFile = tmpDirectory + "/object_names.txt";
                                          string commandLine = "mkdir -p " + tmpDirectory +
                                              "&& cd " + tmpDirectory +
                                              "&& ar -vox " + archiveName +
                                              ">" + objectNameFile;
                                          printf ("Running System Command: %s \n",commandLine.c_str());

                                          // Run the system command...
                                          system(commandLine.c_str());

                                          vector<string> wordList = StringUtility::readWordsInFile(objectNameFile);
                                          vector<string> objectFileList;

                                          for (vector<string>::iterator i = wordList.begin(); i != wordList.end(); i++)
                                          {
                                              // Get each word in the file of names (*.o)
                                              string word = *i;
                                              // printf ("word = %s \n",word.c_str());
                                              size_t wordSize = word.length();
                                              string targetSuffix = ".o";
                                              size_t targetSuffixSize = targetSuffix.length();
                                              if (wordSize > targetSuffixSize &&
                                                      word.substr(wordSize-targetSuffixSize) == targetSuffix)
                                                  objectFileList.push_back(tmpDirectory + "/" + word);
                                          }

                                          for (vector<string>::iterator i = objectFileList.begin(); i != objectFileList.end(); i++)
                                          {
                                              // Get each object file name (*.o)
                                              string objectFileName = *i;
                                              printf ("objectFileName = %s \n",objectFileName.c_str());
                                              binary->get_libraryArchiveObjectFileNameList().push_back(objectFileName);
                                              printf ("binary->get_libraryArchiveObjectFileNameList().size() = %zu \n",binary->get_libraryArchiveObjectFileNameList().size());
                                          }
#if 0
                                          printf ("Exiting in processing a library archive file. \n");
                                          // ROSE_ASSERT(false);
#endif
#endif /* _MSC_VER */
                                      }
#if 0
                                      printf ("Processed as a binary file! \n");
#endif
                                  }
                                  else
                                  {
                                      file = new SgUnknownFile ( argv,  project );

                                      // This should have already been setup!
                                      // file->initializeSourcePosition();

                                      ROSE_ASSERT(file->get_parent() != NULL);
                                      ROSE_ASSERT(file->get_parent() == project);

                                      // If all else fails, then output the type of file and exit.
                                      file->set_sourceFileTypeIsUnknown(true);
                                      file->set_requires_C_preprocessor(false);

                                      ROSE_ASSERT(file->get_file_info() != NULL);
                                      // file->set_parent(project);

                                      // DQ (2/3/2009): Uncommented this to report the file type when we don't process it...
                                      // outputTypeOfFileAndExit(sourceFilename);
                                      printf ("Warning: This is an unknown file type, not being processed by ROSE \n");
                                      outputTypeOfFileAndExit(sourceFilename);
                                  }
                              }
                            }
                       }
                  }

                 file->set_sourceFileUsesFortranFileExtension(false);
             }
        }
       else
        {
       // DQ (2/6/2009): This case is used by the build function SageBuilder::buildFile().

#if 1
       // DQ (12/22/2008): Make any error message from this branch more clear for debugging!
       // AS Is this option possible?
          printf ("Is this branch reachable? \n");
          ROSE_ASSERT(false);
       // abort();

       // ROSE_ASSERT (p_numberOfSourceFileNames == 0);
          ROSE_ASSERT (file->get_sourceFileNameWithPath().empty() == true);

       // If no source code file name was found then likely this is:
       //   1) a link command, or
       //   2) called as part of the SageBuilder::buildFile()
       // using the C++ compiler.  In this case skip the EDG processing.
          file->set_disable_edg_backend(true);
#endif
       // printf ("No source file found on command line, assuming to be linker command line \n");
        }

  // DQ (2/6/2009): Can use this assertion with the build function SageBuilder::buildFile().
  // DQ (2/3/2009): I think this is a new assertion!
  // ROSE_ASSERT(file != NULL);
  // file->display("SgFile* determineFileType(): before calling file->callFrontEnd()");

#if 0
  // DQ (6/12/2013): This is the functionality that we need to separate out and run after all 
  // of the SgSourceFile IR nodes are constructed.

  // The frontend is called explicitly outside the constructor since that allows for a cleaner
  // control flow. The callFrontEnd() relies on all the "set_" flags to be already called therefore
  // it was placed here.
  // if ( isSgUnknownFile(file) == NULL && file != NULL  )
     if ( file != NULL && isSgUnknownFile(file) == NULL )
        {
       // printf ("Calling file->callFrontEnd() \n");

       // TOO1 (05/14/2013): Signal handling for -rose:keep_going
          if (file->get_project()->get_keep_going())
             {
               struct sigaction act;
               act.sa_handler = HandleFrontendSignal;
               sigemptyset(&act.sa_mask);
               act.sa_flags = 0;
               sigaction(SIGSEGV, &act, 0);
               sigaction(SIGABRT, &act, 0);
             }

          if (sigsetjmp(rose__sgproject_parse_mark, 0) == -1)
             {
               std::cout
                    << "[WARN] Ignoring frontend failure "
                    << " as directed by -rose:keep_going"
                    << std::endl;
               file->set_frontendErrorCode(-1);
             }
            else
             {
               try
                  {
                    nextErrorCode = file->callFrontEnd();
                  }
               catch (...)
                  {
                 // TOO1 (05/14/2013): Handling for -rose:keep_going
                    std::cout << "[WARN] Caught frontend exception" << std::endl;
                    if (file->get_project()->get_keep_going())
                       {
                         file->set_frontendErrorCode(-1);
                       }
                      else
                       {
                         throw;
                       }
                  }
             }

       // printf ("DONE: Calling file->callFrontEnd() \n");
          ROSE_ASSERT ( nextErrorCode <= 3);
        }
#else
#if 0
  // DQ (6/12/2013): I think this is required to support having all of the SgSourceFile 
  // IR nodes pre-built as part of the new Java support required to be better performance 
  // in the Java frontend AST translation.
     printf ("***************************************************************************************************************************************************************************** \n");
     printf ("***************************************************************************************************************************************************************************** \n");
     printf ("Disabling the call to the frontend so that we can setup the SgSourceFile IR nodes once at the start and then call the frontend on each of them as we process all of the files \n");
     printf ("***************************************************************************************************************************************************************************** \n");
     printf ("***************************************************************************************************************************************************************************** \n");
#endif
#endif

  // Keep the filename stored in the Sg_File_Info consistant.  Later we will want to remove this redundency
  // The reason we have the Sg_File_Info object is so that we can easily support filename matching based on
  // the integer values instead of string comparisions.  Required for the handling co CPP directives and comments.

#if 0
     if (file != NULL)
        {
          printf ("Calling file->display() \n");
          file->display("SgFile* determineFileType()");
        }
#endif

  // DQ (9/24/2013): Added assertion.
     ROSE_ASSERT(file != NULL);

#if 0
     printf ("Leaving determineFileType() = %d \n",file->get_outputLanguage());
     printf ("Leaving determineFileType() = %s \n",SgFile::get_outputLanguageOptionName(file->get_outputLanguage()).c_str());
#endif

  // DQ (6/13/2013): Added to support error checking (seperation of construction of SgFile IR nodes from calling the fronend on each one).
     ROSE_ASSERT(file->get_parent() != NULL);
     ROSE_ASSERT(isSgProject(file->get_parent()) != NULL);
     ROSE_ASSERT(file->get_parent() == project);

     return file;
   }


void 
SgFile::runFrontend(int & nextErrorCode)
{
  // DQ (6/13/2013):  This function supports the seperation of the construction of the SgFile IR nodes from the 
  // invocation of the frontend on each SgFile IR node.

#if 0
     printf ("************************ \n");
     printf ("In SgFile::runFrontend() \n");
     printf ("************************ \n");
#endif

#if 0
  // Output state of the SgFile.
     display("In runFrontend()");
#endif

  // DQ (6/13/2013): Added to support error checking (seperation of construction of SgFile IR nodes from calling the fronend on each one).
     ROSE_ASSERT(get_parent() != NULL);

  // DQ (6/13/2013): This is wrong, the parent of the SgFile is the SgFileList IR node.
  // ROSE_ASSERT(isSgProject(get_parent()) != NULL);

  // DQ (6/12/2013): This is the functionality that we need to separate out and run after all 
  // of the SgSourceFile IR nodes are constructed.

  // The frontend is called explicitly outside the constructor since that allows for a cleaner
  // control flow. The callFrontEnd() relies on all the "set_" flags to be already called therefore
  // it was placed here.
  // if ( isSgUnknownFile(file) == NULL && file != NULL  )
    if ( this != NULL && isSgUnknownFile(this) == NULL )
    {
        nextErrorCode = this->callFrontEnd();
        this->set_frontendErrorCode(nextErrorCode);
    }

    ROSE_ASSERT(nextErrorCode <= 3);
}


// DQ (10/20/2010): Note that Java support can be enabled just because Java internal support was found on the
// current platform.  But we only want to inialize the JVM server if we require Fortran or Java language support.
// So use the explicit macros defined in rose_config header file for this level of control.
#ifdef ROSE_BUILD_FORTRAN_LANGUAGE_SUPPORT
namespace Rose {
namespace Frontend {
namespace Fortran {
namespace Ofp {
  extern void jserver_init();
}// Rose::Frontend::Fortran::Ofp
}// Rose::Frontend::Fortran
}// Rose::Frontend
}// Rose
#endif

#ifdef ROSE_BUILD_JAVA_LANGUAGE_SUPPORT
namespace Rose {
namespace Frontend {
namespace Java {
namespace Ecj {
  extern void jserver_init();
}// Rose::Frontend::Java::Ecj
}// Rose::Frontend::Java
}// Rose::Frontend
}// Rose
#endif

//! internal function to invoke the EDG frontend and generate the AST
int
SgProject::parse(const vector<string>& argv)
   {
  // Not sure that if we are just linking that we should call a function called "parse()"!!!

  // DQ (7/6/2005): Introduce tracking of performance of ROSE.
     TimingPerformance timer ("AST (SgProject::parse(argc,argv)):");

    // TOO1 (2014/01/22): TODO: Consider moving CLI processing out of SgProject
    // constructor. We can't set any error codes on SgProject since SgProject::parse
    // is being called from the SgProject::SgProject constructor, meaning the SgProject
    // object is not properly constructed yet.. The only thing we can do, then, if
    // there is an error here in the commandline handling, is to halt the program.
    if (KEEP_GOING_CAUGHT_COMMANDLINE_SIGNAL)
    {
        std::cout
            << "[FATAL] "
            << "Unrecoverable signal generated during commandline processing"
            << std::endl;
        exit(1);
    }
    else
    {
        // builds file list (or none if this is a link line)
        processCommandLine(argv);
    }

     int errorCode = 0;

  // DQ (7/7/2005): Added support for AST Merge Mechanism
     if (p_astMerge == true)
        {
       // If astMerge is specified, then the command file is accessed to execute all
       // the commands from each of the associated working directories.  Each new AST
       // in merged with the previous AST.

          if (p_astMergeCommandFile != "")
             {
            // If using astMerge mechanism we have to save the command line and
            // working directories to a separate file.  This permits a makefile to
            // call a ROSE translator repeatedly and the command line for each
            // file be saved.
#ifndef ROSE_USE_INTERNAL_FRONTEND_DEVELOPMENT
               errorCode = AstMergeSupport(this);
#endif
             }
            else
             {
            // DQ (5/26/2007): This case could make sense, if there were more than
            // one file on the command line (or if we wanted to force a single file
            // to share as much as possible in a merge with itself, there is a
            // typical 20% reduction in memory useage for this case since the
            // types are then better shared than is possible during initial construction
            // of the AST).
#if 0
            // error case
               printf ("astMerge requires specification of a command file \n");
               ROSE_ASSERT(false);
               errorCode = -1;
#endif
#ifndef ROSE_USE_INTERNAL_FRONTEND_DEVELOPMENT
               errorCode = AstMergeSupport(this);
#endif
             }
        }
       else
        {
       // DQ (7/7/2005): Specification of the AST merge command filename triggers accumulation
       // of working directories and commandlines into the specified file (no other processing
       // is done, the AST (beyond the SgProject) is not built).
          if (p_astMergeCommandFile != "")
             {
            // If using astMerge mechanism we have to save the command line and
            // working directories to a separate file.

            // DQ (5/26/2007): This might be a problem where object files are required to be built
            // and so we might have to call the backend compiler as a way of forcing the correct
            // object files to be built so that, for example, libraries can be constructed when
            // operating across multiple directories.

#ifndef ROSE_USE_INTERNAL_FRONTEND_DEVELOPMENT
               errorCode = buildAstMergeCommandFile(this);
#endif
             }
            else
             {
            // Normal case without AST Merge: Compiling ...
            // printf ("In SgProject::parse(const vector<string>& argv): get_sourceFileNameList().size() = %zu \n",get_sourceFileNameList().size());
               if (get_sourceFileNameList().size() > 0)
                  {
                 // This is a compile line
                 // printf ("Calling parse() from SgProject::parse(const vector<string>& argv) \n");


                  /*
                   * FMZ (5/19/2008)
                   *   "jserver_init()"   does nothing. The Java VM will be loaded at the first time
                   *                      it needed (i.e for parsing the 1st fortran file).
                   *   "jserver_finish()" will dostroy the Java VM if it is running.
                   */

                    if (SgProject::get_verbose() > 1)
                       {
                         printf ("Calling Open Fortran Parser: jserver_init() \n");
                       }

// DQ (10/20/2010): Note that Java support can be enabled just because Java internal support was found on the
// current platform.  But we only want to inialize the JVM server if we require Fortran or Java language support.
// So use the explicit macros defined in rose_config header file for this level of control.
#if (defined(ROSE_BUILD_FORTRAN_LANGUAGE_SUPPORT) || defined(ROSE_BUILD_JAVA_LANGUAGE_SUPPORT))
// #ifdef USE_ROSE_INTERNAL_JAVA_SUPPORT
// #ifdef ROSE_BUILD_FORTRAN_LANGUAGE_SUPPORT
// #ifdef USE_ROSE_OPEN_FORTRAN_PARSER_SUPPORT
#ifdef ROSE_BUILD_FORTRAN_LANGUAGE_SUPPORT
                    Rose::Frontend::Fortran::Ofp::jserver_init();
#endif
#ifdef ROSE_BUILD_FORTRAN_LANGUAGE_SUPPORT
                    Rose::Frontend::Java::Ecj::jserver_init();
#endif
// #endif // USE_ROSE_OPEN_FORTRAN_PARSER_SUPPORT
#endif
                    errorCode = parse();

                 // FMZ deleteComm jserver_finish();
                  }

            // DQ (5/26/2007): This is meaningless, so remove it!
            // errorCode = errorCode;
             }
        }

#if 1
  // DQ (8/22/2009): We test the parent of SgFunctionTypeTable in the AST post processing,
  // so we need to make sure that it is set.
     SgFunctionTypeTable* functionTypeTable = SgNode::get_globalFunctionTypeTable();
     ROSE_ASSERT(functionTypeTable != NULL);
     if (functionTypeTable->get_parent() == NULL)
        {
#if 0
          printf ("This (globalFunctionTypeTable) should have been set to point to the SgProject not the SgFile \n");
          ROSE_ASSERT(false);
#endif
       // ROSE_ASSERT(numberOfFiles() > 0);
       // printf ("Inside of SgProject::parse(const vector<string>& argv): set the parent of SgFunctionTypeTable \n");
          if (numberOfFiles() > 0)
               functionTypeTable->set_parent(&(get_file(0)));
            else
               functionTypeTable->set_parent(this);
        }
     ROSE_ASSERT(functionTypeTable->get_parent() != NULL);

     ROSE_ASSERT(SgNode::get_globalFunctionTypeTable() != NULL);
     ROSE_ASSERT(SgNode::get_globalFunctionTypeTable()->get_parent() != NULL);
#endif

#if 1
  // DQ (7/25/2010): We test the parent of SgTypeTable in the AST post processing,
  // so we need to make sure that it is set.
     SgTypeTable* typeTable = SgNode::get_globalTypeTable();
     ROSE_ASSERT(typeTable != NULL);
     if (typeTable->get_parent() == NULL)
        {
#if 0
          printf ("This (globalTypeTable) should have been set to point to the SgProject not the SgFile \n");
          ROSE_ASSERT(false);
#endif
       // ROSE_ASSERT(numberOfFiles() > 0);
       // printf ("Inside of SgProject::parse(const vector<string>& argv): set the parent of SgTypeTable \n");
          if (numberOfFiles() > 0)
               typeTable->set_parent(&(get_file(0)));
            else
               typeTable->set_parent(this);
        }
     ROSE_ASSERT(typeTable->get_parent() != NULL);

  // DQ (7/30/2010): This test fails in tests/CompilerOptionsTests/testCpreprocessorOption
  // DQ (7/25/2010): Added new test.
  // printf ("typeTable->get_parent()->class_name() = %s \n",typeTable->get_parent()->class_name().c_str());
  // ROSE_ASSERT(isSgProject(typeTable->get_parent()) != NULL);

     ROSE_ASSERT(SgNode::get_globalTypeTable() != NULL);
     ROSE_ASSERT(SgNode::get_globalTypeTable()->get_parent() != NULL);
#endif

     return errorCode;
   }


SgSourceFile::SgSourceFile ( vector<string> & argv , SgProject* project )
// : SgFile (argv,errorCode,fileNameIndex,project)
   {
  // printf ("In the SgSourceFile constructor \n");

     set_globalScope(NULL);

  // DQ (6/15/2011): Added scope to hold unhandled declarations (see test2011_80.C).
     set_temp_holding_scope(NULL);

  // This constructor actually makes the call to EDG/OFP/ECJ to build the AST (via callFrontEnd()).
  // printf ("In SgSourceFile::SgSourceFile(): Calling doSetupForConstructor() \n");
     doSetupForConstructor(argv,  project);
    }

#if 0
SgSourceFile::SgSourceFile ( vector<string> & argv , int & errorCode, int fileNameIndex, SgProject* project )
// : SgFile (argv,errorCode,fileNameIndex,project)
   {
  // printf ("In the SgSourceFile constructor \n");

     set_globalScope(NULL);

  // This constructor actually makes the call to EDG to build the AST (via callFrontEnd()).
     doSetupForConstructor(argv, errorCode, fileNameIndex, project);

    }
#endif

int
SgSourceFile::callFrontEnd()
   {
#ifdef ROSE_BUILD_FORTRAN_LANGUAGE_SUPPORT
  // FortranParserState* currStks = new FortranParserState();
#endif

     int frontendErrorLevel = SgFile::callFrontEnd();
  // DQ (1/21/2008): This must be set for all languages
     ROSE_ASSERT(get_globalScope() != NULL);
     ROSE_ASSERT(get_globalScope()->get_file_info() != NULL);
     ROSE_ASSERT(get_globalScope()->get_file_info()->get_filenameString().empty() == false);
  // printf ("p_root->get_file_info()->get_filenameString() = %s \n",p_root->get_file_info()->get_filenameString().c_str());

  // DQ (8/21/2008): Added assertion.
     ROSE_ASSERT (get_globalScope()->get_startOfConstruct() != NULL);
     ROSE_ASSERT (get_globalScope()->get_endOfConstruct()   != NULL);

#ifdef ROSE_BUILD_FORTRAN_LANGUAGE_SUPPORT
  // delete  currStks ;
#endif

     return frontendErrorLevel;
   }

int
SgBinaryComposite::callFrontEnd()
   {
     int frontendErrorLevel = SgFile::callFrontEnd();
  // DQ (1/21/2008): This must be set for all languages
     return frontendErrorLevel;
   }

int
SgUnknownFile::callFrontEnd()
   {
  // DQ (2/3/2009): This function is defined, but should never be called.
     printf ("Error: calling SgUnknownFile::callFrontEnd() \n");
     ROSE_ASSERT(false);

     return 0;
   }

SgBinaryComposite::SgBinaryComposite ( vector<string> & argv ,  SgProject* project )
    : p_genericFileList(NULL), p_interpretations(NULL)
{
#ifdef ROSE_BUILD_BINARY_ANALYSIS_SUPPORT
    p_interpretations = new SgAsmInterpretationList();
    p_interpretations->set_parent(this);

    p_genericFileList = new SgAsmGenericFileList();
    p_genericFileList->set_parent(this);

  // DQ (2/3/2009): This data member has disappeared (in favor of a list).
  // p_binaryFile = NULL;

  // printf ("In the SgBinaryComposite constructor \n");

  // This constructor actually makes the call to EDG to build the AST (via callFrontEnd()).
  // printf ("In SgBinaryComposite::SgBinaryComposite(): Calling doSetupForConstructor() \n");
     doSetupForConstructor(argv,  project);

  // printf ("Leaving SgBinaryComposite constructor \n");
#else
     printf ("Binary analysis not supported in this distribution (turned off in this restricted distribution) \n");
     ROSE_ASSERT(false);
#endif
}

int
SgProject::RunFrontend()
{
  TimingPerformance timer ("AST (SgProject::RunFrontend()):");

  int status_of_function = 0;

  //---------------------------------------------------------------------------
  // Pass each File to the Frontend
  //---------------------------------------------------------------------------
  std::vector<SgFile*> all_files = get_fileList();
  {
      int status_of_file = 0;
      BOOST_FOREACH(SgFile* file, all_files)
      {
          ROSE_ASSERT(file != NULL);
          if (KEEP_GOING_CAUGHT_FRONTEND_SIGNAL)
          {
              std::cout
                  << "[WARN] "
                  << "Configured to keep going after catching a "
                  << "signal in SgFile::RunFrontend()"
                  << std::endl;

              if (file != NULL)
              {
                  file->set_frontendErrorCode(100);
                  status_of_function =
                      std::max(100, status_of_function);
              }
              else
              {
                  std::cout
                      << "[FATAL] "
                      << "Unable to keep going due to an unrecoverable internal error"
                      << std::endl;
                  exit(1);
              }
          }
          else
          {
              try
              {
                  //-----------------------------------------------------------
                  // Pass File to Frontend
                  //-----------------------------------------------------------
                  file->runFrontend(status_of_file);
                  {
                      status_of_function =
                          max(status_of_file, status_of_function);
                  }
              }
              catch(...)
              {
                  if (file != NULL)
                  {
                     file->set_frontendErrorCode(100);
                  }
                  else
                  {
                      std::cout
                          << "[FATAL] "
                          << "Unable to keep going due to an unrecoverable internal error"
                          << std::endl;
                      exit(1);
                  }

                  if (ROSE::KeepGoing::g_keep_going)
                  {
                      raise(SIGABRT);// catch with signal handling above
                  }
                  else
                  {
                      throw;
                  }
              }
          }
      }//BOOST_FOREACH
  }//all_files->callFrontEnd

  this->set_frontendErrorCode(status_of_function);
  return status_of_function;
}//SgProject::RunFrontend

int
SgProject::parse()
   {
     int errorCode = 0;

  // DQ (7/6/2005): Introduce tracking of performance of ROSE.
     TimingPerformance timer ("AST (SgProject::parse()):");

  // ROSE_ASSERT (p_fileList != NULL);

#ifdef ROSE_BUILD_FORTRAN_LANGUAGE_SUPPORT
  // FMZ (5/29/2008)
     FortranModuleInfo::setCurrentProject(this);
     FortranModuleInfo::set_inputDirs(this );
#endif

  // Simplify multi-file handling so that a single file is just the trivial
  // case and not a special separate case.
#if 0
     printf ("Loop through the source files on the command line! p_sourceFileNameList = %zu \n",p_sourceFileNameList.size());
#endif

     Rose_STL_Container<string>::iterator nameIterator = p_sourceFileNameList.begin();
     unsigned int i = 0;

#if 0
  // DQ (6/13/2013): This is older code from when we build each SgFile and processed in immediately.
  // We don't want such a design, thus we now build all of the SgFile IR nodes first, and then iterate
  // over them to call the frontend on each of them (this could likely be done in parallel as well).

     while (nameIterator != p_sourceFileNameList.end())
        {
          int nextErrorCode = 0;

       // DQ (4/20/2006): Exclude other files from list in argc and argv
          vector<string> argv = get_originalCommandLineArgumentList();
          string currentFileName = *nameIterator;

          CommandlineProcessing::removeAllFileNamesExcept(argv,p_sourceFileNameList,currentFileName);

       // DQ (11/13/2008): Removed overly complex logic here!

          SgFile* newFile = determineFileType(argv, nextErrorCode, this);
          ROSE_ASSERT (newFile != NULL);

          ROSE_ASSERT (newFile->get_startOfConstruct() != NULL);
          ROSE_ASSERT (newFile->get_parent() != NULL);

       // This just adds the new file to the list of files stored internally
          set_file ( *newFile );

          errorCode = max(errorCode,nextErrorCode); // use STL max

          nameIterator++;
          i++;
        }
#else
  // The goal in this version of the code is to seperate the construction of the SgFile objects 
  // from the invocation of the fronend on each of the SgFile objects.  In general this allows
  // the comilation to reference the other SgFile objects on an as needed basis as part of running
  // the frontend.  This is importnat from the optimization of Java.
     std::vector<SgFile*> vectorOfFiles;
     while (nameIterator != p_sourceFileNameList.end())
        {
#if 0
          printf ("Build a SgFile object for file #%d \n",i);
#endif
          int nextErrorCode = 0;

       // DQ (4/20/2006): Exclude other files from list in argc and argv
          vector<string> argv = get_originalCommandLineArgumentList();
          string currentFileName = *nameIterator;
#if 0
          printf ("In SgProject::parse(): before removeAllFileNamesExcept() file = %s argv = %s \n",
               currentFileName.c_str(),CommandlineProcessing::generateStringFromArgList(argv,false,false).c_str());
#endif
          CommandlineProcessing::removeAllFileNamesExcept(argv,p_sourceFileNameList,currentFileName);
#if 0
          printf ("In SgProject::parse(): after removeAllFileNamesExcept() from command line for file = %s argv = %s \n",
               currentFileName.c_str(),CommandlineProcessing::generateStringFromArgList(argv,false,false).c_str());
          printf ("currentFileName = %s \n",currentFileName.c_str());
#endif
       // DQ (11/13/2008): Removed overly complex logic here!
#if 0
          printf ("+++++++++++++++ Calling determineFileType() currentFileName = %s \n",currentFileName.c_str());
#endif
          SgFile* newFile = determineFileType(argv, nextErrorCode, this);
          ROSE_ASSERT (newFile != NULL);
#if 0
          printf ("+++++++++++++++ DONE: Calling determineFileType() currentFileName = %s \n",currentFileName.c_str());
          printf ("In SgProject::parse(): newFile = %p = %s \n",newFile,newFile->class_name().c_str());
#endif
          ROSE_ASSERT (newFile->get_startOfConstruct() != NULL);
          ROSE_ASSERT (newFile->get_parent() != NULL);

       // DQ (6/13/2013): Added to support error checking (seperation of construction of SgFile IR nodes from calling the fronend on each one).
          ROSE_ASSERT(isSgProject(newFile->get_parent()) != NULL);
          ROSE_ASSERT(newFile->get_parent() == this);

       // This just adds the new file to the list of files stored internally (note: this sets the parent of the newFile).
          set_file ( *newFile );

       // DQ (6/13/2013): Added to support error checking (seperation of construction of SgFile IR nodes from calling the fronend on each one).
          ROSE_ASSERT(newFile->get_parent() != NULL);

       // This list of files will be iterated over to call the frontend in the next loop.
          vectorOfFiles.push_back(newFile);

       // newFile->display("Called from SgProject::parse()");

          nameIterator++;
          i++;
        }

#if 0
     printf ("In Project::parse(): (calling the frontend on all previously setup SgFile objects) vectorOfFiles.size() = %zu \n",vectorOfFiles.size());
#endif

  errorCode = this->RunFrontend();
  if (errorCode > 3)
  {
      return errorCode;
  }

#endif

  // DQ (6/13/2013): Test the new function to lookup the SgFile from the name with full path.
  // This is a simple consistancy test for that new function.
     for (size_t i = 0; i < vectorOfFiles.size(); i++)
        {
          string filename = vectorOfFiles[i]->get_sourceFileNameWithPath();
          SgFile* file = this->operator[](filename);
          ROSE_ASSERT(file != NULL);

          if ( SgProject::get_verbose() > 0 )
             {
               printf ("Testing: map of filenames to SgFile IR nodes: filename = %s is mapped to SgFile = %p \n",filename.c_str(),vectorOfFiles[i]);
             }

          ROSE_ASSERT(file == vectorOfFiles[i]);
        }

  // printf ("Inside of SgProject::parse() before AstPostProcessing() \n");

  // GB (8/19/2009): Moved the AstPostProcessing call from
  // SgFile::callFrontEnd to this point. Thus, it is only called once for
  // the whole project rather than once per file. Repeated calls to
  // AstPostProcessing are slow due to repeated memory pool traversals. The
  // AstPostProcessing is only to be called if there are input files to run
  // it on, and they are meant to be used in some way other than just
  // calling the backend on them. (If only the backend is used, this was
  // never called by SgFile::callFrontEnd either.)
  // if ( !get_fileList().empty() && !get_useBackendOnly() )
#ifndef ROSE_USE_CLANG_FRONTEND
     if ( (get_fileList().empty() == false) && (get_useBackendOnly() == false) )
        {
          AstPostProcessing(this);
        }
#endif
#if 0
       else
        {
       // Alternatively if this is a part of binary analysis then process via AstPostProcessing().
          if (this->get_binary_only() == true)
             {
               AstPostProcessing(this);
             }
        }
#endif

  // negara1 (06/23/2011): Collect information about the included files to support unparsing of those that are modified.
  // In the first step, get the include search paths, which will be used while attaching include preprocessing infos.
  // Proceed only if there are input files and they require header files unparsing.
     if (!get_fileList().empty() && (*get_fileList().begin())->get_unparseHeaderFiles())
        {
          if (SgProject::get_verbose() >= 1)
             {
               cout << endl << "***HEADER FILES ANALYSIS***" << endl << endl;
             }
          CompilerOutputParser compilerOutputParser(this);
          const pair<list<string>, list<string> >& includedFilesSearchPaths = compilerOutputParser.collectIncludedFilesSearchPaths();  
          set_quotedIncludesSearchPaths(includedFilesSearchPaths.first);
          set_bracketedIncludesSearchPaths(includedFilesSearchPaths.second);

          if (SgProject::get_verbose() >= 1)
             {
               CollectionHelper::printList(get_quotedIncludesSearchPaths(), "\nQuoted includes search paths:", "Path:");
               CollectionHelper::printList(get_bracketedIncludesSearchPaths(), "\nBracketed includes search paths:", "Path:");
             }
        }

  // GB (9/4/2009): Moved the secondary pass over source files (which
  // attaches the preprocessing information) to this point. This way, the
  // secondary pass over each file runs after all fixes have been done. This
  // is relevant where the AstPostProcessing mechanism must first mark nodes
  // to be output before preprocessing information is attached.
  SgFilePtrList &files = get_fileList();
  {
      BOOST_FOREACH(SgFile* file, files)
      {
          ROSE_ASSERT(file != NULL);

          if (KEEP_GOING_CAUGHT_FRONTEND_SECONDARY_PASS_SIGNAL)
          {
              std::cout
                  << "[WARN] "
                  << "Configured to keep going after catching a signal in "
                  << "SgFile::secondaryPassOverSourceFile()"
                  << std::endl;

              if (file != NULL)
              {
                  file->set_frontendErrorCode(100);
                  errorCode = std::max(100, errorCode);
              }
              else
              {
                  std::cout
                      << "[FATAL] "
                      << "Unable to keep going due to an unrecoverable internal error"
                      << std::endl;
                  exit(1);
              }
          }
          else
          {
              file->secondaryPassOverSourceFile();
          }
      }

      if (errorCode != 0)
      {
          return errorCode;
      }
  }

  // negara1 (06/23/2011): Collect information about the included files to support unparsing of those that are modified.
  // In the second step (after preprocessing infos are already attached), collect the including files map.
  // Proceed only if there are input files and they require header files unparsing.
     if (!get_fileList().empty() && (*get_fileList().begin())->get_unparseHeaderFiles())
        {
          CompilerOutputParser compilerOutputParser(this);
          const map<string, set<string> >& includedFilesMap = compilerOutputParser.collectIncludedFilesMap();

          IncludingPreprocessingInfosCollector includingPreprocessingInfosCollector(this, includedFilesMap);
          const map<string, set<PreprocessingInfo*> >& includingPreprocessingInfosMap = includingPreprocessingInfosCollector.collect();

          set_includingPreprocessingInfosMap(includingPreprocessingInfosMap);
         
          if (SgProject::get_verbose() >= 1)
             {
               CollectionHelper::printMapOfSets(includedFilesMap, "\nIncluded files map:", "File:", "Included file:");
               CollectionHelper::printMapOfSets(get_includingPreprocessingInfosMap(), "\nIncluding files map:", "File:", "Including file:");
             }
        }
     
     if ( get_verbose() > 0 )
        {
       // Report the error code if it is non-zero (but only in verbose mode)
          if (errorCode > 0)
             {
               printf ("Frontend Warnings only: errorCode = %d \n",errorCode);
               if (errorCode > 3)
                  {
                    printf ("Frontend Errors found: errorCode = %d \n",errorCode);
                  }
             }
        }

  // warnings from EDG processing are OK but not errors
     ROSE_ASSERT (errorCode <= 3);

  // if (get_useBackendOnly() == false)
     if ( SgProject::get_verbose() >= 1 )
          cout << "C++ source(s) parsed. AST generated." << endl;

     if ( get_verbose() > 3 )
        {
          printf ("In SgProject::parse() (verbose mode ON): \n");
          display ("In SgProject::parse()");
        }

     return errorCode;
   }

//negara1 (07/29/2011)
//The returned file path is not normalized. 
//TODO: Return the normalized path after the bug in ROSE is fixed. The bug manifests itself when the same header file is included in 
//multiple places using different paths. In such a case, ROSE treats the same file as different files and generates different IDs for them.
string SgProject::findIncludedFile(PreprocessingInfo* preprocessingInfo) {
    IncludeDirective includeDirective(preprocessingInfo -> getString());
    const string& includedPath = includeDirective.getIncludedPath();
    if (FileHelper::isAbsolutePath(includedPath)) {
        //the path is absolute, so no need to search for the file
        if (FileHelper::fileExists(includedPath)) {
            return includedPath;
        }
        return ""; //file does not exist, so return an empty string
    }
    if (includeDirective.isQuotedInclude()) {
        //start looking from the current folder, then proceed with the quoted includes search paths
        //TODO: Consider the presence of -I- option, which disables looking in the current folder for quoted includes.
        string currentFolder = FileHelper::getParentFolder(preprocessingInfo -> get_file_info() -> get_filenameString());
        p_quotedIncludesSearchPaths.insert(p_quotedIncludesSearchPaths.begin(), currentFolder);
        string includedFilePath = FileHelper::getIncludedFilePath(p_quotedIncludesSearchPaths, includedPath);
        p_quotedIncludesSearchPaths.erase(p_quotedIncludesSearchPaths.begin()); //remove the previously inserted current folder (for other files it might be different)
        if (!includedFilePath.empty()) {
            return includedFilePath;
        }
    }
    //For bracketed includes and for not yet found quoted includes proceed with the bracketed includes search paths
    return FileHelper::getIncludedFilePath(p_bracketedIncludesSearchPaths, includedPath);
}

void
SgSourceFile::doSetupForConstructor(const vector<string>& argv, SgProject* project)
   {
  // Call the base class implementation!
     SgFile::doSetupForConstructor(argv, project);
   }

void
SgBinaryComposite::doSetupForConstructor(const vector<string>& argv, SgProject* project)
   {
     SgFile::doSetupForConstructor(argv, project);
   }

void
SgUnknownFile::doSetupForConstructor(const vector<string>& argv, SgProject* project)
   {
     SgFile::doSetupForConstructor(argv, project);
   }

void
SgFile::doSetupForConstructor(const vector<string>& argv, SgProject* project)
   {
  // JJW 10-26-2007 ensure that this object is not on the stack
     preventConstructionOnStack(this);

#if 0
     printf ("!!!!!!!!!!!!!!!!!! Inside of SgFile::doSetupForConstructor() !!!!!!!!!!!!!!! \n");
#endif

  // Set the project early in the construction phase so that we can access data in
  // the parent if needed (useful for template handling but also makes sure the parent is
  // set (and avoids fixup (currently done, but too late in the construction process for
  // the template support).
     if (project != NULL)
          set_parent(project);

     ROSE_ASSERT(project != NULL);
     ROSE_ASSERT(get_parent() != NULL);

  // initalize all local variables to default values
     initialization();

     ROSE_ASSERT(get_parent() != NULL);

  // DQ (2/4/2009): The specification of "-rose:binary" causes filenames to be interpreted
  // differently if they are object files or libary archive files.
  // DQ (4/21/2006): Setup the source filename as early as possible
  // setupSourceFilename(argv);
  // Rose_STL_Container<string> fileList = CommandlineProcessing::generateSourceFilenames(argv);
  // Rose_STL_Container<string> fileList = CommandlineProcessing::generateSourceFilenames(argv,get_binary_only());
     Rose_STL_Container<string> fileList = CommandlineProcessing::generateSourceFilenames(argv,project->get_binary_only());

  // DQ (12/23/2008): Use of this assertion will simplify the code below!
     ROSE_ASSERT (fileList.empty() == false);
     string sourceFilename = *(fileList.begin());

  // printf ("Before conversion to absolute path: sourceFilename = %s \n",sourceFilename.c_str());
  // sourceFilename = StringUtility::getAbsolutePathFromRelativePath(sourceFilename);
     sourceFilename = StringUtility::getAbsolutePathFromRelativePath(sourceFilename, true);

     set_sourceFileNameWithPath(sourceFilename);

  // printf ("In SgFile::setupSourceFilename(const vector<string>& argv): p_sourceFileNameWithPath = %s \n",get_sourceFileNameWithPath().c_str());
  // tps: 08/18/2010, This should call StringUtility for WINDOWS- there are two implementations of this?
  // set_sourceFileNameWithoutPath( ROSE::stripPathFromFileName(get_sourceFileNameWithPath().c_str()) );
     set_sourceFileNameWithoutPath( StringUtility::stripPathFromFileName(get_sourceFileNameWithPath().c_str()) );

     initializeSourcePosition(sourceFilename);
     ROSE_ASSERT(get_file_info() != NULL);

  // printf ("In SgFile::doSetupForConstructor(): source position set for sourceFilename = %s \n",sourceFilename.c_str());

  // DQ (5/9/2007): Moved this call from above to where the file name is available so that we could include
  // the filename in the label.  This helps to identify the performance data with individual files where
  // multiple source files are specificed on the command line.
  // printf ("p_sourceFileNameWithPath = %s \n",p_sourceFileNameWithPath);
     string timerLabel = "AST SgFile Constructor for " + p_sourceFileNameWithPath + ":";
     TimingPerformance timer (timerLabel);

  // Build a DEEP COPY of the input parameters!
     vector<string> local_commandLineArgumentList = argv;

  // Save the commandline as a list of strings (we made a deep copy because the "callFrontEnd()" function might change it!
     set_originalCommandLineArgumentList( local_commandLineArgumentList );

  // DQ (5/22/2005): Store the file name index in the SgFile object so that it can figure out
  // which file name applies to it.  This helps support functions such as "get_filename()"
  // used elsewhere in Sage III.  Not clear if we really need this!
  // error checking
     ROSE_ASSERT (argv.size() > 1);

  // DQ (12/23/2008): Added assertion.
     ROSE_ASSERT(get_file_info() != NULL);

  // DQ (5/3/2007): Added assertion.
     ROSE_ASSERT (get_startOfConstruct() != NULL);

  // DQ (6/13/2013): Added to support error checking (seperation of construction of SgFile IR nodes from calling the fronend on each one).
     ROSE_ASSERT(get_parent() != NULL);
     ROSE_ASSERT(get_parent() == project);

#if 0
     printf ("Leaving  SgFile::doSetupForConstructor() \n");
#endif
   }


string
SgFile::generate_C_preprocessor_intermediate_filename( string sourceFilename )
   {
  // DQ (9/24/2013): We need this assertion to make sure we are not causing what might be strange errors in memory.
     ROSE_ASSERT(sourceFilename.empty() == false);

  // Note: for "foo.F90" the fileNameSuffix() returns "F90"
     string filenameExtension              = StringUtility::fileNameSuffix(sourceFilename);

  // DQ (9/24/2013): We need this assertion to make sure we are not causing what might be strange errors in memory.
     ROSE_ASSERT(filenameExtension.empty() == false);

     string sourceFileNameWithoutExtension = StringUtility::stripFileSuffixFromFileName(sourceFilename);

  // DQ (9/24/2013): We need this assertion to make sure we are not causing what might be strange errors in memory.
     ROSE_ASSERT(sourceFileNameWithoutExtension.empty() == false);

  // string sourceFileNameInputToCpp = get_sourceFileNameWithPath();
#if 0
     printf ("In SgFile::generate_C_preprocessor_intermediate_filename(): Before lowering case: filenameExtension = %s \n",filenameExtension.c_str());
#endif

  // We need to turn on the 5th bit to make the capital a lower case character (assume ASCII)
     filenameExtension[0] = filenameExtension[0] | (1 << 5);

#if 0
     printf ("In SgFile::generate_C_preprocessor_intermediate_filename(): After lowering case: filenameExtension = %s \n",filenameExtension.c_str());
#endif

  // Rename the CPP generated intermediate file (strip path to put it in the current directory)
  // string sourceFileNameOutputFromCpp = sourceFileNameWithoutExtension + "_preprocessed." + filenameExtension;
     string sourceFileNameWithoutPathAndWithoutExtension = StringUtility::stripPathFromFileName(sourceFileNameWithoutExtension);
     string sourceFileNameOutputFromCpp = sourceFileNameWithoutPathAndWithoutExtension + "_postprocessed." + filenameExtension;

     return sourceFileNameOutputFromCpp;
   }


#ifdef ROSE_BUILD_FORTRAN_LANGUAGE_SUPPORT
// This is the "C" function implemented in:
//    ROSE/src/frontend/OpenFortranParser_SAGE_Connection/openFortranParser_main.c
// This function calls the Java JVM to load the Java implemented parser (written
// using ANTLR, a parser generator).
int openFortranParser_main(int argc, char **argv );
int experimental_openFortranParser_main(int argc, char **argv );
#endif

#ifdef ROSE_BUILD_JAVA_LANGUAGE_SUPPORT
// DQ (10/11/2010): Added the Java support.
int openJavaParser_main(int argc, char **argv );
#endif

// See $ROSE/src/frontend/X10_ROSE_Connection
extern int x10_main(int argc, char** argv);

int
SgFile::callFrontEnd()
   {
     if (SgProject::get_verbose() > 0)
        {
          std::cout << "[INFO] [SgFile::callFrontEnd]" << std::endl;
        }

  // DQ (1/17/2006): test this
  // ROSE_ASSERT(get_fileInfo() != NULL);

     int fileNameIndex = 0;

  // DQ (4/21/2006): I think we can now assert this!
     ROSE_ASSERT(fileNameIndex == 0);

  // DQ (7/6/2005): Introduce tracking of performance of ROSE.
     TimingPerformance timer ("AST Front End Processing (SgFile):");

  // This function processes the command line and calls the EDG frontend.
     int frontendErrorLevel = 0;

  // Build an argc,argv based C style commandline (we might not really need this)
     vector<string> argv = get_originalCommandLineArgumentList();

#if ROSE_INTERNAL_DEBUG
     if (ROSE_DEBUG > 9)
        {
       // Print out the input arguments, so we can set them up internally instead of
       // on the command line (which is driving me nuts)
          for (unsigned int i=0; i < argv.size(); i++)
               printf ("argv[%d] = %s \n",i,argv[i]);
        }
#endif

  // printf ("Inside of SgFile::callFrontEnd(): fileNameIndex = %d \n",fileNameIndex);

  // Save this so that it can be used in the template instantiation phase later.
  // This file is later written into the *.ti file so that the compilation can
  // be repeated as required to instantiate all function templates.
     std::string translatorCommandLineString = CommandlineProcessing::generateStringFromArgList(argv,false,true);
  // printf ("translatorCommandLineString = %s \n",translatorCommandLineString.c_str());
     set_savedEdgCommandLine(translatorCommandLineString);

  // display("At TOP of SgFile::callFrontEnd()");

  // local copies of argc and argv variables
  // The purpose of building local copies is to avoid
  // the modification of the command line by SLA
     vector<string> localCopy_argv = argv;
  // printf ("DONE with copy of command line! \n");

  // Process command line options specific to ROSE
  // This leaves all filenames and non-rose specific option in the argv list
     processRoseCommandLineOptions (localCopy_argv);

  // DQ (6/21/2005): Process template specific options so that we can generated
  // code for the backend compiler (this processing is backend specific).
     processBackendSpecificCommandLineOptions (localCopy_argv);

  // display("AFTER processRoseCommandLineOptions in SgFile::callFrontEnd()");

  // Use ROSE buildCommandLine() function
  // int numberOfCommandLineArguments = 24;
  // char** inputCommandLine = new char* [numberOfCommandLineArguments];
  // ROSE_ASSERT (inputCommandLine != NULL);
     vector<string> inputCommandLine;

  // Build the commandline for EDG
  // printf ("Inside of SgFile::callFrontEnd(): Calling build_EDG_CommandLine (fileNameIndex = %d) \n",fileNameIndex);
  if (get_C_only() ||
      get_Cxx_only() ||
      get_Cuda_only() ||
      get_OpenCL_only()
  ) {
      #ifndef ROSE_USE_CLANG_FRONTEND
         build_EDG_CommandLine (inputCommandLine,localCopy_argv,fileNameIndex );
      #else
         build_CLANG_CommandLine (inputCommandLine,localCopy_argv,fileNameIndex );
      #endif
  }
  // printf ("DONE: Inside of SgFile::callFrontEnd(): Calling build_EDG_CommandLine (fileNameIndex = %d) \n",fileNameIndex);

  // DQ (10/15/2005): This is now a single C++ string (and not a list)
  // Make sure the list of file names is allocated, even if there are no file names in the list.
  // DQ (1/23/2004): I wish that C++ string objects had been used uniformally through out this code!!!
  // ROSE_ASSERT (get_sourceFileNamesWithoutPath() != NULL);
  // ROSE_ASSERT (get_sourceFileNameWithoutPath().empty() == false);

  // display("AFTER build_EDG_CommandLine in SgFile::callFrontEnd()");

  // Exit if we are to ONLY call the vendor's backend compiler
     if (p_useBackendOnly == true)
        {
          return 0;
        }

     ROSE_ASSERT (p_useBackendOnly == false);

  // DQ (4/21/2006): If we have called the frontend for this SgFile then mark this file to be unparsed.
  // This will cause code to be generated and the compileOutput() function will then set the name of
  // the file that the backend (vendor) compiler will compile to be the the intermediate file. Else it
  // will be set to be the origianl source file.  In the new design, the frontendShell() can be called
  // to generate just the SgProject and SgFile nodes and we can loop over the SgFile objects and call
  // the frontend separately for each SgFile.  so we have to set the output file name to be compiled
  // late in the processing (at backend compile time since we don't know when or if the frontend will
  // be called for each SgFile).
     set_skip_unparse(false);

     if ((get_C_only() || get_Cxx_only()) &&
      // DQ (1/22/2004): As I recall this has a name that really
      // should be "disable_edg" instead of "disable_edg_backend".
          get_disable_edg_backend() == false && get_new_frontend() == true)
        {
       // ROSE::new_frontend = true;

       // We can either use the newest EDG frontend separately (useful for debugging)
       // or the EDG frontend that is included in SAGE III (currently EDG 3.3).
       // New EDG frontend:
       //      This permits testing with the most up-to-date version of the EDG frontend and
       //      can be useful in identifing errors or bugs in the SAGE processing (or ROSE itself).
       // EDG frontend used by SAGE III:
       //      The use of this frontend permits the continued processing via ROSE and the
       //      unparsing of the AST to rebuilt the C++ source code (with transformations if any
       //      were done).

       // DQ (10/15/2005): This is now a C++ string (and not char* C style string)
       // Make sure that we have generated a proper file name (or move filename
       // processing to processRoseCommandLineOptions()).
       // printf ("Print out the file name to make sure it is processed \n");
       // printf ("     filename = %s \n",get_unparse_output_filename());
       // ROSE_ASSERT (get_unparse_output_filename() != NULL);
       // ROSE_ASSERT (get_unparse_output_filename().empty() == false);

      // Use the current version of the EDG frontend from EDG (or any other version)
      // abort();
         printf ("ROSE::new_frontend == true (call edgFrontEnd using unix system() function!) \n");

         std::string frontEndCommandLineString;
         if ( get_KCC_frontend() == true )
            {
              frontEndCommandLineString = "KCC ";  // -cpfe_only is no longer supported (I think)
            }
           else
            {
           // frontEndCommandLineString = "edgFrontEnd ";
              frontEndCommandLineString = "edgcpfe --g++ --gnu_version 40201 ";
            }
         frontEndCommandLineString += CommandlineProcessing::generateStringFromArgList(inputCommandLine,true,false);

         if ( get_verbose() > -1 )
              printf ("frontEndCommandLineString = %s \n\n",frontEndCommandLineString.c_str());

      // ROSE_ASSERT (!"Should not get here");
         int status = system(frontEndCommandLineString.c_str());

         printf ("After calling edgcpfe as a test (status = %d) \n",status);
         ROSE_ASSERT(status == 0);
      // ROSE_ASSERT(false);
        }
       else
        {
          if ((get_C_only() || get_Cxx_only()) && get_disable_edg_backend() == true)
             {
               if (SgProject::get_verbose() > 0)
                  {
                    std::cout << "[INFO] [SgFile::callFrontEnd] Skipping EDG frontend" << std::endl;
                  }
             }
            else
             {
            // DQ (9/2/2008): Factored out the details of building the AST for Source code (SgSourceFile IR node) and Binaries (SgBinaryComposite IR node)
            // Note that making buildAST() a virtual function does not appear to solve the problems since it is called form the base class.  This is
            // awkward code which is temporary.

            // printf ("Before calling buildAST(): this->class_name() = %s \n",this->class_name().c_str());

               switch (this->variantT())
                  {
                    case V_SgFile:
                    case V_SgSourceFile:
                       {
                         SgSourceFile* sourceFile = const_cast<SgSourceFile*>(isSgSourceFile(this));
                         frontendErrorLevel = sourceFile->buildAST(localCopy_argv, inputCommandLine);
                         break;
                       }

                    case V_SgBinaryComposite:
                       {
                         SgBinaryComposite* binary = const_cast<SgBinaryComposite*>(isSgBinaryComposite(this));
                         frontendErrorLevel = binary->buildAST(localCopy_argv, inputCommandLine);
                         break;
                       }

                    case V_SgUnknownFile:
                       {
                         break;
                       }

                    default:
                       {
                         printf ("Error: default reached in Rose parser/IR translation processing: class name = %s \n",this->class_name().c_str());
                         ROSE_ASSERT(false);
                       }
                  }
             }
        }

  // printf ("After calling buildAST(): this->class_name() = %s \n",this->class_name().c_str());

  // if there are warnings report that there are in the verbose mode and continue
     if (frontendErrorLevel > 0)
        {
          if ( get_verbose() >= 1 )
               cout << "Warnings in Rose parser/IR translation processing! (continuing ...) " << endl;
        }

  // DQ (4/20/2006): This code was moved from the SgFile constructor so that is would
  // permit the separate construction of the SgProject and call to the front-end cleaner.

  // DQ (5/22/2005): This is a older function with a newer more up-to-date comment on why we have it.
  // This function is a repository for minor AST fixups done as a post-processing step in the
  // construction of the Sage III AST from the EDG frontend.  In some cases it fixes specific
  // problems in either EDG or the translation of EDG to Sage III (more the later than the former).
  // In other cases if does post-processing (e.g. setting parent pointers in the AST) can could
  // only done from a more complete global view of the staticly defined AST.  In many cases these
  // AST fixups are not so temporary so the name of the function might change at some point.
  // Notice that all AST fixup is done before attachment of the comments to the AST.
  // temporaryAstFixes(this);

#if 0
  // FMZ (this is just debugging support)
     list<SgScopeStatement*> *stmp = &astScopeStack;
     printf("FMZ :: before AstPostProcessing astScopeStack = %p \n",stmp);
#endif

  // GB (8/19/2009): Commented this out and moved it to SgProject::parse().
  // Repeated calls to AstPostProcessing (one per file) can be slow on
  // projects consisting of multiple files due to repeated memory pool
  // traversals.
  // AstPostProcessing(this);

#ifdef ROSE_BUILD_FORTRAN_LANGUAGE_SUPPORT
  // FMZ: 05/30/2008.  Do not generate .rmod file for the PU imported by "use" stmt
  // DXN (01/18/2011): Fixed to build rmod file only when there is no error passed back from the frontend.
  // if (get_Fortran_only() == true && FortranModuleInfo::isRmodFile() == false)
     if (get_Fortran_only() == true && FortranModuleInfo::isRmodFile() == false && frontendErrorLevel == 0)
        {
          if (get_verbose() > 1)
               printf ("Generating a Fortran 90 module file (*.rmod) \n");

          generateModFile(this);

          if (get_verbose() > 1)
               printf ("DONE: Generating a Fortran 90 module file (*.rmod) \n");
        }
#endif

#if 0
     printf ("Leaving SgFile::callFrontEnd(): fileNameIndex = %d \n",fileNameIndex);
     display("At bottom of SgFile::callFrontEnd()");
#endif
#if 0
     printf ("Exiting as a test of the F03 module support \n");
     ROSE_ASSERT(false);
#endif

  // return the error code associated with the call to the C++ Front-end
     return frontendErrorLevel;
   }



void
SgFile::secondaryPassOverSourceFile()
   {
  // **************************************************************************
  //                      Secondary Pass Over Source File
  // **************************************************************************
  // This pass collects extra information about the source file that may not have
  // been available from previous tools that operated on the file. For example:
  //    1) EDG ignores comments and so we collect the whole token stream in this phase.
  //    2) OFP ignores comments similarly to EDG and so we collect the whole token stream.
  //    3) Binary disassembly ignores the binary format so we collect this information
  //       about the structure of the ELF binary separately.
  // For source code (C,C++,Fortran) we collect the whole token stream, for example:
  //    1) Comments
  //    2) Preprocessors directives
  //    3) White space
  //    4) All tokens (each is classified as to what specific type of token it is)
  //
  // There is no secondary processing for binaries.

  // GB (9/4/2009): Factored out the secondary pass. It is now done after
  // the whole project has been constructed and fixed up.

     if (get_binary_only() == true)
        {
       // What used to be done here is now done above so that we can know the machine specific details
       // of the executable as early as possible before disassembly.
        }
       else
        {
       // This is set in the unparser now so that we can handle the source file plus all header files
          ROSE_ASSERT (p_preprocessorDirectivesAndCommentsList == NULL);

       // Build the empty list container so that we can just add lists for new files as they are encountered
          p_preprocessorDirectivesAndCommentsList = new ROSEAttributesListContainer();
          ROSE_ASSERT (p_preprocessorDirectivesAndCommentsList != NULL);

#if 0
       // This is empty so there is nothing to display!
          p_preprocessorDirectivesAndCommentsList->display("Seconadary Source File Processing at bottom of SgFile::callFrontEnd()");
#endif

       // DQ (4/19/2006): since they can take a while and includes substantial
       // file I/O we make this optional (selected from the command line).
       // bool collectAllCommentsAndDirectives = get_collectAllCommentsAndDirectives();

       // DQ (12/17/2008): The merging of CPP directives and comments from either the
       // source file or including all the include files is not implemented as a single
       // traversal and has been rewritten.
          if (get_skip_commentsAndDirectives() == false)
             {
               if (get_verbose() > 1)
                  {
                    printf ("In SgFile::secondaryPassOverSourceFile(): calling attachAllPreprocessingInfo() \n");
                  }

            // printf ("Secondary pass over source file = %s to comment comments and CPP directives \n",this->get_file_info()->get_filenameString().c_str());
            // SgSourceFile* sourceFile = const_cast<SgSourceFile*>(this);
               SgSourceFile* sourceFile = isSgSourceFile(this);
               ROSE_ASSERT(sourceFile != NULL);

            // Save the state of the requirement fo CPP processing (fortran only)
               bool requiresCPP = false;
               if (get_Fortran_only() == true)
                  {
                    requiresCPP = get_requires_C_preprocessor();
                    if (requiresCPP == true)
                         set_requires_C_preprocessor(false);
                  }
#if 1
            // Debugging code (eliminate use of CPP directives from source file so that we
            // can debug the insertion of linemarkers from first phase of CPP processing.
            // printf ("In SgFile::secondaryPassOverSourceFile(): requiresCPP = %s \n",requiresCPP ? "true" : "false");
               if (requiresCPP == false)
                  {
                    attachPreprocessingInfo(sourceFile);
                 // printf ("Exiting as a test (should not be called for Fortran CPP source files) \n");
                 // ROSE_ASSERT(false);
                  }
#else
            // Normal path calling attachPreprocessingInfo()
               attachPreprocessingInfo(sourceFile);
#endif

#ifndef ROSE_USE_INTERNAL_FRONTEND_DEVELOPMENT
            // Liao, 3/31/2009 Handle OpenMP here to see macro calls within directives
               processOpenMP(sourceFile);
#endif
               // Liao, 1/29/2014, handle failsafe pragmas for resilience work
               if (sourceFile->get_failsafe())
                 FailSafe::process_fail_safe_directives (sourceFile); 

            // Reset the saved state (might not really be required at this point).
               if (requiresCPP == true)
                    set_requires_C_preprocessor(false);

#if 0
               printf ("In SgFile::callFrontEnd(): exiting after attachPreprocessingInfo() \n");
               ROSE_ASSERT(false);
#endif
               if (get_verbose() > 1)
                  {
                    printf ("In SgFile::callFrontEnd(): Done with attachAllPreprocessingInfo() \n");
                  }

            // DQ (12/13/2012): Insert pass over AST to detect "#line" directives within only the input source file and 
            // accoumulate a list of filenames that will have statements incorrectly marked as being from another file.
            // This might be something we want to control via a command line option.  This sort fo processing can be
            // important for generated files (e.g. the sudo application has four generated C language files from lex
            // that are generated into a file toke.c but with #line N "toke.l" CPP directives and this fools ROSE into
            // not unparsing all of the code from the token.c file (because some of it is assigned to the filename "toke.l".
            // For the case of the sudo application code this prevents the generated code from linking properly (undefined symbols).
            // Since many application include generated code (including ROSE itself) we would like to support this better.
               ROSE_ASSERT(sourceFile != NULL);
            // sourceFile->gatherASTSourcePositionsBasedOnDetectedLineDirectives();
            // sourceFile->fixupASTSourcePositionsBasedOnDetectedLineDirectives();

             } //end if get_skip_commentsAndDirectives() is false
        }

#if 0
     printf ("Leaving SgFile::callFrontEnd(): fileNameIndex = %d \n",fileNameIndex);
     display("At bottom of SgFile::callFrontEnd()");
#endif

#if 1
  // DQ (8/22/2009): We test the parent of SgFunctionTypeTable in the AST post processing,
  // so we need to make sure that it is set.
     SgFunctionTypeTable* functionTypeTable = SgNode::get_globalFunctionTypeTable();
  // ROSE_ASSERT(functionTypeTable != NULL);
     if (functionTypeTable != NULL && functionTypeTable->get_parent() == NULL)
        {
       // printf ("In SgFile::callFrontEnd(): set the parent of SgFunctionTypeTable \n");
          functionTypeTable->set_parent(this);
        }
  // ROSE_ASSERT(functionTypeTable->get_parent() != NULL);
#endif

  // ROSE_ASSERT(SgNode::get_globalFunctionTypeTable() != NULL);
  // ROSE_ASSERT(SgNode::get_globalFunctionTypeTable()->get_parent() != NULL);
   }


#if 0
namespace SgSourceFile_processCppLinemarkers
   {
  // This class (AST traversal) supports the traversal of the AST required
  // to translate the source position using the CPP linemarkers.

     class GatherASTSourcePositionsBasedOnDetectedLineDirectives : public AstSimpleProcessing
        {
          public:
              set<int> filenameIdList;

              GatherASTSourcePositionsBasedOnDetectedLineDirectives( const string & sourceFilename );

              void visit ( SgNode* astNode );
        };
   }

SgSourceFile_processCppLinemarkers::GatherASTSourcePositionsBasedOnDetectedLineDirectives::GatherASTSourcePositionsBasedOnDetectedLineDirectives( const string & sourceFilename )
   {
  // Build an initial element on the stack so that the original source file name will be used to
  // set the global scope (which will be traversed before we visit any statements that might have
  // CPP directives attached (or which are CPP direcitve IR nodes).

  // Get the fileId of the assocated filename
     int fileId = Sg_File_Info::getIDFromFilename(sourceFilename);

     if ( SgProject::get_verbose() > 1 )
          printf ("In GatherASTSourcePositionsBasedOnDetectedLineDirectives::GatherASTSourcePositionsBasedOnDetectedLineDirectives(): source file: fileId = %d sourceFilename = %s \n",fileId,sourceFilename.c_str());

  // Push an entry onto the stack before doing the traversal over the whole AST.
  // filenameIdList.insert(fileId);
   }


void
SgSourceFile_processCppLinemarkers::GatherASTSourcePositionsBasedOnDetectedLineDirectives::visit ( SgNode* astNode )
   {
  // DQ (12/14/2012): This functionality is being added to support applications like sudo which have generated code from tools like lex.
  // This traversal is defined to detect the use of "#line" directived and then accumulate the list of filenames used in the #line directives.
  // When #line directives are used in the input source file then we consider all statements associated with those filenames to be from the
  // input source file and direct them to be unparsed.  The actual way we trigger them to be unparsed is to make the source position to 
  // be unparsed in the Sg_File_Info object, this is enough to force the unparsed to output those statements.
  // TODO: It might be that this should operate on SgLocatedNode IR nodes instead of SgStatement IR nodes.

     SgStatement* statement = isSgStatement(astNode);

     printf ("GatherASTSourcePositionsBasedOnDetectedLineDirectives::visit(): statement = %p = %s \n",statement,(statement != NULL) ? statement->class_name().c_str() : "NULL");

     if (statement != NULL)
        {
          if ( SgProject::get_verbose() > 1)
               printf ("GatherASTSourcePositionsBasedOnDetectedLineDirectives::visit(): statement = %p = %s \n",statement,statement->class_name().c_str());

          AttachedPreprocessingInfoType *commentOrDirectiveList = statement->getAttachedPreprocessingInfo();

          if (SgProject::get_verbose() > 1)
               printf ("GatherASTSourcePositionsBasedOnDetectedLineDirectives::visit(): commentOrDirectiveList = %p (size = %zu) \n",commentOrDirectiveList,(commentOrDirectiveList != NULL) ? commentOrDirectiveList->size() : 0);

          if (commentOrDirectiveList != NULL)
             {
               AttachedPreprocessingInfoType::iterator i = commentOrDirectiveList->begin();
               while(i != commentOrDirectiveList->end())
                  {
#if 0
                    printf ("Directve type = %d = %s = %s \n",(*i)->getTypeOfDirective(),PreprocessingInfo::directiveTypeName((*i)->getTypeOfDirective()).c_str(),(*i)->getString().c_str());
#endif
                 // if ( (*i)->getTypeOfDirective() == PreprocessingInfo::CpreprocessorCompilerGeneratedLinemarker )
                    if ( (*i)->getTypeOfDirective() == PreprocessingInfo::CpreprocessorLineDeclaration )
                       {
                      // This is a CPP line directive
                         string directiveString = (*i)->getString();
#if 0
                         printf ("directiveString = %s \n",directiveString.c_str());
#endif
                      // Remove leading white space.
                         size_t p = directiveString.find_first_not_of("# \t");
                         directiveString.erase(0,p);
#if 0
                         printf ("directiveString (trimmed) = %s \n",directiveString.c_str());
#endif
                      // string directiveStringWithoutHash = directiveString;
                         size_t lengthOfLineKeyword = string("line").length();

                         string directiveStringWithoutHashAndKeyword = directiveString.substr(lengthOfLineKeyword,directiveString.length()-(lengthOfLineKeyword+1));
#if 0
                         printf ("directiveStringWithoutHashAndKeyword = %s \n",directiveStringWithoutHashAndKeyword.c_str());
#endif
                      // Remove white space between "#" and "line" keyword.
                         p = directiveStringWithoutHashAndKeyword.find_first_not_of(" \t");
                         directiveStringWithoutHashAndKeyword.erase(0, p);
#if 0
                         printf ("directiveStringWithoutHashLineAndKeyword (trimmed) = %s \n",directiveStringWithoutHashAndKeyword.c_str());
#endif
                      // At this point we have just '2 "toke.l"', and we can strip off the number.
                         p = directiveStringWithoutHashAndKeyword.find_first_not_of("0123456789");

                         string lineNumberString = directiveStringWithoutHashAndKeyword.substr(0,p);
#if 0
                         printf ("lineNumberString = %s \n",lineNumberString.c_str());
#endif
                         int line = atoi(lineNumberString.c_str());

                      // string directiveStringWithoutHashAndKeywordAndLineNumber = directiveStringWithoutHashAndKeyword.substr(p,directiveStringWithoutHashAndKeyword.length()-(p+1));
                         string directiveStringWithoutHashAndKeywordAndLineNumber = directiveStringWithoutHashAndKeyword.substr(p,directiveStringWithoutHashAndKeyword.length());
#if 0
                         printf ("directiveStringWithoutHashAndKeywordAndLineNumber = %s \n",directiveStringWithoutHashAndKeywordAndLineNumber.c_str());
#endif
                      // Remove white space between the line number and the filename.
                         p = directiveStringWithoutHashAndKeywordAndLineNumber.find_first_not_of(" \t");
                         directiveStringWithoutHashAndKeywordAndLineNumber.erase(0,p);
#if 0
                         printf ("directiveStringWithoutHashAndKeywordAndLineNumber (trimmed) = %s \n",directiveStringWithoutHashAndKeywordAndLineNumber.c_str());
#endif
                         string quotedFilename = directiveStringWithoutHashAndKeywordAndLineNumber;
#if 0                         
                         printf ("quotedFilename = %s \n",quotedFilename.c_str());
#endif
                         ROSE_ASSERT(quotedFilename[0] == '\"');
                         ROSE_ASSERT(quotedFilename[quotedFilename.length()-1] == '\"');
                         std::string filename = quotedFilename.substr(1,quotedFilename.length()-2);
#if 0
                         printf ("filename = %s \n",filename.c_str());
#endif
                      // Add the new filename to the static map stored in the Sg_File_Info (no action if filename is already in the map).
                         Sg_File_Info::addFilenameToMap(filename);

                         int fileId = Sg_File_Info::getIDFromFilename(filename);

                         if (SgProject::get_verbose() >= 0)
                              printf ("In SgSourceFile_processCppLinemarkers::GatherASTSourcePositionsBasedOnDetectedLineDirectives::visit(): line = %d fileId = %d quotedFilename = %s filename = %s \n",line,fileId,quotedFilename.c_str(),filename.c_str());

                         if (filenameIdList.find(fileId) == filenameIdList.end())
                            {
                              filenameIdList.insert(fileId);
                            }
                       }

                    i++;
                  }
             }
        }
   }
#endif

#if 0
void
SgSourceFile::gatherASTSourcePositionsBasedOnDetectedLineDirectives()
   {
  // DQ (12/18/2012): This is not inlined into the fixupASTSourcePositionsBasedOnDetectedLineDirectives() function to simplify the code.

     printf ("Error: This function should not be called \n");
     ROSE_ASSERT(false);

#if 0
     SgSourceFile* sourceFile = const_cast<SgSourceFile*>(this);

     SgSourceFile_processCppLinemarkers::GatherASTSourcePositionsBasedOnDetectedLineDirectives linemarkerTraversal(sourceFile->get_sourceFileNameWithPath());

     linemarkerTraversal.traverse(sourceFile,preorder);

#if 0
     set<int>::iterator i = linemarkerTraversal.filenameIdList.begin();
     int counter = 0;
     while (i != linemarkerTraversal.filenameIdList.end())
        {
          printf ("filenameIdList entry #%d = %d \n",counter,*i);
          counter++;

          i++;
        }
#endif
#else
     printf ("NOTE: SgSourceFile::gatherASTSourcePositionsBasedOnDetectedLineDirectives(): empty function \n");
#endif
#if 0
     printf ("Exiting as a test ... (processing gatherASTSourcePositionsBasedOnDetectedLineDirectives) \n");
     ROSE_ASSERT(false);
#endif
   }
#endif


#if 1
namespace SgSourceFile_processCppLinemarkers
   {
     class FixupASTSourcePositionsBasedOnDetectedLineDirectives : public AstSimpleProcessing
        {
          public:
              set<int> filenameIdList;

              FixupASTSourcePositionsBasedOnDetectedLineDirectives( const string & sourceFilename, set<int> & filenameSet );

              void visit ( SgNode* astNode );
        };
   }


SgSourceFile_processCppLinemarkers::FixupASTSourcePositionsBasedOnDetectedLineDirectives::FixupASTSourcePositionsBasedOnDetectedLineDirectives( const string & sourceFilename, set<int> & filenameSet )
   : filenameIdList(filenameSet)
   {
     if (SgProject::get_verbose() > 1)
          printf ("In FixupASTSourcePositionsBasedOnDetectedLineDirectives::FixupASTSourcePositionsBasedOnDetectedLineDirectives(): filenameIdList.size() = %zu \n",filenameIdList.size());
   }


void
SgSourceFile_processCppLinemarkers::FixupASTSourcePositionsBasedOnDetectedLineDirectives::visit ( SgNode* astNode )
   {
  // DQ (12/14/2012): This functionality is being added to support applications like sudo which have generated code from tools like lex.
  // This traversal is defined to detect the use of "#line" directived and then accumulate the list of filenames used in the #line directives.
  // When #line directives are used in the input source file then we consider all statements associated with those filenames to be from the
  // input source file and direct them to be unparsed.  The actual way we trigger them to be unparsed is to make the source position to 
  // be unparsed in the Sg_File_Info object, this is enough to force the unparsed to output those statements.
  // TODO: It might be that this should operate on SgLocatedNode IR nodes instead of SgStatement IR nodes.

     SgStatement* statement = isSgStatement(astNode);

#if 0
     printf ("FixupASTSourcePositionsBasedOnDetectedLineDirectives::visit(): statement = %p = %s \n",statement,(statement != NULL) ? statement->class_name().c_str() : "NULL");
#endif

     if (statement != NULL)
        {
          if ( SgProject::get_verbose() > 1)
               printf ("FixupASTSourcePositionsBasedOnDetectedLineDirectives::visit(): statement = %p = %s \n",statement,statement->class_name().c_str());

          ROSE_ASSERT(statement->get_file_info() != NULL);
          int fileId = statement->get_file_info()->get_file_id();

       // Check if this fileId is associated with set of fileId that we would like to output.
          if (filenameIdList.find(fileId) != filenameIdList.end())
             {
#if 0
               printf ("FixupASTSourcePositionsBasedOnDetectedLineDirectives::visit(): statement = %p = %s \n",statement,(statement != NULL) ? statement->class_name().c_str() : "NULL");
               printf ("Fixup the fileInfo for this statement to force it to be output fileId = %d \n",fileId);
               Sg_File_Info::display_static_data("FixupASTSourcePositionsBasedOnDetectedLineDirectives::visit()");
#endif
#if 0
               statement->get_startOfConstruct()->set_file_id(0);
               statement->get_endOfConstruct()->set_file_id(0);
#else
            // statement->get_fileInfo()->setOutputInCodeGeneration();
               statement->get_startOfConstruct()->setOutputInCodeGeneration();
               statement->get_endOfConstruct()  ->setOutputInCodeGeneration();
#endif
             }
        }
   }
#endif

#if 1
void
SgSourceFile::fixupASTSourcePositionsBasedOnDetectedLineDirectives(set<int> equivalentFilenames)
   {
#if 0
  // DQ (12/23/2012): This function is called from: AttachPreprocessingInfoTreeTrav::evaluateInheritedAttribute().
  // It is used to map filenames generated from #line directives into thoses associated with the
  // physical filename.  However, now that we internally keep references to both the logical 
  // source position AND the physical source position, this should not be required.

     printf ("ERROR: Now that we strore both logical and physical source position information, this function shuld not be used \n");
     ROSE_ASSERT(false);
#endif

#if 0
  // DQ (12/18/2012): This function is not called, since processing the #line directives after they have been added to the AST is TOO LATE!
  // We instead have to process the list of collected directives from the lexer more directly before they are added to the AST so that we
  // can build the list of equivalent filenames (to the input file) and thus get the all of the directives into the correct places using
  // the mapping of the input filename to the list of equivalent filenames (from the #line directives).  Then we get both the comments/CPP
  // directives into the correct locaions AND we can then process the statement's source positions to force the output in the unparser.

     SgSourceFile* sourceFile = const_cast<SgSourceFile*>(this);

     SgSourceFile_processCppLinemarkers::GatherASTSourcePositionsBasedOnDetectedLineDirectives linemarkerTraversal_1(sourceFile->get_sourceFileNameWithPath());

     linemarkerTraversal_1.traverse(sourceFile,preorder);
#endif
#if 0
     printf ("In SgSourceFile::fixupASTSourcePositionsBasedOnDetectedLineDirectives(): output set of associated filenames: \n");
     set<int>::iterator i = linemarkerTraversal_1.filenameIdList.begin();
     int counter = 0;
     while (i != linemarkerTraversal_1.filenameIdList.end())
        {
          printf ("   --- filenameIdList entry #%d = %d \n",counter,*i);
          counter++;

          i++;
        }
#endif
#if 0
     printf ("Exiting as a test ... (processing gatherASTSourcePositionsBasedOnDetectedLineDirectives) \n");
     ROSE_ASSERT(false);
#endif

  // SgSourceFile_processCppLinemarkers::FixupASTSourcePositionsBasedOnDetectedLineDirectives linemarkerTraversal(sourceFile->get_sourceFileNameWithPath(),linemarkerTraversal_1.filenameIdList);
     SgSourceFile_processCppLinemarkers::FixupASTSourcePositionsBasedOnDetectedLineDirectives linemarkerTraversal(this->get_sourceFileNameWithPath(),equivalentFilenames);

     linemarkerTraversal.traverse(this,preorder);

#if 0
     printf ("Exiting as a test ... (processing fixupASTSourcePositionsBasedOnDetectedLineDirectives) \n");
     ROSE_ASSERT(false);
#endif
   }
#endif

int
SgSourceFile::build_Fortran_AST( vector<string> argv, vector<string> inputCommandLine )
   {
#ifdef ROSE_BUILD_FORTRAN_LANGUAGE_SUPPORT
  // This is how we pass the pointer to the SgFile created in ROSE before the Open
  // Fortran Parser is called to the Open Fortran Parser.  In the case of C/C++ using
  // EDG the SgFile is passed through the edg_main() function, but not so with the
  // Open Fortran Parser's openFortranParser_main() function API.  So we use this
  // global variable to pass the SgFile (so that the parser c_action functions can
  // build the Fotran AST using the existing SgFile.

     // FMZ(7/27/2010): check command line options for Rice CAF syntax
     //  -rose:CoArrayFortran, -rose:CAF, -rose:caf

     bool using_rice_caf = false;
     vector<string> ArgTmp = get_project()->get_originalCommandLineArgumentList();
     int sizeArgs = ArgTmp.size();

     for (int i = 0; i< sizeArgs; i++)  {
       if (ArgTmp[i].find("-rose:caf",0)==0     ||
           ArgTmp[i].find("-rose:CAF2.0",0)==0  ||
           ArgTmp[i].find("-rose:CAF2.0",0)==0  ) {

         using_rice_caf=true;
         break;
       }
     }


     extern SgSourceFile* OpenFortranParser_globalFilePointer;

  // DQ (10/26/2010): Moved from SgSourceFile::callFrontEnd() so that the stack will
  // be empty when processing Java language support (not Fortran).
     FortranParserState* currStks = new FortranParserState();

  // printf ("######################### Inside of SgSourceFile::build_Fortran_AST() ############################ \n");

     bool requires_C_preprocessor = get_requires_C_preprocessor();
     if (requires_C_preprocessor == true)
        {
          int errorCode;
          
       // If we detect that the input file requires processing via CPP (e.g. filename of form *.F??) then 
       // we generate the command to run CPP on the input file and collect the results in a file with 
       // the suffix "_postprocessed.f??".  Note: instead of using CPP we use the target backend fortran 
       // compiler with the "-E" option.

          vector<string> fortran_C_preprocessor_commandLine;

       // Note: The `-traditional' and `-undef' flags are supplied to cpp by default [when used with cpp is used by gfortran],
       // to help avoid unpleasant surprises.  So to simplify use of cpp and make it more consistant with gfortran we use
       // gfortran to call cpp.
          fortran_C_preprocessor_commandLine.push_back(BACKEND_FORTRAN_COMPILER_NAME_WITH_PATH);

       // DQ (10/23/2010): Added support for "-D" options (this will trigger CPP preprocessing, eventually, but this is just to support the syntax checking).
       // Note that we have to do this before calling the C preprocessor and not with the syntax checking.
          const SgStringList & macroSpecifierList = get_project()->get_macroSpecifierList();
          for (size_t i = 0; i < macroSpecifierList.size(); i++)
             {
            // Note that gfortran will only do macro substitution of "-D" command line arguments on files with *.F or *.F?? suffix.
               ROSE_ASSERT(get_requires_C_preprocessor() == true);
               fortran_C_preprocessor_commandLine.push_back("-D"+macroSpecifierList[i]);
             }

       // DQ (5/19/2008): Added support for include paths as required for relatively new Fortran specific include mechanism in OFP.
          const SgStringList & includeList = get_project()->get_includeDirectorySpecifierList();
          for (size_t i = 0; i < includeList.size(); i++)
             {
               fortran_C_preprocessor_commandLine.push_back(includeList[i]);
             }

       // add option to specify preprocessing only
          fortran_C_preprocessor_commandLine.push_back("-E");

       // add source file name
          string sourceFilename              = get_sourceFileNameWithPath();
          string preprocessFilename;

          // use a pseudonym for source file in case original extension does not permit preprocessing
             // compute absolute path for pseudonym
                // TODO: when boost 1.46 is available, use boost::filesystem to get 'dir', 'abs_dir', and 'base'
                string dir = StringUtility::getPathFromFileName(this->get_unparse_output_filename());
                string abs_dir = StringUtility::getAbsolutePathFromRelativePath(dir.empty() ? getWorkingDirectory() : dir);  // Windows 'tempnam' requires this
                string file = StringUtility::stripPathFromFileName(sourceFilename);
                string base = StringUtility::stripFileSuffixFromFileName(file);
                char * temp = tempnam(abs_dir.c_str(), (base + "-").c_str());   // not deprecated in Visual Studio 2010
                preprocessFilename = string(temp) + ".F90"; free(temp);
             // copy source file to pseudonym file
                try { boost::filesystem::copy_file(sourceFilename, preprocessFilename); }
                catch(exception &e)
                {
                  cout << "Error in copying file " << sourceFilename << " to " << preprocessFilename
                       << " (" << e.what() << ")" << endl;
                  ROSE_ASSERT(false);
                }
          fortran_C_preprocessor_commandLine.push_back(preprocessFilename);

       // add option to specify output file name
          fortran_C_preprocessor_commandLine.push_back("-o");
          string sourceFileNameOutputFromCpp = generate_C_preprocessor_intermediate_filename(sourceFilename);
          fortran_C_preprocessor_commandLine.push_back(sourceFileNameOutputFromCpp);

          if ( SgProject::get_verbose() > 0 )
               printf ("cpp command line = %s \n",CommandlineProcessing::generateStringFromArgList(fortran_C_preprocessor_commandLine,false,false).c_str());

#if USE_GFORTRAN_IN_ROSE
       // Some security checking here could be helpful!!!
          errorCode = systemFromVector (fortran_C_preprocessor_commandLine);
#endif

       // DQ (10/1/2008): Added error checking on return value from CPP.
          if (errorCode != 0)
          {
             printf ("Error in running cpp on Fortran code: errorCode = %d \n",errorCode);
             ROSE_ASSERT(false);
          }

       // clean up after alias processing
          try { boost::filesystem::remove(preprocessFilename); }
          catch(exception &e)
          {
            cout << "Error in removing file " << preprocessFilename
                 << " (" << e.what() << ")" << endl;
            ROSE_ASSERT(false);
          }
     }


  // DQ (9/30/2007): Introduce syntax checking on input code (initially we can just call the backend compiler
  // and let it report on the syntax errors).  Later we can make this a command line switch to disable (default
  // should be true).
  // bool syntaxCheckInputCode = true;
     bool syntaxCheckInputCode = (get_skip_syntax_check() == false);

  // printf ("In build_Fortran_AST(): syntaxCheckInputCode = %s \n",syntaxCheckInputCode ? "true" : "false");

     if (syntaxCheckInputCode == true)
        {
       // Note that syntax checking of Fortran 2003 code using gfortran versions greater than 4.1 can
       // be a problem because there are a lot of bugs in the Fortran 2003 support in later versions
       // of gfortran (not present in initial Fortran 2003 support for syntax checking only). This problem
       // has been verified in version 4.2 and 4.3 of gfortran.

       // DQ (9/30/2007): Introduce tracking of performance of ROSE.
          TimingPerformance timer ("Fortran syntax checking of input:");

       // DQ (9/30/2007): For Fortran, we want to run gfortran up front so that we can verify that
       // the input file is syntax error free.  First lets see what data is avilable to use to check
       // that we have a fortran file.
       // display("Before calling OpenFortranParser, what are the values in the SgFile");

       // DQ (9/30/2007): Call the backend Fortran compiler (typically gfortran) to check the syntax
       // of the input program.  When using GNU gfortran, use the "-S" option which means:
       // "Compile only; do not assemble or link".

       // DQ (11/17/2007): Note that syntax and semantics checking is turned on using -fno-backend not -S
       // as I previously thought.  Also I have turned on all possible warnings and specified the Fortran 2003
       // features.  I have also specified use of cray-pointers.
       // string syntaxCheckingCommandline = "gfortran -S " + get_sourceFileNameWithPath();
       // string warnings = "-Wall -Wconversion -Waliasing -Wampersand -Wimplicit-interface -Wline-truncation -Wnonstd-intrinsics -Wsurprising -Wunderflow -Wunused-labels";
       // DQ (12/8/2007): Added commandline control over warnings output in using gfortran sytax checking prior to use of OFP.

       // printf ("@@@@@@@@@@@@@@@@@@@@@@@@@@@@@ Setting up Fortran Syntax check @@@@@@@@@@@@@@@@@@@@@@@@@@@@ \n");

          vector<string> fortranCommandLine;
          fortranCommandLine.push_back(ROSE_GFORTRAN_PATH);
          fortranCommandLine.push_back("-fsyntax-only");

       // DQ (5/19/2008): Added support for include paths as required for relatively new Fortran specific include mechanism in OFP.
          const SgStringList & includeList = get_project()->get_includeDirectorySpecifierList();
          for (size_t i = 0; i < includeList.size(); i++)
             {
               fortranCommandLine.push_back(includeList[i]);
             }

          if (get_output_warnings() == true)
             {
            // These are gfortran specific options
            // As of 2004, -Wall implied: -Wunused-labels, -Waliasing, -Wsurprising and -Wline-truncation
            // Additional major options include:
            //      -fsyntax-only -pedantic -pedantic-errors -w -Wall -Waliasing -Wconversion -Wimplicit-interface
            //      -Wsurprising -Wunderflow -Wunused-labels -Wline-truncation -Werror -W
            // warnings = "-Wall -Wconversion -Waliasing -Wampersand -Wimplicit-interface -Wline-truncation -Wnonstd-intrinsics -Wsurprising -Wunderflow";

            // If warnings are requested (on the comandline to ROSE translator) then we want to output all possible warnings by defaul (at least for how)

            // Check if we are using GNU compiler backend (if so then we are using gfortran, though we have no test in place currently for what
            // version of gfortran (as we do for C and C++))
               string backendCompilerSystem = BACKEND_CXX_COMPILER_NAME_WITHOUT_PATH;
               if (backendCompilerSystem == "g++" || backendCompilerSystem == "mpicc" || backendCompilerSystem == "mpicxx")
                  {
                 // Since this is specific to gfortran version 4.1.2, we will exclude it (it is also redundant since it is included in -Wall)
                 // warnings += " -Wunused-labels";
                 // warnings = "-Wall -Wconversion -Wampersand -Wimplicit-interface -Wnonstd-intrinsics -Wunderflow";
                    fortranCommandLine.push_back("-Wall");

                 // Add in the gfortran extra warnings
                    fortranCommandLine.push_back("-W");

                 // More warnings not yet turned on.
                    fortranCommandLine.push_back("-Wconversion");
                    fortranCommandLine.push_back("-Wampersand");
                    fortranCommandLine.push_back("-Wimplicit-interface");
                    fortranCommandLine.push_back("-Wnonstd-intrinsics");
                    fortranCommandLine.push_back("-Wunderflow");
                  }
                 else
                  {
                    printf ("Currently only the GNU compiler backend is supported (gfortran) backendCompilerSystem = %s \n",backendCompilerSystem.c_str());
                    ROSE_ASSERT(false);
                  }
             }

       // Refactor the code below so that we can conditionally set the -ffree-line-length-none
       // or -ffixed-line-length-none options (not available in all versions of gfortran).
          string use_line_length_none_string;

          bool relaxSyntaxCheckInputCode = (get_relax_syntax_check() == true);

       // DQ (11/17/2007): Set the fortran mode used with gfortran.
          if (get_F90_only() == true || get_F95_only() == true)
             {
            // For now let's consider f90 to be syntax checked under f95 rules (since gfortran does not support a f90 specific mode)
               if (relaxSyntaxCheckInputCode == false)
                  {
                 // DQ (9/24/2010): Relaxed syntax checking would allow "REAL*8" syntax with F90 if we used "-std=legacy" instead of "-std=f95".
                 // We will implement a strict syntax checking option with a default of false so that we can by default support codes using
                 // the "REAL*8" syntax with F90 (which appear to be common).
                 // fortranCommandLine.push_back("-std=f95");
                    fortranCommandLine.push_back("-std=legacy");
                  }

            // DQ (5/20/2008)
            // fortranCommandLine.push_back("-ffree-line-length-none");
               use_line_length_none_string = "-ffree-line-length-none";
             }
            else
             {
               if (get_F2003_only() == true)
                  {
                 // fortranCommandLine.push_back("-std=f2003");
                    if (relaxSyntaxCheckInputCode == false)
                       {
                      // DQ (9/24/2010): We need to consider making a strict syntax checking option and allowing this to be relaxed
                      // by default.  It is however not clear that this is required for F2003 code where it does appear to be required
                      // for F90 code.  So this needs to be tested, see comments above relative to use of "-std=legacy".
                         fortranCommandLine.push_back("-std=f2003");
                       }

                 // DQ (5/20/2008)
                 // fortranCommandLine.push_back("-ffree-line-length-none");
                    use_line_length_none_string = "-ffree-line-length-none";
                  }
                 else
                  {
                 // This should be the default mode (fortranMode string is empty). So is it f77?

                 // DQ (5/20/2008)
                 // fortranCommandLine.push_back ("-ffixed-line-length-none");
                    use_line_length_none_string = "-ffixed-line-length-none";
                  }
             }

// We need this #if since if gfortran is unavailable the macros for the major and minor version numbers will be empty strings (blank).
#if USE_GFORTRAN_IN_ROSE
       // DQ (9/16/2009): This option is not available in gfortran version 4.0.x (wonderful).
       // DQ (5/20/2008): Need to select between fixed and free format
       // fortran_C_preprocessor_commandLine.push_back("-ffree-line-length-none");
          if ( (BACKEND_FORTRAN_COMPILER_MAJOR_VERSION_NUMBER >= 4) && (BACKEND_FORTRAN_COMPILER_MINOR_VERSION_NUMBER >= 1) )
             {
               fortranCommandLine.push_back(use_line_length_none_string);
             }
#endif

       // DQ (12/8/2007): Added support for cray pointers from commandline.
          if (get_cray_pointer_support() == true)
             {
               fortranCommandLine.push_back("-fcray-pointer");
             }

       // Note that "-c" is required to enforce that we only compile and not link the result (even though -fno-backend is specified)
       // A web page specific to -fno-backend suggests using -fsyntax-only instead (so the "-c" options is not required).
#if 1
       // if ( SgProject::get_verbose() > 0 )
          if ( get_verbose() > 0 )
             {
               printf ("Checking syntax of input program using gfortran: syntaxCheckingCommandline = %s \n",CommandlineProcessing::generateStringFromArgList(fortranCommandLine,false,false).c_str());
             }
#endif
       // Call the OS with the commandline defined by: syntaxCheckingCommandline
#if 0
          fortranCommandLine.push_back(get_sourceFileNameWithPath());
#else
       // DQ (5/19/2008): Support for C preprocessing
          if (requires_C_preprocessor == true)
             {
            // If C preprocessing was required then we have to provide the generated filename of the preprocessed file!

            // Note that since we are using gfortran to do the syntax checking, we could just
            // hand the original file to gfortran instead of the one that we generate using CPP.
               string sourceFilename    = get_sourceFileNameWithPath();
               string sourceFileNameOutputFromCpp = generate_C_preprocessor_intermediate_filename(sourceFilename);
               fortranCommandLine.push_back(sourceFileNameOutputFromCpp);
             }
            else
             {
            // This will cause the original file to be used for syntax checking (instead of
            // the CPP generated one, if one was generated).
               fortranCommandLine.push_back(get_sourceFileNameWithPath());
             }
#endif

       // At this point we have the full command line with the source file name
          if ( get_verbose() > 0 )
             {
               printf ("Checking syntax of input program using gfortran: syntaxCheckingCommandline = %s \n",CommandlineProcessing::generateStringFromArgList(fortranCommandLine,false,false).c_str());
             }

          int returnValueForSyntaxCheckUsingBackendCompiler = 0;
#if USE_GFORTRAN_IN_ROSE
        returnValueForSyntaxCheckUsingBackendCompiler = systemFromVector (fortranCommandLine);
#else
        printf ("backend fortran compiler (gfortran) unavailable ... (not an error) \n");
#endif

     // Check that there are no errors, I think that warnings are ignored!
        if (returnValueForSyntaxCheckUsingBackendCompiler != 0)
           {
             printf ("Syntax errors detected in input fortran program ... \n");

          // We should define some convention for error codes returned by ROSE
             throw std::exception();
           }
        ROSE_ASSERT(returnValueForSyntaxCheckUsingBackendCompiler == 0);

     // printf ("@@@@@@@@@@@@@@@@@@@@@@@@@@ DONE: Setting up Fortran Syntax check @@@@@@@@@@@@@@@@@@@@@@@@@ \n");

#if 0
        printf ("Exiting as a test ... (after syntax check) \n");
        ROSE_ASSERT(false);
#endif
      }

    // Build the classpath list for Fortran support.
    string classpath =
        Rose::Cmdline::Fortran::Ofp::GetRoseClasspath();

  //
  // In the case of Javam add the paths specified for the input program, if any.
  //
     list<string> classpath_list = get_project() -> get_Java_classpath();
     for (list<string>::iterator i = classpath_list.begin(); i != classpath_list.end(); i++) {
         classpath += ":";
         classpath += (*i);
     }


  // This is part of debugging output to call OFP and output the list of parser actions that WOULD be called.
  // printf ("get_output_parser_actions() = %s \n",get_output_parser_actions() ? "true" : "false");
     if (get_output_parser_actions() == true)
        {
       // DQ (1/19/2008): New version of OFP requires different calling syntax.
       // string OFPCommandLineString = std::string("java parser.java.FortranMain") + " --dump " + get_sourceFileNameWithPath();
          vector<string> OFPCommandLine;
          OFPCommandLine.push_back(JAVA_JVM_PATH);
          OFPCommandLine.push_back(classpath);
          OFPCommandLine.push_back("fortran.ofp.FrontEnd");
          OFPCommandLine.push_back("--dump");
       // OFPCommandLine.push_back("--tokens");

       // DQ (5/18/2008): Added support for include paths as required for relatively new Fortran specific include mechanism in OFP.
          const SgStringList & includeList = get_project()->get_includeDirectorySpecifierList();
          for (size_t i = 0; i < includeList.size(); i++)
             {
               OFPCommandLine.push_back(includeList[i]);
             }

       // DQ (5/19/2008): Support for C preprocessing
          if (requires_C_preprocessor == true)
             {
            // If C preprocessing was required then we have to provide the generated filename of the preprocessed file!
            // Note that OFP has no support for CPP directives and will ignore them all.
               string sourceFilename              = get_sourceFileNameWithPath();
               string sourceFileNameOutputFromCpp = generate_C_preprocessor_intermediate_filename(sourceFilename);
               OFPCommandLine.push_back(sourceFileNameOutputFromCpp);
             }
            else
             {
            // Build the command line using the original file (to be used by OFP).
               OFPCommandLine.push_back(get_sourceFileNameWithPath());
             }

#if 1
          printf ("output_parser_actions: OFPCommandLine = %s \n",CommandlineProcessing::generateStringFromArgList(OFPCommandLine,false,false).c_str());
#endif

#if 1
       // Some security checking here could be helpful!!!
       // Run OFP with the --dump option so that we can get the parset actions (used only for internal debugging support).
          int errorCode = systemFromVector(OFPCommandLine);

          if (errorCode != 0)
             {
               printf ("Running OFP ONLY causes an error (errorCode = %d) \n",errorCode);
#if 1
            // DQ (10/4/2008): Need to work with Liao to see why this passes for me but fails for him (and others).
            // for now we can comment out the error checking on the running of OFP as part of getting the
            // output_parser_actions option (used for debugging).
               ROSE_ASSERT(false);
#else
               printf ("Skipping enforcement of exit after running OFP ONLY as (part of output_parser_actions option) \n");
#endif
             }
#else

#error "REMOVE THIS CODE"

       // This fails, I think because we can't call the openFortranParser_main twice.
       // DQ (11/30/2008):  Does the work by Rice fix this now?
          int openFortranParser_dump_argc    = 0;
          char** openFortranParser_dump_argv = NULL;
          CommandlineProcessing::generateArgcArgvFromList(OFPCommandLine,openFortranParser_dump_argc,openFortranParser_dump_argv);
          frontendErrorLevel = openFortranParser_main (openFortranParser_dump_argc, openFortranParser_dump_argv);

#endif
       // If this was selected as an option then we can stop here (rather than call OFP again).
       // printf ("--- get_exit_after_parser() = %s \n",get_exit_after_parser() ? "true" : "false");
          if (get_exit_after_parser() == true)
             {
               printf ("Exiting after parsing... \n");
               exit(0);
             }

       // End of option handling to generate list of OPF parser actions.
        }

  // Option to just run the parser (not constructing the AST) and quit.
  // printf ("get_exit_after_parser() = %s \n",get_exit_after_parser() ? "true" : "false");
     if (get_exit_after_parser() == true)
        {
       // DQ (1/19/2008): New version of OFP requires different calling syntax.
       // string OFPCommandLineString = std::string("java parser.java.FortranMain") + " " + get_sourceFileNameWithPath();
          vector<string> OFPCommandLine;
          OFPCommandLine.push_back(JAVA_JVM_PATH);
          OFPCommandLine.push_back(classpath);
          OFPCommandLine.push_back("fortran.ofp.FrontEnd");

          bool foundSourceDirectoryExplicitlyListedInIncludePaths = false;

       // DQ (5/18/2008): Added support for include paths as required for relatively new Fortran specific include mechanism in OFP.
          const SgStringList & includeList = get_project()->get_includeDirectorySpecifierList();
          for (size_t i = 0; i < includeList.size(); i++)
             {
               OFPCommandLine.push_back(includeList[i]);

            // printf ("includeList[%d] = %s \n",i,includeList[i].c_str());

            // I think we have to permit an optional space between the "-I" and the path
               if ("-I" + getSourceDirectory() == includeList[i] || "-I " + getSourceDirectory() == includeList[i])
                  {
                 // The source file path is already included!
                    foundSourceDirectoryExplicitlyListedInIncludePaths = true;
                  }
             }

       // printf ("foundSourceDirectoryExplicitlyListedInIncludePaths = %s \n",foundSourceDirectoryExplicitlyListedInIncludePaths ? "true" : "false");
          if (foundSourceDirectoryExplicitlyListedInIncludePaths == false)
             {
            // Add the source directory to the include list so that we reproduce the semantics of gfortran
               OFPCommandLine.push_back("-I" + getSourceDirectory() );
             }

       // DQ (8/24/2010): Detect the use of CPP on the fortran file and use the correct generated file from CPP, if required.
       // OFPCommandLine.push_back(get_sourceFileNameWithPath());
          if (requires_C_preprocessor == true)
             {
               string sourceFilename = get_sourceFileNameWithoutPath();
               string sourceFileNameOutputFromCpp = generate_C_preprocessor_intermediate_filename(sourceFilename);
               OFPCommandLine.push_back(sourceFileNameOutputFromCpp);
             }
            else
             {
               OFPCommandLine.push_back(get_sourceFileNameWithPath());
             }

#if 0
          printf ("exit_after_parser: OFPCommandLine = %s \n",StringUtility::listToString(OFPCommandLine).c_str());
#endif
#if 1
       // Some security checking here could be helpful!!!
          int errorCode = systemFromVector (OFPCommandLine);

       // DQ (9/30/2008): Added error checking of return value
          if (errorCode != 0)
             {
               printf ("Using option -rose:exit_after_parser (errorCode = %d) \n",errorCode);
               ROSE_ASSERT(false);
             }
#else

// #error "REMOVE THIS CODE"

       // This fails, I think because we can't call the openFortranParser_main twice.
          int openFortranParser_only_argc    = 0;
          char** openFortranParser_only_argv = NULL;
          CommandlineProcessing::generateArgcArgvFromList(OFPCommandLine,openFortranParser_only_argc,openFortranParser_only_argv);
       // frontendErrorLevel = openFortranParser_main (openFortranParser_only_argc, openFortranParser_only_argv);
          int errorCode = openFortranParser_main (openFortranParser_only_argc, openFortranParser_only_argv);

#endif
          printf ("Skipping all processing after parsing fortran (OFP) ... (get_exit_after_parser() == true) errorCode = %d \n",errorCode);
       // exit(0);

          ROSE_ASSERT(errorCode == 0);
          return errorCode;
       }

  // DQ (1/19/2008): New version of OFP requires different calling syntax; new lib name is: libfortran_ofp_parser_java_FortranParserActionJNI.so old name: libparser_java_FortranParserActionJNI.so
  // frontEndCommandLineString = std::string(argv[0]) + " --class parser.java.FortranParserActionJNI " + get_sourceFileNameWithPath();
     vector<string> frontEndCommandLine;

     frontEndCommandLine.push_back(argv[0]);
  // frontEndCommandLine.push_back(classpath);
     frontEndCommandLine.push_back("--class");
     frontEndCommandLine.push_back("fortran.ofp.parser.c.jni.FortranParserActionJNI");

     //FMZ (7/26/2010)  added an option for using rice CAF.
     if (using_rice_caf==true)
          frontEndCommandLine.push_back("--RiceCAF");

#if 0
  // Debugging output
     get_project()->display("Calling SgProject display");
     display("Calling SgFile display");
#endif

     const SgStringList & includeList = get_project()->get_includeDirectorySpecifierList();

     bool foundSourceDirectoryExplicitlyListedInIncludePaths = false;

  // printf ("getSourceDirectory() = %s \n",getSourceDirectory().c_str());
     for (size_t i = 0; i < includeList.size(); i++)
        {
          frontEndCommandLine.push_back(includeList[i]);

       // printf ("includeList[%d] = %s \n",i,includeList[i].c_str());

       // I think we have to permit an optional space between the "-I" and the path
          if (  "-I" + getSourceDirectory() == includeList[i] || "-I " + getSourceDirectory() == includeList[i])
             {
            // The source file path is already included!
               foundSourceDirectoryExplicitlyListedInIncludePaths = true;
             }
        }

#if 0
     printf ("foundSourceDirectoryExplicitlyListedInIncludePaths = %s \n",foundSourceDirectoryExplicitlyListedInIncludePaths ? "true" : "false");
#endif
     if (foundSourceDirectoryExplicitlyListedInIncludePaths == false)
        {
       // Add the source directory to the include list so that we reproduce the semantics of gfortran
          frontEndCommandLine.push_back("-I" + getSourceDirectory() );
        }

  // DQ (5/19/2008): Support for C preprocessing
     if (requires_C_preprocessor == true)
        {
       // If C preprocessing was required then we have to provide the generated filename of the preprocessed file!

       // Note that the filename referenced in the Sg_File_Info objects will use the original file name and not
       // the generated file name of the CPP generated file.  This is because it gets the filename from the
       // SgSourceFile IR node and not from the filename provided on the internal command line generated for call OFP.

          string sourceFilename              = get_sourceFileNameWithPath();
          string sourceFileNameOutputFromCpp = generate_C_preprocessor_intermediate_filename(sourceFilename);

          frontEndCommandLine.push_back(sourceFileNameOutputFromCpp);
        }
       else
        {
       // If not being preprocessed, the fortran filename is just the original input source file name.
          frontEndCommandLine.push_back(get_sourceFileNameWithPath());
        }

#if 1
     if ( get_verbose() > 0 )
          printf ("Fortran numberOfCommandLineArguments = %zu frontEndCommandLine = %s \n",frontEndCommandLine.size(),CommandlineProcessing::generateStringFromArgList(frontEndCommandLine,false,false).c_str());
#endif

#if 0
     frontEndCommandLine.push_back("--tokens");
#endif

     if (get_unparse_tokens() == true)
        {
       // Note that this will cause all other c_actions to not be executed (resulting in an empty file).
       // So this makes since to run in an analysis mode only, not for generation of code or compiling
       // of the generated code.
          frontEndCommandLine.push_back("--tokens");
        }

     int openFortranParser_argc    = 0;
     char** openFortranParser_argv = NULL;
     CommandlineProcessing::generateArgcArgvFromList(frontEndCommandLine,openFortranParser_argc,openFortranParser_argv);

  // printf ("openFortranParser_argc = %d openFortranParser_argv = %s \n",openFortranParser_argc,CommandlineProcessing::generateStringFromArgList(openFortranParser_argv,false,false).c_str());

  // DQ (8/19/2007): Setup the global pointer used to pass the SgFile to which the Open Fortran Parser
  // should attach the AST.  This is a bit ugly, but the parser interface only takes a commandline so it
  // would be more ackward to pass a pointer to a C++ object through the commandline or the Java interface.
     OpenFortranParser_globalFilePointer = const_cast<SgSourceFile*>(this);
     ROSE_ASSERT(OpenFortranParser_globalFilePointer != NULL);

     if ( get_verbose() > 1 )
          printf ("Calling openFortranParser_main(): OpenFortranParser_globalFilePointer = %p \n",OpenFortranParser_globalFilePointer);

#if USE_ROSE_SSL_SUPPORT
  // The use of the JVM required to support Java is a problem when linking to the SSL library (either -lssl or -lcrypto)
  // this may be fixed in Java version 6, but this is a hope, it has not been tested.  Java version 6 does
  // appear to fix the problem with zlib (we think) and this appears to be a similar problem).
     int frontendErrorLevel = 1;

     printf ("********************************************************************************************** \n");
     printf ("Fortran support using the JVM is incompatable with the use of the SSL library (fails in jvm).  \n");
     printf ("To enable the use of Fortran support in ROSE don't use --enable-ssl on configure command line. \n");
     printf ("********************************************************************************************** \n");
#else

  // DQ (11/11/2010): There should be no include files on the stack from previous files, see test2010_78.C and test2010_79.C when
  // compiled together on the same command line.
     ROSE_ASSERT(astIncludeStack.size() == 0);

  // DQ (6/7/2013): Added support for call the experimental frontran frontend (if the associated option is specified on the command line).
  // frontendErrorLevel = openFortranParser_main (numberOfCommandLineArguments, inputCommandLine);
  // int frontendErrorLevel = openFortranParser_main (openFortranParser_argc, openFortranParser_argv);
     int frontendErrorLevel = 0;
     if (get_experimental_fortran_frontend() == true)
        {
          vector<string> experimentalFrontEndCommandLine;

       // Push an initial argument onto the command line stack so that the command line can be interpreted 
       // as coming from an command shell command line (where the calling program is always argument zero).
          experimentalFrontEndCommandLine.push_back("dummyArg_0");

          string parseTableOption = "--parseTable";
          experimentalFrontEndCommandLine.push_back(parseTableOption);

       // string path_to_table = findRoseSupportPathFromSource("src/3rdPartyLibraries/experimental-fortran-parser/Fortran.tbl", "bin/Fortran.tbl");
          string path_to_table = findRoseSupportPathFromBuild("src/3rdPartyLibraries/experimental-fortran-parser/Fortran.tbl", "bin/Fortran.tbl");

          experimentalFrontEndCommandLine.push_back(path_to_table);

          experimentalFrontEndCommandLine.push_back(get_sourceFileNameWithPath());

       // experimentalFrontEndCommandLine.push_back(get_sourceFileNameWithoutPath());

          int experimental_openFortranParser_argc    = 0;
          char** experimental_openFortranParser_argv = NULL;
          CommandlineProcessing::generateArgcArgvFromList(experimentalFrontEndCommandLine,experimental_openFortranParser_argc,experimental_openFortranParser_argv);

          printf ("Calling the experimental fortran frontend (this work is incomplete) \n");
          printf ("   --- Fortran numberOfCommandLineArguments = %zu frontEndCommandLine = %s \n",experimentalFrontEndCommandLine.size(),CommandlineProcessing::generateStringFromArgList(experimentalFrontEndCommandLine,false,false).c_str());
          frontendErrorLevel = experimental_openFortranParser_main (experimental_openFortranParser_argc, experimental_openFortranParser_argv);
          printf ("DONE: Calling the experimental fortran frontend (this work is incomplete) \n");
        }
       else
        {
          frontendErrorLevel = openFortranParser_main (openFortranParser_argc, openFortranParser_argv);
        }
     

  // DQ (11/11/2010): There should be no include files left in the stack, see test2010_78.C and test2010_79.C when
  // compiled together on the same command line.
  // ROSE_ASSERT(astIncludeStack.size() == 0);
     if (astIncludeStack.size() != 0)
        {
          printf ("Warning: astIncludeStack not cleaned up after openFortranParser_main(): astIncludeStack.size() = %zu \n",astIncludeStack.size());
        }
#endif

     if ( get_verbose() > 1 )
          printf ("DONE: Calling the openFortranParser_main() function (which loads the JVM) \n");

  // Reset this global pointer after we are done (just to be safe and avoid it being used later and causing strange bugs).
     OpenFortranParser_globalFilePointer = NULL;

  // Now read the CPP directives such as "# <number> <filename> <optional numeric code>", in the generated file from CPP.
     if (requires_C_preprocessor == true)
        {
       // If this was part of the processing of a CPP generated file then read the preprocessed file
       // to get the CPP directives (different from those of the original *.F?? file) which will
       // indicate line numbers and files where text was inserted as part of CPP processing.  We
       // mostly want to read CPP declarations of the form "# <number> <filename> <optional numeric code>".
       // these are the only directives that will be in the CPP generated file (as I recall).

          string sourceFilename              = get_sourceFileNameWithPath();
          string sourceFileNameOutputFromCpp = generate_C_preprocessor_intermediate_filename(sourceFilename);
#if 0
          printf ("Need to preprocess the CPP generated fortran file so that we can attribute source code statements to files: sourceFileNameOutputFromCpp = %s \n",sourceFileNameOutputFromCpp.c_str());
#endif
#if 1
       // Note that the collection of CPP linemarker directives from the CPP generated file
       // (and their insertion into the AST), should be done before the collection and
       // insertion of the Comments and more general CPP directives from the original source
       // file and their insertion. This will allow the correct representation of source
       // position information to be used in the final insertion of comments and CPP directives
       // from the original file.

#if 0
       // DQ (12/19/2008): This is now done by the AttachPreprocessingInfoTreeTrav

       // List of all comments and CPP directives (collected from the generated CPP file so that we can collect the
       // CPP directives that indicate source file boundaries of included regions of source code.
       // E.g. # 42 "foobar.f" 2
          ROSEAttributesList* currentListOfAttributes = new ROSEAttributesList();
          ROSE_ASSERT(currentListOfAttributes != NULL);

       // DQ (11/28/2008): This will collect the CPP directives from the generated CPP file so that
       // we can associate parts of the AST included from different files with the correct file.
       // Without this processing all the parts of the AST will be associated with the same generated file.
          currentListOfAttributes->collectPreprocessorDirectivesAndCommentsForAST(sourceFileNameOutputFromCpp,ROSEAttributesList::e_C_language);
#endif

#if 0
          printf ("Secondary pass over Fortran source file = %s to comment comments and CPP directives (might still be referencing the original source file) \n",sourceFileNameOutputFromCpp.c_str());
          printf ("Calling attachPreprocessingInfo() \n");
#endif

          attachPreprocessingInfo(this);

       // printf ("DONE: calling attachPreprocessingInfo() \n");

       // DQ (12/19/2008): Now we have to do an analysis of the AST to interpret the linemarkers.
          processCppLinemarkers();

#endif
#if 0
          printf ("Exiting as a test ... (collect the CPP directives from the CPP generated file after building the AST)\n");
          ROSE_ASSERT(false);
#endif
        }

  // printf ("######################### Leaving SgSourceFile::build_Fortran_AST() ############################ \n");


  // DQ (10/26/2010): Moved from SgSourceFile::callFrontEnd() so that the stack will
  // be empty when processing Java language support (not Fortran).
     delete  currStks;
     currStks = NULL;

     return frontendErrorLevel;
#else
     fprintf(stderr, "Fortran parser not supported \n");
     ROSE_ASSERT(false);

     return -1;
#endif
   }

#ifdef ROSE_BUILD_JAVA_LANGUAGE_SUPPORT
namespace Rose {
namespace Frontend {
namespace Java {
namespace Ecj {
  // TOO1 (2/13/2014): Declared in src/frontend/ECJ_ROSE_Connection/openJavaParser_main.C.
  extern SgSourceFile* Ecj_globalFilePointer;
}// ::Rose::Frontend::Java::Ecj
}// ::Rose::Frontend::Java
}// ::Rose::Frontend
}// ::Rose
#endif

int
SgSourceFile::build_Java_AST( vector<string> argv, vector<string> inputCommandLine )
   {
     if (this -> get_package() != NULL || this -> attributeExists("error")) { // Has this file been processed already? If so, ignore it.
        return 0;
     }

#ifdef ROSE_BUILD_JAVA_LANGUAGE_SUPPORT
     ROSE_ASSERT(get_requires_C_preprocessor() == false);

 // If the classpath was specified, add it to the list of options here.
   string classpath = "";
   list<string> classpath_list = get_project()->get_Java_classpath();
   if (classpath_list.size()) {
       list<string>::iterator i = classpath_list.begin();
       classpath = (*i);
       for (i++; i != classpath_list.end(); i++) {
           classpath += ":";
           classpath += (*i);
       }
   }

   string sourcepath = "";
   list<string> sourcepath_list = get_project()->get_Java_sourcepath();
   if (sourcepath_list.size()) {
       list<string>::iterator i = sourcepath_list.begin();
       sourcepath = (*i);
       for (i++; i != sourcepath_list.end(); i++) {
           sourcepath += ":";
           sourcepath += (*i);
       }
   }

   // Extract java's rose arguments
   //TODO better handling of -rose:java variants
   Rose_STL_Container<string> javaRoseOptionList =
               CommandlineProcessing::generateOptionListWithDeclaredParameters(argv,"-rose:java:");

   string sourceString;
   if (!CommandlineProcessing::isOptionWithParameter(javaRoseOptionList, "", "source", sourceString, false)) {
       sourceString = "1.6";
   }

   string targetString;
   if (!CommandlineProcessing::isOptionWithParameter(javaRoseOptionList, "", "target", targetString, false)) {
       targetString = "1.6";
   }

#if 0
     printf ("Exiting as a test: SgSourceFile::build_Java_AST() \n");
     ROSE_ASSERT(false);
#endif

   // *******************************************************
   // Build syntax checking command line call
   // *******************************************************

  // DQ (9/19/2011): This is what I thought, but it does not appear to be true or we tie into ECJ at the
  // the wrong location so that we don't get any syntax checking.  So we need to introduce a pass using
  // the backend compiler to support the syntax checking for Java.
  // DQ (10/11/2010): We don't need syntax checking because ECJ will do that.
     bool syntaxCheckInputCode = (get_skip_syntax_check() == false);
     if (syntaxCheckInputCode == true)
        {
       // Introduce tracking of performance of ROSE.
          TimingPerformance timer ("Java syntax checking of input:");

       // DQ (9/19/2011): For Java we want to run the backend javacc compiler to do the syntax checking.
          string backendJavaCompiler = BACKEND_JAVA_COMPILER_NAME_WITH_PATH;
          if ( get_verbose() > 2 )
             {
               printf ("@@@@@@@@@@@@@@@@@@@@@@@@@@@@@ Setting up Java Syntax check @@@@@@@@@@@@@@@@@@@@@@@@@@@@ \n");
               printf ("BACKEND_JAVA_COMPILER_NAME_WITH_PATH = %s \n",backendJavaCompiler.c_str());
             }
       // Start building the javac command line
          vector<string> javaCommandLine;
          javaCommandLine.push_back(backendJavaCompiler);

       // DQ (7/20/2011):Each part of the option for "-sourcepath <path>" or "-d <path>"
       // must be pushed onto the javaCommandLine separately.
          if ( get_verbose() > 2 )
               javaCommandLine.push_back("-verbose");

       // Always push the source information
          javaCommandLine.push_back("-source");
          javaCommandLine.push_back(sourceString);

       // We invoke javac to check the syntax of the input program
       // Since it doesn generates classes, we create a separate folder
       // just to make sure this gets contained somewhere.
          string backendClassOutput = "javac-syntax-check-classes";
          javaCommandLine.push_back("-d");
          javaCommandLine.push_back(backendClassOutput);
          if(mkdir(backendClassOutput.c_str(),0777)==-1) {
                  if(errno != EEXIST) {
                          printf ("Can't create destination folder for syntax checking\n");
                          ROSE_ASSERT(false);
                  }
          }

          if (classpath.size()) {
              javaCommandLine.push_back("-classpath");
              javaCommandLine.push_back(classpath);
          }

          if (sourcepath.size()) {
              javaCommandLine.push_back("-sourcepath");
              javaCommandLine.push_back(sourcepath);
          }

          // Specify warnings for javac compiler.
          if (backendJavaCompiler == "javac") {
              if (get_output_warnings() == true) {
                  javaCommandLine.push_back("-Xlint");
              } else {
                  javaCommandLine.push_back("-Xlint:none");
              }
              javaCommandLine.push_back("-proc:none");
          }
          else
          {
              printf ("Currently only the javac compiler backend is supported backendCompilerSystem = %s \n",backendJavaCompiler.c_str());
              ROSE_ASSERT(false);
          }

          javaCommandLine.push_back(get_sourceFileNameWithPath());

       // At this point we have the full command line with the source file name
          if (get_verbose() > 1)
             {
               printf ("Checking syntax of input program using javac: syntaxCheckingCommandline = %s \n",CommandlineProcessing::generateStringFromArgList(javaCommandLine,false,false).c_str());
             }

          int returnValueForSyntaxCheckUsingBackendCompiler = 0;
          // Call the OS with the commandline defined by: syntaxCheckingCommandline
          returnValueForSyntaxCheckUsingBackendCompiler = systemFromVector (javaCommandLine);

       // Check that there are no errors, I think that warnings are ignored!
          if (returnValueForSyntaxCheckUsingBackendCompiler != 0)
             {
               printf ("Syntax errors detected in input java program ... status = %d \n",returnValueForSyntaxCheckUsingBackendCompiler);

// TODO: Remove this!  PC 07/03/2013
//            // We should define some convention for error codes returned by ROSE
//               throw std::exception();
                 return returnValueForSyntaxCheckUsingBackendCompiler;
             }
// TODO: Remove this!  PC 07/03/2013
//          ROSE_ASSERT(returnValueForSyntaxCheckUsingBackendCompiler == 0);

          if ( get_verbose() > 2 )
             {
               printf ("@@@@@@@@@@@@@@@@@@@@@@@@@@ DONE: Setting up Java Syntax check @@@@@@@@@@@@@@@@@@@@@@@@@ \n");
             }
        }

  // *******************************************************
     if (get_output_parser_actions() == true)
        {
          printf("Sorry, not implemented: output_parser_actions option is not supported for Java yet. \n");
          ROSE_ASSERT(false);
        }

  // Option to just run the parser (not constructing the AST) and quit.
     if (get_exit_after_parser() == true)
        {
          printf("Sorry, not implemented: get_exit_after_parser option is not supported for Java yet. \n");
          ROSE_ASSERT(false);
        }

     // *******************************************************
     // Build the call to the ECJ frontend
     // *******************************************************

  // Note that for the ECJ JVM support, the filename must appear last on the command line.
  // I think it is only an intermediate test before actually calling ECJ that requires 
  // this so it could be relaxed with a bit of work.
     vector<string> frontEndCommandLine;
     frontEndCommandLine.push_back(argv[0]);

  // Added an option to the ECJ command line to support different levels of output from the Java side of the house.
     string verboseOptionString = "-rose:verbose " + StringUtility::numberToString(SgProject::get_verbose());
     if (SgProject::get_verbose() > 0)
        {
          printf ("Debugging option to Java ECJ translation (java code) to build ROSE AST: verboseOptionString = %s \n",verboseOptionString.c_str());
        }
     frontEndCommandLine.push_back(verboseOptionString);

  // *******************************************************************
  // Handle java rose options we need to transmit to ecj
  // !! Warning !! ECJ does not accept '--' prefixed options.
  // *******************************************************************
     frontEndCommandLine.push_back("-source");
     frontEndCommandLine.push_back(sourceString);

     frontEndCommandLine.push_back("-target");
     frontEndCommandLine.push_back(targetString);

         if (!get_output_warnings()) {
                 frontEndCommandLine.push_back("-nowarn");
         }

     // This is to specify where ecj should output the .class it is temporarily generating.
     // Check if -decj has already been provided, if not default to a unique name consisting
     // of the prefix "ecj-classes" with the suffix "-" + source_file_name,  where source_file_name
     // is the simple name of the input source file without the ".java" suffix.
     string ecjDestDir;
         if (!CommandlineProcessing::isOptionWithParameter(javaRoseOptionList, "", "decj", ecjDestDir, false)) {
             string full_file_name = get_sourceFileNameWithPath();
             int last_slash = full_file_name.find_last_of("/\\");
             string file_name = full_file_name.substr(last_slash + 1);
             int dot = file_name.find_last_of(".");
             if (dot != -1) {
                 file_name = file_name.substr(0, dot);
             }

             ecjDestDir = "ecj-classes-" + file_name + "/";
         }
         frontEndCommandLine.push_back("-d");
         frontEndCommandLine.push_back(ecjDestDir);

     // Setup the classpath and append the classes folder ecj outputs its temporary files to
     // Note: it is important to append since we do not want to override any user provided paths
         frontEndCommandLine.push_back("-classpath");
         frontEndCommandLine.push_back((classpath.size() > 0 ? (classpath + ":") : "") + ecjDestDir);

         if (sourcepath.size()) {
             frontEndCommandLine.push_back("-sourcepath");
             frontEndCommandLine.push_back(sourcepath);
         }

  // Java does not use include files, so we can enforce this.
     ROSE_ASSERT(get_project()->get_includeDirectorySpecifierList().empty() == true);

  // Add the source file as the last argument on the command line (checked by intermediate testing before calling ECJ).
     frontEndCommandLine.push_back(get_sourceFileNameWithPath());

     if ( get_verbose() > 0 )
          printf ("Java numberOfCommandLineArguments = %zu frontEndCommandLine = %s \n",inputCommandLine.size(),CommandlineProcessing::generateStringFromArgList(frontEndCommandLine,false,false).c_str());

     int ecjArgc = 0;
     char** ecjArgv = NULL;
     CommandlineProcessing::generateArgcArgvFromList(frontEndCommandLine,ecjArgc,ecjArgv);

  // DQ (8/19/2007): Setup the global pointer used to pass the SgFile to which the Open Fortran Parser
  // should attach the AST.  This is a bit ugly, but the parser interface only takes a commandline so it
  // would be more ackward to pass a pointer to a C++ object through the commandline or the Java interface.
     Rose::Frontend::Java::Ecj::Ecj_globalFilePointer = const_cast<SgSourceFile*>(this);
     ROSE_ASSERT(Rose::Frontend::Java::Ecj::Ecj_globalFilePointer != NULL);

     if ( get_verbose() > 0 )
          printf ("Calling ecj_main(): Ecj_globalFilePointer = %p \n", Rose::Frontend::Java::Ecj::Ecj_globalFilePointer);

#if USE_ROSE_SSL_SUPPORT
  // The use of the JVM required to support Java is a problem when linking to the SSL library (either -lssl or -lcrypto)
  // this may be fixed in Java version 6, but this is a hope, it has not been tested.  Java version 6 does
  // appear to fix the problem with zlib (we think) and this appears to be a similar problem).
     int frontendErrorLevel = 1;
     printf ("********************************************************************************************** \n");
     printf ("Java support using the JVM is incompatable with the use of the SSL library (fails in jvm).  \n");
     printf ("To enable the use of Java support in ROSE don't use --enable-ssl on configure command line. \n");
     printf ("********************************************************************************************** \n");
#else
     int frontendErrorLevel = openJavaParser_main (ecjArgc, ecjArgv);
#endif

     if ( get_verbose() > 0 )
          printf ("DONE: Calling the openFortranParser_main() function (which loads the JVM) \n");

  // Reset this global pointer after we are done (just to be safe and avoid it being used later and causing strange bugs).
     Rose::Frontend::Java::Ecj::Ecj_globalFilePointer = NULL;

     return frontendErrorLevel;
#else
     fprintf(stderr, "Java language parser not supported \n");
     ROSE_ASSERT(false);
     return -1;
#endif
   }

int
SgSourceFile::build_X10_AST(const vector<string>& p_argv)
{
  #ifndef ROSE_BUILD_X10_LANGUAGE_SUPPORT
      ROSE_ASSERT (!
          "[FATAL] [ROSE] [frontend] [X10] "
          "ROSE was not configured to support the X10 frontend, see --help.");
  #else
      if (SgProject::get_verbose() >= 1)
          std::cout << "[INFO] Building the X10 AST" << std::endl;
  #endif

  int argc = p_argv.size();
  char** argv = NULL;

  CommandlineProcessing::
      generateArgcArgvFromList(p_argv, argc, argv);

  int status = x10_main(argc, argv);
  return status;
}

namespace SgSourceFile_processCppLinemarkers
   {
  // This class (AST traversal) supports the traversal of the AST required
  // to translate the source position using the CPP linemarkers.

     class LinemarkerTraversal : public AstSimpleProcessing
        {
          public:
           // list<PreprocessingInfo*> preprocessingInfoStack;
              list< pair<int,int> > sourcePositionStack;

              LinemarkerTraversal( const string & sourceFilename );

              void visit ( SgNode* astNode );
        };
   }


SgSourceFile_processCppLinemarkers::LinemarkerTraversal::LinemarkerTraversal( const string & sourceFilename )
   {
  // Build an initial element on the stack so that the original source file name will be used to
  // set the global scope (which will be traversed before we visit any statements that might have
  // CPP directives attached (or which are CPP direcitve IR nodes).

  // Get the fileId of the assocated filename
     int fileId = Sg_File_Info::getIDFromFilename(sourceFilename);

  // Assume this is line 1 (I forget why zero is not a great idea here,
  // I expect that it causes a consstancy test to fail somewhere).
     int line = 1;

     if ( SgProject::get_verbose() > 1 )
          printf ("In LinemarkerTraversal::LinemarkerTraversal(): Push initial stack entry for line = %d fileId = %d sourceFilename = %s \n",line,fileId,sourceFilename.c_str());

  // Push an entry onto the stack before doing the traversal over the whole AST.
     sourcePositionStack.push_front( pair<int,int>(line,fileId) );
   }


#ifdef ROSE_BUILD_FORTRAN_LANGUAGE_SUPPORT
     extern SgSourceFile* OpenFortranParser_globalFilePointer;
#endif

void
SgSourceFile_processCppLinemarkers::LinemarkerTraversal::visit ( SgNode* astNode )
   {
#ifdef ROSE_BUILD_FORTRAN_LANGUAGE_SUPPORT

    // DXN (02/21/2011): Consider the case of SgInterfaceBody.
    // TODO: revise SgInterfaceBody::get_numberOfTraversalSuccessor() to return 1 and
    // TODO: revise SgInterfaceBody::get_traversalSuccessorByIndex(int ) to return p_functionDeclaration
    // Such changes will require some re-write of the code to build SgInterfaceBody.
    // With such changes, the patch below to treat the case of SgInterfaceBody will no longer be necessary.
     SgInterfaceBody* interfaceBody = isSgInterfaceBody(astNode);
     if (interfaceBody)
        {
          AstSimpleProcessing::traverse(interfaceBody->get_functionDeclaration(), preorder);
        }

     SgStatement* statement = isSgStatement(astNode);
  // printf ("LinemarkerTraversal::visit(): statement = %p = %s \n",statement,(statement != NULL) ? statement->class_name().c_str() : "NULL");
     if (statement != NULL)
        {
          if ( SgProject::get_verbose() > 1 )
               printf ("LinemarkerTraversal::visit(): statement = %p = %s \n",statement,statement->class_name().c_str());

          AttachedPreprocessingInfoType *commentOrDirectiveList = statement->getAttachedPreprocessingInfo();

          if ( SgProject::get_verbose() > 1 )
               printf ("LinemarkerTraversal::visit(): commentOrDirectiveList = %p (size = %zu) \n",commentOrDirectiveList,(commentOrDirectiveList != NULL) ? commentOrDirectiveList->size() : 0);

          if (commentOrDirectiveList != NULL)
             {
               AttachedPreprocessingInfoType::iterator i = commentOrDirectiveList->begin();
               while(i != commentOrDirectiveList->end())
                  {
                    if ( (*i)->getTypeOfDirective() == PreprocessingInfo::CpreprocessorCompilerGeneratedLinemarker )
                       {
                      // This is a CPP linemarker
                         int line = (*i)->get_lineNumberForCompilerGeneratedLinemarker();

                      // DQ (12/23/2008): Note this is a quoted name, we need the unquoted version!
                         std::string quotedFilename = (*i)->get_filenameForCompilerGeneratedLinemarker();
                         ROSE_ASSERT(quotedFilename[0] == '\"');
                         ROSE_ASSERT(quotedFilename[quotedFilename.length()-1] == '\"');
                         std::string filename = quotedFilename.substr(1,quotedFilename.length()-2);

                         std::string options  = (*i)->get_optionalflagsForCompilerGeneratedLinemarker();

                      // Add the new filename to the static map stored in the Sg_File_Info (no action if filename is already in the map).
                         Sg_File_Info::addFilenameToMap(filename);

                         int fileId = Sg_File_Info::getIDFromFilename(filename);

                         if ( SgProject::get_verbose() > 1 )
                              printf ("line = %d fileId = %d quotedFilename = %s filename = %s options = %s \n",line,fileId,quotedFilename.c_str(),filename.c_str(),options.c_str());

                      // Just record the first linemarker so that we can test getting the filename correct.
                         if (line == 1 && sourcePositionStack.empty() == true)
                            {
                              sourcePositionStack.push_front( pair<int,int>(line,fileId) );
                            }
                       }

                    i++;
                  }
             }

       // ROSE_ASSERT(sourcePositionStack.empty() == false);
          if (sourcePositionStack.empty() == false)
             {
               int line   = sourcePositionStack.front().first;
               int fileId = sourcePositionStack.front().second;

               if ( SgProject::get_verbose() > 1 )
                    printf ("Setting the source position of statement = %p = %s to line = %d fileId = %d \n",statement,statement->class_name().c_str(),line,fileId);

            // DXN (02/18/2011): only reset the file id for the node whose file id corresponds to the "_postprocessed" file.
               string sourceFilename              = Sg_File_Info::getFilenameFromID(fileId) ;
               string sourceFileNameOutputFromCpp = OpenFortranParser_globalFilePointer->generate_C_preprocessor_intermediate_filename(sourceFilename);
               int cppFileId = Sg_File_Info::getIDFromFilename(sourceFileNameOutputFromCpp);
               if (statement->get_file_info()->get_file_id() == cppFileId)
                  {
                   statement->get_file_info()->set_file_id(fileId);
                  }
            // statement->get_file_info()->set_line(line);

               if ( SgProject::get_verbose() > 1 )
                    Sg_File_Info::display_static_data("Setting the source position of statement");

               string filename = Sg_File_Info::getFilenameFromID(fileId);

               if ( SgProject::get_verbose() > 1 )
                  {
                    printf ("filename = %s \n",filename.c_str());
                    printf ("filename = %s \n",statement->get_file_info()->get_filenameString().c_str());
                  }

               ROSE_ASSERT(statement->get_file_info()->get_filename() != NULL);
               ROSE_ASSERT(statement->get_file_info()->get_filenameString().empty() == false);
             }
        }
#else  // ! ROSE_BUILD_FORTRAN_LANGUAGE_SUPPORT
     // SKW: not called except from Fortran
     printf(">>> SgSourceFile_processCppLinemarkers::LinemarkerTraversal::visit is not implemented for languages other than Fortran\n");
     ROSE_ASSERT(false);
#endif //   ROSE_BUILD_FORTRAN_LANGUAGE_SUPPORT
   }


void
SgSourceFile::processCppLinemarkers()
   {
     SgSourceFile* sourceFile = const_cast<SgSourceFile*>(this);

     SgSourceFile_processCppLinemarkers::LinemarkerTraversal linemarkerTraversal(sourceFile->get_sourceFileNameWithPath());

     linemarkerTraversal.traverse(sourceFile,preorder);

#if 0
     printf ("Exiting as a test ... (processing linemarkers)\n");
     ROSE_ASSERT(false);
#endif
   }

int
SgSourceFile::build_C_and_Cxx_AST( vector<string> argv, vector<string> inputCommandLine )
   {
     std::string frontEndCommandLineString;
     frontEndCommandLineString = std::string(argv[0]) + std::string(" ") + CommandlineProcessing::generateStringFromArgList(inputCommandLine,false,false);

     if ( get_verbose() > 1 )
          printf ("Before calling edg_main: frontEndCommandLineString = %s \n",frontEndCommandLineString.c_str());

     int c_cxx_argc = 0;
     char **c_cxx_argv = NULL;
     CommandlineProcessing::generateArgcArgvFromList(inputCommandLine, c_cxx_argc, c_cxx_argv);

#ifdef ROSE_BUILD_CXX_LANGUAGE_SUPPORT
  // This is the function call to the EDG front-end (modified in ROSE to pass a SgFile)

#if 0
       // If this was selected as an option then we can stop here (rather than call OFP again).
       // printf ("--- get_exit_after_parser() = %s \n",get_exit_after_parser() ? "true" : "false");
          if (get_exit_after_parser() == true)
             {
               printf ("Exiting after parsing... \n");
               exit(0);
             }
#endif

#ifdef ROSE_USE_CLANG_FRONTEND
     int clang_main(int, char *[], SgSourceFile & sageFile );
     int frontendErrorLevel = clang_main (c_cxx_argc, c_cxx_argv, *this);
#else /* default to EDG */
     int edg_main(int, char *[], SgSourceFile & sageFile );
     int frontendErrorLevel = edg_main (c_cxx_argc, c_cxx_argv, *this);
#endif /* clang or edg */

#else
     int frontendErrorLevel = 99;
     ROSE_ASSERT (! "[FATAL] [ROSE] [frontend] [C/C++] "
                    "ROSE was not configured to support the C/C++ frontend.");
#endif

     return frontendErrorLevel;
   }

int
SgSourceFile::build_PHP_AST()
   {
     string phpFileName = this->get_sourceFileNameWithPath();
#ifdef _MSC_VER
#pragma message ("WARNING: PHP not supported within initial MSVC port of ROSE.")
         printf ("WARNING: PHP not supported within initial MSVC port of ROSE.");
         ROSE_ASSERT(false);

         int frontendErrorLevel = -1;
#else
#ifdef ROSE_BUILD_PHP_LANGUAGE_SUPPORT
     int frontendErrorLevel = php_main(phpFileName, this);
#else
     int frontendErrorLevel = 99;
     ROSE_ASSERT (! "[FATAL] [ROSE] [frontend] [PHP] "
                    "ROSE was not configured to support the PHP frontend.");
#endif
#endif
     return frontendErrorLevel;
   }

int
SgSourceFile::build_Python_AST()
   {
     string pythonFileName = this->get_sourceFileNameWithPath();
#ifdef ROSE_BUILD_PYTHON_LANGUAGE_SUPPORT
     int frontendErrorLevel = python_main(pythonFileName, this);
#else
     int frontendErrorLevel = 99;
     ROSE_ASSERT (! "[FATAL] [ROSE] [frontend] [Python] "
                    "ROSE was not configured to support the Python frontend.");
#endif
     return frontendErrorLevel;
   }

/* Parses a single binary file and adds a SgAsmGenericFile node under this SgBinaryComposite node. */
void
SgBinaryComposite::buildAsmAST(string executableFileName)
   {
#ifdef ROSE_BUILD_BINARY_ANALYSIS_SUPPORT
     if ( get_verbose() > 0 || SgProject::get_verbose() > 0)
          printf ("Disassemble executableFileName = %s \n",executableFileName.c_str());

  // Parse the binary container, but do not disassemble instructions yet.
     SgAsmGenericFile *file = SgAsmExecutableFileFormat::parseBinaryFormat(executableFileName.c_str());
     ROSE_ASSERT(file != NULL);

  // Attach the file to this node
     get_genericFileList()->get_files().push_back(file);
     file->set_parent(get_genericFileList());

  // Add a disassembly interpretation for each header. Actual disassembly will occur later.
  // NOTE: This probably isn't the right place to add interpretation nodes, but I'm leaving it here for the time being. We
  //       probably don't want an interpretation for each header if we're doing dynamic linking. [RPM 2009-09-17]
     const SgAsmGenericHeaderPtrList &headers = file->get_headers()->get_headers();
     for (size_t i = 0; i < headers.size(); ++i)
        {
          SgAsmInterpretation* interp = new SgAsmInterpretation();
          get_interpretations()->get_interpretations().push_back(interp);
          interp->set_parent(get_interpretations());
          interp->get_headers()->get_headers().push_back(headers[i]);
        }

#if USE_ROSE_DWARF_SUPPORT
  // DQ (3/14/2009): Dwarf support now works within ROSE when used with Intel Pin
  // (was a huge problem until everything (e.g. libdwarf) was dynamically linked).
  // DQ (11/7/2008): New Dwarf support in ROSE (Dwarf IR nodes are generated in the AST).
     readDwarf(file);
#endif

  // Make sure this node is correctly parented
     SgProject* project = SageInterface::getEnclosingNode<SgProject>(this);
     ROSE_ASSERT(project != NULL);
#else
     ROSE_ASSERT (! "[FATAL] [ROSE] [frontend] [Binary analysis] "
                    "ROSE was not configured to support the binary analysis frontend.");
#endif

#if 0
     printf ("At base of SgBinaryComposite::buildAsmAST(): exiting... \n");
     ROSE_ASSERT(false);
#endif
   }

/* Builds the entire AST under the SgBinaryComposite node:
 *    - figures out what binary files are needed
 *    - parses binary container of each file (SgAsmGenericFile nodes)
 *    - optionally disassembles instructions (SgAsmInterpretation nodes) */
int
SgBinaryComposite::buildAST(vector<string> /*argv*/, vector<string> /*inputCommandLine*/)
   {
#ifdef ROSE_BUILD_BINARY_ANALYSIS_SUPPORT
    /* Parse the specified binary file to create the AST. Do not disassemble instructions yet. If the file is dynamically
     * linked then optionally load (i.e., parse the container, map sections into process address space, and perform relocation
     * fixups) all dependencies also.  See the BinaryLoader class for details. */
     if (get_isLibraryArchive()) {
        ROSE_ASSERT(get_libraryArchiveObjectFileNameList().empty() == false);
        ROSE_ASSERT(get_libraryArchiveObjectFileNameList().empty() == (get_isLibraryArchive() == false));

        for (size_t i = 0; i < get_libraryArchiveObjectFileNameList().size(); i++) {
            printf("Build binary AST for get_libraryArchiveObjectFileNameList()[%zu] = %s \n",
                    i, get_libraryArchiveObjectFileNameList()[i].c_str());
            string filename = get_libraryArchiveObjectFileNameList()[i];
            printf("Build SgAsmGenericFile from: %s \n", filename.c_str());
            buildAsmAST(filename);
        }
    } else {
        ROSE_ASSERT(get_libraryArchiveObjectFileNameList().empty());
        BinaryLoader::load(this, get_read_executable_file_format_only());
    }

    /* Disassemble each interpretation */
    if (!get_read_executable_file_format_only()) {
        const SgAsmInterpretationPtrList &interps = get_interpretations()->get_interpretations();
        for (size_t i=0; i<interps.size(); i++) {
            Partitioner::disassembleInterpretation(interps[i]);
        }
    }

    // DQ (1/22/2008): The generated unparsed assemble code can not currently be compiled because the
    // addresses are unparsed (see Jeremiah for details).
    // Skip running gnu assemble on the output since we include text that would make this a problem.
     if (get_verbose() > 1)
          printf("set_skipfinalCompileStep(true) because we are on a binary '%s'\n", this->get_sourceFileNameWithoutPath().c_str());

     this->set_skipfinalCompileStep(true);

    // This is now done below in the Secondary file processing phase.
    // Generate the ELF executable format structure into the AST
    // generateBinaryExecutableFileInformation(executableFileName,asmFile);
#else
     ROSE_ASSERT (! "[FATAL] [ROSE] [frontend] [Binary analysis] "
                    "ROSE was not configured to support the binary analysis frontend.");
#endif

     int frontendErrorLevel = 0;
     return frontendErrorLevel;
   }


#if 0
/* Builds the entire AST under the SgBinaryFile node:
 *    - figures out what binary files are needed
 *    - parses binary container of each file (SgAsmGenericFile nodes)
 *    - optionally disassembles instructions (SgAsmInterpretation nodes) */
int
SgBinaryFile::buildAST(vector<string> /*argv*/, vector<string> /*inputCommandLine*/)
{
    if (get_isLibraryArchive()) {
        ROSE_ASSERT(get_libraryArchiveObjectFileNameList().empty() == false);
        ROSE_ASSERT(get_libraryArchiveObjectFileNameList().empty() == (get_isLibraryArchive() == false));

        for (size_t i = 0; i < get_libraryArchiveObjectFileNameList().size(); i++) {
            printf("Build binary AST for get_libraryArchiveObjectFileNameList()[%zu] = %s \n",
                    i, get_libraryArchiveObjectFileNameList()[i].c_str());
            string filename = "tmp_objects/" + get_libraryArchiveObjectFileNameList()[i];
            printf("Build SgAsmGenericFile from: %s \n", filename.c_str());
            buildAsmAST(filename);
        }
    } else {
        ROSE_ASSERT(get_libraryArchiveObjectFileNameList().empty() == true);
        buildAsmAST(this->get_sourceFileNameWithPath());
    }

    /* Disassemble each interpretation */
    if (get_read_executable_file_format_only()) {
        printf ("\nWARNING: Skipping instruction disassembly \n\n");
    } else {
        const SgAsmInterpretationPtrList &interps = get_interpretations()->get_interpretations();
        for (size_t i=0; i<interps.size(); i++) {
            Partitioner::disassembleInterpretation(interps[i]);
        }
    }

    // DQ (1/22/2008): The generated unparsed assemble code can not currently be compiled because the
    // addresses are unparsed (see Jeremiah for details).
    // Skip running gnu assemble on the output since we include text that would make this a problem.
    if (get_verbose() > 1)
        printf("set_skipfinalCompileStep(true) because we are on a binary '%s'\n", this->get_sourceFileNameWithoutPath().c_str());
    this->set_skipfinalCompileStep(true);

    // This is now done below in the Secondary file processing phase.
    // Generate the ELF executable format structure into the AST
    // generateBinaryExecutableFileInformation(executableFileName,asmFile);

    int frontendErrorLevel = 0;
    return frontendErrorLevel;
}
#endif

int
SgSourceFile::buildAST( vector<string> argv, vector<string> inputCommandLine )
   {
  // printf ("######################## Inside of SgSourceFile::buildAST() ##########################\n");

  // DXN (01/10/2011): except for building C and Cxx AST, frontend fails when frontend error level > 0.
     int frontendErrorLevel = 0;
     bool frontend_failed = false;
     if (get_Fortran_only() == true)
        {
#ifdef ROSE_BUILD_FORTRAN_LANGUAGE_SUPPORT
          frontendErrorLevel = build_Fortran_AST(argv,inputCommandLine);
          frontend_failed = (frontendErrorLevel > 1);  // DXN (01/18/2011): needed to pass make check.  TODO: need fixing up
#else
          ROSE_ASSERT (! "[FATAL] [ROSE] [frontend] [Fortran] "
                         "ROSE was not configured to support the Fortran frontend.");
#endif
        }
       else
        {
          if ( get_PHP_only() == true )
             {
               frontendErrorLevel = build_PHP_AST();
               frontend_failed = (frontendErrorLevel > 0);
             }
            else
             {
               if ( get_Java_only() == true )
                  {
#ifdef ROSE_BUILD_JAVA_LANGUAGE_SUPPORT
                    frontendErrorLevel = build_Java_AST(argv,inputCommandLine);
                    this -> set_javacErrorCode(frontendErrorLevel);
                    frontendErrorLevel = 0; // PC: Always keep going for Java!
#else
                    ROSE_ASSERT (! "[FATAL] [ROSE] [frontend] [Java] "
                                   "ROSE was not configured to support the Java frontend.");
#endif
                  }
                 else
                  {
                      if ( get_Python_only() == true )
                         {
#ifdef ROSE_BUILD_PYTHON_LANGUAGE_SUPPORT
                             frontendErrorLevel = build_Python_AST();
                             frontend_failed = (frontendErrorLevel > 0);
#else
                             ROSE_ASSERT (! "[FATAL] [ROSE] [frontend] [Python] "
                                            "ROSE was not configured to support the Python frontend.");
#endif

                         }
                      else
                      {
                          if (get_X10_only() == true)
                          {
                              #ifdef ROSE_BUILD_X10_LANGUAGE_SUPPORT
                                   frontendErrorLevel = build_X10_AST(argv);
                                   frontend_failed = (frontendErrorLevel > 0);
                              #else
                                   ROSE_ASSERT (! "[FATAL] [ROSE] [frontend] [X10] "
                                                  "ROSE was not configured to support the X10 frontend.");
                              #endif
                          }
                          else
                          {
                             frontendErrorLevel = build_C_and_Cxx_AST(argv,inputCommandLine);

                             // DQ (12/29/2008): The newer version of EDG (version 3.10 and 4.0) use different return codes for indicating an error.
#ifdef ROSE_USE_NEW_EDG_INTERFACE
                             // Any non-zero value indicates an error.
                             frontend_failed = (frontendErrorLevel != 0);
#else
                             // non-zero error code can mean warnings were produced, values greater than 3 indicate errors.
                             frontend_failed = (frontendErrorLevel > 3);
#endif
                          }
                      }
                  }
             }
        }

  // Uniform processing of the error code!

     if ( get_verbose() > 1 )
          printf ("DONE: frontend called (frontendErrorLevel = %d) \n",frontendErrorLevel);

  // If we had any errors reported by the frontend then quite now
     if (frontend_failed == true)
        {
       // cout << "Errors in Processing: (frontendErrorLevel > 3)" << endl;
          if ( get_verbose() > 1 )
               printf ("frontendErrorLevel = %d \n",frontendErrorLevel);

       // DQ (9/22/2006): We need to invert the test result (return code) for
       // negative tests (where failure is expected and success is an error).
          if (get_negative_test() == true)
             {
               if ( get_verbose() > 1 )
                  {
                    printf ("(evaluation of frontend results) This is a negative tests, so an error in compilation is a PASS but a successful \n");
                    printf ("compilation is not a FAIL since the faulure might happen in the compilation of the generated code by the vendor compiler. \n");
                  }
               exit(0);
             }
            else
             {
            // Exit because there are errors in the input program
               //cout << "Errors in Processing: (frontend_failed)" << endl;
               ROSE_ABORT("Errors in Processing: (frontend_failed)");
             }
        }

     return frontendErrorLevel;
   }

// DQ (10/14/2010): Removing reference to macros defined in rose_config.h (defined in the header file as a default parameter).
// int SgFile::compileOutput ( vector<string>& argv, int fileNameIndex, const string& compilerNameOrig )
int
SgFile::compileOutput ( vector<string>& argv, int fileNameIndex )
   {
  // DQ (7/12/2005): Introduce tracking of performance of ROSE.
     TimingPerformance timer ("AST Object Code Generation (compile output):");

  // DQ (4/21/2006): I think we can now assert this!
     ROSE_ASSERT(fileNameIndex == 0);

#if 0
     printf ("\n\n***************************************************** \n");
     printf ("Inside of SgFile::compileOutput() \n");
     printf ("   --- get_unparse_output_filename() = %s \n",get_unparse_output_filename().c_str());
     printf ("***************************************************** \n\n\n");
#endif
#if 0
     display("In SgFile::compileOutput()");
#endif

  // This function does the final compilation of the unparsed file
  // Remaining arguments from the original compile time are used as well
  // as additional arguments added by the buildCompilerCommandLineOptions() function

  // DQ NOTE: This function has to be modified to compile more than
  //       just one file (as part of the multi-file support)
  // ROSE_ASSERT (sageProject.numberOfFiles() == 1);

  // ******************************************************************************
  // At this point in the control flow (for ROSE) we have returned from the processing
  // via the EDG frontend (or skipped it if that option was specified).
  // The following has been done or explicitly skipped if such options were specified
  // on the commandline:
  //    1) The application program has been parsed
  //    2) All AST's have been build (one for each grammar)
  //    3) The transformations have been edited into the C++ AST
  //    4) The C++ AST has been unparsed to form the final output file (all code has
  //       been generated into a different filename)
  // ******************************************************************************

  // What remains is to run the specified compiler (typically the C++ compiler) using
  // the generated output file (unparsed and transformed application code).
     int returnValueForRose = 0;

  // DQ (1/17/2006): test this
  // ROSE_ASSERT(get_fileInfo() != NULL);

  // DQ (4/2/2011): Added language specific support.
  // const string compilerNameOrig = BACKEND_CXX_COMPILER_NAME_WITH_PATH;
     string compilerNameOrig = BACKEND_CXX_COMPILER_NAME_WITH_PATH;
     if (get_Java_only() == true)
        {
          compilerNameOrig = BACKEND_JAVA_COMPILER_NAME_WITH_PATH;
        }

     if (get_Fortran_only() == true)
        {
       // printf ("Fortran language support in SgFile::compileOutput() not implemented \n");
       // ROSE_ASSERT(false);
          compilerNameOrig = BACKEND_FORTRAN_COMPILER_NAME_WITH_PATH;
        }

    if (get_X10_only() == true)
    {
        compilerNameOrig = BACKEND_X10_COMPILER_NAME_WITH_PATH;
    }

  // BP : 11/13/2001, checking to see that the compiler name is set
     string compilerName = compilerNameOrig + " ";

  // DQ (4/21/2006): Setup the output file name.
  // Rose_STL_Container<string> fileList = CommandlineProcessing::generateSourceFilenames(argc,argv);
  // ROSE_ASSERT (fileList.size() == 1);
  // p_sourceFileNameWithPath    = *(fileList.begin());
  // p_sourceFileNameWithoutPath = ROSE::stripPathFromFileName(p_sourceFileNameWithPath.c_str());

#if 1
  // ROSE_ASSERT (get_unparse_output_filename().empty() == true);

  // DQ (4/21/2006): If we have not set the unparse_output_filename then we could not have called
  // unparse and we want to compile the original source file as a backup mechanism to generate an
  // object file.
  // printf ("In SgFile::compileOutput(): get_unparse_output_filename() = %s \n",get_unparse_output_filename().c_str());

  // TOO1 (05/14/2013): Handling for -rose:keep_going
  //
  // Compile the original source code file if:
  //
  // 1. Unparsing was skipped
  // 2. The frontend encountered any errors, and the user specified to
  //    "keep going" with -rose:keep_going.
  //
  //    Warning: Apparently, a frontend error code <= 3 indicates an EDG
  //    frontend warning; however, existing logic says nothing about the
  //    other language frontends' exit statuses.
     bool use_original_input_file = false;
     use_original_input_file = ( get_unparse_output_filename().empty() == true) || 
                               ( ( this->get_frontendErrorCode() != 0 || this->get_project()->get_midendErrorCode() != 0 || 
                                   this->get_unparserErrorCode() != 0 || this->get_backendCompilerErrorCode() != 0 ) && 
                                 ( get_project()->get_keep_going() ) );

  // TOO1 (05/14/2013): Handling for -rose:keep_going
  // Replace the unparsed file with the original input file.
     if (use_original_input_file)
        {
       // ROSE_ASSERT(get_skip_unparse() == true);
          string outputFilename = get_sourceFileNameWithPath();

       // DQ (9/15/2013): Added support for generated file to be placed into the same directory as the source file.
       // It's use here is similar to that in the unparse.C file, but less clear here that it is correct since we 
       // don't have tests of the -rose:keep_going option (that I know of directly in ROSE).
          SgProject* project = TransformationSupport::getProject(this);
       // ROSE_ASSERT(project != NULL);
          if (project != NULL)
             {
#if 0
               printf ("In SgFile::compileOutput(): project->get_unparse_in_same_directory_as_input_file() = %s \n",project->get_unparse_in_same_directory_as_input_file() ? "true" : "false");
#endif
               if (project->get_unparse_in_same_directory_as_input_file() == true)
                  {
                    outputFilename = ROSE::getPathFromFileName(get_sourceFileNameWithPath()) + "/rose_" + get_sourceFileNameWithoutPath();

                    printf ("In SgFile::compileOutput(): Using filename for unparsed file into same directory as input file: outputFilename = %s \n",outputFilename.c_str());

                    set_unparse_output_filename(outputFilename);
                  }
             }
            else
             {
               printf ("WARNING: In SgFile::compileOutput(): file = %p has no associated project \n",this);
             }

          if (get_unparse_output_filename().empty())
             {
               if (get_skipfinalCompileStep())
                  {
                  // nothing to do...
                  }
               else if ((! get_Java_only()) || this -> get_frontendErrorCode() == 0)
                  {
                 // DQ (7/14/2013): This is the branch taken when processing the -H option (which outputs the 
                 // header file list, and is required to be supported in ROSE as part of some application 
                 // specific configuration testing (when configure tests ROSE translators)).

                 // TOO1 (9/23/2013): There was never an else branch (or assertion) here before.
                 //                   Commenting out for now to allow $ROSE/tests/CompilerOptionTests to pass
                 //                   in order to expedite the transition from ROSE-EDG3 to ROSE-EDG4.
                 //   ROSE_ASSERT(! "Not implemented yet");
                  }
             }
            else
             {
               boost::filesystem::path original_file = outputFilename;
               boost::filesystem::path unparsed_file = get_unparse_output_filename();

               if (SgProject::get_verbose() >= 2)
                  {
                    std::cout
                      << "[DEBUG] "
                      << "unparsed_file "
                      << "'" << unparsed_file << "' "
                      << "exists = "
                      << std::boolalpha
                      << boost::filesystem::exists(unparsed_file)
                      << std::endl;
                  }
              // Don't replace the original input file with itself
               if (original_file.string() != unparsed_file.string())
                  {
                    if (SgProject::get_verbose() >= 1)
                       {
                         std::cout
                          << "[INFO] "
                          << "Replacing "
                          << "'" << unparsed_file << "' "
                          << "with "
                          << "'" << original_file << "'"
                          << std::endl;
                       }

                  // copy_file will only completely override the existing file in Boost 1.46+
                  // http://stackoverflow.com/questions/14628836/boost-copy-file-has-inconsistent-behavior-when-overwrite-if-exists-is-used
                    if (boost::filesystem::exists(unparsed_file))
                       {
                         boost::filesystem::remove(unparsed_file);
                       }

                    boost::filesystem::copy_file(original_file,unparsed_file,boost::filesystem::copy_option::overwrite_if_exists);
                  }
             }

          set_unparse_output_filename(outputFilename);
        }
#endif

     ROSE_ASSERT (get_unparse_output_filename().empty() == false); // TODO: may need to add condition:  "&& (! get_Java_only())"  here

  // Now call the compiler that rose is replacing
  // if (get_useBackendOnly() == false)
     if ( SgProject::get_verbose() >= 1 )
        {
          printf ("Now call the backend (vendor's) compiler compilerNameOrig = %s for file = %s \n",compilerNameOrig.c_str(),get_unparse_output_filename().c_str());
        }

  // Build the commandline to hand off to the C++/C compiler
     vector<string> compilerCmdLine = buildCompilerCommandLineOptions (argv,fileNameIndex, compilerName );

     int returnValueForCompiler = 0;

  // error checking
  // display("Called from SgFile::compileOutput()");

  // Allow conditional skipping of the final compile step for testing ROSE.
  // printf ("SgFile::compileOutput(): get_skipfinalCompileStep() = %s \n",get_skipfinalCompileStep() ? "true" : "false");
     if (get_skipfinalCompileStep() == false)
        {
       // Debugging code
          if ( get_verbose() > 1 )
             {
               printf ("calling systemFromVector() \n");
               printf ("Number of command line arguments: %zu\n", compilerCmdLine.size());
               for (size_t i = 0; i < compilerCmdLine.size(); ++i)
                  {
                    printf ("Backend compiler arg[%zu]: = %s\n", i, compilerCmdLine[i].c_str());
                  }
               printf("End of command line for backend compiler\n");

            // I need the exact command line used to compile the generate code with the backendcompiler (so that I can reuse it to test the generated code).
               printf ("SgFile::compileOutput(): compilerCmdLine = \n%s\n",CommandlineProcessing::generateStringFromArgList(compilerCmdLine,false,false).c_str());
             }

          if (get_Java_only() == true) 
             {
            // If the user specified a class destination folder through -rose:java:d
            // we try to create it now, if operation fail because it exists already, proceed.
               vector<string>::iterator itInput = find(compilerCmdLine.begin(), compilerCmdLine.end(), "-d");
               if (itInput != compilerCmdLine.end()) 
                  {
                    itInput++;
                    string destDirName = *itInput;
                    if(!boost::filesystem::create_directory(destDirName.c_str()))
                       {
                         if(errno != EEXIST) 
                            {
                              printf ("Can't create javac destination folder\n");
                              ROSE_ASSERT(false);
                            }
                       }
                  }

            // Insert warning flags to command line
            // if (BACKEND_JAVA_COMPILER_NAME_WITH_PATH == "javac")
               if (string(BACKEND_JAVA_COMPILER_NAME_WITH_PATH) == "javac") 
                  {
                    string warningOpt = "-Xlint";
                    if (!get_output_warnings())
                       {
                         warningOpt = "-Xlint:none";
                       }
                 // Insert after the first element which should be the backend name
                    compilerCmdLine.insert(compilerCmdLine.begin()+1, warningOpt);
                  }
             }

       // DQ (2/20/2013): The timer used in TimingPerformance is now fixed to properly record elapsed wall clock time.
       // CAVE3 double check that is correct and shouldn't be compilerCmdLine
          returnValueForCompiler = systemFromVector (compilerCmdLine);

       // TOO1 (05/14/2013): Handling for -rose:keep_going
       //
       // Compilation failed =>
       //
       //   1. Unparsed file is invalid => Try compiling the original input file
       //   2. Original input file is invalid => abort
          if (returnValueForCompiler != 0)
             {
               this->set_backendCompilerErrorCode(-1);
               if (this->get_project()->get_keep_going() == true)
                  {
                 // 1. We already failed the compilation of the ROSE unparsed file.
                 // 2. Now we tried to compile the original input file --
                 //    what was just compiled above -- and failed also.
                    if (this->get_unparsedFileFailedCompilation())
                       {
                         this->set_backendCompilerErrorCode(-1);
                         // TOO1 (11/16/2013): TODO: Allow user to catch InvalidOriginalInputFileException?
                         //throw std::runtime_error("Original input file is invalid");
                         std::cout  << "[FATAL] "
                                    << "Original input file is invalid: "
                                    << "'" << this->getFileName() << "'"
                                    << std::endl;
                         exit(1);
                       }
                      else
                       {
                      // The ROSE unparsed file is invalid...
                         this->set_frontendErrorCode(-1);
                         this->set_unparsedFileFailedCompilation(true);

                      // So try to compile the original input file instead...
                         returnValueForCompiler = this->compileOutput(argv, fileNameIndex);
                       }
                  }
             }
          //
          // If we are processing Java, ...
          //
          if (get_Java_only() == true) {
              //
              // Report if an error detected only while compilng the output file?
              //
              if (this -> get_javacErrorCode()                   == 0 &&
                  this -> get_frontendErrorCode()                == 0 &&
                  this -> get_project() -> get_midendErrorCode() == 0 &&
                  this -> get_unparserErrorCode()                == 0 &&
                  this -> get_backendCompilerErrorCode()         != 0) {
                  cout << "ERROR found in output file: "
                       << get_unparse_output_filename()
                       << endl;
              }

              //
              // Report Error or Success of this translation.
              //
              if (this -> get_javacErrorCode() != 0) {
                  cout << "SYNTAX ERROR(s) found in "
                       << this -> getFileName()
                       << endl;
                  cout.flush();
              }
              else if (this -> get_frontendErrorCode()                != 0 ||
                       this -> get_project() -> get_midendErrorCode() != 0 ||
                       this -> get_unparserErrorCode()                != 0 ||
                       this -> get_backendCompilerErrorCode()         != 0) {
                  cout << "ERROR compiling "
                       << this -> getFileName()
                       << endl;
                  cout.flush();
              }
              else {
                  cout << "SUCCESS compiling "
                       << this -> getFileName()
                       << endl;
                  cout.flush();
              }

              this -> set_javacErrorCode(0);           // keep going !!!
              this -> set_frontendErrorCode(0);        // keep going !!!
              this -> set_unparserErrorCode(0);        // keep going !!!
              this -> set_backendCompilerErrorCode(0); // keep going !!!
          }
         }
       else
        {
          if ( get_verbose() > 1 )
               printf ("COMPILER NOT CALLED: compilerNameString = %s \n", "<unknown>" /* compilerNameString.c_str() */);

       // DQ (8/21/2008): If this is a binary then we don't need the message output.
       // Liao 8/29/2008: disable it for non-verbose model
          if ( (get_binary_only() == false) && (get_verbose() > 0) )
             {
               printf ("Skipped call to backend vendor compiler! \n");
             }
        }

  // DQ (7/20/2006): Catch errors returned from unix "system" function
  // (commonly "out of memory" errors, suggested by Peter and Jeremiah).
     if (returnValueForCompiler < 0)
        {
          perror("Serious Error returned from internal systemFromVector command");
        }

  // Assemble an exit status that combines the values for ROSE and the C++/C compiler
  // return an exit status which is the boolean OR of the bits from the EDG/SAGE/ROSE and the compile step
     int finalCompiledExitStatus = returnValueForRose | returnValueForCompiler;

  // It is a strange property of the UNIX $status that it does not map uniformally from
  // the return value of the "exit" command (or "return" statement).  So if the exit
  // status from the compilation stage is nonzero then we just make the exit status 1
  // (this does seem to be a portable solution).
  // FYI: only the first 8 bits of the exit value are significant (Solaris uses 'exit_value mod 256').
     if (finalCompiledExitStatus != 0)
        {
       // If this it is non-zero then make it 1 to be more clear to external tools (e.g. make)
          finalCompiledExitStatus = 1;
        }

  // DQ (9/19/2006): We need to invert the test result (return code) for
  // negative tests (where failure is expected and success is an error).
     if (get_negative_test() == true)
        {
          if ( get_verbose() > 1 )
               printf ("This is a negative tests, so an error in compilation is a PASS and successful compilation is a FAIL (vendor compiler return value = %d) \n",returnValueForCompiler);

          finalCompiledExitStatus = (finalCompiledExitStatus == 0) ? /* error */ 1 : /* success */ 0;
        }

  // printf ("Program Terminated Normally (exit status = %d)! \n\n\n\n",finalCompiledExitStatus);

     return finalCompiledExitStatus;
   }


//! project level compilation and linking
// three cases: 1. preprocessing only
//              2. compilation:
//              3. linking:
// int SgProject::compileOutput( const std::string& compilerName )
int
SgProject::compileOutput()
   {
  // DQ (7/6/2005): Introduce tracking of performance of ROSE.
     TimingPerformance timer ("AST Backend Compilation (SgProject):");

     int errorCode = 0;
     int linkingReturnVal = 0;
     int i = 0;

     std::string compilerName;

  // DQ (1/19/2014): Adding support for gnu "-S" option.
     if (get_stop_after_compilation_do_not_assemble_file() == true)
        {
       // DQ (1/19/2014): Handle special case (issue a single compile command for all files using the "-S" option).
          vector<string> argv = get_originalCommandLineArgumentList();

       // strip out any rose options before passing the command line.
          SgFile::stripRoseCommandLineOptions( argv );

       // strip out edg specific options that would cause an error in the backend linker (compiler).
          SgFile::stripEdgCommandLineOptions( argv );

          vector<string> originalCommandLine = argv;
          ROSE_ASSERT (!originalCommandLine.empty());

          string & compilerNameString = originalCommandLine[0];
          if (get_C_only() == true)
             {
               compilerNameString = BACKEND_C_COMPILER_NAME_WITH_PATH;
             }
            else
             {
               printf ("Error: GNU \"-S\" option is not supported for more than the C language in ROSE at present! \n");
               ROSE_ASSERT(false);
             }

#if 0
          printf ("Exiting as a test! \n");
          ROSE_ASSERT(false);
#endif

          if ( SgProject::get_verbose() > 0 )
             {
               printf ("In SgProject::compileOutput(): listToString(originalCommandLine) = %s \n",StringUtility::listToString(originalCommandLine).c_str());
             }

          errorCode = systemFromVector(originalCommandLine);

          return errorCode + linkingReturnVal;
        }
     

     if (numberOfFiles() == 0)
        {
       // printf ("Note in SgProject::compileOutput(%s): numberOfFiles() == 0 \n",compilerName.c_str());
       // printf ("ROSE using %s as backend compiler: no input files \n",compilerName.c_str());

       // DQ (8/24/2008): We can't recreate same behavior on exit as GNU on exit with no
       // files since it causes the test immediately after building librose.so to fail.
       // exit(1);
        }

  // printf ("In SgProject::compileOutput(): get_C_PreprocessorOnly() = %s \n",get_C_PreprocessorOnly() ? "true" : "false");

  // case 1: preprocessing only
     if (get_C_PreprocessorOnly() == true)
        {
       // DQ (10/16/2005): Handle special case (issue a single compile command for all files)
          vector<string> argv = get_originalCommandLineArgumentList();

       // strip out any rose options before passing the command line.
          SgFile::stripRoseCommandLineOptions( argv );

       // strip out edg specific options that would cause an error in the backend linker (compiler).
          SgFile::stripEdgCommandLineOptions( argv );

       // Skip the name of the ROSE translator (so that we can insert the backend compiler name, below)
       // bool skipInitialEntry = true;

       // Include all the specified source files
       // bool skipSourceFiles  = false;

          vector<string> originalCommandLine = argv;
          ROSE_ASSERT (!originalCommandLine.empty());

       // DQ (8/13/2006): Use the path to the compiler specified as that backend compiler (should not be specifi to GNU!)
       // DQ (8/6/2006): Test for g++ and use gcc with "-E" option
       // (makes a different for header file processing in ARES configuration)
       // string compilerNameString = compilerName;
          string & compilerNameString = originalCommandLine[0];
          if (get_C_only() == true)
             {
               compilerNameString = BACKEND_C_COMPILER_NAME_WITH_PATH;
             }
            else
             {
               compilerNameString = BACKEND_CXX_COMPILER_NAME_WITH_PATH;
               if (get_Fortran_only() == true)
                  {
                    compilerNameString = "f77";
                  }
             }

       // DQ (8/13/2006): Add a space to avoid building "g++-E" as output.
       // compilerNameString += " ";

       // Prepend the compiler name to the original command line
       // originalCommandLine = std::string(compilerName) + std::string(" ") + originalCommandLine;
       // originalCommandLine = compilerNameString + originalCommandLine;

       // Prepend the compiler name to the original command line
       // originalCommandLine = std::string(compilerName) + std::string(" ") + originalCommandLine;

       // printf ("originalCommandLine = %s \n",originalCommandLine.c_str());

#if 0
          printf ("Support for \"-E\" not implemented yet. \n");
          ROSE_ASSERT(false);
#endif

          errorCode = systemFromVector(originalCommandLine);

#if 0
       // DQ (8/22/2009): We test the parent of SgFunctionTypeTable in the AST post processing,
       // so we need to make sure that it is set.
          SgFunctionTypeTable* functionTypeTable = SgNode::get_globalFunctionTypeTable();
          ROSE_ASSERT(functionTypeTable != NULL);
          if (functionTypeTable->get_parent() == NULL)
             {
               ROSE_ASSERT(numberOfFiles() > 0);
               printf ("set the parent of SgFunctionTypeTable \n");
               functionTypeTable->set_parent(&get_file(0));
             }
          ROSE_ASSERT(functionTypeTable->get_parent() != NULL);
#endif

          ROSE_ASSERT(SgNode::get_globalFunctionTypeTable() != NULL);
          ROSE_ASSERT(SgNode::get_globalFunctionTypeTable()->get_parent() != NULL);

       // printf ("Exiting after call to compiler using -E option! \n");
       // ROSE_ASSERT(false);
        }
       else // non-preprocessing-only case
        {
       // printf ("In Project::compileOutput(): Compiling numberOfFiles() = %d \n",numberOfFiles());

// case 2: compilation  for each file
       // Typical case
          for (i=0; i < numberOfFiles(); i++)
          {
              int localErrorCode = 0;
              SgFile & file = get_file(i);

              if (KEEP_GOING_CAUGHT_BACKEND_COMPILER_SIGNAL)
              {
                  std::cout
                      << "[WARN] "
                      << "Configured to keep going after catching a "
                      << "signal in SgProject::compileOutput()"
                      << std::endl;

                  localErrorCode = 100;
                  file.set_backendCompilerErrorCode(localErrorCode);
              }
              else
              {
                  localErrorCode = file.compileOutput(0);
              }

              if (localErrorCode > errorCode)
              {
                  errorCode = localErrorCode;
              }
          }

       // case 3: linking at the project level
          if (! (get_Java_only()   ||
                 get_Python_only() ||
                 get_X10_only()))
          {
            // Liao, 11/19/2009, 
            // I really want to just move the SgFile::compileOutput() to SgProject::compileOutput() 
            // and have both compilation and linking finished at the same time, just as the original command line does.
            // Then we don't have to compose compilation command line for each of the input source file
            // or to compose the final linking command line. 
            //
            // But there may be some advantages of doing the compilation and linking separately at two levels.
            // I just discussed it with Dan.
            // The two level scheme is needed to support mixed language input, like a C file and a Fortran file
            // In this case, we cannot have a single one level command line to compile and link those two files
            // We have to compile each of them first and finally link the object files.
#ifndef _MSC_VER
            // tps 08/18/2010 : Do not link right now in Windows - it breaks - want test to pass here for now.
            // todo windows: put this back in.
            // linkingReturnVal = link (compilerName);
               linkingReturnVal = link (BACKEND_CXX_COMPILER_NAME_WITH_PATH);
#else
   #pragma message ("sageSupport.C : linkingReturnVal = link (compilerName); not implemented yet.")
#endif
          }
        } // end if preprocessing-only is false

  // return errorCode;
     return errorCode + linkingReturnVal;
   }


bool
SgFile::isPrelinkPhase() const
   {
  // This function checks if the "-prelink" option was passed to the ROSE preprocessor
  // It could alternatively just check the commandline and set a flag in the SgFile object.
  // But then there would be a redundent flag in each SgFile object (perhaps the design needs to
  // be better, using a common base class for commandline options (in both the SgProject and
  // the SgFile (would not be a new IR node)).

     bool returnValue = false;

  // DQ (5/9/2004): If the parent is not set then this was compiled as a SgFile directly
  // (likely by the rewrite mechanism). IF so it can't be a prelink phase, which is
  // called only on SgProjects). Not happy with this mechanism!
     if (get_parent() != NULL)
        {
          ROSE_ASSERT ( get_parent() != NULL );

       // DQ (1/24/2010): Now that we have directory support, the parent of a SgFile does not have to be a SgProject.
       // SgProject* project = isSgProject(get_parent());
          SgProject* project = TransformationSupport::getProject(this);

          ROSE_ASSERT ( project != NULL );
          returnValue = project->get_prelink();
        }

     return returnValue;

  // Note that project can be false if this is called on an intermediate file
  // generated by the rewrite system.
  // return (project == NULL) ? false : project->get_prelink();
   }

// DQ (10/14/2010): Removing reference to macros defined in rose_config.h (defined in the header file as a default parameter).
//! Preprocessing command line and pass it to generate the final linking command line
// int SgProject::link ()
int SgProject::link ( std::string linkerName )
   {
  // DQ (1/25/2010): We have to now test for both numberOfFiles() and numberOfDirectories(),
  // or perhaps define a more simple function to use more directly.
  // Liao, 11/20/2009
  // translator test1.o will have ZERO SgFile attached with SgProject
  // Special handling for this case
  // if (numberOfFiles() == 0)
     if (numberOfFiles() == 0 && numberOfDirectories() == 0)
        {
          if (get_verbose() > 0)
               cout << "SgProject::link maybe encountering an object file ..." << endl;

       // DQ (1/24/2010): support for directories not in place yet.
          if (numberOfDirectories() > 0)
             {
               printf ("Directory support for linking not implemented... (unclear what this means...)\n");
               return 0;
             }
        }
       else
        {
       // normal cases that rose translators will actually do something about the input files
       // and we have SgFile for each of the files.
       // if ((numberOfFiles()== 0) || get_compileOnly() || get_file(0).get_skipfinalCompileStep()
          if ( get_compileOnly() || get_file(0).get_skipfinalCompileStep() ||get_file(0).get_skip_unparse())
             {
               if (get_verbose() > 0)
                    cout << "Skipping SgProject::link ..." << endl;
               return 0;
             }
        }

  // Compile the output file from the unparsing
     vector<string> argcArgvList = get_originalCommandLineArgumentList();

  // error checking
     if (numberOfFiles()!= 0)
          ROSE_ASSERT (argcArgvList.size() > 1);

     ROSE_ASSERT(linkerName != "");

  // strip out any rose options before passing the command line.
     SgFile::stripRoseCommandLineOptions( argcArgvList );

  // strip out edg specific options that would cause an error in the backend linker (compiler).
     SgFile::stripEdgCommandLineOptions( argcArgvList );

   // remove the original compiler/linker name
     argcArgvList.erase(argcArgvList.begin());

     // remove all original file names
     Rose_STL_Container<string> sourceFilenames = get_sourceFileNameList();
     for (Rose_STL_Container<string>::iterator i = sourceFilenames.begin(); i != sourceFilenames.end(); i++)
        {
#if USE_ABSOLUTE_PATHS_IN_SOURCE_FILE_LIST
#error "USE_ABSOLUTE_PATHS_IN_SOURCE_FILE_LIST is not supported yet"
       // DQ (9/1/2006): Check for use of absolute path and convert filename to absolute path if required
          bool usesAbsolutePath = ((*i)[0] == '/');
          if (usesAbsolutePath == false)
             {
               string targetSourceFileToRemove = StringUtility::getAbsolutePathFromRelativePath(*i);
               printf ("Converting source file to absolute path to search for it and remove it! targetSourceFileToRemove = %s \n",targetSourceFileToRemove.c_str());
               argcArgvList.remove(targetSourceFileToRemove);
             }
            else
             {
               argcArgvList.remove(*i);
             }
#else
          if (find(argcArgvList.begin(),argcArgvList.end(),*i) != argcArgvList.end())
             {
               argcArgvList.erase(find(argcArgvList.begin(),argcArgvList.end(),*i));
             }
#endif
        }

     // fix double quoted strings
     // DQ (4/14/2005): Fixup quoted strings in args fix "-DTEST_STRING_MACRO="Thu Apr 14 08:18:33 PDT 2005"
     // to be -DTEST_STRING_MACRO=\""Thu Apr 14 08:18:33 PDT 2005"\"  This is a problem in the compilation of
     // a Kull file (version.cc), when the backend is specified as /usr/apps/kull/tools/mpig++-3.4.1.  The
     // problem is that /usr/apps/kull/tools/mpig++-3.4.1 is a wrapper for a shell script /usr/local/bin/mpiCC
     // which does not tend to observe quotes well.  The solution is to add additional escaped quotes.
     for (Rose_STL_Container<string>::iterator i = argcArgvList.begin(); i != argcArgvList.end(); i++)
        {
          std::string::size_type startingQuote = i->find("\"");
          if (startingQuote != std::string::npos)
             {
               std::string::size_type endingQuote   = i->rfind("\"");

            // There should be a double quote on both ends of the string
               ROSE_ASSERT (endingQuote != std::string::npos);

               std::string quotedSubstring = i->substr(startingQuote,endingQuote);

            // DQ (11/1/2012): Robb has suggested using single quote instead of double quotes here.
            // This is a problem for the processing of mutt (large C application) (but we can figure 
            // out the link command after the compile command).
            // std::string fixedQuotedSubstring = std::string("\\\"") + quotedSubstring + std::string("\\\"");
            // std::string fixedQuotedSubstring = std::string("\\\'") + quotedSubstring + std::string("\\\'");
               std::string fixedQuotedSubstring = std::string("\\\"") + quotedSubstring + std::string("\\\"");

            // Now replace the quotedSubstring with the fixedQuotedSubstring
               i->replace(startingQuote,endingQuote,fixedQuotedSubstring);

               printf ("Modified argument = %s \n",(*i).c_str());
             }
        }

  // Call the compile
     int errorCode = link ( argcArgvList, linkerName );

  // return the error code from the compilation
     return errorCode;
   }

// DQ (10/14/2010): Removing reference to macros defined in rose_config.h (defined in the header file as a default parameter).
// int SgProject::link ( const std::vector<std::string>& argv )
int SgProject::link ( const std::vector<std::string>& argv, std::string linkerName )
   {
  // argv.size could be 0 after strip off compiler name, original source file, etc
  // ROSE_ASSERT(argv.size() > 0);

  // This link function will be moved into the SgProject IR node when complete
     const std::string whiteSpace = " ";
  // printf ("This link function is no longer called (I think!) \n");
  // ROSE_ASSERT(false);

  // DQ (10/15/2005): Trap out case of C programs where we want to make sure that we don't use the C++ compiler to do our linking!
     if (get_C_only() == true || get_C99_only() == true)
        {
          linkerName = BACKEND_C_COMPILER_NAME_WITH_PATH;
        }
       else
        {
       // The default is C++
          linkerName = BACKEND_CXX_COMPILER_NAME_WITH_PATH;

          if (get_Fortran_only() == true)
             {
            // linkerName = "f77 ";
               linkerName = BACKEND_FORTRAN_COMPILER_NAME_WITH_PATH;
             }
            else
             {
            // DQ (4/2/2011): Added support for Java (though not clear if link support for Java is well understood within ROSE).
               if (get_Java_only() == true)
                  {
                    linkerName = BACKEND_JAVA_COMPILER_NAME_WITH_PATH;

                 // Debugging support.
                    display("SgProject::link()");

                 // Java programs don't link so this is an error.
                    printf ("Java programs don't link so this is an error. \n");
                    ROSE_ASSERT(false);
                  }
                 else
                  {
                 // Nothing to do here (case of C++)
                  }
             }
        }

  // This is a better implementation since it will include any additional command line options that target the linker
     Rose_STL_Container<string> linkingCommand ;

     linkingCommand.push_back (linkerName);
     // find all object files generated at file level compilation
     // The assumption is that -o objectFileName is made explicit and
     // is generated by SgFile::generateOutputFileName()
     for (int i=0; i < numberOfFiles(); i++)
        {
          linkingCommand.push_back(get_file(i).generateOutputFileName());
        }

  // Add any options specified in the original command line (after preprocessing)
     linkingCommand.insert(linkingCommand.end(), argv.begin(), argv.end());

  // Check if -o option exists, otherwise append -o a.out to the command line

  // Additional libraries to be linked with
  // Liao, 9/23/2009, optional linker flags to support OpenMP lowering targeting GOMP
//     if ((numberOfFiles() !=0) && (get_file(0).get_openmp_lowering())
//     Liao 6/29/2012. sometimes rose translator is used as a wrapper for linking
//     There will be no SgFile at all in this case but we still want to append relevant linking options for OpenMP
     if( SageInterface::getProject()->get_openmp_linking())
     {
// Sara Royuela 12/10/2012:  Add GCC version check
#ifdef USE_ROSE_GOMP_OPENMP_LIBRARY
#if (__GNUC__ < 4 || \
    (__GNUC__ == 4 && (__GNUC_MINOR__ < 4)))
#warning "GNU version lower than expected"    
        printf("GCC version must be 4.4.0 or later when linking with GOMP OpenMP Runtime Library \n(OpenMP tasking calls are not implemented in previous versions)\n");
        ROSE_ASSERT(false);
#endif

       // add libxomp.a , Liao 6/12/2010
       string xomp_lib_path(ROSE_INSTALLATION_PATH);
       ROSE_ASSERT (xomp_lib_path.size() != 0);
       linkingCommand.push_back(xomp_lib_path+"/lib/libxomp.a"); // static linking for simplicity

       // lib path is available if --with-gomp_omp_runtime_library=XXX is used
         string gomp_lib_path(GCC_GOMP_OPENMP_LIB_PATH);
         ROSE_ASSERT (gomp_lib_path.size() != 0);
         linkingCommand.push_back(gomp_lib_path+"/libgomp.a");
         linkingCommand.push_back("-lpthread");
#else
  // GOMP has higher priority when both GOMP and OMNI are specified (wrongfully)
  #ifdef OMNI_OPENMP_LIB_PATH
           // a little redundant code to defer supporting 'ROSE_INSTALLATION_PATH' in cmake
           string xomp_lib_path(ROSE_INSTALLATION_PATH);
           ROSE_ASSERT (xomp_lib_path.size() != 0);
           linkingCommand.push_back(xomp_lib_path+"/lib/libxomp.a");

           string omni_lib_path(OMNI_OPENMP_LIB_PATH);
           ROSE_ASSERT (omni_lib_path.size() != 0);
           linkingCommand.push_back(omni_lib_path+"/libgompc.a");
           linkingCommand.push_back("-lpthread");
  #else
     printf("Warning: OpenMP lowering is requested but no target runtime library is specified!\n");
  #endif
#endif
     }

     if ( get_verbose() > 0 )
        {
          printf ("In SgProject::link command line = %s \n",CommandlineProcessing::generateStringFromArgList(linkingCommand,false,false).c_str());
        }

     int status = systemFromVector(linkingCommand);

     if ( get_verbose() > 1 )
          printf ("linker error status = %d \n",status);

     return status;
   }

// DQ (12/22/2005): Jochen's support for a constant (non-NULL) valued pointer
// to use to distinguish valid from invalid IR nodes within the memory pools.
namespace AST_FileIO
   {
     SgNode* IS_VALID_POINTER()
        {
       // static SgNode* value = (SgNode*)(new char[1]);

       // DQ (1/17/2006): Set to the pointer value 0xffffffff (as used by std::string::npos)
          static SgNode* value = (SgNode*)(std::string::npos);
       // printf ("In AST_FileIO::IS_VALID_POINTER(): value = %p \n",value);

          return value;
        }

  // similar vlue for reprentation of subsets of the AST
     SgNode* TO_BE_COPIED_POINTER()
        {
       // static SgNode* value = (SgNode*)(new char[1]);
          static SgNode* value = (SgNode*)((std::string::npos) - 1);
       // printf ("In AST_FileIO::TO_BE_COPIED_POINTER(): value = %p \n",value);
          return value;
        }
   }


//! Prints pragma associated with a grammatical element.
/*!       (fill in more detail here!)
 */
void
print_pragma(SgAttributePtrList& pattr, std::ostream& os)
   {
     SgAttributePtrList::const_iterator p = pattr.begin();
     if (p == pattr.end())
          return;
       else
          p++;

     while (p != pattr.end())
        {
          if ( (*p)->isPragma() )
             {
               SgPragma *pr = (SgPragma*)(*p);
               if (!pr->gotPrinted())
                  {
                    os << std::endl << "#pragma " <<pr->get_name() << std::endl;
                    pr->setPrinted(1);
                  }
             }
          p++;
        }
   }




// Temporary function to be later put into Sg_FileInfo
StringUtility::FileNameLocation
get_location ( Sg_File_Info* X )
   {
     SgFile* file = TransformationSupport::getFile(X->get_parent());
     ROSE_ASSERT(file != NULL);
     string sourceFilename = file->getFileName();
     string sourceDirectory = StringUtility::getPathFromFileName(sourceFilename);

     StringUtility::FileNameClassification classification = StringUtility::classifyFileName(X->get_filenameString(),sourceDirectory,StringUtility::getOSType());

  // return StringUtility::FILENAME_LOCATION_UNKNOWN;
     return classification.getLocation();
   }

StringUtility::FileNameLibrary
get_library ( Sg_File_Info* X )
   {
     SgFile* file = TransformationSupport::getFile(X->get_parent());
     ROSE_ASSERT(file != NULL);
     string sourceFilename = file->getFileName();
     string sourceDirectory = StringUtility::getPathFromFileName(sourceFilename);

     StringUtility::FileNameClassification classification = StringUtility::classifyFileName(X->get_filenameString(),sourceDirectory,StringUtility::getOSType());

  // return StringUtility::FILENAME_LIBRARY_UNKNOWN;
     return classification.getLibrary();
   }

std::string
get_libraryName ( Sg_File_Info* X )
   {
     SgFile* file = TransformationSupport::getFile(X->get_parent());
     ROSE_ASSERT(file != NULL);
     string sourceFilename = file->getFileName();
     string sourceDirectory = StringUtility::getPathFromFileName(sourceFilename);

     StringUtility::FileNameClassification classification = StringUtility::classifyFileName(X->get_filenameString(),sourceDirectory,StringUtility::getOSType());

  // return "";
     return classification.getLibraryName();
   }

StringUtility::OSType
get_OS_type ()
   {
  // return StringUtility::OS_TYPE_UNKNOWN;
     return StringUtility::getOSType();
   }

int
get_distanceFromSourceDirectory ( Sg_File_Info* X )
   {
     SgFile* file = TransformationSupport::getFile(X->get_parent());
     ROSE_ASSERT(file != NULL);
     string sourceFilename = file->getFileName();
     string sourceDirectory = StringUtility::getPathFromFileName(sourceFilename);

     StringUtility::FileNameClassification classification = StringUtility::classifyFileName(X->get_filenameString(),sourceDirectory,StringUtility::getOSType());

  // return 0;
     return classification.getDistanceFromSourceDirectory();
   }





int
SgNode::numberOfNodesInSubtree()
   {
     int value = 0;

     class CountTraversal : public SgSimpleProcessing
        {
          public:
              int count;
              CountTraversal() : count(0) {}
              void visit ( SgNode* n ) { count++; }
        };

     CountTraversal counter;
     SgNode* thisNode = const_cast<SgNode*>(this);
     counter.traverse(thisNode,preorder);
     value = counter.count;

     return value;
   }

namespace SgNode_depthOfSubtree
   {
  // This class (AST traversal) could not be defined in the function SgNode::depthOfSubtree()
  // So I have constructed a namespace for this class to be implemented outside of the function.

     class DepthInheritedAttribute
        {
          public:
               int treeDepth;
               DepthInheritedAttribute( int depth ) : treeDepth(depth) {}
        };

     class MaxDepthTraversal : public AstTopDownProcessing<DepthInheritedAttribute>
        {
          public:
              int maxDepth;
              MaxDepthTraversal() : maxDepth(0) {}

              DepthInheritedAttribute evaluateInheritedAttribute ( SgNode* astNode, DepthInheritedAttribute inheritedAttribute )
                 {
                   if (inheritedAttribute.treeDepth > maxDepth)
                        maxDepth = inheritedAttribute.treeDepth;
#if 0
                   printf ("maxDepth = %d for IR nodes = %p = %s \n",maxDepth,astNode,astNode->class_name().c_str());
#endif
                   return DepthInheritedAttribute(inheritedAttribute.treeDepth + 1);
                 }
        };
   }

int
SgNode::depthOfSubtree()
   {
     int value = 0;

     SgNode_depthOfSubtree::MaxDepthTraversal depthCounter;
     SgNode_depthOfSubtree::DepthInheritedAttribute inheritedAttribute(0);
     SgNode* thisNode = const_cast<SgNode*>(this);

     depthCounter.traverse(thisNode,inheritedAttribute);

     value = depthCounter.maxDepth;

     return value;
   }

#if 0
// We only need one definition for this function at the SgNode IR node.
size_t
SgFile::numberOfNodesInSubtree()
   {
     printf ("Base class of virtual function (SgFile::numberOfNodesInSubtree() should not be called! \n");
     ROSE_ASSERT(false);

     return 0;
   }

size_t
SgSourceFile::numberOfNodesInSubtree()
   {
     return get_globalScope()->numberOfNodesInSubtree() + 1;
   }

size_t
SgBinaryComposite::numberOfNodesInSubtree()
   {
     return get_binaryFile()->numberOfNodesInSubtree() + 1;
   }
#endif


// DQ (10/3/2008): Added support for getting interfaces in a module
std::vector<SgInterfaceStatement*>
SgModuleStatement::get_interfaces() const
   {
     std::vector<SgInterfaceStatement*> returnList;

     SgModuleStatement* definingModuleStatement = isSgModuleStatement(get_definingDeclaration());
     ROSE_ASSERT(definingModuleStatement != NULL);

     SgClassDefinition* moduleDefinition = definingModuleStatement->get_definition();
     ROSE_ASSERT(moduleDefinition != NULL);

     SgDeclarationStatementPtrList & declarationList = moduleDefinition->getDeclarationList();

     SgDeclarationStatementPtrList::iterator i = declarationList.begin();
     while (i != declarationList.end())
        {
          SgInterfaceStatement* interfaceStatement = isSgInterfaceStatement(*i);
          if (interfaceStatement != NULL)
             {
               returnList.push_back(interfaceStatement);
             }

          i++;
        }

     return  returnList;
   }

// DQ (11/23/2008): This is a static function
SgC_PreprocessorDirectiveStatement*
SgC_PreprocessorDirectiveStatement::createDirective ( PreprocessingInfo* currentPreprocessingInfo )
   {
  // This is the new factory interface to build CPP directives as IR nodes.
     PreprocessingInfo::DirectiveType directive = currentPreprocessingInfo->getTypeOfDirective();

  // SgC_PreprocessorDirectiveStatement* cppDirective = new SgEmptyDirectiveStatement();
     SgC_PreprocessorDirectiveStatement* cppDirective = NULL;

     switch(directive)
        {
          case PreprocessingInfo::CpreprocessorUnknownDeclaration:
             {
            // I think this is an error...
            // locatedNode->addToAttachedPreprocessingInfo(currentPreprocessingInfoPtr);
               printf ("Error: directive == PreprocessingInfo::CpreprocessorUnknownDeclaration \n");
               ROSE_ASSERT(false);
               break;
             }

          case PreprocessingInfo::C_StyleComment:
          case PreprocessingInfo::CplusplusStyleComment:
          case PreprocessingInfo::FortranStyleComment:
          case PreprocessingInfo::CpreprocessorBlankLine:
          case PreprocessingInfo::ClinkageSpecificationStart:
          case PreprocessingInfo::ClinkageSpecificationEnd:
             {
               printf ("Error: these cases could not generate a new IR node (directiveTypeName = %s) \n",PreprocessingInfo::directiveTypeName(directive).c_str());
               ROSE_ASSERT(false);
               break;
             }

          case PreprocessingInfo::CpreprocessorIncludeDeclaration:          { cppDirective = new SgIncludeDirectiveStatement(); break; }
          case PreprocessingInfo::CpreprocessorIncludeNextDeclaration:      { cppDirective = new SgIncludeNextDirectiveStatement(); break; }
          case PreprocessingInfo::CpreprocessorDefineDeclaration:           { cppDirective = new SgDefineDirectiveStatement(); break; }
          case PreprocessingInfo::CpreprocessorUndefDeclaration:            { cppDirective = new SgUndefDirectiveStatement(); break; }
          case PreprocessingInfo::CpreprocessorIfdefDeclaration:            { cppDirective = new SgIfdefDirectiveStatement(); break; }
          case PreprocessingInfo::CpreprocessorIfndefDeclaration:           { cppDirective = new SgIfndefDirectiveStatement(); break; }
          case PreprocessingInfo::CpreprocessorIfDeclaration:               { cppDirective = new SgIfDirectiveStatement(); break; }
          case PreprocessingInfo::CpreprocessorDeadIfDeclaration:           { cppDirective = new SgDeadIfDirectiveStatement(); break; }
          case PreprocessingInfo::CpreprocessorElseDeclaration:             { cppDirective = new SgElseDirectiveStatement(); break; }
          case PreprocessingInfo::CpreprocessorElifDeclaration:             { cppDirective = new SgElseifDirectiveStatement(); break; }
          case PreprocessingInfo::CpreprocessorEndifDeclaration:            { cppDirective = new SgEndifDirectiveStatement(); break; }
          case PreprocessingInfo::CpreprocessorLineDeclaration:             { cppDirective = new SgLineDirectiveStatement(); break; }
          case PreprocessingInfo::CpreprocessorErrorDeclaration:            { cppDirective = new SgErrorDirectiveStatement(); break; }
          case PreprocessingInfo::CpreprocessorWarningDeclaration:          { cppDirective = new SgWarningDirectiveStatement(); break; }
          case PreprocessingInfo::CpreprocessorEmptyDeclaration:            { cppDirective = new SgEmptyDirectiveStatement(); break; }
          case PreprocessingInfo::CpreprocessorIdentDeclaration:            { cppDirective = new SgIdentDirectiveStatement(); break; }
          case PreprocessingInfo::CpreprocessorCompilerGeneratedLinemarker: { cppDirective = new SgLinemarkerDirectiveStatement(); break; }

          default:
             {
               printf ("Error: directive not handled directiveTypeName = %s \n",PreprocessingInfo::directiveTypeName(directive).c_str());
               ROSE_ASSERT(false);
             }
        }

     ROSE_ASSERT(cppDirective != NULL);

     cppDirective->set_directiveString(currentPreprocessingInfo->getString());

  // Set the defining declaration to be a self reference...
     cppDirective->set_definingDeclaration(cppDirective);

  // Build source position information...
     cppDirective->set_startOfConstruct(new Sg_File_Info(*(currentPreprocessingInfo->get_file_info())));
     cppDirective->set_endOfConstruct(new Sg_File_Info(*(currentPreprocessingInfo->get_file_info())));

     return cppDirective;
   }

bool
StringUtility::popen_wrapper ( const string & command, vector<string> & result )
   {
  // DQ (2/5/2009): Simple wrapper for Unix popen command.

     const int  SIZE = 10000;
     bool       returnValue = true;
     FILE*      fp = NULL;
     char       buffer[SIZE];

     result = vector<string>();




     // CH (4/6/2010): The Windows version of popen is _popen
#ifdef _MSC_VER
     if ((fp = _popen(command.c_str (), "r")) == NULL)
#else
     if ((fp = popen(command.c_str (), "r")) == NULL)
#endif
        {
          cerr << "Files or processes cannot be created" << endl;
          returnValue = false;
          return returnValue;
        }

     string  current_string;
     while (fgets(buffer, sizeof (buffer), fp))
        {
          current_string = buffer;
          if (current_string [current_string.size () - 1] != '\n')
             {
               cerr << "SIZEBUF too small (" << SIZE << ")" << endl;
               returnValue = false;
               return returnValue;
             }
          ROSE_ASSERT(current_string [current_string.size () - 1] == '\n');
          result.push_back (current_string.substr (0, current_string.size () - 1));
        }

#ifdef _MSC_VER
     if (_pclose(fp) == -1)
#else
     if (pclose(fp) == -1)
#endif
        {
          cerr << ("Cannot execute pclose");
          returnValue = false;
        }
//#endif

     return returnValue;
   }

string
StringUtility::demangledName ( string s )
   {
  // Support for demangling of C++ names. We take care of an empty
  // string, but an input string with a single space might be an issue.

     vector<string> result;
     if (s.empty() == false)
        {
          if (!popen_wrapper ("c++filt " + s, result))
             {
               cout << "Cannot execute popen_wrapper" << endl;
               return "unknown demangling " + s;
             }
#if 0
       // Debugging...
          for (size_t i = 0; i < result.size (); i++)
             {
               cout << "[" << i << "]\t : " << result [i] << endl;
             }
#endif
        }
       else
        {
          result.push_back("unknown");
        }

     return result[0];
   }


#if 1
// DQ (2/16/2009): Moved from expression.code to sageSupport.C while this is tested and debugged!

// DQ (2/8/2009): I always wanted to have this function!
SgFunctionDeclaration*
SgFunctionCallExp::getAssociatedFunctionDeclaration() const
   {
  // This is helpful in chasing down the associated declaration to this function reference.
     SgFunctionDeclaration* returnFunctionDeclaration = NULL;

     SgFunctionSymbol* associatedFunctionSymbol = getAssociatedFunctionSymbol();
     // It can be NULL for a function pointer
     //ROSE_ASSERT(associatedFunctionSymbol != NULL);
     if (associatedFunctionSymbol != NULL)
       returnFunctionDeclaration = associatedFunctionSymbol->get_declaration();

    // ROSE_ASSERT(returnFunctionDeclaration != NULL);

     return returnFunctionDeclaration;
   }


SgFunctionSymbol*
SgFunctionCallExp::getAssociatedFunctionSymbol() const
   {
  // This is helpful in chasing down the associated declaration to this function reference.
  // But this refactored function does the first step of getting the symbol, so that it
  // can also be used separately in the outlining support.
     SgFunctionSymbol* returnSymbol = NULL;

  // Note that as I recall there are a number of different types of IR nodes that
  // the functionCallExp->get_function() can return (this is the complete list,
  // as tested in astConsistancyTests.C):
  //   - SgDotExp
  //   - SgDotStarOp
  //   - SgArrowExp
  //   - SgArrowStarOp
  //   - SgPointerDerefExp
  //   - SgFunctionRefExp
  //   - SgMemberFunctionRefExp

  // Some virtual functions are resolved statically (e.g. for objects allocated on the stack)
     bool isAlwaysResolvedStatically = false;

     SgExpression* functionExp = this->get_function();
     switch (functionExp->variantT())
        {
       // EDG3 removes all SgPointerDerefExp nodes from an expression like this
       //    void f() { (***f)(); }
       // EDG4 does not.  Therefore, if the thing to which the pointers ultimately point is a SgFunctionRefExp then we
       // know the function, otherwise Liao's comment below applies. [Robb Matzke 2012-12-28]
       // 
       // Liao, 5/19/2009
       // A pointer to function can be associated to any functions with a matching function type
       // There is no single function declaration which is associated with it.
       // In this case return NULL should be allowed and the caller has to handle it accordingly
       //
          case V_SgPointerDerefExp:
             {
               SgPointerDerefExp *exp = isSgPointerDerefExp(functionExp);
               SgFunctionRefExp *fref = NULL;
               while (exp && !fref) 
                  {
                    fref = isSgFunctionRefExp(exp->get_operand_i());
                    exp  = isSgPointerDerefExp(exp->get_operand_i());
                  }

               if (!fref)
                    break;

               functionExp = fref;
             }
       // fall through

          case V_SgFunctionRefExp:
             {
               SgFunctionRefExp* functionRefExp = isSgFunctionRefExp(functionExp);
               ROSE_ASSERT(functionRefExp != NULL);
               returnSymbol = functionRefExp->get_symbol();

            // DQ (2/8/2009): Can we assert this! What about pointers to functions?
               ROSE_ASSERT(returnSymbol != NULL);
               break;
             }

       // DQ (2/24/2013): Added case to support SgTemplateFunctionRefExp (now generated as a result of
       // work on 2/23/2013 specific to unknown function handling in templates, now resolved by name).
          case V_SgTemplateFunctionRefExp:
             {
               SgTemplateFunctionRefExp* functionRefExp = isSgTemplateFunctionRefExp(functionExp);
               ROSE_ASSERT(functionRefExp != NULL);
               returnSymbol = functionRefExp->get_symbol();

            // DQ (2/8/2009): Can we assert this! What about pointers to functions?
               ROSE_ASSERT(returnSymbol != NULL);
               break;
             }

       // DQ (2/25/2013): Added case to support SgTemplateFunctionRefExp (now generated as a result of
       // work on 2/23/2013 specific to unknown function handling in templates, now resolved by name).
          case V_SgTemplateMemberFunctionRefExp:
             {
               SgTemplateMemberFunctionRefExp* templateMemberFunctionRefExp = isSgTemplateMemberFunctionRefExp(functionExp);
               ROSE_ASSERT(templateMemberFunctionRefExp != NULL);
               returnSymbol = templateMemberFunctionRefExp->get_symbol();

            // DQ (2/8/2009): Can we assert this! What about pointers to functions?
               ROSE_ASSERT(returnSymbol != NULL);
               break;
             }

          case V_SgMemberFunctionRefExp:
             {
               SgMemberFunctionRefExp* memberFunctionRefExp = isSgMemberFunctionRefExp(functionExp);
               ROSE_ASSERT(memberFunctionRefExp != NULL);
               returnSymbol = memberFunctionRefExp->get_symbol();

            // DQ (2/8/2009): Can we assert this! What about pointers to functions?
               ROSE_ASSERT(returnSymbol != NULL);
               break;
             }

          case V_SgArrowExp:
             {
            // The lhs is the this pointer (SgThisExp) and the rhs is the member function.
               SgArrowExp* arrayExp = isSgArrowExp(functionExp);
               ROSE_ASSERT(arrayExp != NULL);

               SgMemberFunctionRefExp* memberFunctionRefExp = isSgMemberFunctionRefExp(arrayExp->get_rhs_operand());

            // DQ (2/21/2010): Relaxed this constraint because it failes in fixupPrettyFunction test.
            // ROSE_ASSERT(memberFunctionRefExp != NULL);
               if (memberFunctionRefExp != NULL)
                  {
                    returnSymbol = memberFunctionRefExp->get_symbol();

                 // DQ (2/8/2009): Can we assert this! What about pointers to functions?
                    ROSE_ASSERT(returnSymbol != NULL);
                  }
               break;
             }

          case V_SgDotExp:
             {
               SgDotExp * dotExp = isSgDotExp(functionExp);
               ROSE_ASSERT(dotExp != NULL);

            // DQ (2/24/2013): Added assertion.
               ROSE_ASSERT(dotExp->get_rhs_operand() != NULL);
#if 0
               printf ("In SgFunctionCallExp::getAssociatedFunctionSymbol(): case V_SgDotExp: dotExp->get_rhs_operand() = %p = %s \n",dotExp->get_rhs_operand(),dotExp->get_rhs_operand()->class_name().c_str());
#endif
            // There are four different types of function call reference expression in ROSE.
               SgMemberFunctionRefExp* memberFunctionRefExp = isSgMemberFunctionRefExp(dotExp->get_rhs_operand());
               if (memberFunctionRefExp == NULL)
                  {
                 // This could be a SgTemplateMemberFunctionRefExp (not derived from SgMemberFunctionRefExp or SgFunctionRefExp). See test2013_70.C
                    SgTemplateMemberFunctionRefExp* templateMemberFunctionRefExp = isSgTemplateMemberFunctionRefExp(dotExp->get_rhs_operand());
                    if (templateMemberFunctionRefExp == NULL)
                       {
                         SgTemplateFunctionRefExp* templateFunctionRefExp = isSgTemplateFunctionRefExp(dotExp->get_rhs_operand());
                         if (templateFunctionRefExp == NULL)
                            {
                              SgFunctionRefExp* functionRefExp = isSgFunctionRefExp(dotExp->get_rhs_operand());
                              if (functionRefExp == NULL)
                                 {
                                   SgVarRefExp* varRefExp = isSgVarRefExp(dotExp->get_rhs_operand());
                                   if (varRefExp == NULL)
                                      {
                                        dotExp->get_rhs_operand()->get_file_info()->display("In SgFunctionCallExp::getAssociatedFunctionSymbol(): case of SgDotExp: templateMemberFunctionRefExp == NULL: debug");
                                        printf ("In SgFunctionCallExp::getAssociatedFunctionSymbol(): case of SgDotExp: dotExp->get_rhs_operand() = %p = %s \n",dotExp->get_rhs_operand(),dotExp->get_rhs_operand()->class_name().c_str());
                                      }
                                     else
                                      {
                                        ROSE_ASSERT(varRefExp != NULL);

                                     // DQ (8/20/2013): This is not a SgFunctionSymbol so we can't return a valid symbol from this case of a function call from a pointer to a function.
                                     // returnSymbol = varRefExp->get_symbol();
                                      }
                                 }
                                else
                                 {
                                // I am unclear when this is possible, but STL code exercises it.
                                   ROSE_ASSERT(functionRefExp != NULL);
                                   returnSymbol = functionRefExp->get_symbol();

                                // DQ (8/20/2013): Add assertion to the specific valide cases.
                                   ROSE_ASSERT(returnSymbol != NULL);
                                 }
                            }
                           else
                            {
                           // I am unclear when this is possible, but STL code exercises it.
                              ROSE_ASSERT(templateFunctionRefExp != NULL);
                              returnSymbol = templateFunctionRefExp->get_symbol();

                           // DQ (8/20/2013): Add assertion to the specific valide cases.
                              ROSE_ASSERT(returnSymbol != NULL);
                            }
                       }
                      else
                       {
                         ROSE_ASSERT(templateMemberFunctionRefExp != NULL);
                         returnSymbol = templateMemberFunctionRefExp->get_symbol();

                      // DQ (8/20/2013): Add assertion to the specific valide cases.
                         ROSE_ASSERT(returnSymbol != NULL);
                       }
                  }
                 else
                  {
                    ROSE_ASSERT(memberFunctionRefExp != NULL);
                    returnSymbol = memberFunctionRefExp->get_symbol();

                 // DQ (8/20/2013): Add assertion to the specific valide cases.
                    ROSE_ASSERT(returnSymbol != NULL);
                  }

            // DQ (8/20/2013): Function pointers don't allow us to generate a proper valid SgFunctionSymbol.
            // DQ (2/8/2009): Can we assert this! What about pointers to functions?
            // ROSE_ASSERT(returnSymbol != NULL);

           // Virtual functions called through the dot operator are resolved statically if they are not
           // called on reference types.
              isAlwaysResolvedStatically = !isSgReferenceType(dotExp->get_lhs_operand());

              break;
            }

       // DotStar (Section 5.5 of C++ standard) is used to call a member function pointer and implicitly specify
       // the associated 'this' parameter. In this case, we can't statically determine which function is getting called
       // and should return null.
          case V_SgDotStarOp:
             {
               break;
             }

       // ArrowStar (Section 5.5 of C++ standard) is used to call a member function pointer and implicitly specify
       // the associated 'this' parameter. In this case, we can't statically determine which function is getting called
       // and should return null.
          case V_SgArrowStarOp:
             {
               break;
             }

       // DQ (2/25/2013): Added support for this case, but I would like to review this (likely OK).
       // It might be that this should resolve to a symbol.
          case V_SgConstructorInitializer:
             {
               ROSE_ASSERT(functionExp->get_file_info() != NULL);
#if 0
               printf ("In SgFunctionCallExp::getAssociatedFunctionSymbol(): Found a case of SgConstructorInitializer \n");
               functionExp->get_file_info()->display("In SgFunctionCallExp::getAssociatedFunctionSymbol(): new case to be supported: checking this out: debug");
#endif
               break;
             }

       // DQ (2/25/2013): Added support for this case, but I would like to review this (likely OK).
          case V_SgFunctionCallExp:
             {
               ROSE_ASSERT(functionExp->get_file_info() != NULL);
#if 0
               printf ("In SgFunctionCallExp::getAssociatedFunctionSymbol(): Found a case of SgFunctionCallExp \n");
               functionExp->get_file_info()->display("In SgFunctionCallExp::getAssociatedFunctionSymbol(): new case to be supported: checking this out: debug");
#endif
               SgFunctionCallExp* nestedFunctionCallExp = isSgFunctionCallExp(functionExp);
               ROSE_ASSERT(nestedFunctionCallExp != NULL);

               returnSymbol = nestedFunctionCallExp->getAssociatedFunctionSymbol();
               break;
             }

       // DQ (2/25/2013): Added support for this case, verify as function call off of an array of function pointers.
       // This should not resolve to a symbol.
          case V_SgPntrArrRefExp:
             {
#if 0
               printf ("In SgFunctionCallExp::getAssociatedFunctionSymbol(): Found a case of SgPntrArrRefExp \n");
               ROSE_ASSERT(functionExp->get_file_info() != NULL);
               functionExp->get_file_info()->display("In SgFunctionCallExp::getAssociatedFunctionSymbol(): new case to be supported: checking this out: debug");
#endif
               break;
             }

       // DQ (2/25/2013): Added support for this case, from test2012_102.c.
       // Not clear if this should resolve to a symbol (I think likely yes).
          case V_SgCastExp:
             {
               break;
             }

       // DQ (2/25/2013): Added support for this case, from test2012_133.c.
       // This should not resolve to a symbol.
          case V_SgConditionalExp:
             {
               break;
             }

       // DQ (2/22/2013): added case to support someing reported in test2013_68.C, but not yet verified.
          case V_SgVarRefExp:
             {
#ifdef ROSE_DEBUG_NEW_EDG_ROSE_CONNECTION
               printf ("In SgFunctionCallExp::getAssociatedFunctionSymbol(): case of SgVarRefExp: returning NULL \n");
#endif
#if 0
               printf ("I would like to verify that I can trap this case \n");
               ROSE_ASSERT(false);
#endif
               break;
             }

          default:
             {
               ROSE_ASSERT(functionExp->get_file_info() != NULL);
               functionExp->get_file_info()->display("In SgFunctionCallExp::getAssociatedFunctionSymbol(): case not supported: debug");
               printf("Error: There should be no other cases functionExp = %p = %s \n", functionExp, functionExp->class_name().c_str());

#if 1
            // DQ (2/23/2013): Allow this to be commented out so that I can generate the DOT graphs to better understand the problem in test2013_69.C.
               ROSE_ASSERT(false);
#endif
             }
        }

  // If the function is virtual, the function call might actually be to a different symbol.
  // We should return NULL in this case to preserve correctness
     if (returnSymbol != NULL && !isAlwaysResolvedStatically)
        {
          SgFunctionModifier& functionModifier = returnSymbol->get_declaration()->get_functionModifier();
          if (functionModifier.isVirtual() || functionModifier.isPureVirtual())
             {
               returnSymbol = NULL;
             }
        }

     return returnSymbol;
   }
#endif


// DQ (10/19/2010): This is moved from src/ROSETTA/Grammar/Cxx_GlobalDeclarations.macro to here
// since it is code in the header files that we would like to avoid.  My fear is that because of
// the way it works it is required to be inlined onto the stack of the calling function.
// #ifndef ROSE_PREVENT_CONSTRUCTION_ON_STACK
// #define ROSE_PREVENT_CONSTRUCTION_ON_STACK
// inline void preventConstructionOnStack(SgNode* n)
void preventConstructionOnStack(SgNode* n)
   {
#ifndef NDEBUG
#ifdef _MSC_VER
  // DQ (11/28/2009): This was a fix suggested by Robb.
  // void* frameaddr = 0;
  // Build an "auto" variable (should be located near the stack frame, I think).
  // tps (12/4/2009)
#if _MSC_VER >= 1600  // 1600 == VC++ 10.0
  // ../Grammar/Cxx_GlobalDeclarations.macro(32): error C3530: 'auto' cannot be combined with any other type-specifier
     unsigned int nonStackFrameReferenceVariable;
    #pragma message ( " Cxx_GlobalDeclarations.macro: __builtin_frame_address not known in Windows. Workaround in VS 10.0")
#else
     auto unsigned int nonStackFrameReferenceVariable;
#endif
     void* frameaddr = &nonStackFrameReferenceVariable;

#else
  // GNU compiler specific code
     void* frameaddr = __builtin_frame_address(0);
#endif // _MSC_VER

     signed long dist = (char*)n - (char*)frameaddr;

  // DQ (12/6/2009): This fails for the 4.0.4 compiler, but only in 64-bit when run with Hudson.
  // I can't reporduce the problem using the 4.0.4 compiler, but it is uniformally a problem
  // since it fails on all tests (via hudson) which are using Boost 1.40 and either minimal or
  // full configurations (and also for the tests of the EDG binary).
  // assert (dist < -10000 || dist > 10000);

#ifdef __GNUC__
  // Note that this is a test of the backend compiler, it seems that we don't track
  // the compiler used to compile ROSE, but this is what we would want.

#if (BACKEND_CXX_COMPILER_MAJOR_VERSION_NUMBER == 4) && (BACKEND_CXX_COMPILER_MINOR_VERSION_NUMBER == 0)
  // For the GNU 4.0.x make this a warning, since it appears to fail due to a
  // poor implementaiton for just this compiler and no other version of GNU.
  // Just that we are pringing this warning is a problem for many tests (maybe this should be enable within verbose mode).
     if (dist < -10000 || dist > 10000)
        {
#if 0
          printf ("Warning: preventConstructionOnStack() reporting object on stack, not allowed. dist = %ld \n",dist);
#endif
        }
#else
  // For all other versions of the GNU compiler make this an error.
     assert (dist < -10000 || dist > 10000);
#endif
#else
  // For all other compilers make this an error (e.g. on Windows MSVC, Intel icc, etc.).
     assert (dist < -10000 || dist > 10000);
#endif // __GNUC__

#endif // NDEBUG
   }
// #endif // ROSE_PREVENT_CONSTRUCTION_ON_STACK<|MERGE_RESOLUTION|>--- conflicted
+++ resolved
@@ -10,9 +10,7 @@
 #include "sage_support.h"
 #include "dwarfSupport.h"
 #include "keep_going.h"
-<<<<<<< HEAD
 #include "failSafePragma.h"
-=======
 #include "cmdline.h"
 
 #ifdef ROSE_BUILD_FORTRAN_LANGUAGE_SUPPORT
@@ -20,7 +18,6 @@
 #   include "FortranParserState.h"
 #   include "unparseFortran_modfile.h"
 #endif
->>>>>>> d672e5c5
 
 #include <algorithm>
 
