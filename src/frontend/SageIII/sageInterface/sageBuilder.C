--- conflicted
+++ resolved
@@ -193,10 +193,8 @@
           ROSE_ASSERT  (isSgFunctionParameterList(old_parent) != NULL);
           new_initName->set_parent(varDecl); // adjust parent from SgFunctionParameterList to SgVariableDeclaration
 
-<<<<<<< HEAD
        // DQ (1/25/2011): Deleting these causes problems if I use this function in the Fortran support...
-          delete (default_initName->get_declptr()); // delete the var definition
-=======
+       // delete (default_initName->get_declptr()); // delete the var definition
           // delete (default_initName->get_declptr()); // relink the var definition
           SgVariableDefinition * var_def = isSgVariableDefinition(default_initName->get_declptr()) ;
           ROSE_ASSERT (var_def != NULL);
@@ -204,7 +202,6 @@
           var_def->set_vardefn(new_initName);
           new_initName->set_declptr(var_def); // it was set to SgProcedureHeaderStatement as a function argument
 
->>>>>>> 63c71b0f
           delete (default_initName); // must delete the old one to pass AST consistency test
           isFortranParameter = true;
         }
