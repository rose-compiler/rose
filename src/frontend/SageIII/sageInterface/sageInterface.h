#ifndef ROSE_SAGE_INTERFACE
#define ROSE_SAGE_INTERFACE

#include "sage3basic.hhh"
#include <stdint.h>
#include <utility>

#if 0   // FMZ(07/07/2010): the argument "nextErrorCode" should be call-by-reference
SgFile* determineFileType ( std::vector<std::string> argv, int nextErrorCode, SgProject* project );
#else
SgFile* determineFileType ( std::vector<std::string> argv, int& nextErrorCode, SgProject* project );
#endif

#ifndef ROSE_USE_INTERNAL_FRONTEND_DEVELOPMENT
#include "rewrite.h"
#endif

// DQ (7/20/2008): Added support for unparsing abitrary strings in the unparser.
#include "astUnparseAttribute.h"
#include <set>

#ifndef ROSE_USE_INTERNAL_FRONTEND_DEVELOPMENT
#include "LivenessAnalysis.h"
#include "abstract_handle.h"
#include "ClassHierarchyGraph.h"
#endif

// DQ (8/19/2004): Moved from ROSE/src/midend/astRewriteMechanism/rewrite.h
//! A global function for getting the string associated with an enum (which is defined in global scope)
ROSE_DLL_API std::string getVariantName (VariantT v);

// DQ (12/9/2004): Qing, Rich and Dan have decided to start this namespace within ROSE
// This namespace is specific to interface functions that operate on the Sage III AST.
// The name was chosen so as not to conflict with other classes within ROSE.
// This will become the future home of many interface functions which operate on
// the AST and which are generally useful to users.  As a namespace multiple files can be used
// to represent the compete interface and different developers may contribute interface
// functions easily.

// Constructor handling: (We have sageBuilder.h now for this purpose, Liao 2/1/2008)
//     We could add simpler layers of support for construction of IR nodes by
// hiding many details in "makeSg***()" functions. Such functions would
// return pointers to the associated Sg*** objects and would be able to hide
// many IR specific details, including:
//      memory handling
//      optional parameter settings not often required
//      use of Sg_File_Info objects (and setting them as transformations)
//
// namespace AST_Interface  (this name is taken already by some of Qing's work :-)

//! An alias for Sg_File_Info::generateDefaultFileInfoForTransformationNode()
#define TRANS_FILE Sg_File_Info::generateDefaultFileInfoForTransformationNode()

//------------------------------------------------------------------------
/*! \brief This namespace is to organize functions that are useful when operating on the AST.

  \defgroup frontendSageUtilityFunctions SAGE III utility functions(SageInterface)
  \ingroup ROSE_FrontEndGroup

    The Sage III IR design attempts to be minimalist. Thus additional functionality is
intended to be presented using separate higher level interfaces which work with the IR.
The namespace, SageInterface, collects functions that operate on the IR and are supportive of numerous types of routine operations required to support general analysis and transformation of the AST.

    \internal Further organization of the functions in this namespace is required.
Major AST manipulation functions are scattered in the following directories
   - src/midend/astUtil/astInterface
   - src/roseSupport/utility_function.h,  namespace ROSE
   - src/roseSupport/TransformationSupport.h, class TransformationSupport
   - src/midend/astInlining/inlinerSupport.C
   - src/frontend/SageIII/sageInterface
   - projects: such as outliner, OpenMP_Translator
Some other utility functions not related AST can be found in
   - src/util/stringSupport/string_functions.h, namespace StringUtility
   - src/roseExtensions/dataStructureTraversal/helpFunctions.C
   - projects/dataStructureGraphing/helpFunctions.C


    \todo A number of additional things to do:
         - Pull scope handling out of EDG/Sage III translation so that is is made
           available to anyone else building the Sage III IR from scratch (which
           when it gets non-trivial, involves the manipulation of scopes).
         - Other stuff ...
 */
namespace SageInterface
{
//! An internal counter for generating unique SgName
ROSE_DLL_API extern int gensym_counter;

// tps : 28 Oct 2008 - support for finding the main interpretation
 SgAsmInterpretation* getMainInterpretation(SgAsmGenericFile* file);

//! Get the unsigned value of a disassembled constant.
uint64_t getAsmConstant(SgAsmValueExpression* e);

//! Get the signed value of a disassembled constant.
int64_t getAsmSignedConstant(SgAsmValueExpression *e);

//! Function to add "C" style comment to statement.
 void addMessageStatement( SgStatement* stmt, std::string message );

//! A persistent attribute to represent a unique name for an expression
  class UniqueNameAttribute : public AstAttribute
  {
    private:
     std::string name;
    public:
     UniqueNameAttribute(std::string n="") {name =n; };
     void set_name (std::string n) {name = n;};
     std::string get_name () {return name;};
  };

// DQ (3/2/2009): Added support for collectiong an merging the referenced symbols in the outlined
// function into the list used to edit the outlined code subtree to fixup references (from symbols
// in the original file to the symbols in the newer separate file).
// typedef rose_hash::unordered_map<SgNode*, SgNode*, hash_nodeptr> ReplacementMapType;
// void supplementReplacementSymbolMap ( const ReplacementMapTraversal::ReplacementMapType & inputReplacementMap );

// CH (4/9/2010): Use boost::hash instead
//#ifdef _MSC_VER
#if 0
inline size_t hash_value(SgNode* t) {return (size_t)t;}
#endif

struct hash_nodeptr
   {
// CH (4/9/2010): Use boost::hash instead
//#ifndef _MSC_VER
#if 0
           //rose_hash::hash<char*> hasher;
#endif
     public:
          size_t operator()(SgNode* node) const
             {
// CH (4/9/2010): Use boost::hash instead
//#ifdef _MSC_VER
 #if 0
                                  return (size_t) hash_value(node);
 #else
                                  return (size_t) node;
 #endif
                   }
    };

#ifndef SWIG
// DQ (3/10/2013): This appears to be a problem for the SWIG interface (undefined reference at link-time).
  void supplementReplacementSymbolMap ( rose_hash::unordered_map<SgNode*, SgNode*, hash_nodeptr> & inputReplacementMap );
#endif

 //------------------------------------------------------------------------
 //@{
 /*! @name Symbol tables
   \brief  utility functions for symbol tables
 */
   // Liao 1/22/2008, used for get symbols for generating variable reference nodes
   // ! Find a variable symbol in current and ancestor scopes for a given name
   ROSE_DLL_API SgVariableSymbol *lookupVariableSymbolInParentScopes (const SgName & name, SgScopeStatement *currentScope=NULL);

// DQ (8/21/2013): Modified to make newest function parameters be default arguments.
// DQ (8/16/2013): For now we want to remove the use of default parameters and add the support for template parameters and template arguments.
   //! Find a symbol in current and ancestor scopes for a given variable name, starting from top of ScopeStack if currentscope is not given or NULL.
// SgSymbol *lookupSymbolInParentScopes (const SgName & name, SgScopeStatement *currentScope=NULL);
// SgSymbol *lookupSymbolInParentScopes (const SgName & name, SgScopeStatement *currentScope, SgTemplateParameterPtrList* templateParameterList, SgTemplateArgumentPtrList* templateArgumentList);
   ROSE_DLL_API SgSymbol *lookupSymbolInParentScopes (const SgName & name, SgScopeStatement *currentScope = NULL, SgTemplateParameterPtrList* templateParameterList = NULL, SgTemplateArgumentPtrList* templateArgumentList = NULL);

   // DQ (11/24/2007): Functions moved from the Fortran support so that they could be called from within astPostProcessing.
   //!look up the first matched function symbol in parent scopes given only a function name, starting from top of ScopeStack if currentscope is not given or NULL
   ROSE_DLL_API SgFunctionSymbol *lookupFunctionSymbolInParentScopes (const SgName & functionName,
                                                         SgScopeStatement *currentScope=NULL);

   // Liao, 1/24/2008, find exact match for a function
   //!look up function symbol in parent scopes given both name and function type, starting from top of ScopeStack if currentscope is not given or NULL
   ROSE_DLL_API SgFunctionSymbol *lookupFunctionSymbolInParentScopes (const SgName &  functionName,
                                                         const SgType* t,
                                                         SgScopeStatement *currentScope=NULL);

// DQ (8/21/2013): Modified to make newest function parameters be default arguments.
// DQ (8/16/2013): For now we want to remove the use of default parameters and add the support for template parameters and template arguments.
// DQ (5/7/2011): Added support for SgClassSymbol (used in name qualification support).
// SgClassSymbol*     lookupClassSymbolInParentScopes    (const SgName & name, SgScopeStatement *currentScope = NULL);
   ROSE_DLL_API SgClassSymbol*     lookupClassSymbolInParentScopes    (const SgName & name, SgScopeStatement *currentScope = NULL, SgTemplateArgumentPtrList* templateArgumentList = NULL);
   ROSE_DLL_API SgTypedefSymbol*   lookupTypedefSymbolInParentScopes  (const SgName & name, SgScopeStatement *currentScope = NULL);

#if 0
 // DQ (8/13/2013): This function does not make since any more, now that we have make the symbol
 // table handling more precise and we have to provide template parameters for any template lookup.
 // We also have to know if we want to lookup template classes, template functions, or template 
 // member functions (since each have specific requirements).
   SgTemplateSymbol*  lookupTemplateSymbolInParentScopes (const SgName & name, SgScopeStatement *currentScope = NULL);
#endif
#if 0
// DQ (8/13/2013): I am not sure if we want this functions in place of lookupTemplateSymbolInParentScopes.
// Where these are called we might not know enough information about the template parameters or function 
// types, for example.
   SgTemplateClassSymbol*           lookupTemplateClassSymbolInParentScopes          (const SgName & name, SgScopeStatement *currentScope = NULL, SgTemplateParameterPtrList* templateParameterList = NULL, SgTemplateArgumentPtrList* templateArgumentList = NULL);
   SgTemplateFunctionSymbol*        lookupTemplateFunctionSymbolInParentScopes       (const SgName & name, SgScopeStatement *currentScope = NULL, SgTemplateParameterPtrList* templateParameterList = NULL);
   SgTemplateMemberFunctionSymbol*  lookupTemplateMemberFunctionSymbolInParentScopes (const SgName & name, SgScopeStatement *currentScope = NULL, SgTemplateParameterPtrList* templateParameterList = NULL);
#endif

// DQ (8/21/2013): Modified to make some of the newest function parameters be default arguments.
// DQ (8/13/2013): I am not sure if we want this functions in place of lookupTemplateSymbolInParentScopes.
   ROSE_DLL_API SgTemplateClassSymbol* lookupTemplateClassSymbolInParentScopes (const SgName &  name, SgTemplateParameterPtrList* templateParameterList, SgTemplateArgumentPtrList* templateArgumentList, SgScopeStatement *cscope = NULL);

   ROSE_DLL_API SgEnumSymbol*      lookupEnumSymbolInParentScopes     (const SgName & name, SgScopeStatement *currentScope = NULL);
   ROSE_DLL_API SgNamespaceSymbol* lookupNamespaceSymbolInParentScopes(const SgName & name, SgScopeStatement *currentScope = NULL);

// DQ (7/17/2011): Added function from cxx branch that I need here for the Java support.
// SgClassSymbol* lookupClassSymbolInParentScopes (const SgName &  name, SgScopeStatement *cscope);

   /*! \brief set_name of symbol in symbol table.

       This function extracts the symbol from the relavant symbol table,
       changes the name (at the declaration) and reinserts it into the
       symbol table.

       \internal  I think this is what this function does, I need to double check.
    */
   // DQ (12/9/2004): Moved this function (by Alin Jula) from being a member of SgInitializedName
   // to this location where it can be a part of the interface for the Sage III AST.
   int set_name (SgInitializedName * initializedNameNode, SgName new_name);

   /*! \brief Output function type symbols in global function type symbol table.
    */
   void outputGlobalFunctionTypeSymbolTable ();

   // DQ (6/27/2005):
   /*! \brief Output the local symbol tables.

       \implementation Each symbol table is output with the file infor where it is located in the source code.
    */
   ROSE_DLL_API void outputLocalSymbolTables (SgNode * node);

   class OutputLocalSymbolTables:public AstSimpleProcessing
         {
           public:
     void visit (SgNode * node);
         };
   /*! \brief Regenerate the symbol table.

      \implementation current symbol table must be NULL pointer before calling this
      function (for safety, but is this a good idea?)
    */
   // DQ (9/28/2005):
   void rebuildSymbolTable (SgScopeStatement * scope);

   /*! \brief Clear those variable symbols with unknown type (together with initialized names) which are also not referenced by any variable references or declarations under root. If root is NULL, all symbols with unknown type will be deleted.
    */
   void clearUnusedVariableSymbols (SgNode* root = NULL);

   // DQ (3/1/2009):
   //! All the symbol table references in the copied AST need to be reset after rebuilding the copied scope's symbol table.
   void fixupReferencesToSymbols( const SgScopeStatement* this_scope,  SgScopeStatement* copy_scope, SgCopyHelp & help );

 //@}

 //------------------------------------------------------------------------
 //@{
 /*! @name Stringify
   \brief Generate a useful string (name) to describe a SgNode
 */
   /*! \brief Generate a useful name to describe the SgNode

       \internal default names are used for SgNode objects that can not be associated with a name.
    */
   // DQ (9/21/2005): General function for extracting the name of declarations (when they have names)
     std::string get_name (const SgNode * node);

   /*! \brief Generate a useful name to describe the declaration

       \internal default names are used for declarations that can not be associated with a name.
    */
   // DQ (6/13/2005): General function for extracting the name of declarations (when they have names)
     std::string get_name (const SgStatement * stmt);

   /*! \brief Generate a useful name to describe the expression

       \internal default names are used for expressions that can not be associated with a name.
    */
     std::string get_name (const SgExpression * expr);

   /*! \brief Generate a useful name to describe the declaration

       \internal default names are used for declarations that can not be associated with a name.
    */
   // DQ (6/13/2005): General function for extracting the name of declarations (when they have names)
     std::string get_name (const SgDeclarationStatement * declaration);

   /*! \brief Generate a useful name to describe the scope

       \internal default names are used for scope that cannot be associated with a name.
    */
   // DQ (6/13/2005): General function for extracting the name of declarations (when they have names)
     std::string get_name (const SgScopeStatement * scope);

   /*! \brief Generate a useful name to describe the SgSymbol

       \internal default names are used for SgSymbol objects that cannot be associated with a name.
    */
   // DQ (2/11/2007): Added this function to make debugging support more complete (useful for symbol table debugging support).
     std::string get_name (const SgSymbol * symbol);

   /*! \brief Generate a useful name to describe the SgType

       \internal default names are used for SgType objects that cannot be associated with a name.
    */
     std::string get_name (const SgType * type);


   /*! \brief Generate a useful name to describe the SgSupport IR node
    */
     std::string get_name (const SgSupport * node);


   /*! \brief Generate a useful name to describe the SgLocatedNodeSupport IR node
    */
     std::string get_name (const SgLocatedNodeSupport * node);

   /*! \brief Generate a useful name to describe the SgC_PreprocessorDirectiveStatement IR node
    */
     std::string get_name ( const SgC_PreprocessorDirectiveStatement* directive );

   /*! \brief Generate a useful name to describe the SgToken IR node
    */
     std::string get_name ( const SgToken* token );

 //@}

 //------------------------------------------------------------------------
 //@{
 /*! @name Class utilities
   \brief
 */
   /*! \brief Get the default destructor from the class declaration
    */
   // DQ (6/21/2005): Get the default destructor from the class declaration
   SgMemberFunctionDeclaration *getDefaultDestructor (SgClassDeclaration *
                                                      classDeclaration);

   /*! \brief Get the default constructor from the class declaration
    */
   // DQ (6/22/2005): Get the default constructor from the class declaration
   ROSE_DLL_API SgMemberFunctionDeclaration *getDefaultConstructor (SgClassDeclaration *
                                                       classDeclaration);
   /*! \brief Return true if template definition is in the class, false if outside of class.
    */
   // DQ (8/27/2005):
   bool templateDefinitionIsInClass (SgTemplateInstantiationMemberFunctionDecl
                                     * memberFunctionDeclaration);

   /*! \brief Generate a non-defining (forward) declaration from a defining function declaration.

      \internal should put into sageBuilder ?
    */
   // DQ (9/17/2005):
      SgTemplateInstantiationMemberFunctionDecl*
      buildForwardFunctionDeclaration
         (SgTemplateInstantiationMemberFunctionDecl * memberFunctionInstantiation);

   //! Check if a SgNode is a declaration for a structure
   bool isStructDeclaration(SgNode * node);
   //! Check if a SgNode is a declaration for a union
   bool isUnionDeclaration(SgNode * node);
 #if 0
 // DQ (8/28/2005): This is already a member function of the SgFunctionDeclaration
 // (so that it can handle template functions and member functions)

   /*! \brief Return true if member function of a template member function,
              of false if a non-template member function in a templated class.
    */
    // DQ (8/27/2005):
   bool isTemplateMemberFunction (SgTemplateInstantiationMemberFunctionDecl *
                                  memberFunctionDeclaration);
 #endif

 //@}

 //------------------------------------------------------------------------
 //@{
 /*! @name Misc.
   \brief Not sure the classifications right now
 */

 // DQ (2/12/2012): Added some diagnostic support.
//! Diagnostic function for tracing back through the parent list to understand at runtime where in the AST a failure happened.
   void whereAmI(SgNode* node);

   //! Extract a SgPragmaDeclaration's leading keyword . For example "#pragma omp parallel" has a keyword of "omp".
   std::string extractPragmaKeyword(const SgPragmaDeclaration *);

   //! Check if a node is SgOmp*Statement
   bool isOmpStatement(SgNode* );
   /*! \brief Return true if function is overloaded.
    */
   // DQ (8/27/2005):
   bool isOverloaded (SgFunctionDeclaration * functionDeclaration);

// DQ (2/14/2012): Added support function used for variable declarations in conditionals.
//! Support function used for variable declarations in conditionals
   void initializeIfStmt(SgIfStmt *ifstmt, SgStatement* conditional, SgStatement * true_body, SgStatement * false_body);

//! Support function used for variable declarations in conditionals
   void initializeSwitchStatement(SgSwitchStatement* switchStatement,SgStatement *item_selector,SgStatement *body);

//! Support function used for variable declarations in conditionals
   void initializeWhileStatement(SgWhileStmt* whileStatement, SgStatement *  condition, SgStatement *body, SgStatement *else_body);

  //! Generate unique names for expressions and attach the names as persistent attributes ("UniqueNameAttribute")
   void annotateExpressionsWithUniqueNames (SgProject* project);

   //! Check if a SgNode is a main() function declaration
   ROSE_DLL_API bool isMain (const SgNode* node);
   // DQ (6/22/2005):
   /*! \brief Generate unique name from C and C++ constructs. The name may contain space.

       This is support for the AST merge, but is generally useful as a more general mechanism than
       name mangling which is more closely ties to the generation of names to support link-time function name
       resolution.  This is more general than common name mangling in that it resolves more relevant differences
       between C and C++ declarations. (e.g. the type within the declaration: "struct { int:8; } foo;").

      \implementation current work does not support expressions.

   */
    std::string generateUniqueName ( const SgNode * node, bool ignoreDifferenceBetweenDefiningAndNondefiningDeclarations);

    /** Generate a name that is unique in the current scope and any parent and children scopes.
    * @param baseName the word to be included in the variable names. */
    std::string generateUniqueVariableName(SgScopeStatement* scope, std::string baseName = "temp");

  // DQ (8/10/2010): Added const to first parameter.
  // DQ (3/10/2007):
  //! Generate a unique string from the source file position information
    std::string declarationPositionString (const SgDeclarationStatement * declaration);

  // DQ (1/20/2007):
  //! Added mechanism to generate project name from list of file names
    ROSE_DLL_API std::string generateProjectName (const SgProject * project, bool supressSuffix = false );

  //! Given a SgExpression that represents a named function (or bound member
  //! function), return the mentioned function
  SgFunctionDeclaration* getDeclarationOfNamedFunction(SgExpression* func);

  //! Get the mask expression from the header of a SgForAllStatement
  SgExpression* forallMaskExpression(SgForAllStatement* stmt);

  //! Find all SgPntrArrRefExp under astNode, then add SgVarRefExp (if any) of SgPntrArrRefExp's dim_info into NodeList_t
  void addVarRefExpFromArrayDimInfo(SgNode * astNode, Rose_STL_Container<SgNode *>& NodeList_t);

  // DQ (10/6/2006): Added support for faster mangled name generation (caching avoids recomputation).
  /*! \brief Support for faster mangled name generation (caching avoids recomputation).

   */
#ifndef SWIG
// DQ (3/10/2013): This appears to be a problem for the SWIG interface (undefined reference at link-time).
  void clearMangledNameCache (SgGlobal * globalScope);
  void resetMangledNameCache (SgGlobal * globalScope);
#endif

  std::string getMangledNameFromCache (SgNode * astNode);
  std::string addMangledNameToCache (SgNode * astNode, const std::string & mangledName);

  SgDeclarationStatement * getNonInstantiatonDeclarationForClass (SgTemplateInstantiationMemberFunctionDecl * memberFunctionInstantiation);

  //! a better version for SgVariableDeclaration::set_baseTypeDefininingDeclaration(), handling all side effects automatically
  //! Used to have a struct declaration embedded into a variable declaration
  void setBaseTypeDefiningDeclaration(SgVariableDeclaration* var_decl, SgDeclarationStatement *base_decl);

  // DQ (10/14/2006): This function tests the AST to see if for a non-defining declaration, the
  // bool declarationPreceedsDefinition ( SgClassDeclaration* classNonDefiningDeclaration, SgClassDeclaration* classDefiningDeclaration );
  //! Check if a defining declaration comes before of after the non-defining declaration.
  bool declarationPreceedsDefinition (SgDeclarationStatement *nonDefiningDeclaration, SgDeclarationStatement *definingDeclaration);

  // DQ (10/19/2006): Function calls have interesting context dependent rules to determine if
  // they are output with a global qualifier or not.  Were this is true we have to avoid global
  // qualifiers, since the function's scope has not been defined.  This is an example of where
  // qualification of function names in function calls are context dependent; an interesting
  // example of where the C++ language is not friendly to source-to-source processing :-).
  bool functionCallExpressionPreceedsDeclarationWhichAssociatesScope (SgFunctionCallExp * functionCall);

 /*! \brief Compute the intersection set for two ASTs.

     This is part of a test done by the copy function to compute those IR nodes in the copy that still reference the original AST.
  */
    std::vector < SgNode * >astIntersection (SgNode * original, SgNode * copy, SgCopyHelp * help = NULL);

  //! Deep copy an arbitrary subtree
   ROSE_DLL_API SgNode* deepCopyNode (const SgNode* subtree);

//! A template function for deep copying a subtree. It is also  used to create deepcopy functions with specialized parameter and return types. e.g SgExpression* copyExpression(SgExpression* e);
   template <typename NodeType>
   NodeType* deepCopy (const NodeType* subtree) {
     return dynamic_cast<NodeType*>(deepCopyNode(subtree));
   }

//! Deep copy an expression
   ROSE_DLL_API SgExpression* copyExpression(SgExpression* e);

//!Deep copy a statement
   ROSE_DLL_API SgStatement* copyStatement(SgStatement* s);

// from VarSym.cc in src/midend/astOutlining/src/ASTtools
//! Get the variable symbol for the first initialized name of a declaration stmt.
  ROSE_DLL_API SgVariableSymbol* getFirstVarSym (SgVariableDeclaration* decl);

//! Get the first initialized name of a declaration statement
  ROSE_DLL_API SgInitializedName* getFirstInitializedName (SgVariableDeclaration* decl);

//! A special purpose statement removal function, originally from inlinerSupport.h, Need Jeremiah's attention to refine it. Please don't use it for now.
ROSE_DLL_API void myRemoveStatement(SgStatement* stmt);

ROSE_DLL_API bool isConstantTrue(SgExpression* e);
ROSE_DLL_API bool isConstantFalse(SgExpression* e);

ROSE_DLL_API bool isCallToParticularFunction(SgFunctionDeclaration* decl, SgExpression* e);
ROSE_DLL_API bool isCallToParticularFunction(const std::string& qualifiedName, size_t arity, SgExpression* e);

//! Check if a declaration has a "static' modifier
bool ROSE_DLL_API isStatic(SgDeclarationStatement* stmt);

//! Set a declaration as static
ROSE_DLL_API void setStatic(SgDeclarationStatement* stmt);

//! Check if a declaration has an "extern" modifier
ROSE_DLL_API bool isExtern(SgDeclarationStatement* stmt);

//! Set a declaration as extern
ROSE_DLL_API void setExtern(SgDeclarationStatement* stmt);

//! Interface for creating a statement whose computation writes its answer into
//! a given variable.
class StatementGenerator {
  public:
  virtual ~StatementGenerator() {};
  virtual SgStatement* generate(SgExpression* where_to_write_answer) = 0;
};

//! Check if a SgNode _s is an assignment statement (any of =,+=,-=,&=,/=, ^=, etc)
//!
//! Return the left hand, right hand expressions and if the left hand variable is also being read
  bool isAssignmentStatement(SgNode* _s, SgExpression** lhs=NULL, SgExpression** rhs=NULL, bool* readlhs=NULL);

//! Variable references can be introduced by SgVarRef, SgPntrArrRefExp, SgInitializedName, SgMemberFunctionRef etc. This function will convert them all to  a top level SgInitializedName.
ROSE_DLL_API SgInitializedName* convertRefToInitializedName(SgNode* current);

//! Obtain a matching SgNode from an abstract handle string
ROSE_DLL_API SgNode* getSgNodeFromAbstractHandleString(const std::string& input_string);

//! Dump information about a SgNode for debugging
ROSE_DLL_API void dumpInfo(SgNode* node, std::string desc="");

//! Reorder a list of declaration statements based on their appearance order in source files
ROSE_DLL_API std::vector<SgDeclarationStatement*>
sortSgNodeListBasedOnAppearanceOrderInSource(const std::vector<SgDeclarationStatement*>& nodevec);

// DQ (4/13/2013): We need these to support the unparing of operators defined by operator syntax or member function names.
//! Is an overloaded operator a prefix operator (e.g. address operator X * operator&(), dereference operator X & operator*(), unary plus operator X & operator+(), etc.
// bool isPrefixOperator( const SgMemberFunctionRefExp* memberFunctionRefExp );
bool isPrefixOperator( SgExpression* exp );

//! Check for proper names of possible prefix operators (used in isPrefixOperator()). 
bool isPrefixOperatorName( const SgName & functionName );

//! Is an overloaded operator a postfix operator. (e.g. ).
bool isPostfixOperator( SgExpression* exp );

//! Is an overloaded operator an index operator (also refereded to as call or subscript operators). (e.g. X & operator()() or X & operator[]()).
bool isIndexOperator( SgExpression* exp );

//@}

//------------------------------------------------------------------------
//@{
/*! @name AST properties
  \brief version, language properties of current AST.
*/

//  std::string version();  // utility_functions.h, version number
  /*! Brief These traverse the memory pool of SgFile IR nodes and determine what languages are in use!
   */
  ROSE_DLL_API bool is_C_language ();
  ROSE_DLL_API bool is_OpenMP_language ();
  ROSE_DLL_API bool is_UPC_language ();
  //! Check if dynamic threads compilation is used for UPC programs
  ROSE_DLL_API bool is_UPC_dynamic_threads();
  ROSE_DLL_API bool is_C99_language ();
  ROSE_DLL_API bool is_Cxx_language ();
  ROSE_DLL_API bool is_Java_language ();
  ROSE_DLL_API bool is_Fortran_language ();
  ROSE_DLL_API bool is_CAF_language ();
  ROSE_DLL_API bool is_PHP_language();
  ROSE_DLL_API bool is_Python_language();
  ROSE_DLL_API bool is_Cuda_language();
  ROSE_DLL_API bool is_X10_language();
  ROSE_DLL_API bool is_binary_executable();
  ROSE_DLL_API bool is_mixed_C_and_Cxx_language ();
  ROSE_DLL_API bool is_mixed_Fortran_and_C_language ();
  ROSE_DLL_API bool is_mixed_Fortran_and_Cxx_language ();
  ROSE_DLL_API bool is_mixed_Fortran_and_C_and_Cxx_language ();
//@}

//------------------------------------------------------------------------
//@{
/*! @name Scope
  \brief
*/

  // DQ (10/5/2006): Added support for faster (non-quadratic) computation of unique
  // labels for scopes in a function (as required for name mangling).
  /*! \brief Assigns unique numbers to each SgScopeStatement of a function.

      This is used to provide unique names for variables and types defined is
      different nested scopes of a function (used in mangled name generation).
   */
  void resetScopeNumbers (SgFunctionDefinition * functionDeclaration);

  // DQ (10/5/2006): Added support for faster (non-quadratic) computation of unique
  // labels for scopes in a function (as required for name mangling).
  /*! \brief Clears the cache of scope,integer pairs for the input function.

      This is used to clear the cache of computed unique labels for scopes in a function.
      This function should be called after any transformation on a function that might effect
      the allocation of scopes and cause the existing unique numbers to be incorrect.
      This is part of support to provide unique names for variables and types defined is
      different nested scopes of a function (used in mangled name generation).
   */
  void clearScopeNumbers (SgFunctionDefinition * functionDefinition);


  //!Find the enclosing namespace of a declaration
  SgNamespaceDefinitionStatement * enclosingNamespaceScope (SgDeclarationStatement * declaration);
//  SgNamespaceDefinitionStatement * getEnclosingNamespaceScope (SgNode * node);

  bool isPrototypeInScope (SgScopeStatement * scope,
                           SgFunctionDeclaration * functionDeclaration,
                           SgDeclarationStatement * startingAtDeclaration);

  //!check if node1 is a strict ancestor of node 2. (a node is not considered its own ancestor)
  bool ROSE_DLL_API isAncestor(SgNode* node1, SgNode* node2);
//@}
//------------------------------------------------------------------------
//@{
/*! @name Preprocessing Information
  \brief #if-#else-#end, comments, #include, etc
*/

  //! Dumps a located node's preprocessing information.
  void dumpPreprocInfo (SgLocatedNode* locatedNode);

//! Insert  #include "filename" or #include <filename> (system header) into the global scope containing the current scope, right after other #include XXX.
ROSE_DLL_API PreprocessingInfo* insertHeader(const std::string& filename, PreprocessingInfo::RelativePositionType position=PreprocessingInfo::after, bool isSystemHeader=false, SgScopeStatement* scope=NULL);

//! Identical to movePreprocessingInfo(), except for the stale name and confusing order of parameters. It will be deprecated soon.
ROSE_DLL_API void moveUpPreprocessingInfo (SgStatement* stmt_dst, SgStatement* stmt_src, PreprocessingInfo::RelativePositionType src_position=PreprocessingInfo::undef,  PreprocessingInfo::RelativePositionType dst_position=PreprocessingInfo::undef, bool usePrepend= false);

//! Move preprocessing information of stmt_src to stmt_dst, Only move preprocessing information from the specified source-relative position to a specified target position, otherwise move all preprocessing information with position information intact. The preprocessing information is appended to the existing preprocessing information list of the target node by default. Prepending is used if usePreprend is set to true. Optionally, the relative position can be adjust after the moving using dst_position.
ROSE_DLL_API void movePreprocessingInfo (SgStatement* stmt_src, SgStatement* stmt_dst,  PreprocessingInfo::RelativePositionType src_position=PreprocessingInfo::undef,
                             PreprocessingInfo::RelativePositionType dst_position=PreprocessingInfo::undef, bool usePrepend= false);


//!Cut preprocessing information from a source node and save it into a buffer. Used in combination of pastePreprocessingInfo(). The cut-paste operation is similar to moveUpPreprocessingInfo() but it is more flexible in that the destination node can be unknown during the cut operation.
ROSE_DLL_API void cutPreprocessingInfo (SgLocatedNode* src_node, PreprocessingInfo::RelativePositionType pos, AttachedPreprocessingInfoType& save_buf);

//!Paste preprocessing information from a buffer to a destination node. Used in combination of cutPreprocessingInfo()
ROSE_DLL_API void pastePreprocessingInfo (SgLocatedNode* dst_node, PreprocessingInfo::RelativePositionType pos, AttachedPreprocessingInfoType& saved_buf);

//! Attach an arbitrary string to a located node. A workaround to insert irregular statements or vendor-specific attributes.
ROSE_DLL_API PreprocessingInfo* attachArbitraryText(SgLocatedNode* target,
                const std::string & text,
               PreprocessingInfo::RelativePositionType position=PreprocessingInfo::before);

//!Check if a pragma declaration node has macro calls attached, if yes, replace macro calls within the pragma string with expanded strings. This only works if -rose:wave is turned on.
ROSE_DLL_API void replaceMacroCallsWithExpandedStrings(SgPragmaDeclaration* target);
//@}


//------------------------------------------------------------------------
//@{
/*! @name Source File Position
  \brief set Sg_File_Info for a SgNode
*/
//! Build and attach comment, comment style is inferred from the language type of the target node if not provided
   ROSE_DLL_API PreprocessingInfo* attachComment(SgLocatedNode* target, const std::string & content,
               PreprocessingInfo::RelativePositionType position=PreprocessingInfo::before,
               PreprocessingInfo::DirectiveType dtype= PreprocessingInfo::CpreprocessorUnknownDeclaration);

// DQ (11/25/2009): Added matching support for adding comments to SgAsm nodes.
// Build and attach comment
// void attachComment(SgAsmStatement* target, const std::string & content );

// DQ (7/20/2008): I am not clear were I should put this function, candidates include: SgLocatedNode or SgInterface
//! Add a string to be unparsed to support code generation for back-end specific tools or compilers.
  ROSE_DLL_API void addTextForUnparser ( SgNode* astNode, std::string s, AstUnparseAttribute::RelativePositionType inputlocation );



// ************************************************************************
//              Newer versions of now depricated functions
// ************************************************************************

// DQ (5/1/2012): This function queries the SageBuilder::SourcePositionClassification mode (stored in the SageBuilder 
// interface) and used the specified mode to initialize the source position data (Sg_File_Info objects).  This 
// function is the only function that should be called directly (though in a namespace we can't define permissions).
//! Set the source code positon for the current (input) node.
  void setSourcePosition(SgNode* node);

// A better name might be "setSourcePositionForSubTree"
//! Set the source code positon for the subtree (including the root).
  void setSourcePositionAtRootAndAllChildren(SgNode *root);

// DQ (5/1/2012): New function with improved name (still preserving the previous interface).
// This function is not required once the new mechanism defining a source position mode is complete (shortly).
//! Set subtree as a transformation.
// void setSourcePositionAtRootAndAllChildrenAsTransformation(SgNode *root);
// void setSourcePositionAtRootAndAllChildrenAsDefault(SgNode *root);

// Removed to force use of the API and permit flexability in the lower level implementation.
//! DQ (5/1/2012): New function with improved name.
// void setSourcePositionToDefault( SgLocatedNode* locatedNode );
  template<class T> void setSourcePositionToDefault( T* node );

//! DQ (5/1/2012): New function with improved name.
void setSourcePositionAsTransformation(SgNode *node);

// DQ (5/1/2012): Newly renamed function (previous name preserved for backward compatability).
void setSourcePositionPointersToNull(SgNode *node);

// ************************************************************************



// ************************************************************************
//                  Older deprecated functions
// ************************************************************************
  // Liao, 1/8/2007, set file info. for a whole subtree as transformation generated
//! Set current node's source position as transformation generated
  ROSE_DLL_API void setOneSourcePositionForTransformation(SgNode *node);

//! Set current node's source position as NULL
  ROSE_DLL_API void setOneSourcePositionNull(SgNode *node);

//! Recursively set source position info(Sg_File_Info) as transformation generated
  ROSE_DLL_API void setSourcePositionForTransformation (SgNode * root);

//! Set source position info(Sg_File_Info) as transformation generated for all SgNodes in memory pool
  ROSE_DLL_API void setSourcePositionForTransformation_memoryPool();

//! Set the source position of SgLocatedNode to Sg_File_Info::generateDefaultFileInfo(). These nodes WILL be unparsed. Not for transformation usage.
// ROSE_DLL_API void setSourcePosition (SgLocatedNode * locatedNode);
// ************************************************************************

//@}


//------------------------------------------------------------------------
//@{
/*! @name Data types
  \brief
*/

// from src/midend/astInlining/typeTraits.h
// src/midend/astUtil/astInterface/AstInterface.h

//! Get the right bool type according to C or C++ language input
SgType* getBoolType(SgNode* n);


//! Check if a type is an integral type, only allowing signed/unsigned short, int, long, long long.
////!
////! There is another similar function named SgType::isIntegerType(), which allows additional types char, wchar, and bool to be treated as integer types
ROSE_DLL_API bool isStrictIntegerType(SgType* t);
//!Get the data type of the first initialized name of a declaration statement
ROSE_DLL_API SgType* getFirstVarType(SgVariableDeclaration* decl);

//! Is a type default constructible?  This may not quite work properly.
ROSE_DLL_API bool isDefaultConstructible(SgType* type);

//! Is a type copy constructible?  This may not quite work properly.
ROSE_DLL_API bool isCopyConstructible(SgType* type);

//! Is a type assignable?  This may not quite work properly.
ROSE_DLL_API bool isAssignable(SgType* type);

#ifndef ROSE_USE_INTERNAL_FRONTEND_DEVELOPMENT
//! Check if a class type is a pure virtual class. True means that there is at least
//! one pure virtual function that has not been overridden.
//! In the case of an incomplete class type (forward declaration), this function returns false.
ROSE_DLL_API bool isPureVirtualClass(SgType* type, const ClassHierarchyWrapper& classHierarchy);
#endif

//! Does a type have a trivial (built-in) destructor?
ROSE_DLL_API bool hasTrivialDestructor(SgType* t);

//! Is this type a non-constant reference type? (Handles typedefs correctly)
ROSE_DLL_API bool isNonconstReference(SgType* t);

//! Is this type a const or non-const reference type? (Handles typedefs correctly)
ROSE_DLL_API bool isReferenceType(SgType* t);

//! Is this type a pointer type? (Handles typedefs correctly)
ROSE_DLL_API bool isPointerType(SgType* t);

//! Is this a pointer to a non-const type? Note that this function will return true for const pointers pointing to
//! non-const types. For example, (int* const y) points to a modifiable int, so this function returns true. Meanwhile,
//! it returns false for (int const * x) and (int const * const x) because these types point to a const int.
//! Also, only the outer layer of nested pointers is unwrapped. So the function returns true for (const int ** y), but returns
//! false for const (int * const * x)
ROSE_DLL_API bool isPointerToNonConstType(SgType* type);

//! Is this a const type?
/* const char* p = "aa"; is not treated as having a const type. It is a pointer to const char.
 * Similarly, neither for const int b[10]; or const int & c =10;
 * The standard says, "A compound type is not cv-qualified by the cv-qualifiers (if any) of
the types from which it is compounded. Any cv-qualifiers applied to an array type affect the array element type, not the array type".
 */
ROSE_DLL_API bool isConstType(SgType* t);

//! Remove const (if present) from a type.  stripType() cannot do this because it removes all modifiers.
SgType* removeConst(SgType* t);

//! Is this a volatile type?
ROSE_DLL_API bool isVolatileType(SgType* t);

//! Is this a restrict type?
ROSE_DLL_API bool isRestrictType(SgType* t);

//! Is this a scalar type?
/*! We define the following SgType as scalar types: char, short, int, long , void, Wchar, Float, double, long long, string, bool, complex, imaginary
 */
ROSE_DLL_API bool isScalarType(SgType* t);

//! Check if a type is an integral type, only allowing signed/unsigned short, int, long, long long.
//!
//! There is another similar function named SgType::isIntegerType(), which allows additional types char, wchar, and bool.
ROSE_DLL_API bool isStrictIntegerType(SgType* t);

//! Check if a type is a struct type (a special SgClassType in ROSE)
ROSE_DLL_API bool isStructType(SgType* t);

//! Generate a mangled string for a given type based on Itanium C++ ABI
ROSE_DLL_API std::string mangleType(SgType* type);

//! Generate mangled scalar type names according to Itanium C++ ABI, the input type should pass isScalarType() in ROSE
ROSE_DLL_API std::string mangleScalarType(SgType* type);

//! Generated mangled modifier types, include const, volatile,according to Itanium C++ ABI, with extension to handle UPC shared types.
ROSE_DLL_API std::string mangleModifierType(SgModifierType* type);

//! Calculate the number of elements of an array type: dim1* dim2*... , assume element count is 1 for int a[]; Strip off THREADS if it is a UPC array.
ROSE_DLL_API size_t getArrayElementCount(SgArrayType* t);

//! Get the number of dimensions of an array type
ROSE_DLL_API int getDimensionCount(SgType* t);

//! Get the element type of an array
ROSE_DLL_API SgType* getArrayElementType(SgType* t);

//! Get the element type of an array, pointer or string, or NULL if not applicable
ROSE_DLL_API SgType* getElementType(SgType* t);


/// \brief  returns the array dimensions in an array as defined for arrtype
/// \param  arrtype the type of a C/C++ array
/// \return an array that contains an expression indicating each dimension's size.
///         OWNERSHIP of the expressions is TRANSFERED TO the CALLER (which
///         becomes responsible for freeing the expressions).
///         Note, the first entry of the array is a SgNullExpression, iff the
///         first array dimension was not specified.
/// \code
///         int x[] = { 1, 2, 3 };
/// \endcode
///         note, the expression does not have to be a constant
/// \code
///         int x[i*5];
/// \endcode
/// \post   return-value.empty() == false
/// \post   return-value[*] != NULL (no nullptr in the returned vector)
std::vector<SgExpression*>
get_C_array_dimensions(const SgArrayType& arrtype);

/// \brief  returns the array dimensions in an array as defined for arrtype
/// \param  arrtype the type of a C/C++ array
/// \param  varref  a reference to an array variable (the variable of type arrtype)
/// \return an array that contains an expression indicating each dimension's size.
///         OWNERSHIP of the expressions is TRANSFERED TO the CALLER (which
///         becomes responsible for freeing the expressions).
///         If the first array dimension was not specified an expression
///         that indicates that size is generated.
/// \code
///         int x[][3] = { 1, 2, 3, 4, 5, 6 };
/// \endcode
///         the entry for the first dimension will be:
/// \code
///         // 3 ... size of 2nd dimension
///         sizeof(x) / (sizeof(int) * 3)
/// \endcode
/// \pre    arrtype is the array-type of varref
/// \post   return-value.empty() == false
/// \post   return-value[*] != NULL (no nullptr in the returned vector)
/// \post   !isSgNullExpression(return-value[*])
std::vector<SgExpression*>
get_C_array_dimensions(const SgArrayType& arrtype, const SgVarRefExp& varref);

/// \overload
/// \note     see get_C_array_dimensions for SgVarRefExp for details.
/// \todo     make initname const
std::vector<SgExpression*>
get_C_array_dimensions(const SgArrayType& arrtype, SgInitializedName& initname);


//! Check if an expression is an array access (SgPntrArrRefExp). If so, return its name expression and subscripts if requested. Users can use convertRefToInitializedName() to get the possible name. It does not check if the expression is a top level SgPntrArrRefExp.
ROSE_DLL_API bool isArrayReference(SgExpression* ref, SgExpression** arrayNameExp=NULL, std::vector<SgExpression*>** subscripts=NULL);


//! Has a UPC shared type of any kinds (shared-to-shared, private-to-shared, shared-to-private, shared scalar/array)? An optional parameter, mod_type_out, stores the first SgModifierType with UPC access information.
/*!
 * Note: we classify private-to-shared as 'has shared' type for convenience here. It is indeed a private type in strict sense.
  AST graph for some examples:
    - shared scalar: SgModifierType -->base type
    - shared array: SgArrayType --> SgModiferType --> base type
    - shared to shared: SgModifierType --> SgPointerType --> SgModifierType ->SgTypeInt
    - shared to private: SgModifierType --> SgPointerType --> base type
    - private to shared: SgPointerType --> SgModifierType --> base type
 */
ROSE_DLL_API bool hasUpcSharedType(SgType* t, SgModifierType ** mod_type_out = NULL  );

//! Check if a type is a UPC shared type, including shared array, shared pointers etc. Exclude private pointers to shared types. Optionally return the modifier type with the UPC shared property.
/*!
 * ROSE uses SgArrayType of SgModifierType to represent shared arrays, not SgModifierType points to SgArrayType. Also typedef may cause a chain of nodes before reach the actual SgModifierType with UPC shared property.
 */
ROSE_DLL_API bool isUpcSharedType(SgType* t, SgModifierType ** mod_type_out = NULL);

//! Check if a modifier type is a UPC shared type.
ROSE_DLL_API bool isUpcSharedModifierType (SgModifierType* mod_type);

//! Check if an array type is a UPC shared type. ROSE AST represents a UPC shared array as regular array of elements of UPC shared Modifier Type. Not directly a UPC shared Modifier Type of an array.
ROSE_DLL_API bool isUpcSharedArrayType (SgArrayType* array_type);

//! Check if a shared UPC type is strict memory consistency or not. Return false if it is relaxed. (So isUpcRelaxedSharedModifierType() is not necessary.)
ROSE_DLL_API bool isUpcStrictSharedModifierType(SgModifierType* mode_type);

//! Get the block size of a UPC shared modifier type
ROSE_DLL_API size_t getUpcSharedBlockSize(SgModifierType* mod_type);

//! Get the block size of a UPC shared type, including Modifier types and array of modifier types (shared arrays)
ROSE_DLL_API size_t getUpcSharedBlockSize(SgType* t);

//! Is UPC phase-less shared type? Phase-less means block size of the first SgModifierType with UPC information is 1 or 0/unspecified. Also return false if the type is not a UPC shared type.
ROSE_DLL_API bool isUpcPhaseLessSharedType (SgType* t);

//! Is a UPC private-to-shared pointer?  SgPointerType comes first compared to SgModifierType with UPC information. Input type must be any of UPC shared types first.
ROSE_DLL_API bool isUpcPrivateToSharedType(SgType* t);

//! Is a UPC array with dimension of X*THREADS
ROSE_DLL_API bool isUpcArrayWithThreads(SgArrayType* t);

//! Lookup a named type based on its name, bottomup searching from a specified scope. Note name collison might be allowed for c (not C++) between typedef and enum/struct. Only the first matched named type will be returned in this case. typedef is returned as it is, not the base type it actually refers to.
ROSE_DLL_API SgType* lookupNamedTypeInParentScopes(const std::string& type_name, SgScopeStatement* scope=NULL);

//@}

//------------------------------------------------------------------------
//@{
/*! @name Loop handling
  \brief
*/

// by Jeremiah
//! Add a step statement to the end of a loop body
//! Add a new label to the end of the loop, with the step statement after
//! it; then change all continue statements in the old loop body into
//! jumps to the label
//!
//! For example:
//! while (a < 5) {if (a < -3) continue;} (adding "a++" to end) becomes
//! while (a < 5) {if (a < -3) goto label; label: a++;}
ROSE_DLL_API void addStepToLoopBody(SgScopeStatement* loopStmt, SgStatement* step);

ROSE_DLL_API void moveForStatementIncrementIntoBody(SgForStatement* f);
ROSE_DLL_API void convertForToWhile(SgForStatement* f);
ROSE_DLL_API void convertAllForsToWhiles(SgNode* top);
//! Change continue statements in a given block of code to gotos to a label
ROSE_DLL_API void changeContinuesToGotos(SgStatement* stmt, SgLabelStatement* label);

//!Return the loop index variable for a for loop
ROSE_DLL_API SgInitializedName* getLoopIndexVariable(SgNode* loop);

//!Check if a SgInitializedName is used as a loop index within a AST subtree
//! This function will use a bottom-up traverse starting from the subtree_root to find all enclosing loops and check if ivar is used as an index for either of them.
ROSE_DLL_API bool isLoopIndexVariable(SgInitializedName* ivar, SgNode* subtree_root);

//! Routines to get and set the body of a loop
ROSE_DLL_API SgStatement* getLoopBody(SgScopeStatement* loop);

ROSE_DLL_API void setLoopBody(SgScopeStatement* loop, SgStatement* body);

//! Routines to get the condition of a loop. It recognize While-loop, For-loop, and Do-While-loop
ROSE_DLL_API SgStatement* getLoopCondition(SgScopeStatement* loop);

//! Set the condition statement of a loop, including While-loop, For-loop, and Do-While-loop.
ROSE_DLL_API void setLoopCondition(SgScopeStatement* loop, SgStatement* cond);

//! Check if a for-loop has a canonical form, return loop index, bounds, step, and body if requested
//!
//! A canonical form is defined as : one initialization statement, a test expression, and an increment expression , loop index variable should be of an integer type.  IsInclusiveUpperBound is true when <= or >= is used for loop condition
ROSE_DLL_API bool isCanonicalForLoop(SgNode* loop, SgInitializedName** ivar=NULL, SgExpression** lb=NULL, SgExpression** ub=NULL, SgExpression** step=NULL, SgStatement** body=NULL, bool *hasIncrementalIterationSpace = NULL, bool* isInclusiveUpperBound = NULL);

//! Check if a Fortran Do loop has a complete canonical form: Do I=1, 10, 1
ROSE_DLL_API bool isCanonicalDoLoop(SgFortranDo* loop,SgInitializedName** ivar/*=NULL*/, SgExpression** lb/*=NULL*/, SgExpression** ub/*=NULL*/, SgExpression** step/*=NULL*/, SgStatement** body/*=NULL*/, bool *hasIncrementalIterationSpace/*= NULL*/, bool* isInclusiveUpperBound/*=NULL*/);

//! Set the lower bound of a loop header for (i=lb; ...)
ROSE_DLL_API void setLoopLowerBound(SgNode* loop, SgExpression* lb);

//! Set the upper bound of a loop header,regardless the condition expression type.  for (i=lb; i op up, ...)
ROSE_DLL_API void setLoopUpperBound(SgNode* loop, SgExpression* ub);

//! Set the stride(step) of a loop 's incremental expression, regardless the expression types (i+=s; i= i+s, etc)
ROSE_DLL_API void setLoopStride(SgNode* loop, SgExpression* stride);


//! Normalize loop init stmt by promoting the single variable declaration statement outside of the for loop header's init statement, e.g. for (int i=0;) becomes int i_x; for (i_x=0;..) and rewrite the loop with the new index variable, if necessary
ROSE_DLL_API bool normalizeForLoopInitDeclaration(SgForStatement* loop);

//! Normalize a for loop, return true if successful
//!
//! Translations are :
//!    For the init statement: for (int i=0;... ) becomes int i; for (i=0;..)
//!    For test expression:
//!           i<x is normalized to i<= (x-1) and
//!           i>x is normalized to i>= (x+1)
//!    For increment expression:
//!           i++ is normalized to i+=1 and
//!           i-- is normalized to i+=-1
//!           i-=s is normalized to i+= -s
ROSE_DLL_API bool forLoopNormalization(SgForStatement* loop);

//!Normalize a Fortran Do loop. Make the default increment expression (1) explicit
ROSE_DLL_API bool doLoopNormalization(SgFortranDo* loop);

//!  Unroll a target loop with a specified unrolling factor. It handles steps larger than 1 and adds a fringe loop if the iteration count is not evenly divisible by the unrolling factor.
ROSE_DLL_API bool loopUnrolling(SgForStatement* loop, size_t unrolling_factor);

//! Interchange/permutate a n-level perfectly-nested loop rooted at 'loop' using a lexicographical order number within (0,depth!).
ROSE_DLL_API bool loopInterchange(SgForStatement* loop, size_t depth, size_t lexicoOrder);

//! Tile the n-level (starting from 1) loop of a perfectly nested loop nest using tiling size s
ROSE_DLL_API bool loopTiling(SgForStatement* loopNest, size_t targetLevel, size_t tileSize);

//Winnie Loop Collapsing
SgExprListExp * loopCollapsing(SgForStatement* target_loop, size_t collapsing_factor);

//@}

//------------------------------------------------------------------------
//@{
/*! @name Topdown search
  \brief Top-down traversal from current node to find a node of a specified type
*/

//! Query a subtree to get all nodes of a given type, with an appropriate downcast.
template <typename NodeType>
std::vector<NodeType*> querySubTree(SgNode* top, VariantT variant = (VariantT)NodeType::static_variant)
{
  Rose_STL_Container<SgNode*> nodes = NodeQuery::querySubTree(top,variant);
  std::vector<NodeType*> result(nodes.size(), NULL);
  int count = 0;
  for (Rose_STL_Container<SgNode*>::const_iterator i = nodes.begin();
       i != nodes.end(); ++i, ++count) {
    NodeType* node = dynamic_cast<NodeType*>(*i);
    ROSE_ASSERT (node);
    result[count] = node;
  }
  return result;
}
  /*! \brief Returns STL vector of SgFile IR node pointers.

      Demonstrates use of restricted traversal over just SgFile IR nodes.
   */
    std::vector < SgFile * >generateFileList ();

  //! Get the current SgProject IR Node
  ROSE_DLL_API SgProject * getProject();

//! Query memory pools to grab SgNode of a specified type
template <typename NodeType>
static std::vector<NodeType*> getSgNodeListFromMemoryPool()
{
  // This function uses a memory pool traversal specific to the SgFile IR nodes
  class MyTraversal : public ROSE_VisitTraversal
  {
    public:
      std::vector<NodeType*> resultlist;
      void visit ( SgNode* node)
      {
        NodeType* result = dynamic_cast<NodeType* > (node);
        ROSE_ASSERT(result!= NULL);
        if (result!= NULL)
        {
          resultlist.push_back(result);
        }
      };
      virtual ~MyTraversal() {}
  };

  MyTraversal my_traversal;
  NodeType::visitRepresentativeNode(my_traversal);
  return my_traversal.resultlist;
}


/*! \brief top-down traversal from current node to find the main() function declaration
*/
ROSE_DLL_API SgFunctionDeclaration* findMain(SgNode* currentNode);

//! Find the last declaration statement within a scope (if any). This is often useful to decide where to insert another declaration statement
SgStatement* findLastDeclarationStatement(SgScopeStatement * scope);

          //midend/programTransformation/partialRedundancyElimination/pre.h
//! Find referenced symbols within an expression
std::vector<SgVariableSymbol*> getSymbolsUsedInExpression(SgExpression* expr);

//! Find break statements inside a particular statement, stopping at nested loops or switches
/*! loops or switch statements defines their own contexts for break
 statements.  The function will stop immediately if run on a loop or switch
 statement.  If fortranLabel is non-empty, breaks (EXITs) to that label within
 nested loops are included in the returned list.
*/
std::vector<SgBreakStmt*> findBreakStmts(SgStatement* code, const std::string& fortranLabel = "");

//! Find all continue statements inside a particular statement, stopping at nested loops
/*! Nested loops define their own contexts for continue statements.  The
 function will stop immediately if run on a loop
 statement.  If fortranLabel is non-empty, continues (CYCLEs) to that label
 within nested loops are included in the returned list.
*/
  std::vector<SgContinueStmt*> findContinueStmts(SgStatement* code, const std::string& fortranLabel = "");
  std::vector<SgGotoStatement*> findGotoStmts(SgStatement* scope, SgLabelStatement* l);
  std::vector<SgStatement*> getSwitchCases(SgSwitchStatement* sw);

  //! Topdown traverse a subtree from root to find the first declaration given its name, scope (optional, can be NULL), and defining or nondefining flag.
  template <typename T>
  T* findDeclarationStatement(SgNode* root, std::string name, SgScopeStatement* scope, bool isDefining)
  {
    bool found = false;
    if (!root) return 0;
    T* decl = dynamic_cast<T*>(root);
    if (decl!=NULL)
    {
      if (scope)
      {
        if ((decl->get_scope() == scope)&&
            (decl->search_for_symbol_from_symbol_table()->get_name()==name))
        { 
          found = true;
        }
      }
      else // Liao 2/9/2010. We should allow NULL scope
      {
        if(decl->search_for_symbol_from_symbol_table()->get_name()==name)
        {
          found = true;
       }
      }
    }

   if (found)
   {
     if (isDefining)
     {
       ROSE_ASSERT (decl->get_definingDeclaration() != NULL);
       return dynamic_cast<T*> (decl->get_definingDeclaration()); 
     }
     else 
       return decl;
   }

    std::vector<SgNode*> children = root->get_traversalSuccessorContainer();
    for (std::vector<SgNode*>::const_iterator i = children.begin();
            i != children.end(); ++i)
    {
     T* target= findDeclarationStatement<T> (*i,name, scope, isDefining);
     if (target)
       return target;
    }
    return 0;
  }
//! Topdown traverse a subtree from root to find the first function declaration matching the given name, scope (optional, can be NULL), and defining or nondefining flag. This is an instantiation of findDeclarationStatement<T>.
  SgFunctionDeclaration* findFunctionDeclaration(SgNode* root, std::string name, SgScopeStatement* scope, bool isDefining);

#if 0 //TODO
  // 1. preorder traversal from current SgNode till find next SgNode of type V_SgXXX
  //    until reach the end node
  SgNode* getNextSgNode( const SgNode* astSourceNode, VariantT=V_SgNode, SgNode* astEndNode=NULL);

  // 2. return all nodes of type VariantT following the source node
  std::vector<SgNode*> getAllNextSgNode( const SgNode* astSourceNode, VariantT=V_SgNode, SgNode* astEndNode=NULL);
#endif

//@}

//------------------------------------------------------------------------
//@{
/*! @name Bottom up search
  \brief Backwards traverse through the AST to find a node, findEnclosingXXX()
*/
// remember to put const to all arguments.


/** Find a node by type using upward traversal.
 *
 *  Traverse backward through a specified node's ancestors, starting with the node's parent and progressing to more distant
 *  ancestors, to find the first node matching the specified or derived type.  If @p includingSelf is true then the
 *  starting node, @p astNode, is returned if its type matches, otherwise the search starts at the parent of @p astNode.
 *
 *  For the purposes of this function, the parent (P) of an SgDeclarationStatement node (N) is considered to be the first
 *  non-defining declaration of N if N has both a defining declaration and a first non-defining declaration and the defining
 *  declaration is different than the first non-defining declaration.
 *
 *  If no ancestor of the requisite type of subtypes is found then this function returns a null pointer.
 *
 *  If @p astNode is the null pointer, then the return value is a null pointer. That is, if there is no node, then there cannot
 *  be an enclosing node of the specified type. */
template <typename NodeType>
NodeType* getEnclosingNode(const SgNode* astNode, const bool includingSelf = false)
   {
#if 1
  // DQ (10/20/2012): This is the older version of this implementation.  Until I am sure that
  // the newer version (below) is what we want to use I will resolve this conflict by keeping
  // the previousl version in place.

     if (NULL == astNode)
        {
          return NULL;
        }

     if ( (includingSelf ) && (dynamic_cast<const NodeType*>(astNode)) )
        {
          return const_cast<NodeType*>(dynamic_cast<const NodeType*> (astNode));
        }

  // DQ (3/5/2012): Check for reference to self...
     ROSE_ASSERT(astNode->get_parent() != astNode);

     SgNode* parent = astNode->get_parent();

  // DQ (3/5/2012): Check for loops that will cause infinite loops.
     SgNode* previouslySeenParent = parent;
     bool foundCycle = false;
     while ( (foundCycle == false) && (parent != NULL) && (!dynamic_cast<const NodeType*>(parent)) )
        {
          ROSE_ASSERT(parent->get_parent() != parent);
#if 0
          printf ("In getEnclosingNode(): parent = %p = %s \n",parent,parent->class_name().c_str());
#endif
          parent = parent->get_parent();

       // DQ (3/5/2012): Check for loops that will cause infinite loops.
       // ROSE_ASSERT(parent != previouslySeenParent);
          if (parent == previouslySeenParent)
             {
               foundCycle = true;
             }
        }

#if 0
     printf ("previouslySeenParent = %p = %s \n",previouslySeenParent,previouslySeenParent->class_name().c_str());
#endif

     parent = previouslySeenParent;

     SgDeclarationStatement* declarationStatement = isSgDeclarationStatement(parent);
     if (declarationStatement != NULL)
        {
#if 0
          printf ("Found a SgDeclarationStatement \n");
#endif
          SgDeclarationStatement* definingDeclaration         = declarationStatement->get_definingDeclaration();
          SgDeclarationStatement* firstNondefiningDeclaration = declarationStatement->get_firstNondefiningDeclaration();

#if 0
          printf (" --- declarationStatement         = %p \n",declarationStatement);
          printf (" --- definingDeclaration          = %p \n",definingDeclaration);
          if (definingDeclaration != NULL && definingDeclaration->get_parent() != NULL)
               printf (" --- definingDeclaration ->get_parent()         = %p = %s \n",definingDeclaration->get_parent(),definingDeclaration->get_parent()->class_name().c_str());
          printf (" --- firstNondefiningDeclaration  = %p \n",firstNondefiningDeclaration);
          if (firstNondefiningDeclaration != NULL && firstNondefiningDeclaration->get_parent() != NULL)
               printf (" --- firstNondefiningDeclaration ->get_parent() = %p = %s \n",firstNondefiningDeclaration->get_parent(),firstNondefiningDeclaration->get_parent()->class_name().c_str());
#endif
          if (definingDeclaration != NULL && declarationStatement != firstNondefiningDeclaration)
             {
#if 0
               printf ("Found a nondefining declaration so use the non-defining declaration instead \n");
#endif
            // DQ (10/19/2012): Use the defining declaration instead.
            // parent = firstNondefiningDeclaration;
               parent = definingDeclaration;
             }
        }

#if 0
     printf ("reset: previouslySeenParent = %p = %s \n",previouslySeenParent,previouslySeenParent->class_name().c_str());
#endif

  // DQ (10/19/2012): This branch is just to document the cycle that was previously detected, it is for 
  // debugging only. Thus it ony make sense for it to be executed when "(foundCycle == true)".  However, 
  // this will have to be revisited later since it appears clear that it is a problem for the binary analysis 
  // work when it is visited for this case.  Since the cycle is detected, but there is no assertion on the
  // cycle, we don't exit when a cycle is identified (which is the point of the code below). 
  // Note also that I have fixed the code (above and below) to only chase pointers through defining 
  // declarations (where they exist), this is important since non-defining declarations can be almost
  // anywhere (and thus chasing them can make it appear that there are cycles where there are none 
  // (I think); test2012_234.C demonstrates an example of this.
  // DQ (10/9/2012): Robb has suggested this change to fix the binary analysis work.
  // if (foundCycle == true)
     if (foundCycle == false)
        {


          while ( (parent != NULL) && (!dynamic_cast<const NodeType*>(parent)) )
             {
               ROSE_ASSERT(parent->get_parent() != parent);
#if 0
               printf ("In getEnclosingNode() (2nd try): parent = %p = %s \n",parent,parent->class_name().c_str());
               if (parent->get_file_info() != NULL)
                    parent->get_file_info()->display("In getEnclosingNode() (2nd try): debug");
#endif
               SgDeclarationStatement* declarationStatement = isSgDeclarationStatement(parent);
               if (declarationStatement != NULL)
                  {
#if 0
                    printf ("Found a SgDeclarationStatement \n");
#endif
                    SgDeclarationStatement* definingDeclaration         = declarationStatement->get_definingDeclaration();
                    SgDeclarationStatement* firstNondefiningDeclaration = declarationStatement->get_firstNondefiningDeclaration();
#if 0
                    printf (" --- declarationStatement                       = %p = %s \n",declarationStatement,(declarationStatement != NULL) ? declarationStatement->class_name().c_str() : "null");

                    printf (" --- definingDeclaration                        = %p \n",definingDeclaration);
                    if (definingDeclaration != NULL && definingDeclaration->get_parent() != NULL)
                         printf (" --- definingDeclaration ->get_parent()         = %p = %s \n",definingDeclaration->get_parent(),definingDeclaration->get_parent()->class_name().c_str());

                    printf (" --- firstNondefiningDeclaration                = %p \n",firstNondefiningDeclaration);
                    if (firstNondefiningDeclaration != NULL && firstNondefiningDeclaration->get_parent() != NULL)
                         printf (" --- firstNondefiningDeclaration ->get_parent() = %p = %s \n",firstNondefiningDeclaration->get_parent(),firstNondefiningDeclaration->get_parent()->class_name().c_str());
#endif
                    if (definingDeclaration != NULL && declarationStatement != firstNondefiningDeclaration)
                       {
#if 0
                         printf ("Found a nondefining declaration so use the firstNondefining declaration instead \n");
#endif
                      // DQ (10/19/2012): Use the defining declaration instead.
                      // parent = firstNondefiningDeclaration;
                         parent = definingDeclaration;
                       }
                  }

               parent = parent->get_parent();

#if 1
            // DQ (3/5/2012): Check for loops that will cause infinite loops.
               ROSE_ASSERT(parent != previouslySeenParent);
#else
               printf ("WARNING::WARNING::WARNING commented out assertion for parent != previouslySeenParent \n");
               if (parent == previouslySeenParent)
                    break;
#endif
             }
        }

     return const_cast<NodeType*>(dynamic_cast<const NodeType*> (parent));
#else
  // DQ (10/20/2012): Using Robb's newer version with my modification to use the definingDeclaration rather than firstNondefiningDeclaration (below).

       // Find the parent of specified type, but watch out for cycles in the ancestry (which would cause an infinite loop).
       // Cast away const because isSg* functions aren't defined for const node pointers; and our return is not const.
       SgNode *node = const_cast<SgNode*>(!astNode || includingSelf ? astNode : astNode->get_parent());
       std::set<const SgNode*> seen; // nodes we've seen, in order to detect cycles
       while (node) {
           if (NodeType *found = dynamic_cast<NodeType*>(node))
               return found;

           // FIXME: Cycle detection could be moved elsewhere so we don't need to do it on every call. [RPM 2012-10-09]
           ROSE_ASSERT(seen.insert(node).second);

           // Traverse to parent (declaration statements are a special case)
           if (SgDeclarationStatement *declarationStatement = isSgDeclarationStatement(node)) {
               SgDeclarationStatement *definingDeclaration = declarationStatement->get_definingDeclaration();
               SgDeclarationStatement *firstNondefiningDeclaration = declarationStatement->get_firstNondefiningDeclaration();
               if (definingDeclaration && firstNondefiningDeclaration && declarationStatement != firstNondefiningDeclaration) {
                // DQ (10/19/2012): Use the defining declaration instead.
                // node = firstNondefiningDeclaration;
                   node = definingDeclaration;
               }
           } else {
               node = node->get_parent();
           }
       }
       return NULL;
#endif
   }

//! Get the closest scope from astNode. Return astNode if it is already a scope.
ROSE_DLL_API SgScopeStatement* getScope(const SgNode* astNode);

  //! Traverse back through a node's parents to find the enclosing global scope
  ROSE_DLL_API SgGlobal* getGlobalScope( const SgNode* astNode);


  //! Find the function definition
  ROSE_DLL_API SgFunctionDefinition* getEnclosingProcedure(SgNode* n, const bool includingSelf=false);

  ROSE_DLL_API SgFunctionDefinition* getEnclosingFunctionDefinition(SgNode* astNode, const bool includingSelf=false);

  //! Find the closest enclosing statement, including the given node
  ROSE_DLL_API SgStatement* getEnclosingStatement(SgNode* n);

  //! Find the closest switch outside a given statement (normally used for case and default statements)
  ROSE_DLL_API SgSwitchStatement* findEnclosingSwitch(SgStatement* s);

  //! Find the closest loop outside the given statement; if fortranLabel is not empty, the Fortran label of the loop must be equal to it
  ROSE_DLL_API SgScopeStatement* findEnclosingLoop(SgStatement* s, const std::string& fortranLabel = "", bool stopOnSwitches = false);

  //! Find the enclosing function declaration, including its derived instances like isSgProcedureHeaderStatement, isSgProgramHeaderStatement, and isSgMemberFunctionDeclaration.
  ROSE_DLL_API SgFunctionDeclaration * getEnclosingFunctionDeclaration (SgNode * astNode, const bool includingSelf=false);
   //roseSupport/utility_functions.h
  //! get the SgFile node from current node
  ROSE_DLL_API SgFile* getEnclosingFileNode (SgNode* astNode );

  //! Get the initializer containing an expression if it is within an initializer.
  ROSE_DLL_API SgInitializer* getInitializerOfExpression(SgExpression* n);

  //! Get the closest class definition enclosing the specified AST node,
  ROSE_DLL_API SgClassDefinition* getEnclosingClassDefinition(SgNode* astnode, const bool includingSelf=false);

// TODO
#if 0
   SgNode * getEnclosingSgNode(SgNode* source,VariantT, SgNode* endNode=NULL);
   std::vector<SgNode *>  getAllEnclosingSgNode(SgNode* source,VariantT, SgNode* endNode=NULL);
   SgVariableDeclaration* findVariableDeclaratin( const string& varname)

   SgClassDeclaration* getEnclosingClassDeclaration( const SgNode* astNode);

   // e.g. for some expression, find its parent statement
   SgStatement* getEnclosingStatement(const SgNode* astNode);

   SgSwitchStatement* getEnclosingSwitch(SgStatement* s);
   SgModuleStatement* getEnclosingModuleStatement( const SgNode* astNode);

  // used to build a variable reference for compiler generated code in current scope
   SgSymbol * findReachingDefinition (SgScopeStatement* startScope, SgName &name);
#endif
//@}

//------------------------------------------------------------------------
//@{
/*! @name AST Walk and Traversal
  \brief
*/
  // Liao, 1/9/2008
  /*!
        \brief return the first global scope under current project
  */
  ROSE_DLL_API SgGlobal * getFirstGlobalScope(SgProject *project);

  /*!
        \brief get the last statement within a scope, return NULL if it does not exit
  */
  ROSE_DLL_API SgStatement* getLastStatement(SgScopeStatement *scope);

  //! Get the first statement within a scope, return NULL if it does not exist. Skip compiler-generated statement by default. Count transformation-generated ones, but excluding those which are not to be outputted in unparsers.
  ROSE_DLL_API SgStatement* getFirstStatement(SgScopeStatement *scope,bool includingCompilerGenerated=false);
    //!Find the first defining function declaration statement in a scope
  ROSE_DLL_API SgFunctionDeclaration* findFirstDefiningFunctionDecl(SgScopeStatement* scope);

//! Get next statement within the same scope of current statement
  ROSE_DLL_API SgStatement* getNextStatement(SgStatement * currentStmt);

//! Get previous statement within the same scope of current statement
  ROSE_DLL_API SgStatement* getPreviousStatement(SgStatement * currentStmt);
#if 0 //TODO
  // preorder traversal from current SgNode till find next SgNode of type V_SgXXX
  SgNode* getNextSgNode( const SgNode* currentNode, VariantT=V_SgNode);
#endif
//@}

//------------------------------------------------------------------------
//@{
/*! @name AST Comparison
  \brief Compare AST nodes, subtree, etc
*/
  //! Check if a SgIntVal node has a given value
 ROSE_DLL_API bool isEqualToIntConst(SgExpression* e, int value);

 //! Check if two function declarations refer to the same one. Two function declarations are the same when they are a) identical, b) same name in C c) same qualified named and mangled name in C++. A nondefining (prototype) declaration and a defining declaration of a same function are treated as the same.
 /*!
  * There is a similar function bool compareFunctionDeclarations(SgFunctionDeclaration *f1, SgFunctionDeclaration *f2) from Classhierarchy.C
  */
 ROSE_DLL_API bool isSameFunction(SgFunctionDeclaration* func1, SgFunctionDeclaration* func2);

 //! Check if a statement is the last statement within its closed scope
 ROSE_DLL_API bool isLastStatement(SgStatement* stmt);

//@}

//------------------------------------------------------------------------
//@{
/*! @name AST insert, removal, and replacement
  \brief Add, remove,and replace AST

  scope->append_statement(), exprListExp->append_expression() etc. are not enough to handle side effect of parent pointers, symbol tables, preprocessing info, defining/nondefining pointers etc.
*/

// DQ (2/24/2009): Simple function to delete an AST subtree (used in outlining).
//! Function to delete AST subtree's nodes only, users must take care of any dangling pointers, symbols or types that result.
ROSE_DLL_API void deleteAST(SgNode* node);

//! Special purpose function for deleting AST expression tress containing valid original expression trees in constant folded expressions (for internal use only).
ROSE_DLL_API void deleteExpressionTreeWithOriginalExpressionSubtrees(SgNode* root);

// DQ (2/25/2009): Added new function to support outliner.
//! Move statements in first block to the second block (preserves order and rebuilds the symbol table).
ROSE_DLL_API void moveStatementsBetweenBlocks ( SgBasicBlock* sourceBlock, SgBasicBlock* targetBlock );


//! Append a statement to the end of the current scope, handle side effect of appending statements, e.g. preprocessing info, defining/nondefining pointers etc.
ROSE_DLL_API void appendStatement(SgStatement *stmt, SgScopeStatement* scope=NULL);

//! Append a list of statements to the end of the current scope, handle side effect of appending statements, e.g. preprocessing info, defining/nondefining pointers etc.
ROSE_DLL_API void appendStatementList(const std::vector<SgStatement*>& stmt, SgScopeStatement* scope=NULL);

// DQ (2/6/2009): Added function to support outlining into separate file.
//! Append a copy ('decl') of a function ('original_statement') into a 'scope', include any referenced declarations required if the scope is within a compiler generated file. All referenced declarations, including those from headers, are inserted if excludeHeaderFiles is set to true (the new file will not have any headers).
ROSE_DLL_API void appendStatementWithDependentDeclaration( SgDeclarationStatement* decl, SgGlobal* scope, SgStatement* original_statement, bool excludeHeaderFiles );

//! Prepend a statement to the beginning of the current scope, handling side
//! effects as appropriate
ROSE_DLL_API void prependStatement(SgStatement *stmt, SgScopeStatement* scope=NULL);

//! prepend a list of statements to the beginning of the current scope,
//! handling side effects as appropriate
ROSE_DLL_API void prependStatementList(const std::vector<SgStatement*>& stmt, SgScopeStatement* scope=NULL);

//! Check if a scope statement has a simple children statement list
//! so insert additional statements under the scope is straightforward and unambiguous .
//! for example, SgBasicBlock has a simple statement list while IfStmt does not.
ROSE_DLL_API bool  hasSimpleChildrenList (SgScopeStatement* scope);

//! Insert a statement before or after the target statement within the target's scope. Move around preprocessing info automatically
ROSE_DLL_API void insertStatement(SgStatement *targetStmt, SgStatement* newStmt, bool insertBefore= true, bool autoMovePreprocessingInfo = true);

//! Insert a list of statements before or after the target statement within the
//target's scope
ROSE_DLL_API void insertStatementList(SgStatement *targetStmt, const std::vector<SgStatement*>& newStmts, bool insertBefore= true);

//! Insert a statement before a target statement
ROSE_DLL_API void insertStatementBefore(SgStatement *targetStmt, SgStatement* newStmt, bool autoMovePreprocessingInfo = true);

//! Insert a list of statements before a target statement
ROSE_DLL_API void insertStatementListBefore(SgStatement *targetStmt, const std::vector<SgStatement*>& newStmts);

//! Insert a statement after a target statement, Move around preprocessing info automatically by default
ROSE_DLL_API void insertStatementAfter(SgStatement *targetStmt, SgStatement* newStmt, bool autoMovePreprocessingInfo = true);

//! Insert a list of statements after a target statement
ROSE_DLL_API void insertStatementListAfter(SgStatement *targetStmt, const std::vector<SgStatement*>& newStmt);

//! Insert a statement after the last declaration within a scope. The statement will be prepended to the scope if there is no declaration statement found
ROSE_DLL_API void insertStatementAfterLastDeclaration(SgStatement* stmt, SgScopeStatement* scope);

//! Insert a list of statements after the last declaration within a scope. The statement will be prepended to the scope if there is no declaration statement found
ROSE_DLL_API void insertStatementAfterLastDeclaration(std::vector<SgStatement*> stmt_list, SgScopeStatement* scope);

//! Remove a statement from its attach point of the AST. Automatically keep its associated preprocessing information at the original place after the removal. The statement is still in memory and it is up to the users to decide if the removed one will be inserted somewhere else or released from memory (deleteAST()).
ROSE_DLL_API void removeStatement(SgStatement* stmt, bool autoRelocatePreprocessingInfo = true);

//! Deep delete a sub AST tree. It uses postorder traversal to delete each child node. Users must take care of any dangling pointers, symbols or types that result. This is identical to deleteAST()
ROSE_DLL_API void deepDelete(SgNode* root);

//! Replace a statement with another. Move preprocessing information from oldStmt to newStmt if requested.
ROSE_DLL_API void replaceStatement(SgStatement* oldStmt, SgStatement* newStmt, bool movePreprocessinInfo = false);

//! Replace an anchor node with a specified pattern subtree with optional SgVariantExpression. All SgVariantExpression in the pattern will be replaced with copies of the anchor node.
ROSE_DLL_API SgNode* replaceWithPattern (SgNode * anchor, SgNode* new_pattern);

/** Given an expression, generates a temporary variable whose initializer optionally evaluates
* that expression. Then, the var reference expression returned can be used instead of the original
* expression. The temporary variable created can be reassigned to the expression by the returned SgAssignOp;
* this can be used when the expression the variable represents needs to be evaluated. NOTE: This handles
* reference types correctly by using pointer types for the temporary.
* @param expression Expression which will be replaced by a variable
* @param scope scope in which the temporary variable will be generated
* @param reEvaluate an assignment op to reevaluate the expression. Leave NULL if not needed
* @return declaration of the temporary variable, and a a variable reference expression to use instead of
* the original expression. */
std::pair<SgVariableDeclaration*, SgExpression* > createTempVariableForExpression(SgExpression* expression,
        SgScopeStatement* scope, bool initializeInDeclaration, SgAssignOp** reEvaluate = NULL);

/*  This function creates a temporary variable for a given expression in the given scope
   This is different from SageInterface::createTempVariableForExpression in that it does not
   try to be smart to create pointers to reference types and so on. The tempt is initialized to expression.
   The caller is responsible for setting the parent of SgVariableDeclaration since buildVariableDeclaration
   may not set_parent() when the scope stack is empty. See programTransformation/extractFunctionArgumentsNormalization/ExtractFunctionArguments.C for sample usage.
   @param expression Expression which will be replaced by a variable
   @param scope scope in which the temporary variable will be generated
*/
    
std::pair<SgVariableDeclaration*, SgExpression*> createTempVariableAndReferenceForExpression
    (SgExpression* expression, SgScopeStatement* scope);
    
//! Append an argument to SgFunctionParameterList, transparently set parent,scope, and symbols for arguments when possible
/*! We recommend to build SgFunctionParameterList before building a function declaration
 However, it is still allowed to append new arguments for existing function declarations.
 \todo function type , function symbol also need attention.
*/
ROSE_DLL_API SgVariableSymbol* appendArg(SgFunctionParameterList *, SgInitializedName*);
//!Prepend an argument to SgFunctionParameterList
ROSE_DLL_API SgVariableSymbol* prependArg(SgFunctionParameterList *, SgInitializedName*);

//! Append an expression to a SgExprListExp, set the parent pointer also
ROSE_DLL_API void appendExpression(SgExprListExp *, SgExpression*);

//! Append an expression list to a SgExprListExp, set the parent pointers also
ROSE_DLL_API void appendExpressionList(SgExprListExp *, const std::vector<SgExpression*>&);

//! Set parameter list for a function declaration, considering existing parameter list etc.
// void setParameterList(SgFunctionDeclaration *func,SgFunctionParameterList *paralist);
template <class actualFunction> 
ROSE_DLL_API void setParameterList(actualFunction *func,SgFunctionParameterList *paralist);

# if 1
  // DQ (11/25/2011): Moved to the header file so that it could be seen as a template function.

  // TODO consider the difference between C++ and Fortran
  // fixup the scope of arguments,no symbols for nondefining function declaration's arguments
template <class actualFunction>
void
// SageInterface::setParameterList(SgFunctionDeclaration * func,SgFunctionParameterList * paralist)
setParameterList(actualFunction* func, SgFunctionParameterList* paralist)
   {
  // DQ (11/25/2011): Modified this to be a templated function so that we can handle both 
  // SgFunctionDeclaration and SgTemplateFunctionDeclaration (and their associated member 
  // function derived classes).

     ROSE_ASSERT(func != NULL);
     ROSE_ASSERT(paralist != NULL);

#if 0
  // At this point we don't have cerr and endl defined, so comment this code out.
  // Warn to users if a paralist is being shared
     if (paralist->get_parent() !=NULL)
        {
          cerr << "Waring! Setting a used SgFunctionParameterList to function: "
               << (func->get_name()).getString()<<endl
               << " Sharing parameter lists can corrupt symbol tables!"<<endl
               << " Please use deepCopy() to get an exclusive parameter list for each function declaration!"<<endl;
       // ROSE_ASSERT(false);
        }
#endif

  // Liao,2/5/2008  constructor of SgFunctionDeclaration will automatically generate SgFunctionParameterList, so be cautious when set new paralist!!
     if (func->get_parameterList() != NULL)
        {
          if (func->get_parameterList() != paralist)
             {
               delete func->get_parameterList();
             }
        }

     func->set_parameterList(paralist);
     paralist->set_parent(func);

  // DQ (5/15/2012): Need to set the declptr in each SgInitializedName IR node.
  // This is needed to support the AST Copy mechanism (at least). The files: test2005_150.C, 
  // test2012_81.C and testcode2012_82.C demonstrate this problem.
     SgInitializedNamePtrList & args = paralist->get_args();
     for (SgInitializedNamePtrList::iterator i = args.begin(); i != args.end(); i++)
        {
          (*i)->set_declptr(func);
        }
   }
#endif

//! Set a pragma of a pragma declaration. handle memory release for preexisting pragma, and set parent pointer.
ROSE_DLL_API void setPragma(SgPragmaDeclaration* decl, SgPragma *pragma);

  //! Replace an expression with another, used for variable reference substitution and others. the old expression can be deleted (default case)  or kept.
ROSE_DLL_API void replaceExpression(SgExpression* oldExp, SgExpression* newExp, bool keepOldExp=false);

//! Replace a given expression with a list of statements produced by a generator
ROSE_DLL_API void replaceExpressionWithStatement(SgExpression* from,
                                    SageInterface::StatementGenerator* to);
//! Similar to replaceExpressionWithStatement, but with more restrictions.
//! Assumptions: from is not within the test of a loop or ifStmt,  not currently traversing from or the statement it is in
ROSE_DLL_API void replaceSubexpressionWithStatement(SgExpression* from,
                                      SageInterface::StatementGenerator* to);

//! Set operands for expressions with single operand, such as unary expressions. handle file info, lvalue, pointer downcasting, parent pointer etc.
ROSE_DLL_API void setOperand(SgExpression* target, SgExpression* operand);

//!set left hand operand for binary expressions, transparently downcasting target expressions when necessary
ROSE_DLL_API void setLhsOperand(SgExpression* target, SgExpression* lhs);

//!set left hand operand for binary expression
ROSE_DLL_API void setRhsOperand(SgExpression* target, SgExpression* rhs);

//! Set original expression trees to NULL for SgValueExp or SgCastExp expressions, so you can change the value and have it unparsed correctly.
ROSE_DLL_API void removeAllOriginalExpressionTrees(SgNode* top);

// DQ (1/25/2010): Added support for directories
//! Move file to be generated in a subdirectory (will be generated by the unparser).
ROSE_DLL_API void moveToSubdirectory ( std::string directoryName, SgFile* file );

//! Supporting function to comment relocation in insertStatement() and removeStatement().
ROSE_DLL_API SgStatement* findSurroundingStatementFromSameFile(SgStatement* targetStmt, bool & surroundingStatementPreceedsTargetStatement);

//! Relocate comments and CPP directives from one statement to another.
ROSE_DLL_API void moveCommentsToNewStatement(SgStatement* sourceStatement, const std::vector<int> & indexList, SgStatement* targetStatement, bool surroundingStatementPreceedsTargetStatement);

//@}
//------------------------------------------------------------------------
//@{
/*! @name AST repair, fix, and postprocessing.
  \brief Mostly used internally when some AST pieces are built without knowing their target
  scope/parent, especially during bottom-up construction of AST. The associated symbols,
   parent and scope  pointers cannot be set on construction then.
   A set of utility functions are provided to
   patch up scope, parent, symbol for them when the target scope/parent become know.
*/
//! Connect variable reference to the right variable symbols when feasible, return the number of references being fixed.
/*! In AST translation, it is possible to build a variable reference before the variable
 is being declared. buildVarRefExp() will use fake initialized name and symbol as placeholders
 to get the work done. Users should call fixVariableReference() when AST is complete and all
 variable declarations are in place.
*/
ROSE_DLL_API int fixVariableReferences(SgNode* root);

//!Patch up symbol, scope, and parent information when a SgVariableDeclaration's scope is known.
/*!
It is possible to build a variable declaration without knowing its scope information during bottom-up construction of AST, though top-down construction is recommended in general.
In this case, we have to patch up symbol table, scope and parent information when the scope is known. This function is usually used internally within appendStatment(), insertStatement().
*/
void fixVariableDeclaration(SgVariableDeclaration* varDecl, SgScopeStatement* scope);

//! Fix symbols, parent and scope pointers. Used internally within appendStatment(), insertStatement() etc when a struct declaration was built without knowing its target scope.
void fixStructDeclaration(SgClassDeclaration* structDecl, SgScopeStatement* scope);
//! Fix symbols, parent and scope pointers. Used internally within appendStatment(), insertStatement() etc when a class declaration was built without knowing its target scope.
void fixClassDeclaration(SgClassDeclaration* classDecl, SgScopeStatement* scope);

//! Fix symbols, parent and scope pointers. Used internally within appendStatment(), insertStatement() etc when a namespace declaration was built without knowing its target scope.
void fixNamespaceDeclaration(SgNamespaceDeclarationStatement* structDecl, SgScopeStatement* scope);


//! Fix symbol table for SgLabelStatement. Used Internally when the label is built without knowing its target scope. Both parameters cannot be NULL.
void fixLabelStatement(SgLabelStatement* label_stmt, SgScopeStatement* scope);

//! Set a numerical label for a Fortran statement. The statement should have a enclosing function definition already. SgLabelSymbol and SgLabelRefExp are created transparently as needed.
void setFortranNumericLabel(SgStatement* stmt, int label_value);

//! Suggest next usable (non-conflicting) numeric label value for a Fortran function definition scope
int  suggestNextNumericLabel(SgFunctionDefinition* func_def);

//! Fix the symbol table and set scope (only if scope in declaration is not already set).
void fixFunctionDeclaration(SgFunctionDeclaration* stmt, SgScopeStatement* scope);

//! Fix the symbol table and set scope (only if scope in declaration is not already set).
void fixTemplateDeclaration(SgTemplateDeclaration* stmt, SgScopeStatement* scope);

//! A wrapper containing fixes (fixVariableDeclaration(),fixStructDeclaration(), fixLabelStatement(), etc) for all kinds statements. Should be used before attaching the statement into AST.
void fixStatement(SgStatement* stmt, SgScopeStatement* scope);
//@}

//! Update defining and nondefining links due to a newly introduced function declaration. Should be used after inserting the function into a scope.
/*! This function not only set the defining and nondefining links of the newly introduced
 *  function declaration inside a scope, but also update other same function declarations' links
 *  accordingly if there are any.
 *  Assumption: The function has already inserted/appended/prepended into the scope before calling this function.
 */
void updateDefiningNondefiningLinks(SgFunctionDeclaration* func, SgScopeStatement* scope);

//------------------------------------------------------------------------
//@{
/*! @name Advanced AST transformations, analyses, and optimizations
  \brief Some complex but commonly used AST transformations.
  */

//! Collect all read and write references within stmt, which can be a function, a scope statement, or a single statement. Note that a reference can be both read and written, like i++
ROSE_DLL_API bool
collectReadWriteRefs(SgStatement* stmt, std::vector<SgNode*>& readRefs, std::vector<SgNode*>& writeRefs, bool useCachedDefUse=false);

//!Collect unique variables which are read or written within a statement. Note that a variable can be both read and written. The statement can be either of a function, a scope, or a single line statement.
ROSE_DLL_API bool collectReadWriteVariables(SgStatement* stmt, std::set<SgInitializedName*>& readVars, std::set<SgInitializedName*>& writeVars);

//!Collect read only variables within a statement. The statement can be either of a function, a scope, or a single line statement.
ROSE_DLL_API void collectReadOnlyVariables(SgStatement* stmt, std::set<SgInitializedName*>& readOnlyVars);

//!Collect read only variable symbols within a statement. The statement can be either of a function, a scope, or a single line statement.
ROSE_DLL_API void collectReadOnlySymbols(SgStatement* stmt, std::set<SgVariableSymbol*>& readOnlySymbols);

//! Check if a variable reference is used by its address: including &a expression and foo(a) when type2 foo(Type& parameter) in C++
ROSE_DLL_API bool isUseByAddressVariableRef(SgVarRefExp* ref);

//! Collect variable references involving use by address: including &a expression and foo(a) when type2 foo(Type& parameter) in C++
ROSE_DLL_API void collectUseByAddressVariableRefs (const SgStatement* s, std::set<SgVarRefExp* >& varSetB);

#ifndef ROSE_USE_INTERNAL_FRONTEND_DEVELOPMENT
//!Call liveness analysis on an entire project
ROSE_DLL_API LivenessAnalysis * call_liveness_analysis(SgProject* project, bool debug=false);

//!get liveIn and liveOut variables for a for loop from liveness analysis result liv.
ROSE_DLL_API void getLiveVariables(LivenessAnalysis * liv, SgForStatement* loop, std::set<SgInitializedName*>& liveIns, std::set<SgInitializedName*> & liveOuts);
#endif

//!Recognize and collect reduction variables and operations within a C/C++ loop, following OpenMP 3.0 specification for allowed reduction variable types and operation types.
ROSE_DLL_API void ReductionRecognition(SgForStatement* loop, std::set< std::pair <SgInitializedName*, VariantT> > & results);

//! Constant folding an AST subtree rooted at 'r' (replacing its children with their constant values, if applicable). Please be advised that constant folding on floating point computation may decrease the accuracy of floating point computations!
/*! It is a wrapper function for ConstantFolding::constantFoldingOptimization(). Note that only r's children are replaced with their corresponding constant values, not the input SgNode r itself. You have to call this upon an expression's parent node if you want to fold the expression. */
ROSE_DLL_API void constantFolding(SgNode* r);

//!Instrument(Add a statement, often a function call) into a function right before the return points, handle multiple return statements and return expressions with side effects. Return the number of statements inserted.
/*! Useful when adding a runtime library call to terminate the runtime system right before the end of a program, especially for OpenMP and UPC runtime systems. Return with complex expressions with side effects are rewritten using an additional assignment statement.
 */
ROSE_DLL_API int instrumentEndOfFunction(SgFunctionDeclaration * func, SgStatement* s);

//! Remove jumps whose label is immediately after the jump.  Used to clean up inlined code fragments.
ROSE_DLL_API void removeJumpsToNextStatement(SgNode*);

//! Remove labels which are not targets of any goto statements
ROSE_DLL_API void removeUnusedLabels(SgNode* top);

//! Remove consecutive labels
ROSE_DLL_API void removeConsecutiveLabels(SgNode* top);

//! Replace an expression with a temporary variable and an assignment statement
/*!
 Add a new temporary variable to contain the value of 'from'
 Change reference to 'from' to use this new variable
 Assumptions: 'from' is not within the test of a loop or 'if'
              not currently traversing 'from' or the statement it is in

 */
 ROSE_DLL_API SgAssignInitializer* splitExpression(SgExpression* from, std::string newName = "");

//! Split long expressions into blocks of statements
ROSE_DLL_API void splitExpressionIntoBasicBlock(SgExpression* expr);

//! Remove labeled goto statements
ROSE_DLL_API void removeLabeledGotos(SgNode* top);

//! If the given statement contains any break statements in its body, add a new label below the statement and change the breaks into gotos to that new label.
ROSE_DLL_API void changeBreakStatementsToGotos(SgStatement* loopOrSwitch);

//! Check if the body of a 'for' statement is a SgBasicBlock, create one if not.
ROSE_DLL_API SgBasicBlock* ensureBasicBlockAsBodyOfFor(SgForStatement* fs);

//! Check if the body of a 'upc_forall' statement is a SgBasicBlock, create one if not.
ROSE_DLL_API SgBasicBlock* ensureBasicBlockAsBodyOfUpcForAll(SgUpcForAllStatement* fs);

//! Check if the body of a 'while' statement is a SgBasicBlock, create one if not.
ROSE_DLL_API SgBasicBlock* ensureBasicBlockAsBodyOfWhile(SgWhileStmt* ws);

//! Check if the body of a 'do .. while' statement is a SgBasicBlock, create one if not.
ROSE_DLL_API SgBasicBlock* ensureBasicBlockAsBodyOfDoWhile(SgDoWhileStmt* ws);

//! Check if the body of a 'switch' statement is a SgBasicBlock, create one if not.
ROSE_DLL_API SgBasicBlock* ensureBasicBlockAsBodyOfSwitch(SgSwitchStatement* ws);

//! Check if the body of a 'case option' statement is a SgBasicBlock, create one if not.
SgBasicBlock* ensureBasicBlockAsBodyOfCaseOption(SgCaseOptionStmt* cs);

//! Check if the body of a 'default option' statement is a SgBasicBlock, create one if not.
SgBasicBlock* ensureBasicBlockAsBodyOfDefaultOption(SgDefaultOptionStmt * cs);
    
//! Check if the true body of a 'if' statement is a SgBasicBlock, create one if not.
ROSE_DLL_API SgBasicBlock* ensureBasicBlockAsTrueBodyOfIf(SgIfStmt* ifs);

//! Check if the false body of a 'if' statement is a SgBasicBlock, create one if not.
ROSE_DLL_API SgBasicBlock* ensureBasicBlockAsFalseBodyOfIf(SgIfStmt* ifs);

//! Check if the body of a 'catch' statement is a SgBasicBlock, create one if not.
ROSE_DLL_API SgBasicBlock* ensureBasicBlockAsBodyOfCatch(SgCatchOptionStmt* cos);

//! Check if the body of a SgOmpBodyStatement is a SgBasicBlock, create one if not
ROSE_DLL_API SgBasicBlock* ensureBasicBlockAsBodyOfOmpBodyStmt(SgOmpBodyStatement* ompbodyStmt);


//! Check if a statement is a (true or false) body of a container-like parent, such as For, Upc_forall, Do-while,
//! switch, If, Catch, OmpBodyStmt, etc
bool isBodyStatement (SgStatement* s);

//! Fix up ifs, loops, while, switch, Catch, OmpBodyStatement, etc. to have blocks as body components. It also adds an empty else body to if statements that don't have them.
void changeAllBodiesToBlocks(SgNode* top);

//! The same as changeAllBodiesToBlocks(SgNode* top). To be phased out.
void changeAllLoopBodiesToBlocks(SgNode* top);

//! Make a single statement body to be a basic block. Its parent is if, while, catch, or upc_forall etc.
SgBasicBlock * makeSingleStatementBodyToBlock(SgStatement* singleStmt);

#if 0
/**  If s is the body of a loop, catch, or if statement and is already a basic block,
 *   s is returned unmodified. Otherwise generate a SgBasicBlock between s and its parent
 *   (a loop, catch, or if statement, etc). */
SgLocatedNode* ensureBasicBlockAsParent(SgStatement* s);
#endif

//! Get the constant value from a constant integer expression; abort on
//! everything else.  Note that signed long longs are converted to unsigned.
unsigned long long getIntegerConstantValue(SgValueExp* expr);

//! Get a statement's dependent declarations which declares the types used in the statement. The returned vector of declaration statements are sorted according to their appearance order in the original AST. Any reference to a class or template class from a namespace will treated as a reference to the enclosing namespace.
std::vector<SgDeclarationStatement*> getDependentDeclarations (SgStatement* stmt );


//! Insert an expression (new_exp )before another expression (anchor_exp) has possible side effects, without changing the original semantics. This is achieved by using a comma operator: (new_exp, anchor_exp). The comma operator is returned.
SgCommaOpExp *insertBeforeUsingCommaOp (SgExpression* new_exp, SgExpression* anchor_exp);

//! Insert an expression (new_exp ) after another expression (anchor_exp) has possible side effects, without changing the original semantics. This is done by using two comma operators:  type T1; ... ((T1 = anchor_exp, new_exp),T1) )... , where T1 is a temp variable saving the possible side effect of anchor_exp. The top level comma op exp is returned. The reference to T1 in T1 = anchor_exp is saved in temp_ref.
SgCommaOpExp *insertAfterUsingCommaOp (SgExpression* new_exp, SgExpression* anchor_exp, SgStatement** temp_decl = NULL, SgVarRefExp** temp_ref = NULL);


/// \brief   moves the body of a function f to a new function f`;
///          f's body is replaced with code that forwards the call to f`.
/// \return  a pair indicating the statement containing the call of f`
///          and an initialized name refering to the temporary variable
///          holding the result of f`. In case f returns void
///          the initialized name is NULL.
/// \param   definingDeclaration the defining function declaration of f
/// \param   newName the name of function f`
/// \details f's new body becomes { f`(...); } and { int res = f`(...); return res; }
///          for functions returning void and a value, respectively.
///          two function declarations are inserted in f's enclosing scope
/// \code
///          result_type f`(...);                       <--- (1)
///          result_type f (...) { forward call to f` }
///          result_type f`(...) { original code }      <--- (2)
/// \endcode
///          Calls to f are not updated, thus in the transformed code all
///          calls will continue calling f (this is also true for
///          recursive function calls from within the body of f`).
///          After the function has created the wrapper,
///          definingDeclaration becomes the wrapper function
///          The definition of f` is the next entry in the
///          statement list; the forward declaration of f` is the previous
///          entry in the statement list.
/// \pre     definingDeclaration must be a defining declaration of a
///          free standing function.
///          typeid(SgFunctionDeclaration) == typeid(definingDeclaration)
///          i.e., this function is NOT implemented for class member functions,
///          template functions, procedures, etc.
std::pair<SgStatement*, SgInitializedName*>
wrapFunction(SgFunctionDeclaration& definingDeclaration, SgName newName);

/// \overload
/// \tparam  NameGen functor that generates a new name based on the old name.
///          interface: SgName nameGen(const SgName&)
/// \param   nameGen name generator
/// \brief   see wrapFunction for details
template <class NameGen>
std::pair<SgStatement*, SgInitializedName*>
wrapFunction(SgFunctionDeclaration& definingDeclaration, NameGen nameGen)
{
  return wrapFunction(definingDeclaration, nameGen(definingDeclaration.get_name()));
}

/// \brief convenience function that returns the first initialized name in a
///        list of variable declarations.
SgInitializedName& getFirstVariable(SgVariableDeclaration& vardecl);


//@}

// DQ (6/7/2012): Unclear where this function should go...
  bool hasTemplateSyntax( const SgName & name );


#if 0

//------------------------AST dump, stringify-----------------------------
//------------------------------------------------------------------------
  std::string buildOperatorString ( SgNode* astNode ); //transformationSupport.h

  // do we need these?
  std::string dump_node(const SgNode* astNode);
  std::string dump_tree(const SgNode* astNode);

  // or a friendly version of  unparseToString(), as a memeber function
  std::string SgNode::toString(bool asSubTree=true); // dump node or subtree

//----------------------------AST comparison------------------------------
//------------------------------------------------------------------------
// How to get generic functions for comparison?
  bool isNodeEqual(SgNode* node1, SgNode* node2); //?
  bool isTreeEqual(SgNode* tree1, SgNode* tree2);

        //! Are two expressions equal (using a deep comparison)?
  bool expressionTreeEqual(SgExpression*, SgExpression*);
        //! Are corresponding expressions in two lists equal (using a deep comparison)?
  bool expressionTreeEqualStar(const SgExpressionPtrList&,
                             const SgExpressionPtrList&);

//----------------------AST verfication/repair----------------------------
//------------------------------------------------------------------------
// sanity check of AST subtree, any suggestions?
//  TODO
    verifySgNode(SgNode* node, bool subTree=true);
  //src/midend/astDiagnostics/AstConsistencyTests.h
  // AstTests::runAllTests(SgProject * )

  //src/midend/astUtil/astInterface/AstInterface.h.C
  //FixSgProject(SgProject &project)
  //FixSgTree(SgNode* r)

  //src/frontend/SageIII/astPostProcessing
  //AstPostProcessing(SgNode * node)

//--------------------------AST modification------------------------------
//------------------------------------------------------------------------
// any operations changing AST tree, including
// insert, copy, delete(remove), replace

  // insert before or after some point, argument list is consistent with LowLevelRewrite
  void insertAst(SgNode* targetPosition, SgNode* newNode, bool insertBefore=true);

  // previous examples
  //void myStatementInsert(SgStatement* target,...)
  // void AstInterfaceBase::InsertStmt(AstNodePtr const & orig, AstNodePtr const &n, bool insertbefore, bool extractfromBasicBlock)

  // copy
  // copy children of one basic block to another basic block
  //void appendStatementCopy (const SgBasicBlock* a, SgBasicBlock* b);
  void copyStatements (const SgBasicBlock* src, SgBasicBlock* dst);

  // delete (remove) a node or a whole subtree
  void removeSgNode(SgNode* targetNode); // need this?
  void removeSgNodeTree(SgNode* subtree); // need this?

  void removeStatement( SgStatement* targetStmt);

  //Move = delete + insert
  void moveAst (SgNode* src, SgNode* target); // need this?
      // similar to
  void moveStatements (SgBasicBlock* src, SgBasicBlock* target);

  // replace= delete old + insert new (via building or copying)

// DQ (1/25/2010): This does not appear to exist as a definition anywhere in ROSE.
// void replaceAst(SgNode* oldNode, SgNode* newNode);

   //void replaceChild(SgNode* parent, SgNode* from, SgNode* to);
   //bool AstInterface::ReplaceAst( const AstNodePtr& orig, const AstNodePtr& n)

//--------------------------AST transformations---------------------------
//------------------------------------------------------------------------
// Advanced AST modifications through basic AST modifications
// Might not be included in AST utitlity list, but listed here for the record.

  // extract statements/content from a scope
  void flattenBlocks(SgNode* n);

  //src/midend/astInlining/inlinerSupport.h
  void renameVariables(SgNode* n);
  void renameLabels(SgNode* n, SgFunctionDefinition* enclosingFunctionDefinition);

  void simpleCopyAndConstantPropagation(SgNode* top);
  void changeAllMembersToPublic(SgNode* n);

  void removeVariableDeclaration(SgInitializedName* initname);

  //! Convert something like "int a = foo();" into "int a; a = foo();"
  SgAssignOp* convertInitializerIntoAssignment(SgAssignInitializer* init);

  //! Rewrites a while or for loop so that the official test is changed to
  //! "true" and what had previously been the test is now an if-break
  //! combination (with an inverted condition) at the beginning of the loop
  //! body
  void pushTestIntoBody(LoopStatement* loopStmt);

  //programTransformation/finiteDifferencing/finiteDifferencing.h
  //! Move variables declared in a for statement to just outside that statement.
  void moveForDeclaredVariables(SgNode* root);

//------------------------ Is/Has functions ------------------------------
//------------------------------------------------------------------------
// misc. boolean functions
// some of them could moved to SgXXX class as a member function

  bool isOverloaded (SgFunctionDeclaration * functionDeclaration);

  bool isSwitchCond (const SgStatement* s);
  bool isIfCond (const SgStatement* s);
  bool isWhileCond (const SgStatement* s);
  bool isStdNamespace (const SgScopeStatement* scope);
  bool isTemplateInst (const SgDeclarationStatement* decl);


  bool isCtor (const SgFunctionDeclaration* func);
  bool isDtor (const SgFunctionDeclaration* func);

   // src/midend/astInlining/typeTraits.h
  bool hasTrivialDestructor(SgType* t);
  ROSE_DLL_API bool isNonconstReference(SgType* t);
  ROSE_DLL_API bool isReferenceType(SgType* t);

  //  generic ones, or move to the SgXXX class as a member function

  bool isConst(SgNode* node); // const type, variable, function, etc.
  // .... and more

  bool isConstType (const SgType* type);
  bool isConstFunction (const SgFunctionDeclaration* decl);


  bool isMemberVariable(const SgInitializedName & var);
  //bool isMemberVariable(const SgNode& in);

  bool isPrototypeInScope (SgScopeStatement * scope,
                           SgFunctionDeclaration * functionDeclaration,
                           SgDeclarationStatement * startingAtDeclaration);

  bool MayRedefined(SgExpression* expr, SgNode* root);
  // bool isPotentiallyModified(SgExpression* expr, SgNode* root); // inlinderSupport.h
  bool hasAddressTaken(SgExpression* expr, SgNode* root);

  //src/midend/astInlining/inlinerSupport.C
     // can also classified as topdown search
  bool containsVariableReference(SgNode* root, SgInitializedName* var);

  bool isDeclarationOf(SgVariableDeclaration* decl, SgInitializedName* var);
  bool isPotentiallyModifiedDuringLifeOf(SgBasicBlock* sc,
                                       SgInitializedName* toCheck,
                                       SgInitializedName* lifetime)
  //src/midend/programTransformation/partialRedundancyElimination/pre.h
  bool anyOfListPotentiallyModifiedIn(const std::vector<SgVariableSymbol*>& syms, SgNode* n);

//------------------------ loop handling ---------------------------------
//------------------------------------------------------------------------
  //get and set loop control expressions
  // 0: init expr, 1: condition expr, 2: stride expr

  SgExpression* getForLoopTripleValues(int valuetype,SgForStatement* forstmt );
  int setForLoopTripleValues(int valuetype,SgForStatement* forstmt, SgExpression* exp);

  bool isLoopIndexVarRef(SgForStatement* forstmt, SgVarRefExp *varref);
  SgInitializedName * getLoopIndexVar(SgForStatement* forstmt);

//------------------------expressions-------------------------------------
//------------------------------------------------------------------------
  //src/midend/programTransformation/partialRedundancyElimination/pre.h
  int countComputationsOfExpressionIn(SgExpression* expr, SgNode* root);

        //src/midend/astInlining/replaceExpressionWithStatement.h
  void replaceAssignmentStmtWithStatement(SgExprStatement* from, StatementGenerator* to);

  void replaceSubexpressionWithStatement(SgExpression* from,
                                       StatementGenerator* to);
  SgExpression* getRootOfExpression(SgExpression* n);

//--------------------------preprocessing info. -------------------------
//------------------------------------------------------------------------
  //! Removes all preprocessing information at a given position.
  void cutPreprocInfo (SgBasicBlock* b,
                       PreprocessingInfo::RelativePositionType pos,
                       AttachedPreprocessingInfoType& save_buf);
  //! Pastes preprocessing information at the front of a statement.
  void pastePreprocInfoFront (AttachedPreprocessingInfoType& save_buf,
                              SgStatement* s);
  //! Pastes preprocessing information at the back of a statement.
  void pastePreprocInfoBack (AttachedPreprocessingInfoType& save_buf,
                             SgStatement* s);

  /*!
   *  \brief Moves 'before' preprocessing information.
   *  Moves all preprocessing information attached 'before' the source
   *  statement to the front of the destination statement.
   */
  // a generic one for all
  /// void movePreprocessingInfo(src, dest, RelativePositionType);
  void moveBeforePreprocInfo (SgStatement* src, SgStatement* dest);
  void moveInsidePreprocInfo (SgBasicBlock* src, SgBasicBlock* dest);
  void moveAfterPreprocInfo (SgStatement* src, SgStatement* dest);

//--------------------------------operator--------------------------------
//------------------------------------------------------------------------
  from transformationSupport.h, not sure if they should be included here
  /* return enum code for SAGE operators */
  operatorCodeType classifyOverloadedOperator(); // transformationSupport.h

 /*! \brief generates a source code string from operator name.
    This function returns a string representing the elementwise operator (for primative types)
    that would be match that associated with the overloaded operator for a user-defined
    abstractions (e.g. identifyOperator("operator+()") returns "+").
  */
  std::string stringifyOperator (std::string name);

//--------------------------------macro ----------------------------------
//------------------------------------------------------------------------
  std::string buildMacro ( std::string s ); //transformationSupport.h

//--------------------------------access functions---------------------------
//----------------------------------get/set sth.-----------------------------
// several categories:
* get/set a direct child/grandchild node or fields
* get/set a property flag value
* get a descendent child node using preorder searching
* get an ancestor node using bottomup/reverse searching

        // SgName or string?
  std::string getFunctionName (SgFunctionCallExp* functionCallExp);
  std::string getFunctionTypeName ( SgFunctionCallExp* functionCallExpression );

    // do we need them anymore? or existing member functions are enought?
    // a generic one:
   std::string get_name (const SgNode* node);
   std::string get_name (const SgDeclarationStatement * declaration);

  // get/set some property: should moved to SgXXX as an inherent memeber function?
  // access modifier
  void  setExtern (SgFunctionDeclartion*)
  void  clearExtern()

   // similarly for other declarations and other properties
  void setExtern (SgVariableDeclaration*)
  void setPublic()
  void setPrivate()

#endif

// DQ (1/23/2013): Added support for generated a set of source sequence entries.
   std::set<unsigned int> collectSourceSequenceNumbers( SgNode* astNode );
      
//--------------------------------Type Traits (C++)---------------------------
      bool HasNoThrowAssign(const SgType * const inputType);
      bool HasNoThrowCopy(const SgType * const inputType);
      bool HasNoThrowConstructor(const SgType * const inputType);
      bool HasTrivialAssign(const SgType * const inputType);
      bool HasTrivialCopy(const SgType * const inputType);
      bool HasTrivialConstructor(const SgType * const inputType);
      bool HasTrivialDestructor(const SgType * const inputType);
      bool HasVirtualDestructor(const SgType * const inputType);
      bool IsBaseOf(const SgType * const inputBaseType, const SgType * const inputDerivedType);
      bool IsAbstract(const SgType * const inputType);
      bool IsClass(const SgType * const inputType);
      bool IsEmpty(const SgType * const inputType);
      bool IsEnum(const SgType * const inputType);
      bool IsPod(const SgType * const inputType);
      bool IsPolymorphic(const SgType * const inputType);
      bool IsStandardLayout(const SgType * const inputType);
      bool IsLiteralType(const SgType * const inputType);
      bool IsTrivial(const SgType * const inputType);
      bool IsUnion(const SgType * const inputType);
      SgType *  UnderlyingType(SgType *type);

<<<<<<< HEAD
      std::string getTempDirectory(SgProject *);
=======
// DQ (3/2/2014): Added a new interface function (used in the snippet insertion support).
   void supportForInitializedNameLists ( SgScopeStatement* scope, SgInitializedNamePtrList & variableList );

// DQ (3/4/2014): Added support for testing two trees for equivalents using the AST iterators.
   bool isStructurallyEquivalentAST( SgNode* tree1, SgNode* tree2 );

//--------------------------------Java interface functions ---------------------
      std::string getTempDirectory();
>>>>>>> 57f02b88
      void destroyTempDirectory(std::string);
      void processFile(SgProject *, std::string, bool unparse = false);
      std::string preprocessPackage(SgProject *, std::string);
      std::string preprocessImport(SgProject *, std::string);
      void preprocessCompilationUnit(SgProject *, std::string, std::string);
      SgClassDefinition *findJavaPackage(SgScopeStatement *, std::string);
      SgClassDefinition *findOrInsertJavaPackage(SgProject *, std::string, bool create_directory = false);
      SgClassDeclaration *findOrInsertJavaClass(SgScopeStatement *, std::string);

}// end of namespace

#endif<|MERGE_RESOLUTION|>--- conflicted
+++ resolved
@@ -2248,9 +2248,6 @@
       bool IsUnion(const SgType * const inputType);
       SgType *  UnderlyingType(SgType *type);
 
-<<<<<<< HEAD
-      std::string getTempDirectory(SgProject *);
-=======
 // DQ (3/2/2014): Added a new interface function (used in the snippet insertion support).
    void supportForInitializedNameLists ( SgScopeStatement* scope, SgInitializedNamePtrList & variableList );
 
@@ -2259,7 +2256,6 @@
 
 //--------------------------------Java interface functions ---------------------
       std::string getTempDirectory();
->>>>>>> 57f02b88
       void destroyTempDirectory(std::string);
       void processFile(SgProject *, std::string, bool unparse = false);
       std::string preprocessPackage(SgProject *, std::string);
