#ifndef ROSE_SAGE_INTERFACE
#define ROSE_SAGE_INTERFACE

#include "sage3basic.hhh"
#include <stdint.h>
#include <utility>

#if 0   // FMZ(07/07/2010): the argument "nextErrorCode" should be call-by-reference
SgFile* determineFileType ( std::vector<std::string> argv, int nextErrorCode, SgProject* project );
#else
SgFile* determineFileType ( std::vector<std::string> argv, int& nextErrorCode, SgProject* project );
#endif

#ifndef ROSE_USE_INTERNAL_FRONTEND_DEVELOPMENT
#include "rewrite.h"
#endif

// DQ (7/20/2008): Added support for unparsing abitrary strings in the unparser.
#include "astUnparseAttribute.h"
#include <set>

#ifndef ROSE_USE_INTERNAL_FRONTEND_DEVELOPMENT
#include "LivenessAnalysis.h"
#include "abstract_handle.h"
#include "ClassHierarchyGraph.h"
#endif

// DQ (8/19/2004): Moved from ROSE/src/midend/astRewriteMechanism/rewrite.h
//! A global function for getting the string associated with an enum (which is defined in global scope)
ROSE_DLL_API std::string getVariantName (VariantT v);

// DQ (12/9/2004): Qing, Rich and Dan have decided to start this namespace within ROSE
// This namespace is specific to interface functions that operate on the Sage III AST.
// The name was chosen so as not to conflict with other classes within ROSE.
// This will become the future home of many interface functions which operate on
// the AST and which are generally useful to users.  As a namespace multiple files can be used
// to represent the compete interface and different developers may contribute interface
// functions easily.

// Constructor handling: (We have sageBuilder.h now for this purpose, Liao 2/1/2008)
//     We could add simpler layers of support for construction of IR nodes by
// hiding many details in "makeSg***()" functions. Such functions would
// return pointers to the associated Sg*** objects and would be able to hide
// many IR specific details, including:
//      memory handling
//      optional parameter settings not often required
//      use of Sg_File_Info objects (and setting them as transformations)
//
// namespace AST_Interface  (this name is taken already by some of Qing's work :-)

//! An alias for Sg_File_Info::generateDefaultFileInfoForTransformationNode()
#define TRANS_FILE Sg_File_Info::generateDefaultFileInfoForTransformationNode()

//------------------------------------------------------------------------
/*! \brief This namespace is to organize functions that are useful when operating on the AST.

  \defgroup frontendSageUtilityFunctions SAGE III utility functions(SageInterface)
  \ingroup ROSE_FrontEndGroup

    The Sage III IR design attempts to be minimalist. Thus additional functionality is
intended to be presented using separate higher level interfaces which work with the IR.
The namespace, SageInterface, collects functions that operate on the IR and are supportive of numerous types of routine operations required to support general analysis and transformation of the AST.

    \internal Further organization of the functions in this namespace is required.
Major AST manipulation functions are scattered in the following directories
   - src/midend/astUtil/astInterface
   - src/roseSupport/utility_function.h,  namespace ROSE
   - src/roseSupport/TransformationSupport.h, class TransformationSupport
   - src/midend/astInlining/inlinerSupport.C
   - src/frontend/SageIII/sageInterface
   - projects: such as outliner, OpenMP_Translator
Some other utility functions not related AST can be found in
   - src/util/stringSupport/string_functions.h, namespace StringUtility
   - src/roseExtensions/dataStructureTraversal/helpFunctions.C
   - projects/dataStructureGraphing/helpFunctions.C


    \todo A number of additional things to do:
         - Pull scope handling out of EDG/Sage III translation so that is is made
           available to anyone else building the Sage III IR from scratch (which
           when it gets non-trivial, involves the manipulation of scopes).
         - Other stuff ...
 */
namespace SageInterface
{
//! An internal counter for generating unique SgName
ROSE_DLL_API extern int gensym_counter;

// tps : 28 Oct 2008 - support for finding the main interpretation
 SgAsmInterpretation* getMainInterpretation(SgAsmGenericFile* file);

//! Get the unsigned value of a disassembled constant.
uint64_t getAsmConstant(SgAsmValueExpression* e);

//! Get the signed value of a disassembled constant.
int64_t getAsmSignedConstant(SgAsmValueExpression *e);

//! Function to add "C" style comment to statement.
 void addMessageStatement( SgStatement* stmt, std::string message );

//! A persistent attribute to represent a unique name for an expression
  class UniqueNameAttribute : public AstAttribute
  {
    private:
     std::string name;
    public:
     UniqueNameAttribute(std::string n="") {name =n; };
     void set_name (std::string n) {name = n;};
     std::string get_name () {return name;};
  };

// DQ (3/2/2009): Added support for collectiong an merging the referenced symbols in the outlined
// function into the list used to edit the outlined code subtree to fixup references (from symbols
// in the original file to the symbols in the newer separate file).
// typedef rose_hash::unordered_map<SgNode*, SgNode*, hash_nodeptr> ReplacementMapType;
// void supplementReplacementSymbolMap ( const ReplacementMapTraversal::ReplacementMapType & inputReplacementMap );

// CH (4/9/2010): Use boost::hash instead
//#ifdef _MSC_VER
#if 0
inline size_t hash_value(SgNode* t) {return (size_t)t;}
#endif

struct hash_nodeptr
   {
// CH (4/9/2010): Use boost::hash instead
//#ifndef _MSC_VER
#if 0
           //rose_hash::hash<char*> hasher;
#endif
     public:
          size_t operator()(SgNode* node) const
             {
// CH (4/9/2010): Use boost::hash instead
//#ifdef _MSC_VER
 #if 0
                                  return (size_t) hash_value(node);
 #else
                                  return (size_t) node;
 #endif
                   }
    };

#ifndef SWIG
// DQ (3/10/2013): This appears to be a problem for the SWIG interface (undefined reference at link-time).
  void supplementReplacementSymbolMap ( rose_hash::unordered_map<SgNode*, SgNode*, hash_nodeptr> & inputReplacementMap );
#endif

 //------------------------------------------------------------------------
 //@{
 /*! @name Symbol tables
   \brief  utility functions for symbol tables
 */
   // Liao 1/22/2008, used for get symbols for generating variable reference nodes
   // ! Find a variable symbol in current and ancestor scopes for a given name
   ROSE_DLL_API SgVariableSymbol *lookupVariableSymbolInParentScopes (const SgName & name, SgScopeStatement *currentScope=NULL);

// DQ (8/21/2013): Modified to make newest function parameters be default arguments.
// DQ (8/16/2013): For now we want to remove the use of default parameters and add the support for template parameters and template arguments.
   //! Find a symbol in current and ancestor scopes for a given variable name, starting from top of ScopeStack if currentscope is not given or NULL.
// SgSymbol *lookupSymbolInParentScopes (const SgName & name, SgScopeStatement *currentScope=NULL);
// SgSymbol *lookupSymbolInParentScopes (const SgName & name, SgScopeStatement *currentScope, SgTemplateParameterPtrList* templateParameterList, SgTemplateArgumentPtrList* templateArgumentList);
   ROSE_DLL_API SgSymbol *lookupSymbolInParentScopes (const SgName & name, SgScopeStatement *currentScope = NULL, SgTemplateParameterPtrList* templateParameterList = NULL, SgTemplateArgumentPtrList* templateArgumentList = NULL);

   // DQ (11/24/2007): Functions moved from the Fortran support so that they could be called from within astPostProcessing.
   //!look up the first matched function symbol in parent scopes given only a function name, starting from top of ScopeStack if currentscope is not given or NULL
   ROSE_DLL_API SgFunctionSymbol *lookupFunctionSymbolInParentScopes (const SgName & functionName,
                                                         SgScopeStatement *currentScope=NULL);

   // Liao, 1/24/2008, find exact match for a function
   //!look up function symbol in parent scopes given both name and function type, starting from top of ScopeStack if currentscope is not given or NULL
   ROSE_DLL_API SgFunctionSymbol *lookupFunctionSymbolInParentScopes (const SgName &  functionName,
                                                         const SgType* t,
                                                         SgScopeStatement *currentScope=NULL);

// DQ (8/21/2013): Modified to make newest function parameters be default arguments.
// DQ (8/16/2013): For now we want to remove the use of default parameters and add the support for template parameters and template arguments.
// DQ (5/7/2011): Added support for SgClassSymbol (used in name qualification support).
// SgClassSymbol*     lookupClassSymbolInParentScopes    (const SgName & name, SgScopeStatement *currentScope = NULL);
   ROSE_DLL_API SgClassSymbol*     lookupClassSymbolInParentScopes    (const SgName & name, SgScopeStatement *currentScope = NULL, SgTemplateArgumentPtrList* templateArgumentList = NULL);
   ROSE_DLL_API SgTypedefSymbol*   lookupTypedefSymbolInParentScopes  (const SgName & name, SgScopeStatement *currentScope = NULL);

#if 0
 // DQ (8/13/2013): This function does not make since any more, now that we have make the symbol
 // table handling more precise and we have to provide template parameters for any template lookup.
 // We also have to know if we want to lookup template classes, template functions, or template 
 // member functions (since each have specific requirements).
   SgTemplateSymbol*  lookupTemplateSymbolInParentScopes (const SgName & name, SgScopeStatement *currentScope = NULL);
#endif
#if 0
// DQ (8/13/2013): I am not sure if we want this functions in place of lookupTemplateSymbolInParentScopes.
// Where these are called we might not know enough information about the template parameters or function 
// types, for example.
   SgTemplateClassSymbol*           lookupTemplateClassSymbolInParentScopes          (const SgName & name, SgScopeStatement *currentScope = NULL, SgTemplateParameterPtrList* templateParameterList = NULL, SgTemplateArgumentPtrList* templateArgumentList = NULL);
   SgTemplateFunctionSymbol*        lookupTemplateFunctionSymbolInParentScopes       (const SgName & name, SgScopeStatement *currentScope = NULL, SgTemplateParameterPtrList* templateParameterList = NULL);
   SgTemplateMemberFunctionSymbol*  lookupTemplateMemberFunctionSymbolInParentScopes (const SgName & name, SgScopeStatement *currentScope = NULL, SgTemplateParameterPtrList* templateParameterList = NULL);
#endif

// DQ (8/21/2013): Modified to make some of the newest function parameters be default arguments.
// DQ (8/13/2013): I am not sure if we want this functions in place of lookupTemplateSymbolInParentScopes.
   ROSE_DLL_API SgTemplateClassSymbol* lookupTemplateClassSymbolInParentScopes (const SgName &  name, SgTemplateParameterPtrList* templateParameterList, SgTemplateArgumentPtrList* templateArgumentList, SgScopeStatement *cscope = NULL);

   ROSE_DLL_API SgEnumSymbol*      lookupEnumSymbolInParentScopes     (const SgName & name, SgScopeStatement *currentScope = NULL);
   ROSE_DLL_API SgNamespaceSymbol* lookupNamespaceSymbolInParentScopes(const SgName & name, SgScopeStatement *currentScope = NULL);

// DQ (7/17/2011): Added function from cxx branch that I need here for the Java support.
// SgClassSymbol* lookupClassSymbolInParentScopes (const SgName &  name, SgScopeStatement *cscope);

   /*! \brief set_name of symbol in symbol table.

       This function extracts the symbol from the relavant symbol table,
       changes the name (at the declaration) and reinserts it into the
       symbol table.

       \internal  I think this is what this function does, I need to double check.
    */
   // DQ (12/9/2004): Moved this function (by Alin Jula) from being a member of SgInitializedName
   // to this location where it can be a part of the interface for the Sage III AST.
   int set_name (SgInitializedName * initializedNameNode, SgName new_name);

   /*! \brief Output function type symbols in global function type symbol table.
    */
   void outputGlobalFunctionTypeSymbolTable ();

   // DQ (6/27/2005):
   /*! \brief Output the local symbol tables.

       \implementation Each symbol table is output with the file infor where it is located in the source code.
    */
   ROSE_DLL_API void outputLocalSymbolTables (SgNode * node);

   class OutputLocalSymbolTables:public AstSimpleProcessing
         {
           public:
     void visit (SgNode * node);
         };
   /*! \brief Regenerate the symbol table.

      \implementation current symbol table must be NULL pointer before calling this
      function (for safety, but is this a good idea?)
    */
   // DQ (9/28/2005):
   void rebuildSymbolTable (SgScopeStatement * scope);

   /*! \brief Clear those variable symbols with unknown type (together with initialized names) which are also not referenced by any variable references or declarations under root. If root is NULL, all symbols with unknown type will be deleted.
    */
   void clearUnusedVariableSymbols (SgNode* root = NULL);

   // DQ (3/1/2009):
   //! All the symbol table references in the copied AST need to be reset after rebuilding the copied scope's symbol table.
   void fixupReferencesToSymbols( const SgScopeStatement* this_scope,  SgScopeStatement* copy_scope, SgCopyHelp & help );

 //@}

 //------------------------------------------------------------------------
 //@{
 /*! @name Stringify
   \brief Generate a useful string (name) to describe a SgNode
 */
   /*! \brief Generate a useful name to describe the SgNode

       \internal default names are used for SgNode objects that can not be associated with a name.
    */
   // DQ (9/21/2005): General function for extracting the name of declarations (when they have names)
     std::string get_name (const SgNode * node);

   /*! \brief Generate a useful name to describe the declaration

       \internal default names are used for declarations that can not be associated with a name.
    */
   // DQ (6/13/2005): General function for extracting the name of declarations (when they have names)
     std::string get_name (const SgStatement * stmt);

   /*! \brief Generate a useful name to describe the expression

       \internal default names are used for expressions that can not be associated with a name.
    */
     std::string get_name (const SgExpression * expr);

   /*! \brief Generate a useful name to describe the declaration

       \internal default names are used for declarations that can not be associated with a name.
    */
   // DQ (6/13/2005): General function for extracting the name of declarations (when they have names)
     std::string get_name (const SgDeclarationStatement * declaration);

   /*! \brief Generate a useful name to describe the scope

       \internal default names are used for scope that cannot be associated with a name.
    */
   // DQ (6/13/2005): General function for extracting the name of declarations (when they have names)
     std::string get_name (const SgScopeStatement * scope);

   /*! \brief Generate a useful name to describe the SgSymbol

       \internal default names are used for SgSymbol objects that cannot be associated with a name.
    */
   // DQ (2/11/2007): Added this function to make debugging support more complete (useful for symbol table debugging support).
     std::string get_name (const SgSymbol * symbol);

   /*! \brief Generate a useful name to describe the SgType

       \internal default names are used for SgType objects that cannot be associated with a name.
    */
     std::string get_name (const SgType * type);


   /*! \brief Generate a useful name to describe the SgSupport IR node
    */
     std::string get_name (const SgSupport * node);


   /*! \brief Generate a useful name to describe the SgLocatedNodeSupport IR node
    */
     std::string get_name (const SgLocatedNodeSupport * node);

   /*! \brief Generate a useful name to describe the SgC_PreprocessorDirectiveStatement IR node
    */
     std::string get_name ( const SgC_PreprocessorDirectiveStatement* directive );

   /*! \brief Generate a useful name to describe the SgToken IR node
    */
     std::string get_name ( const SgToken* token );

 //@}

 //------------------------------------------------------------------------
 //@{
 /*! @name Class utilities
   \brief
 */
   /*! \brief Get the default destructor from the class declaration
    */
   // DQ (6/21/2005): Get the default destructor from the class declaration
   SgMemberFunctionDeclaration *getDefaultDestructor (SgClassDeclaration *
                                                      classDeclaration);

   /*! \brief Get the default constructor from the class declaration
    */
   // DQ (6/22/2005): Get the default constructor from the class declaration
   ROSE_DLL_API SgMemberFunctionDeclaration *getDefaultConstructor (SgClassDeclaration *
                                                       classDeclaration);
   /*! \brief Return true if template definition is in the class, false if outside of class.
    */
   // DQ (8/27/2005):
   bool templateDefinitionIsInClass (SgTemplateInstantiationMemberFunctionDecl
                                     * memberFunctionDeclaration);

   /*! \brief Generate a non-defining (forward) declaration from a defining function declaration.

      \internal should put into sageBuilder ?
    */
   // DQ (9/17/2005):
      SgTemplateInstantiationMemberFunctionDecl*
      buildForwardFunctionDeclaration
         (SgTemplateInstantiationMemberFunctionDecl * memberFunctionInstantiation);

   //! Check if a SgNode is a declaration for a structure
   bool isStructDeclaration(SgNode * node);
   //! Check if a SgNode is a declaration for a union
   bool isUnionDeclaration(SgNode * node);
 #if 0
 // DQ (8/28/2005): This is already a member function of the SgFunctionDeclaration
 // (so that it can handle template functions and member functions)

   /*! \brief Return true if member function of a template member function,
              of false if a non-template member function in a templated class.
    */
    // DQ (8/27/2005):
   bool isTemplateMemberFunction (SgTemplateInstantiationMemberFunctionDecl *
                                  memberFunctionDeclaration);
 #endif

 //@}

 //------------------------------------------------------------------------
 //@{
 /*! @name Misc.
   \brief Not sure the classifications right now
 */

 // DQ (2/12/2012): Added some diagnostic support.
//! Diagnostic function for tracing back through the parent list to understand at runtime where in the AST a failure happened.
   void whereAmI(SgNode* node);

   //! Extract a SgPragmaDeclaration's leading keyword . For example "#pragma omp parallel" has a keyword of "omp".
   std::string extractPragmaKeyword(const SgPragmaDeclaration *);

   //! Check if a node is SgOmp*Statement
   bool isOmpStatement(SgNode* );
   /*! \brief Return true if function is overloaded.
    */
   // DQ (8/27/2005):
   bool isOverloaded (SgFunctionDeclaration * functionDeclaration);

// DQ (2/14/2012): Added support function used for variable declarations in conditionals.
//! Support function used for variable declarations in conditionals
   void initializeIfStmt(SgIfStmt *ifstmt, SgStatement* conditional, SgStatement * true_body, SgStatement * false_body);

//! Support function used for variable declarations in conditionals
   void initializeSwitchStatement(SgSwitchStatement* switchStatement,SgStatement *item_selector,SgStatement *body);

//! Support function used for variable declarations in conditionals
   void initializeWhileStatement(SgWhileStmt* whileStatement, SgStatement *  condition, SgStatement *body, SgStatement *else_body);

  //! Generate unique names for expressions and attach the names as persistent attributes ("UniqueNameAttribute")
   void annotateExpressionsWithUniqueNames (SgProject* project);

   //! Check if a SgNode is a main() function declaration
   ROSE_DLL_API bool isMain (const SgNode* node);
   // DQ (6/22/2005):
   /*! \brief Generate unique name from C and C++ constructs. The name may contain space.

       This is support for the AST merge, but is generally useful as a more general mechanism than
       name mangling which is more closely ties to the generation of names to support link-time function name
       resolution.  This is more general than common name mangling in that it resolves more relevant differences
       between C and C++ declarations. (e.g. the type within the declaration: "struct { int:8; } foo;").

      \implementation current work does not support expressions.

   */
    std::string generateUniqueName ( const SgNode * node, bool ignoreDifferenceBetweenDefiningAndNondefiningDeclarations);

    /** Generate a name that is unique in the current scope and any parent and children scopes.
    * @param baseName the word to be included in the variable names. */
    std::string generateUniqueVariableName(SgScopeStatement* scope, std::string baseName = "temp");

  // DQ (8/10/2010): Added const to first parameter.
  // DQ (3/10/2007):
  //! Generate a unique string from the source file position information
    std::string declarationPositionString (const SgDeclarationStatement * declaration);

  // DQ (1/20/2007):
  //! Added mechanism to generate project name from list of file names
    ROSE_DLL_API std::string generateProjectName (const SgProject * project, bool supressSuffix = false );

  //! Given a SgExpression that represents a named function (or bound member
  //! function), return the mentioned function
  SgFunctionDeclaration* getDeclarationOfNamedFunction(SgExpression* func);

  //! Get the mask expression from the header of a SgForAllStatement
  SgExpression* forallMaskExpression(SgForAllStatement* stmt);

  //! Find all SgPntrArrRefExp under astNode, then add SgVarRefExp (if any) of SgPntrArrRefExp's dim_info into NodeList_t
  void addVarRefExpFromArrayDimInfo(SgNode * astNode, Rose_STL_Container<SgNode *>& NodeList_t);

  // DQ (10/6/2006): Added support for faster mangled name generation (caching avoids recomputation).
  /*! \brief Support for faster mangled name generation (caching avoids recomputation).

   */
#ifndef SWIG
// DQ (3/10/2013): This appears to be a problem for the SWIG interface (undefined reference at link-time).
  void clearMangledNameCache (SgGlobal * globalScope);
  void resetMangledNameCache (SgGlobal * globalScope);
#endif

  std::string getMangledNameFromCache (SgNode * astNode);
  std::string addMangledNameToCache (SgNode * astNode, const std::string & mangledName);

  SgDeclarationStatement * getNonInstantiatonDeclarationForClass (SgTemplateInstantiationMemberFunctionDecl * memberFunctionInstantiation);

  //! a better version for SgVariableDeclaration::set_baseTypeDefininingDeclaration(), handling all side effects automatically
  //! Used to have a struct declaration embedded into a variable declaration
  void setBaseTypeDefiningDeclaration(SgVariableDeclaration* var_decl, SgDeclarationStatement *base_decl);

  // DQ (10/14/2006): This function tests the AST to see if for a non-defining declaration, the
  // bool declarationPreceedsDefinition ( SgClassDeclaration* classNonDefiningDeclaration, SgClassDeclaration* classDefiningDeclaration );
  //! Check if a defining declaration comes before of after the non-defining declaration.
  bool declarationPreceedsDefinition (SgDeclarationStatement *nonDefiningDeclaration, SgDeclarationStatement *definingDeclaration);

  // DQ (10/19/2006): Function calls have interesting context dependent rules to determine if
  // they are output with a global qualifier or not.  Were this is true we have to avoid global
  // qualifiers, since the function's scope has not been defined.  This is an example of where
  // qualification of function names in function calls are context dependent; an interesting
  // example of where the C++ language is not friendly to source-to-source processing :-).
  bool functionCallExpressionPreceedsDeclarationWhichAssociatesScope (SgFunctionCallExp * functionCall);

 /*! \brief Compute the intersection set for two ASTs.

     This is part of a test done by the copy function to compute those IR nodes in the copy that still reference the original AST.
  */
    std::vector < SgNode * >astIntersection (SgNode * original, SgNode * copy, SgCopyHelp * help = NULL);

  //! Deep copy an arbitrary subtree
   ROSE_DLL_API SgNode* deepCopyNode (const SgNode* subtree);

//! A template function for deep copying a subtree. It is also  used to create deepcopy functions with specialized parameter and return types. e.g SgExpression* copyExpression(SgExpression* e);
   template <typename NodeType>
   NodeType* deepCopy (const NodeType* subtree) {
     return dynamic_cast<NodeType*>(deepCopyNode(subtree));
   }

//! Deep copy an expression
   ROSE_DLL_API SgExpression* copyExpression(SgExpression* e);

//!Deep copy a statement
   ROSE_DLL_API SgStatement* copyStatement(SgStatement* s);

// from VarSym.cc in src/midend/astOutlining/src/ASTtools
//! Get the variable symbol for the first initialized name of a declaration stmt.
  ROSE_DLL_API SgVariableSymbol* getFirstVarSym (SgVariableDeclaration* decl);

//! Get the first initialized name of a declaration statement
  ROSE_DLL_API SgInitializedName* getFirstInitializedName (SgVariableDeclaration* decl);

//! A special purpose statement removal function, originally from inlinerSupport.h, Need Jeremiah's attention to refine it. Please don't use it for now.
ROSE_DLL_API void myRemoveStatement(SgStatement* stmt);

ROSE_DLL_API bool isConstantTrue(SgExpression* e);
ROSE_DLL_API bool isConstantFalse(SgExpression* e);

ROSE_DLL_API bool isCallToParticularFunction(SgFunctionDeclaration* decl, SgExpression* e);
ROSE_DLL_API bool isCallToParticularFunction(const std::string& qualifiedName, size_t arity, SgExpression* e);

//! Check if a declaration has a "static' modifier
bool ROSE_DLL_API isStatic(SgDeclarationStatement* stmt);

//! Set a declaration as static
ROSE_DLL_API void setStatic(SgDeclarationStatement* stmt);

//! Check if a declaration has an "extern" modifier
ROSE_DLL_API bool isExtern(SgDeclarationStatement* stmt);

//! Set a declaration as extern
ROSE_DLL_API void setExtern(SgDeclarationStatement* stmt);

//! Interface for creating a statement whose computation writes its answer into
//! a given variable.
class StatementGenerator {
  public:
  virtual ~StatementGenerator() {};
  virtual SgStatement* generate(SgExpression* where_to_write_answer) = 0;
};

//! Check if a SgNode _s is an assignment statement (any of =,+=,-=,&=,/=, ^=, etc)
//!
//! Return the left hand, right hand expressions and if the left hand variable is also being read
  bool isAssignmentStatement(SgNode* _s, SgExpression** lhs=NULL, SgExpression** rhs=NULL, bool* readlhs=NULL);

//! Variable references can be introduced by SgVarRef, SgPntrArrRefExp, SgInitializedName, SgMemberFunctionRef etc. This function will convert them all to  a top level SgInitializedName.
ROSE_DLL_API SgInitializedName* convertRefToInitializedName(SgNode* current);

//! Obtain a matching SgNode from an abstract handle string
ROSE_DLL_API SgNode* getSgNodeFromAbstractHandleString(const std::string& input_string);

//! Dump information about a SgNode for debugging
ROSE_DLL_API void dumpInfo(SgNode* node, std::string desc="");

//! Reorder a list of declaration statements based on their appearance order in source files
ROSE_DLL_API std::vector<SgDeclarationStatement*>
sortSgNodeListBasedOnAppearanceOrderInSource(const std::vector<SgDeclarationStatement*>& nodevec);

// DQ (4/13/2013): We need these to support the unparing of operators defined by operator syntax or member function names.
//! Is an overloaded operator a prefix operator (e.g. address operator X * operator&(), dereference operator X & operator*(), unary plus operator X & operator+(), etc.
// bool isPrefixOperator( const SgMemberFunctionRefExp* memberFunctionRefExp );
bool isPrefixOperator( SgExpression* exp );

//! Check for proper names of possible prefix operators (used in isPrefixOperator()). 
bool isPrefixOperatorName( const SgName & functionName );

//! Is an overloaded operator a postfix operator. (e.g. ).
bool isPostfixOperator( SgExpression* exp );

//! Is an overloaded operator an index operator (also refereded to as call or subscript operators). (e.g. X & operator()() or X & operator[]()).
bool isIndexOperator( SgExpression* exp );

//@}

//------------------------------------------------------------------------
//@{
/*! @name AST properties
  \brief version, language properties of current AST.
*/

//  std::string version();  // utility_functions.h, version number
  /*! Brief These traverse the memory pool of SgFile IR nodes and determine what languages are in use!
   */
  ROSE_DLL_API bool is_C_language ();
  ROSE_DLL_API bool is_OpenMP_language ();
  ROSE_DLL_API bool is_UPC_language ();
  //! Check if dynamic threads compilation is used for UPC programs
  ROSE_DLL_API bool is_UPC_dynamic_threads();
  ROSE_DLL_API bool is_C99_language ();
  ROSE_DLL_API bool is_Cxx_language ();
  ROSE_DLL_API bool is_Java_language ();
  ROSE_DLL_API bool is_Fortran_language ();
  ROSE_DLL_API bool is_CAF_language ();
  ROSE_DLL_API bool is_PHP_language();
  ROSE_DLL_API bool is_Python_language();
  ROSE_DLL_API bool is_Cuda_language();
  ROSE_DLL_API bool is_X10_language();
  ROSE_DLL_API bool is_binary_executable();
  ROSE_DLL_API bool is_mixed_C_and_Cxx_language ();
  ROSE_DLL_API bool is_mixed_Fortran_and_C_language ();
  ROSE_DLL_API bool is_mixed_Fortran_and_Cxx_language ();
  ROSE_DLL_API bool is_mixed_Fortran_and_C_and_Cxx_language ();
//@}

//------------------------------------------------------------------------
//@{
/*! @name Scope
  \brief
*/

  // DQ (10/5/2006): Added support for faster (non-quadratic) computation of unique
  // labels for scopes in a function (as required for name mangling).
  /*! \brief Assigns unique numbers to each SgScopeStatement of a function.

      This is used to provide unique names for variables and types defined is
      different nested scopes of a function (used in mangled name generation).
   */
  void resetScopeNumbers (SgFunctionDefinition * functionDeclaration);

  // DQ (10/5/2006): Added support for faster (non-quadratic) computation of unique
  // labels for scopes in a function (as required for name mangling).
  /*! \brief Clears the cache of scope,integer pairs for the input function.

      This is used to clear the cache of computed unique labels for scopes in a function.
      This function should be called after any transformation on a function that might effect
      the allocation of scopes and cause the existing unique numbers to be incorrect.
      This is part of support to provide unique names for variables and types defined is
      different nested scopes of a function (used in mangled name generation).
   */
  void clearScopeNumbers (SgFunctionDefinition * functionDefinition);


  //!Find the enclosing namespace of a declaration
  SgNamespaceDefinitionStatement * enclosingNamespaceScope (SgDeclarationStatement * declaration);
//  SgNamespaceDefinitionStatement * getEnclosingNamespaceScope (SgNode * node);

  bool isPrototypeInScope (SgScopeStatement * scope,
                           SgFunctionDeclaration * functionDeclaration,
                           SgDeclarationStatement * startingAtDeclaration);

  //!check if node1 is a strict ancestor of node 2. (a node is not considered its own ancestor)
  bool ROSE_DLL_API isAncestor(SgNode* node1, SgNode* node2);
//@}
//------------------------------------------------------------------------
//@{
/*! @name Preprocessing Information
  \brief #if-#else-#end, comments, #include, etc
*/

  //! Dumps a located node's preprocessing information.
  void dumpPreprocInfo (SgLocatedNode* locatedNode);

//! Insert  #include "filename" or #include <filename> (system header) into the global scope containing the current scope, right after other #include XXX.
ROSE_DLL_API PreprocessingInfo* insertHeader(const std::string& filename, PreprocessingInfo::RelativePositionType position=PreprocessingInfo::after, bool isSystemHeader=false, SgScopeStatement* scope=NULL);

//! Identical to movePreprocessingInfo(), except for the stale name and confusing order of parameters. It will be deprecated soon.
ROSE_DLL_API void moveUpPreprocessingInfo (SgStatement* stmt_dst, SgStatement* stmt_src, PreprocessingInfo::RelativePositionType src_position=PreprocessingInfo::undef,  PreprocessingInfo::RelativePositionType dst_position=PreprocessingInfo::undef, bool usePrepend= false);

//! Move preprocessing information of stmt_src to stmt_dst, Only move preprocessing information from the specified source-relative position to a specified target position, otherwise move all preprocessing information with position information intact. The preprocessing information is appended to the existing preprocessing information list of the target node by default. Prepending is used if usePreprend is set to true. Optionally, the relative position can be adjust after the moving using dst_position.
ROSE_DLL_API void movePreprocessingInfo (SgStatement* stmt_src, SgStatement* stmt_dst,  PreprocessingInfo::RelativePositionType src_position=PreprocessingInfo::undef,
                             PreprocessingInfo::RelativePositionType dst_position=PreprocessingInfo::undef, bool usePrepend= false);


//!Cut preprocessing information from a source node and save it into a buffer. Used in combination of pastePreprocessingInfo(). The cut-paste operation is similar to moveUpPreprocessingInfo() but it is more flexible in that the destination node can be unknown during the cut operation.
ROSE_DLL_API void cutPreprocessingInfo (SgLocatedNode* src_node, PreprocessingInfo::RelativePositionType pos, AttachedPreprocessingInfoType& save_buf);

//!Paste preprocessing information from a buffer to a destination node. Used in combination of cutPreprocessingInfo()
ROSE_DLL_API void pastePreprocessingInfo (SgLocatedNode* dst_node, PreprocessingInfo::RelativePositionType pos, AttachedPreprocessingInfoType& saved_buf);

//! Attach an arbitrary string to a located node. A workaround to insert irregular statements or vendor-specific attributes.
ROSE_DLL_API PreprocessingInfo* attachArbitraryText(SgLocatedNode* target,
                const std::string & text,
               PreprocessingInfo::RelativePositionType position=PreprocessingInfo::before);

//!Check if a pragma declaration node has macro calls attached, if yes, replace macro calls within the pragma string with expanded strings. This only works if -rose:wave is turned on.
ROSE_DLL_API void replaceMacroCallsWithExpandedStrings(SgPragmaDeclaration* target);
//@}


//------------------------------------------------------------------------
//@{
/*! @name Source File Position
  \brief set Sg_File_Info for a SgNode
*/
//! Build and attach comment, comment style is inferred from the language type of the target node if not provided
   ROSE_DLL_API PreprocessingInfo* attachComment(SgLocatedNode* target, const std::string & content,
               PreprocessingInfo::RelativePositionType position=PreprocessingInfo::before,
               PreprocessingInfo::DirectiveType dtype= PreprocessingInfo::CpreprocessorUnknownDeclaration);

// DQ (11/25/2009): Added matching support for adding comments to SgAsm nodes.
// Build and attach comment
// void attachComment(SgAsmStatement* target, const std::string & content );

// DQ (7/20/2008): I am not clear were I should put this function, candidates include: SgLocatedNode or SgInterface
//! Add a string to be unparsed to support code generation for back-end specific tools or compilers.
  ROSE_DLL_API void addTextForUnparser ( SgNode* astNode, std::string s, AstUnparseAttribute::RelativePositionType inputlocation );



// ************************************************************************
//              Newer versions of now depricated functions
// ************************************************************************

// DQ (5/1/2012): This function queries the SageBuilder::SourcePositionClassification mode (stored in the SageBuilder 
// interface) and used the specified mode to initialize the source position data (Sg_File_Info objects).  This 
// function is the only function that should be called directly (though in a namespace we can't define permissions).
//! Set the source code positon for the current (input) node.
  void setSourcePosition(SgNode* node);

// A better name might be "setSourcePositionForSubTree"
//! Set the source code positon for the subtree (including the root).
  void setSourcePositionAtRootAndAllChildren(SgNode *root);

// DQ (5/1/2012): New function with improved name (still preserving the previous interface).
// This function is not required once the new mechanism defining a source position mode is complete (shortly).
//! Set subtree as a transformation.
// void setSourcePositionAtRootAndAllChildrenAsTransformation(SgNode *root);
// void setSourcePositionAtRootAndAllChildrenAsDefault(SgNode *root);

// Removed to force use of the API and permit flexability in the lower level implementation.
//! DQ (5/1/2012): New function with improved name.
// void setSourcePositionToDefault( SgLocatedNode* locatedNode );
  template<class T> void setSourcePositionToDefault( T* node );

//! DQ (5/1/2012): New function with improved name.
void setSourcePositionAsTransformation(SgNode *node);

// DQ (5/1/2012): Newly renamed function (previous name preserved for backward compatability).
void setSourcePositionPointersToNull(SgNode *node);

// ************************************************************************



// ************************************************************************
//                  Older deprecated functions
// ************************************************************************
  // Liao, 1/8/2007, set file info. for a whole subtree as transformation generated
//! Set current node's source position as transformation generated
  ROSE_DLL_API void setOneSourcePositionForTransformation(SgNode *node);

//! Set current node's source position as NULL
  ROSE_DLL_API void setOneSourcePositionNull(SgNode *node);

//! Recursively set source position info(Sg_File_Info) as transformation generated
  ROSE_DLL_API void setSourcePositionForTransformation (SgNode * root);

//! Set source position info(Sg_File_Info) as transformation generated for all SgNodes in memory pool
  ROSE_DLL_API void setSourcePositionForTransformation_memoryPool();

//! Set the source position of SgLocatedNode to Sg_File_Info::generateDefaultFileInfo(). These nodes WILL be unparsed. Not for transformation usage.
// ROSE_DLL_API void setSourcePosition (SgLocatedNode * locatedNode);
// ************************************************************************

//@}


//------------------------------------------------------------------------
//@{
/*! @name Data types
  \brief
*/

// from src/midend/astInlining/typeTraits.h
// src/midend/astUtil/astInterface/AstInterface.h

//! Get the right bool type according to C or C++ language input
SgType* getBoolType(SgNode* n);


//! Check if a type is an integral type, only allowing signed/unsigned short, int, long, long long.
////!
////! There is another similar function named SgType::isIntegerType(), which allows additional types char, wchar, and bool to be treated as integer types
ROSE_DLL_API bool isStrictIntegerType(SgType* t);
//!Get the data type of the first initialized name of a declaration statement
ROSE_DLL_API SgType* getFirstVarType(SgVariableDeclaration* decl);

//! Is a type default constructible?  This may not quite work properly.
ROSE_DLL_API bool isDefaultConstructible(SgType* type);

//! Is a type copy constructible?  This may not quite work properly.
ROSE_DLL_API bool isCopyConstructible(SgType* type);

//! Is a type assignable?  This may not quite work properly.
ROSE_DLL_API bool isAssignable(SgType* type);

#ifndef ROSE_USE_INTERNAL_FRONTEND_DEVELOPMENT
//! Check if a class type is a pure virtual class. True means that there is at least
//! one pure virtual function that has not been overridden.
//! In the case of an incomplete class type (forward declaration), this function returns false.
ROSE_DLL_API bool isPureVirtualClass(SgType* type, const ClassHierarchyWrapper& classHierarchy);
#endif

//! Does a type have a trivial (built-in) destructor?
ROSE_DLL_API bool hasTrivialDestructor(SgType* t);

//! Is this type a non-constant reference type? (Handles typedefs correctly)
ROSE_DLL_API bool isNonconstReference(SgType* t);

//! Is this type a const or non-const reference type? (Handles typedefs correctly)
ROSE_DLL_API bool isReferenceType(SgType* t);

//! Is this type a pointer type? (Handles typedefs correctly)
ROSE_DLL_API bool isPointerType(SgType* t);

//! Is this a pointer to a non-const type? Note that this function will return true for const pointers pointing to
//! non-const types. For example, (int* const y) points to a modifiable int, so this function returns true. Meanwhile,
//! it returns false for (int const * x) and (int const * const x) because these types point to a const int.
//! Also, only the outer layer of nested pointers is unwrapped. So the function returns true for (const int ** y), but returns
//! false for const (int * const * x)
ROSE_DLL_API bool isPointerToNonConstType(SgType* type);

//! Is this a const type?
/* const char* p = "aa"; is not treated as having a const type. It is a pointer to const char.
 * Similarly, neither for const int b[10]; or const int & c =10;
 * The standard says, "A compound type is not cv-qualified by the cv-qualifiers (if any) of
the types from which it is compounded. Any cv-qualifiers applied to an array type affect the array element type, not the array type".
 */
ROSE_DLL_API bool isConstType(SgType* t);

//! Remove const (if present) from a type.  stripType() cannot do this because it removes all modifiers.
SgType* removeConst(SgType* t);

//! Is this a volatile type?
ROSE_DLL_API bool isVolatileType(SgType* t);

//! Is this a restrict type?
ROSE_DLL_API bool isRestrictType(SgType* t);

//! Is this a scalar type?
/*! We define the following SgType as scalar types: char, short, int, long , void, Wchar, Float, double, long long, string, bool, complex, imaginary
 */
ROSE_DLL_API bool isScalarType(SgType* t);

//! Check if a type is an integral type, only allowing signed/unsigned short, int, long, long long.
//!
//! There is another similar function named SgType::isIntegerType(), which allows additional types char, wchar, and bool.
ROSE_DLL_API bool isStrictIntegerType(SgType* t);

//! Check if a type is a struct type (a special SgClassType in ROSE)
ROSE_DLL_API bool isStructType(SgType* t);

//! Generate a mangled string for a given type based on Itanium C++ ABI
ROSE_DLL_API std::string mangleType(SgType* type);

//! Generate mangled scalar type names according to Itanium C++ ABI, the input type should pass isScalarType() in ROSE
ROSE_DLL_API std::string mangleScalarType(SgType* type);

//! Generated mangled modifier types, include const, volatile,according to Itanium C++ ABI, with extension to handle UPC shared types.
ROSE_DLL_API std::string mangleModifierType(SgModifierType* type);

//! Calculate the number of elements of an array type: dim1* dim2*... , assume element count is 1 for int a[]; Strip off THREADS if it is a UPC array.
ROSE_DLL_API size_t getArrayElementCount(SgArrayType* t);

//! Get the number of dimensions of an array type
ROSE_DLL_API int getDimensionCount(SgType* t);

//! Get the element type of an array
ROSE_DLL_API SgType* getArrayElementType(SgType* t);

//! Get the element type of an array, pointer or string, or NULL if not applicable
ROSE_DLL_API SgType* getElementType(SgType* t);


/// \brief  returns the array dimensions in an array as defined for arrtype
/// \param  arrtype the type of a C/C++ array
/// \return an array that contains an expression indicating each dimension's size.
///         OWNERSHIP of the expressions is TRANSFERED TO the CALLER (which
///         becomes responsible for freeing the expressions).
///         Note, the first entry of the array is a SgNullExpression, iff the
///         first array dimension was not specified.
/// \code
///         int x[] = { 1, 2, 3 };
/// \endcode
///         note, the expression does not have to be a constant
/// \code
///         int x[i*5];
/// \endcode
/// \post   return-value.empty() == false
/// \post   return-value[*] != NULL (no nullptr in the returned vector)
std::vector<SgExpression*>
get_C_array_dimensions(const SgArrayType& arrtype);

/// \brief  returns the array dimensions in an array as defined for arrtype
/// \param  arrtype the type of a C/C++ array
/// \param  varref  a reference to an array variable (the variable of type arrtype)
/// \return an array that contains an expression indicating each dimension's size.
///         OWNERSHIP of the expressions is TRANSFERED TO the CALLER (which
///         becomes responsible for freeing the expressions).
///         If the first array dimension was not specified an expression
///         that indicates that size is generated.
/// \code
///         int x[][3] = { 1, 2, 3, 4, 5, 6 };
/// \endcode
///         the entry for the first dimension will be:
/// \code
///         // 3 ... size of 2nd dimension
///         sizeof(x) / (sizeof(int) * 3)
/// \endcode
/// \pre    arrtype is the array-type of varref
/// \post   return-value.empty() == false
/// \post   return-value[*] != NULL (no nullptr in the returned vector)
/// \post   !isSgNullExpression(return-value[*])
std::vector<SgExpression*>
get_C_array_dimensions(const SgArrayType& arrtype, const SgVarRefExp& varref);

/// \overload
/// \note     see get_C_array_dimensions for SgVarRefExp for details.
/// \todo     make initname const
std::vector<SgExpression*>
get_C_array_dimensions(const SgArrayType& arrtype, SgInitializedName& initname);


//! Check if an expression is an array access (SgPntrArrRefExp). If so, return its name expression and subscripts if requested. Users can use convertRefToInitializedName() to get the possible name. It does not check if the expression is a top level SgPntrArrRefExp.
ROSE_DLL_API bool isArrayReference(SgExpression* ref, SgExpression** arrayNameExp=NULL, std::vector<SgExpression*>** subscripts=NULL);


//! Has a UPC shared type of any kinds (shared-to-shared, private-to-shared, shared-to-private, shared scalar/array)? An optional parameter, mod_type_out, stores the first SgModifierType with UPC access information.
/*!
 * Note: we classify private-to-shared as 'has shared' type for convenience here. It is indeed a private type in strict sense.
  AST graph for some examples:
    - shared scalar: SgModifierType -->base type
    - shared array: SgArrayType --> SgModiferType --> base type
    - shared to shared: SgModifierType --> SgPointerType --> SgModifierType ->SgTypeInt
    - shared to private: SgModifierType --> SgPointerType --> base type
    - private to shared: SgPointerType --> SgModifierType --> base type
 */
ROSE_DLL_API bool hasUpcSharedType(SgType* t, SgModifierType ** mod_type_out = NULL  );

//! Check if a type is a UPC shared type, including shared array, shared pointers etc. Exclude private pointers to shared types. Optionally return the modifier type with the UPC shared property.
/*!
 * ROSE uses SgArrayType of SgModifierType to represent shared arrays, not SgModifierType points to SgArrayType. Also typedef may cause a chain of nodes before reach the actual SgModifierType with UPC shared property.
 */
ROSE_DLL_API bool isUpcSharedType(SgType* t, SgModifierType ** mod_type_out = NULL);

//! Check if a modifier type is a UPC shared type.
ROSE_DLL_API bool isUpcSharedModifierType (SgModifierType* mod_type);

//! Check if an array type is a UPC shared type. ROSE AST represents a UPC shared array as regular array of elements of UPC shared Modifier Type. Not directly a UPC shared Modifier Type of an array.
ROSE_DLL_API bool isUpcSharedArrayType (SgArrayType* array_type);

//! Check if a shared UPC type is strict memory consistency or not. Return false if it is relaxed. (So isUpcRelaxedSharedModifierType() is not necessary.)
ROSE_DLL_API bool isUpcStrictSharedModifierType(SgModifierType* mode_type);

//! Get the block size of a UPC shared modifier type
ROSE_DLL_API size_t getUpcSharedBlockSize(SgModifierType* mod_type);

//! Get the block size of a UPC shared type, including Modifier types and array of modifier types (shared arrays)
ROSE_DLL_API size_t getUpcSharedBlockSize(SgType* t);

//! Is UPC phase-less shared type? Phase-less means block size of the first SgModifierType with UPC information is 1 or 0/unspecified. Also return false if the type is not a UPC shared type.
ROSE_DLL_API bool isUpcPhaseLessSharedType (SgType* t);

//! Is a UPC private-to-shared pointer?  SgPointerType comes first compared to SgModifierType with UPC information. Input type must be any of UPC shared types first.
ROSE_DLL_API bool isUpcPrivateToSharedType(SgType* t);

//! Is a UPC array with dimension of X*THREADS
ROSE_DLL_API bool isUpcArrayWithThreads(SgArrayType* t);

//! Lookup a named type based on its name, bottomup searching from a specified scope. Note name collison might be allowed for c (not C++) between typedef and enum/struct. Only the first matched named type will be returned in this case. typedef is returned as it is, not the base type it actually refers to.
ROSE_DLL_API SgType* lookupNamedTypeInParentScopes(const std::string& type_name, SgScopeStatement* scope=NULL);

//@}

//------------------------------------------------------------------------
//@{
/*! @name Loop handling
  \brief
*/

// by Jeremiah
//! Add a step statement to the end of a loop body
//! Add a new label to the end of the loop, with the step statement after
//! it; then change all continue statements in the old loop body into
//! jumps to the label
//!
//! For example:
//! while (a < 5) {if (a < -3) continue;} (adding "a++" to end) becomes
//! while (a < 5) {if (a < -3) goto label; label: a++;}
ROSE_DLL_API void addStepToLoopBody(SgScopeStatement* loopStmt, SgStatement* step);

ROSE_DLL_API void moveForStatementIncrementIntoBody(SgForStatement* f);
ROSE_DLL_API void convertForToWhile(SgForStatement* f);
ROSE_DLL_API void convertAllForsToWhiles(SgNode* top);
//! Change continue statements in a given block of code to gotos to a label
ROSE_DLL_API void changeContinuesToGotos(SgStatement* stmt, SgLabelStatement* label);

//!Return the loop index variable for a for loop
ROSE_DLL_API SgInitializedName* getLoopIndexVariable(SgNode* loop);

//!Check if a SgInitializedName is used as a loop index within a AST subtree
//! This function will use a bottom-up traverse starting from the subtree_root to find all enclosing loops and check if ivar is used as an index for either of them.
ROSE_DLL_API bool isLoopIndexVariable(SgInitializedName* ivar, SgNode* subtree_root);

//! Routines to get and set the body of a loop
ROSE_DLL_API SgStatement* getLoopBody(SgScopeStatement* loop);

ROSE_DLL_API void setLoopBody(SgScopeStatement* loop, SgStatement* body);

//! Routines to get the condition of a loop. It recognize While-loop, For-loop, and Do-While-loop
ROSE_DLL_API SgStatement* getLoopCondition(SgScopeStatement* loop);

//! Set the condition statement of a loop, including While-loop, For-loop, and Do-While-loop.
ROSE_DLL_API void setLoopCondition(SgScopeStatement* loop, SgStatement* cond);

//! Check if a for-loop has a canonical form, return loop index, bounds, step, and body if requested
//!
//! A canonical form is defined as : one initialization statement, a test expression, and an increment expression , loop index variable should be of an integer type.  IsInclusiveUpperBound is true when <= or >= is used for loop condition
ROSE_DLL_API bool isCanonicalForLoop(SgNode* loop, SgInitializedName** ivar=NULL, SgExpression** lb=NULL, SgExpression** ub=NULL, SgExpression** step=NULL, SgStatement** body=NULL, bool *hasIncrementalIterationSpace = NULL, bool* isInclusiveUpperBound = NULL);

//! Check if a Fortran Do loop has a complete canonical form: Do I=1, 10, 1
ROSE_DLL_API bool isCanonicalDoLoop(SgFortranDo* loop,SgInitializedName** ivar/*=NULL*/, SgExpression** lb/*=NULL*/, SgExpression** ub/*=NULL*/, SgExpression** step/*=NULL*/, SgStatement** body/*=NULL*/, bool *hasIncrementalIterationSpace/*= NULL*/, bool* isInclusiveUpperBound/*=NULL*/);

//! Set the lower bound of a loop header for (i=lb; ...)
ROSE_DLL_API void setLoopLowerBound(SgNode* loop, SgExpression* lb);

//! Set the upper bound of a loop header,regardless the condition expression type.  for (i=lb; i op up, ...)
ROSE_DLL_API void setLoopUpperBound(SgNode* loop, SgExpression* ub);

//! Set the stride(step) of a loop 's incremental expression, regardless the expression types (i+=s; i= i+s, etc)
ROSE_DLL_API void setLoopStride(SgNode* loop, SgExpression* stride);


//! Normalize loop init stmt by promoting the single variable declaration statement outside of the for loop header's init statement, e.g. for (int i=0;) becomes int i_x; for (i_x=0;..) and rewrite the loop with the new index variable, if necessary
ROSE_DLL_API bool normalizeForLoopInitDeclaration(SgForStatement* loop);

//! Normalize a for loop, return true if successful
//!
//! Translations are :
//!    For the init statement: for (int i=0;... ) becomes int i; for (i=0;..)
//!    For test expression:
//!           i<x is normalized to i<= (x-1) and
//!           i>x is normalized to i>= (x+1)
//!    For increment expression:
//!           i++ is normalized to i+=1 and
//!           i-- is normalized to i+=-1
//!           i-=s is normalized to i+= -s
ROSE_DLL_API bool forLoopNormalization(SgForStatement* loop);

//!Normalize a Fortran Do loop. Make the default increment expression (1) explicit
ROSE_DLL_API bool doLoopNormalization(SgFortranDo* loop);

//!  Unroll a target loop with a specified unrolling factor. It handles steps larger than 1 and adds a fringe loop if the iteration count is not evenly divisible by the unrolling factor.
ROSE_DLL_API bool loopUnrolling(SgForStatement* loop, size_t unrolling_factor);

//! Interchange/permutate a n-level perfectly-nested loop rooted at 'loop' using a lexicographical order number within (0,depth!).
ROSE_DLL_API bool loopInterchange(SgForStatement* loop, size_t depth, size_t lexicoOrder);

//! Tile the n-level (starting from 1) loop of a perfectly nested loop nest using tiling size s
ROSE_DLL_API bool loopTiling(SgForStatement* loopNest, size_t targetLevel, size_t tileSize);

//Winnie Loop Collapsing
SgExprListExp * loopCollapsing(SgForStatement* target_loop, size_t collapsing_factor);

//@}

//------------------------------------------------------------------------
//@{
/*! @name Topdown search
  \brief Top-down traversal from current node to find a node of a specified type
*/

//! Query a subtree to get all nodes of a given type, with an appropriate downcast.
template <typename NodeType>
std::vector<NodeType*> querySubTree(SgNode* top, VariantT variant = (VariantT)NodeType::static_variant)
{
  Rose_STL_Container<SgNode*> nodes = NodeQuery::querySubTree(top,variant);
  std::vector<NodeType*> result(nodes.size(), NULL);
  int count = 0;
  for (Rose_STL_Container<SgNode*>::const_iterator i = nodes.begin();
       i != nodes.end(); ++i, ++count) {
    NodeType* node = dynamic_cast<NodeType*>(*i);
    ROSE_ASSERT (node);
    result[count] = node;
  }
  return result;
}
  /*! \brief Returns STL vector of SgFile IR node pointers.

      Demonstrates use of restricted traversal over just SgFile IR nodes.
   */
    std::vector < SgFile * >generateFileList ();

  //! Get the current SgProject IR Node
  ROSE_DLL_API SgProject * getProject();

//! Query memory pools to grab SgNode of a specified type
template <typename NodeType>
static std::vector<NodeType*> getSgNodeListFromMemoryPool()
{
  // This function uses a memory pool traversal specific to the SgFile IR nodes
  class MyTraversal : public ROSE_VisitTraversal
  {
    public:
      std::vector<NodeType*> resultlist;
      void visit ( SgNode* node)
      {
        NodeType* result = dynamic_cast<NodeType* > (node);
        ROSE_ASSERT(result!= NULL);
        if (result!= NULL)
        {
          resultlist.push_back(result);
        }
      };
      virtual ~MyTraversal() {}
  };

  MyTraversal my_traversal;
  NodeType::visitRepresentativeNode(my_traversal);
  return my_traversal.resultlist;
}


/*! \brief top-down traversal from current node to find the main() function declaration
*/
ROSE_DLL_API SgFunctionDeclaration* findMain(SgNode* currentNode);

//! Find the last declaration statement within a scope (if any). This is often useful to decide where to insert another declaration statement
SgStatement* findLastDeclarationStatement(SgScopeStatement * scope);

          //midend/programTransformation/partialRedundancyElimination/pre.h
//! Find referenced symbols within an expression
std::vector<SgVariableSymbol*> getSymbolsUsedInExpression(SgExpression* expr);

//! Find break statements inside a particular statement, stopping at nested loops or switches
/*! loops or switch statements defines their own contexts for break
 statements.  The function will stop immediately if run on a loop or switch
 statement.  If fortranLabel is non-empty, breaks (EXITs) to that label within
 nested loops are included in the returned list.
*/
std::vector<SgBreakStmt*> findBreakStmts(SgStatement* code, const std::string& fortranLabel = "");

//! Find all continue statements inside a particular statement, stopping at nested loops
/*! Nested loops define their own contexts for continue statements.  The
 function will stop immediately if run on a loop
 statement.  If fortranLabel is non-empty, continues (CYCLEs) to that label
 within nested loops are included in the returned list.
*/
  std::vector<SgContinueStmt*> findContinueStmts(SgStatement* code, const std::string& fortranLabel = "");
  std::vector<SgGotoStatement*> findGotoStmts(SgStatement* scope, SgLabelStatement* l);
  std::vector<SgStatement*> getSwitchCases(SgSwitchStatement* sw);

  //! Topdown traverse a subtree from root to find the first declaration given its name, scope (optional, can be NULL), and defining or nondefining flag.
  template <typename T>
  T* findDeclarationStatement(SgNode* root, std::string name, SgScopeStatement* scope, bool isDefining)
  {
    bool found = false;
    if (!root) return 0;
    T* decl = dynamic_cast<T*>(root);
    if (decl!=NULL)
    {
      if (scope)
      {
        if ((decl->get_scope() == scope)&&
            (decl->search_for_symbol_from_symbol_table()->get_name()==name))
        { 
          found = true;
        }
      }
      else // Liao 2/9/2010. We should allow NULL scope
      {
        if(decl->search_for_symbol_from_symbol_table()->get_name()==name)
        {
          found = true;
       }
      }
    }

   if (found)
   {
     if (isDefining)
     {
       ROSE_ASSERT (decl->get_definingDeclaration() != NULL);
       return dynamic_cast<T*> (decl->get_definingDeclaration()); 
     }
     else 
       return decl;
   }

    std::vector<SgNode*> children = root->get_traversalSuccessorContainer();
    for (std::vector<SgNode*>::const_iterator i = children.begin();
            i != children.end(); ++i)
    {
     T* target= findDeclarationStatement<T> (*i,name, scope, isDefining);
     if (target)
       return target;
    }
    return 0;
  }
//! Topdown traverse a subtree from root to find the first function declaration matching the given name, scope (optional, can be NULL), and defining or nondefining flag. This is an instantiation of findDeclarationStatement<T>.
  SgFunctionDeclaration* findFunctionDeclaration(SgNode* root, std::string name, SgScopeStatement* scope, bool isDefining);

#if 0 //TODO
  // 1. preorder traversal from current SgNode till find next SgNode of type V_SgXXX
  //    until reach the end node
  SgNode* getNextSgNode( const SgNode* astSourceNode, VariantT=V_SgNode, SgNode* astEndNode=NULL);

  // 2. return all nodes of type VariantT following the source node
  std::vector<SgNode*> getAllNextSgNode( const SgNode* astSourceNode, VariantT=V_SgNode, SgNode* astEndNode=NULL);
#endif

//@}

//------------------------------------------------------------------------
//@{
/*! @name Bottom up search
  \brief Backwards traverse through the AST to find a node, findEnclosingXXX()
*/
// remember to put const to all arguments.


/** Find a node by type using upward traversal.
 *
 *  Traverse backward through a specified node's ancestors, starting with the node's parent and progressing to more distant
 *  ancestors, to find the first node matching the specified or derived type.  If @p includingSelf is true then the
 *  starting node, @p astNode, is returned if its type matches, otherwise the search starts at the parent of @p astNode.
 *
 *  For the purposes of this function, the parent (P) of an SgDeclarationStatement node (N) is considered to be the first
 *  non-defining declaration of N if N has both a defining declaration and a first non-defining declaration and the defining
 *  declaration is different than the first non-defining declaration.
 *
 *  If no ancestor of the requisite type of subtypes is found then this function returns a null pointer.
 *
 *  If @p astNode is the null pointer, then the return value is a null pointer. That is, if there is no node, then there cannot
 *  be an enclosing node of the specified type. */
template <typename NodeType>
NodeType* getEnclosingNode(const SgNode* astNode, const bool includingSelf = false)
   {
#if 1
  // DQ (10/20/2012): This is the older version of this implementation.  Until I am sure that
  // the newer version (below) is what we want to use I will resolve this conflict by keeping
  // the previousl version in place.

     if (NULL == astNode)
        {
          return NULL;
        }

     if ( (includingSelf ) && (dynamic_cast<const NodeType*>(astNode)) )
        {
          return const_cast<NodeType*>(dynamic_cast<const NodeType*> (astNode));
        }

  // DQ (3/5/2012): Check for reference to self...
     ROSE_ASSERT(astNode->get_parent() != astNode);

     SgNode* parent = astNode->get_parent();

  // DQ (3/5/2012): Check for loops that will cause infinite loops.
     SgNode* previouslySeenParent = parent;
     bool foundCycle = false;
     while ( (foundCycle == false) && (parent != NULL) && (!dynamic_cast<const NodeType*>(parent)) )
        {
          ROSE_ASSERT(parent->get_parent() != parent);
#if 0
          printf ("In getEnclosingNode(): parent = %p = %s \n",parent,parent->class_name().c_str());
#endif
          parent = parent->get_parent();

       // DQ (3/5/2012): Check for loops that will cause infinite loops.
       // ROSE_ASSERT(parent != previouslySeenParent);
          if (parent == previouslySeenParent)
             {
               foundCycle = true;
             }
        }

#if 0
     printf ("previouslySeenParent = %p = %s \n",previouslySeenParent,previouslySeenParent->class_name().c_str());
#endif

     parent = previouslySeenParent;

     SgDeclarationStatement* declarationStatement = isSgDeclarationStatement(parent);
     if (declarationStatement != NULL)
        {
#if 0
          printf ("Found a SgDeclarationStatement \n");
#endif
          SgDeclarationStatement* definingDeclaration         = declarationStatement->get_definingDeclaration();
          SgDeclarationStatement* firstNondefiningDeclaration = declarationStatement->get_firstNondefiningDeclaration();

#if 0
          printf (" --- declarationStatement         = %p \n",declarationStatement);
          printf (" --- definingDeclaration          = %p \n",definingDeclaration);
          if (definingDeclaration != NULL && definingDeclaration->get_parent() != NULL)
               printf (" --- definingDeclaration ->get_parent()         = %p = %s \n",definingDeclaration->get_parent(),definingDeclaration->get_parent()->class_name().c_str());
          printf (" --- firstNondefiningDeclaration  = %p \n",firstNondefiningDeclaration);
          if (firstNondefiningDeclaration != NULL && firstNondefiningDeclaration->get_parent() != NULL)
               printf (" --- firstNondefiningDeclaration ->get_parent() = %p = %s \n",firstNondefiningDeclaration->get_parent(),firstNondefiningDeclaration->get_parent()->class_name().c_str());
#endif
          if (definingDeclaration != NULL && declarationStatement != firstNondefiningDeclaration)
             {
#if 0
               printf ("Found a nondefining declaration so use the non-defining declaration instead \n");
#endif
            // DQ (10/19/2012): Use the defining declaration instead.
            // parent = firstNondefiningDeclaration;
               parent = definingDeclaration;
             }
        }

#if 0
     printf ("reset: previouslySeenParent = %p = %s \n",previouslySeenParent,previouslySeenParent->class_name().c_str());
#endif

  // DQ (10/19/2012): This branch is just to document the cycle that was previously detected, it is for 
  // debugging only. Thus it ony make sense for it to be executed when "(foundCycle == true)".  However, 
  // this will have to be revisited later since it appears clear that it is a problem for the binary analysis 
  // work when it is visited for this case.  Since the cycle is detected, but there is no assertion on the
  // cycle, we don't exit when a cycle is identified (which is the point of the code below). 
  // Note also that I have fixed the code (above and below) to only chase pointers through defining 
  // declarations (where they exist), this is important since non-defining declarations can be almost
  // anywhere (and thus chasing them can make it appear that there are cycles where there are none 
  // (I think); test2012_234.C demonstrates an example of this.
  // DQ (10/9/2012): Robb has suggested this change to fix the binary analysis work.
  // if (foundCycle == true)
     if (foundCycle == false)
        {


          while ( (parent != NULL) && (!dynamic_cast<const NodeType*>(parent)) )
             {
               ROSE_ASSERT(parent->get_parent() != parent);
#if 0
               printf ("In getEnclosingNode() (2nd try): parent = %p = %s \n",parent,parent->class_name().c_str());
               if (parent->get_file_info() != NULL)
                    parent->get_file_info()->display("In getEnclosingNode() (2nd try): debug");
#endif
               SgDeclarationStatement* declarationStatement = isSgDeclarationStatement(parent);
               if (declarationStatement != NULL)
                  {
#if 0
                    printf ("Found a SgDeclarationStatement \n");
#endif
                    SgDeclarationStatement* definingDeclaration         = declarationStatement->get_definingDeclaration();
                    SgDeclarationStatement* firstNondefiningDeclaration = declarationStatement->get_firstNondefiningDeclaration();
#if 0
                    printf (" --- declarationStatement                       = %p = %s \n",declarationStatement,(declarationStatement != NULL) ? declarationStatement->class_name().c_str() : "null");

                    printf (" --- definingDeclaration                        = %p \n",definingDeclaration);
                    if (definingDeclaration != NULL && definingDeclaration->get_parent() != NULL)
                         printf (" --- definingDeclaration ->get_parent()         = %p = %s \n",definingDeclaration->get_parent(),definingDeclaration->get_parent()->class_name().c_str());

                    printf (" --- firstNondefiningDeclaration                = %p \n",firstNondefiningDeclaration);
                    if (firstNondefiningDeclaration != NULL && firstNondefiningDeclaration->get_parent() != NULL)
                         printf (" --- firstNondefiningDeclaration ->get_parent() = %p = %s \n",firstNondefiningDeclaration->get_parent(),firstNondefiningDeclaration->get_parent()->class_name().c_str());
#endif
                    if (definingDeclaration != NULL && declarationStatement != firstNondefiningDeclaration)
                       {
#if 0
                         printf ("Found a nondefining declaration so use the firstNondefining declaration instead \n");
#endif
                      // DQ (10/19/2012): Use the defining declaration instead.
                      // parent = firstNondefiningDeclaration;
                         parent = definingDeclaration;
                       }
                  }

               parent = parent->get_parent();

#if 1
            // DQ (3/5/2012): Check for loops that will cause infinite loops.
               ROSE_ASSERT(parent != previouslySeenParent);
#else
               printf ("WARNING::WARNING::WARNING commented out assertion for parent != previouslySeenParent \n");
               if (parent == previouslySeenParent)
                    break;
#endif
             }
        }

     return const_cast<NodeType*>(dynamic_cast<const NodeType*> (parent));
#else
  // DQ (10/20/2012): Using Robb's newer version with my modification to use the definingDeclaration rather than firstNondefiningDeclaration (below).

       // Find the parent of specified type, but watch out for cycles in the ancestry (which would cause an infinite loop).
       // Cast away const because isSg* functions aren't defined for const node pointers; and our return is not const.
       SgNode *node = const_cast<SgNode*>(!astNode || includingSelf ? astNode : astNode->get_parent());
       std::set<const SgNode*> seen; // nodes we've seen, in order to detect cycles
       while (node) {
           if (NodeType *found = dynamic_cast<NodeType*>(node))
               return found;

           // FIXME: Cycle detection could be moved elsewhere so we don't need to do it on every call. [RPM 2012-10-09]
           ROSE_ASSERT(seen.insert(node).second);

           // Traverse to parent (declaration statements are a special case)
           if (SgDeclarationStatement *declarationStatement = isSgDeclarationStatement(node)) {
               SgDeclarationStatement *definingDeclaration = declarationStatement->get_definingDeclaration();
               SgDeclarationStatement *firstNondefiningDeclaration = declarationStatement->get_firstNondefiningDeclaration();
               if (definingDeclaration && firstNondefiningDeclaration && declarationStatement != firstNondefiningDeclaration) {
                // DQ (10/19/2012): Use the defining declaration instead.
                // node = firstNondefiningDeclaration;
                   node = definingDeclaration;
               }
           } else {
               node = node->get_parent();
           }
       }
       return NULL;
#endif
   }

//! Get the closest scope from astNode. Return astNode if it is already a scope.
ROSE_DLL_API SgScopeStatement* getScope(const SgNode* astNode);

  //! Traverse back through a node's parents to find the enclosing global scope
  ROSE_DLL_API SgGlobal* getGlobalScope( const SgNode* astNode);


  //! Find the function definition
  ROSE_DLL_API SgFunctionDefinition* getEnclosingProcedure(SgNode* n, const bool includingSelf=false);

  ROSE_DLL_API SgFunctionDefinition* getEnclosingFunctionDefinition(SgNode* astNode, const bool includingSelf=false);

  //! Find the closest enclosing statement, including the given node
  ROSE_DLL_API SgStatement* getEnclosingStatement(SgNode* n);

  //! Find the closest switch outside a given statement (normally used for case and default statements)
  ROSE_DLL_API SgSwitchStatement* findEnclosingSwitch(SgStatement* s);

  //! Find the closest loop outside the given statement; if fortranLabel is not empty, the Fortran label of the loop must be equal to it
  ROSE_DLL_API SgScopeStatement* findEnclosingLoop(SgStatement* s, const std::string& fortranLabel = "", bool stopOnSwitches = false);

  //! Find the enclosing function declaration, including its derived instances like isSgProcedureHeaderStatement, isSgProgramHeaderStatement, and isSgMemberFunctionDeclaration.
  ROSE_DLL_API SgFunctionDeclaration * getEnclosingFunctionDeclaration (SgNode * astNode, const bool includingSelf=false);
   //roseSupport/utility_functions.h
  //! get the SgFile node from current node
  ROSE_DLL_API SgFile* getEnclosingFileNode (SgNode* astNode );

  //! Get the initializer containing an expression if it is within an initializer.
  ROSE_DLL_API SgInitializer* getInitializerOfExpression(SgExpression* n);

  //! Get the closest class definition enclosing the specified AST node,
  ROSE_DLL_API SgClassDefinition* getEnclosingClassDefinition(SgNode* astnode, const bool includingSelf=false);

// TODO
#if 0
   SgNode * getEnclosingSgNode(SgNode* source,VariantT, SgNode* endNode=NULL);
   std::vector<SgNode *>  getAllEnclosingSgNode(SgNode* source,VariantT, SgNode* endNode=NULL);
   SgVariableDeclaration* findVariableDeclaratin( const string& varname)

   SgClassDeclaration* getEnclosingClassDeclaration( const SgNode* astNode);

   // e.g. for some expression, find its parent statement
   SgStatement* getEnclosingStatement(const SgNode* astNode);

   SgSwitchStatement* getEnclosingSwitch(SgStatement* s);
   SgModuleStatement* getEnclosingModuleStatement( const SgNode* astNode);

  // used to build a variable reference for compiler generated code in current scope
   SgSymbol * findReachingDefinition (SgScopeStatement* startScope, SgName &name);
#endif
//@}

//------------------------------------------------------------------------
//@{
/*! @name AST Walk and Traversal
  \brief
*/
  // Liao, 1/9/2008
  /*!
        \brief return the first global scope under current project
  */
  ROSE_DLL_API SgGlobal * getFirstGlobalScope(SgProject *project);

  /*!
        \brief get the last statement within a scope, return NULL if it does not exit
  */
  ROSE_DLL_API SgStatement* getLastStatement(SgScopeStatement *scope);

  //! Get the first statement within a scope, return NULL if it does not exist. Skip compiler-generated statement by default. Count transformation-generated ones, but excluding those which are not to be outputted in unparsers.
  ROSE_DLL_API SgStatement* getFirstStatement(SgScopeStatement *scope,bool includingCompilerGenerated=false);
    //!Find the first defining function declaration statement in a scope
  ROSE_DLL_API SgFunctionDeclaration* findFirstDefiningFunctionDecl(SgScopeStatement* scope);

//! Get next statement within the same scope of current statement
  ROSE_DLL_API SgStatement* getNextStatement(SgStatement * currentStmt);

//! Get previous statement within the same scope of current statement
  ROSE_DLL_API SgStatement* getPreviousStatement(SgStatement * currentStmt);
#if 0 //TODO
  // preorder traversal from current SgNode till find next SgNode of type V_SgXXX
  SgNode* getNextSgNode( const SgNode* currentNode, VariantT=V_SgNode);
#endif
//@}

//------------------------------------------------------------------------
//@{
/*! @name AST Comparison
  \brief Compare AST nodes, subtree, etc
*/
  //! Check if a SgIntVal node has a given value
 ROSE_DLL_API bool isEqualToIntConst(SgExpression* e, int value);

 //! Check if two function declarations refer to the same one. Two function declarations are the same when they are a) identical, b) same name in C c) same qualified named and mangled name in C++. A nondefining (prototype) declaration and a defining declaration of a same function are treated as the same.
 /*!
  * There is a similar function bool compareFunctionDeclarations(SgFunctionDeclaration *f1, SgFunctionDeclaration *f2) from Classhierarchy.C
  */
 ROSE_DLL_API bool isSameFunction(SgFunctionDeclaration* func1, SgFunctionDeclaration* func2);

 //! Check if a statement is the last statement within its closed scope
 ROSE_DLL_API bool isLastStatement(SgStatement* stmt);

//@}

//------------------------------------------------------------------------
//@{
/*! @name AST insert, removal, and replacement
  \brief Add, remove,and replace AST

  scope->append_statement(), exprListExp->append_expression() etc. are not enough to handle side effect of parent pointers, symbol tables, preprocessing info, defining/nondefining pointers etc.
*/

// DQ (2/24/2009): Simple function to delete an AST subtree (used in outlining).
//! Function to delete AST subtree's nodes only, users must take care of any dangling pointers, symbols or types that result.
ROSE_DLL_API void deleteAST(SgNode* node);

//! Special purpose function for deleting AST expression tress containing valid original expression trees in constant folded expressions (for internal use only).
ROSE_DLL_API void deleteExpressionTreeWithOriginalExpressionSubtrees(SgNode* root);

// DQ (2/25/2009): Added new function to support outliner.
//! Move statements in first block to the second block (preserves order and rebuilds the symbol table).
ROSE_DLL_API void moveStatementsBetweenBlocks ( SgBasicBlock* sourceBlock, SgBasicBlock* targetBlock );


//! Append a statement to the end of the current scope, handle side effect of appending statements, e.g. preprocessing info, defining/nondefining pointers etc.
ROSE_DLL_API void appendStatement(SgStatement *stmt, SgScopeStatement* scope=NULL);

//! Append a list of statements to the end of the current scope, handle side effect of appending statements, e.g. preprocessing info, defining/nondefining pointers etc.
ROSE_DLL_API void appendStatementList(const std::vector<SgStatement*>& stmt, SgScopeStatement* scope=NULL);

// DQ (2/6/2009): Added function to support outlining into separate file.
//! Append a copy ('decl') of a function ('original_statement') into a 'scope', include any referenced declarations required if the scope is within a compiler generated file. All referenced declarations, including those from headers, are inserted if excludeHeaderFiles is set to true (the new file will not have any headers).
ROSE_DLL_API void appendStatementWithDependentDeclaration( SgDeclarationStatement* decl, SgGlobal* scope, SgStatement* original_statement, bool excludeHeaderFiles );

//! Prepend a statement to the beginning of the current scope, handling side
//! effects as appropriate
ROSE_DLL_API void prependStatement(SgStatement *stmt, SgScopeStatement* scope=NULL);

//! prepend a list of statements to the beginning of the current scope,
//! handling side effects as appropriate
ROSE_DLL_API void prependStatementList(const std::vector<SgStatement*>& stmt, SgScopeStatement* scope=NULL);

//! Check if a scope statement has a simple children statement list
//! so insert additional statements under the scope is straightforward and unambiguous .
//! for example, SgBasicBlock has a simple statement list while IfStmt does not.
ROSE_DLL_API bool  hasSimpleChildrenList (SgScopeStatement* scope);

//! Insert a statement before or after the target statement within the target's scope. Move around preprocessing info automatically
ROSE_DLL_API void insertStatement(SgStatement *targetStmt, SgStatement* newStmt, bool insertBefore= true, bool autoMovePreprocessingInfo = true);

//! Insert a list of statements before or after the target statement within the
//target's scope
ROSE_DLL_API void insertStatementList(SgStatement *targetStmt, const std::vector<SgStatement*>& newStmts, bool insertBefore= true);

//! Insert a statement before a target statement
ROSE_DLL_API void insertStatementBefore(SgStatement *targetStmt, SgStatement* newStmt, bool autoMovePreprocessingInfo = true);

//! Insert a list of statements before a target statement
ROSE_DLL_API void insertStatementListBefore(SgStatement *targetStmt, const std::vector<SgStatement*>& newStmts);

//! Insert a statement after a target statement, Move around preprocessing info automatically by default
ROSE_DLL_API void insertStatementAfter(SgStatement *targetStmt, SgStatement* newStmt, bool autoMovePreprocessingInfo = true);

//! Insert a list of statements after a target statement
ROSE_DLL_API void insertStatementListAfter(SgStatement *targetStmt, const std::vector<SgStatement*>& newStmt);

//! Insert a statement after the last declaration within a scope. The statement will be prepended to the scope if there is no declaration statement found
ROSE_DLL_API void insertStatementAfterLastDeclaration(SgStatement* stmt, SgScopeStatement* scope);

//! Insert a list of statements after the last declaration within a scope. The statement will be prepended to the scope if there is no declaration statement found
ROSE_DLL_API void insertStatementAfterLastDeclaration(std::vector<SgStatement*> stmt_list, SgScopeStatement* scope);

//! Remove a statement from its attach point of the AST. Automatically keep its associated preprocessing information at the original place after the removal. The statement is still in memory and it is up to the users to decide if the removed one will be inserted somewhere else or released from memory (deleteAST()).
ROSE_DLL_API void removeStatement(SgStatement* stmt, bool autoRelocatePreprocessingInfo = true);

//! Deep delete a sub AST tree. It uses postorder traversal to delete each child node. Users must take care of any dangling pointers, symbols or types that result. This is identical to deleteAST()
ROSE_DLL_API void deepDelete(SgNode* root);

//! Replace a statement with another. Move preprocessing information from oldStmt to newStmt if requested.
ROSE_DLL_API void replaceStatement(SgStatement* oldStmt, SgStatement* newStmt, bool movePreprocessinInfo = false);

//! Replace an anchor node with a specified pattern subtree with optional SgVariantExpression. All SgVariantExpression in the pattern will be replaced with copies of the anchor node.
ROSE_DLL_API SgNode* replaceWithPattern (SgNode * anchor, SgNode* new_pattern);

/** Given an expression, generates a temporary variable whose initializer optionally evaluates
* that expression. Then, the var reference expression returned can be used instead of the original
* expression. The temporary variable created can be reassigned to the expression by the returned SgAssignOp;
* this can be used when the expression the variable represents needs to be evaluated. NOTE: This handles
* reference types correctly by using pointer types for the temporary.
* @param expression Expression which will be replaced by a variable
* @param scope scope in which the temporary variable will be generated
* @param reEvaluate an assignment op to reevaluate the expression. Leave NULL if not needed
* @return declaration of the temporary variable, and a a variable reference expression to use instead of
* the original expression. */
std::pair<SgVariableDeclaration*, SgExpression* > createTempVariableForExpression(SgExpression* expression,
        SgScopeStatement* scope, bool initializeInDeclaration, SgAssignOp** reEvaluate = NULL);

/*  This function creates a temporary variable for a given expression in the given scope
   This is different from SageInterface::createTempVariableForExpression in that it does not
   try to be smart to create pointers to reference types and so on. The tempt is initialized to expression.
   The caller is responsible for setting the parent of SgVariableDeclaration since buildVariableDeclaration
   may not set_parent() when the scope stack is empty. See programTransformation/extractFunctionArgumentsNormalization/ExtractFunctionArguments.C for sample usage.
   @param expression Expression which will be replaced by a variable
   @param scope scope in which the temporary variable will be generated
*/
    
std::pair<SgVariableDeclaration*, SgExpression*> createTempVariableAndReferenceForExpression
    (SgExpression* expression, SgScopeStatement* scope);
    
//! Append an argument to SgFunctionParameterList, transparently set parent,scope, and symbols for arguments when possible
/*! We recommend to build SgFunctionParameterList before building a function declaration
 However, it is still allowed to append new arguments for existing function declarations.
 \todo function type , function symbol also need attention.
*/
ROSE_DLL_API SgVariableSymbol* appendArg(SgFunctionParameterList *, SgInitializedName*);
//!Prepend an argument to SgFunctionParameterList
ROSE_DLL_API SgVariableSymbol* prependArg(SgFunctionParameterList *, SgInitializedName*);

//! Append an expression to a SgExprListExp, set the parent pointer also
ROSE_DLL_API void appendExpression(SgExprListExp *, SgExpression*);

//! Append an expression list to a SgExprListExp, set the parent pointers also
ROSE_DLL_API void appendExpressionList(SgExprListExp *, const std::vector<SgExpression*>&);

//! Set parameter list for a function declaration, considering existing parameter list etc.
// void setParameterList(SgFunctionDeclaration *func,SgFunctionParameterList *paralist);
template <class actualFunction> 
ROSE_DLL_API void setParameterList(actualFunction *func,SgFunctionParameterList *paralist);

# if 1
  // DQ (11/25/2011): Moved to the header file so that it could be seen as a template function.

  // TODO consider the difference between C++ and Fortran
  // fixup the scope of arguments,no symbols for nondefining function declaration's arguments
template <class actualFunction>
void
// SageInterface::setParameterList(SgFunctionDeclaration * func,SgFunctionParameterList * paralist)
setParameterList(actualFunction* func, SgFunctionParameterList* paralist)
   {
  // DQ (11/25/2011): Modified this to be a templated function so that we can handle both 
  // SgFunctionDeclaration and SgTemplateFunctionDeclaration (and their associated member 
  // function derived classes).

     ROSE_ASSERT(func != NULL);
     ROSE_ASSERT(paralist != NULL);

#if 0
  // At this point we don't have cerr and endl defined, so comment this code out.
  // Warn to users if a paralist is being shared
     if (paralist->get_parent() !=NULL)
        {
          cerr << "Waring! Setting a used SgFunctionParameterList to function: "
               << (func->get_name()).getString()<<endl
               << " Sharing parameter lists can corrupt symbol tables!"<<endl
               << " Please use deepCopy() to get an exclusive parameter list for each function declaration!"<<endl;
       // ROSE_ASSERT(false);
        }
#endif

  // Liao,2/5/2008  constructor of SgFunctionDeclaration will automatically generate SgFunctionParameterList, so be cautious when set new paralist!!
     if (func->get_parameterList() != NULL)
        {
          if (func->get_parameterList() != paralist)
             {
               delete func->get_parameterList();
             }
        }

     func->set_parameterList(paralist);
     paralist->set_parent(func);

  // DQ (5/15/2012): Need to set the declptr in each SgInitializedName IR node.
  // This is needed to support the AST Copy mechanism (at least). The files: test2005_150.C, 
  // test2012_81.C and testcode2012_82.C demonstrate this problem.
     SgInitializedNamePtrList & args = paralist->get_args();
     for (SgInitializedNamePtrList::iterator i = args.begin(); i != args.end(); i++)
        {
          (*i)->set_declptr(func);
        }
   }
#endif

//! Set a pragma of a pragma declaration. handle memory release for preexisting pragma, and set parent pointer.
ROSE_DLL_API void setPragma(SgPragmaDeclaration* decl, SgPragma *pragma);

  //! Replace an expression with another, used for variable reference substitution and others. the old expression can be deleted (default case)  or kept.
ROSE_DLL_API void replaceExpression(SgExpression* oldExp, SgExpression* newExp, bool keepOldExp=false);

//! Replace a given expression with a list of statements produced by a generator
ROSE_DLL_API void replaceExpressionWithStatement(SgExpression* from,
                                    SageInterface::StatementGenerator* to);
//! Similar to replaceExpressionWithStatement, but with more restrictions.
//! Assumptions: from is not within the test of a loop or ifStmt,  not currently traversing from or the statement it is in
ROSE_DLL_API void replaceSubexpressionWithStatement(SgExpression* from,
                                      SageInterface::StatementGenerator* to);

//! Set operands for expressions with single operand, such as unary expressions. handle file info, lvalue, pointer downcasting, parent pointer etc.
ROSE_DLL_API void setOperand(SgExpression* target, SgExpression* operand);

//!set left hand operand for binary expressions, transparently downcasting target expressions when necessary
ROSE_DLL_API void setLhsOperand(SgExpression* target, SgExpression* lhs);

//!set left hand operand for binary expression
ROSE_DLL_API void setRhsOperand(SgExpression* target, SgExpression* rhs);

//! Set original expression trees to NULL for SgValueExp or SgCastExp expressions, so you can change the value and have it unparsed correctly.
ROSE_DLL_API void removeAllOriginalExpressionTrees(SgNode* top);

// DQ (1/25/2010): Added support for directories
//! Move file to be generated in a subdirectory (will be generated by the unparser).
ROSE_DLL_API void moveToSubdirectory ( std::string directoryName, SgFile* file );

//! Supporting function to comment relocation in insertStatement() and removeStatement().
ROSE_DLL_API SgStatement* findSurroundingStatementFromSameFile(SgStatement* targetStmt, bool & surroundingStatementPreceedsTargetStatement);

//! Relocate comments and CPP directives from one statement to another.
ROSE_DLL_API void moveCommentsToNewStatement(SgStatement* sourceStatement, const std::vector<int> & indexList, SgStatement* targetStatement, bool surroundingStatementPreceedsTargetStatement);

//@}
//------------------------------------------------------------------------
//@{
/*! @name AST repair, fix, and postprocessing.
  \brief Mostly used internally when some AST pieces are built without knowing their target
  scope/parent, especially during bottom-up construction of AST. The associated symbols,
   parent and scope  pointers cannot be set on construction then.
   A set of utility functions are provided to
   patch up scope, parent, symbol for them when the target scope/parent become know.
*/
//! Connect variable reference to the right variable symbols when feasible, return the number of references being fixed.
/*! In AST translation, it is possible to build a variable reference before the variable
 is being declared. buildVarRefExp() will use fake initialized name and symbol as placeholders
 to get the work done. Users should call fixVariableReference() when AST is complete and all
 variable declarations are in place.
*/
ROSE_DLL_API int fixVariableReferences(SgNode* root);

//!Patch up symbol, scope, and parent information when a SgVariableDeclaration's scope is known.
/*!
It is possible to build a variable declaration without knowing its scope information during bottom-up construction of AST, though top-down construction is recommended in general.
In this case, we have to patch up symbol table, scope and parent information when the scope is known. This function is usually used internally within appendStatment(), insertStatement().
*/
void fixVariableDeclaration(SgVariableDeclaration* varDecl, SgScopeStatement* scope);

//! Fix symbols, parent and scope pointers. Used internally within appendStatment(), insertStatement() etc when a struct declaration was built without knowing its target scope.
void fixStructDeclaration(SgClassDeclaration* structDecl, SgScopeStatement* scope);
//! Fix symbols, parent and scope pointers. Used internally within appendStatment(), insertStatement() etc when a class declaration was built without knowing its target scope.
void fixClassDeclaration(SgClassDeclaration* classDecl, SgScopeStatement* scope);

//! Fix symbols, parent and scope pointers. Used internally within appendStatment(), insertStatement() etc when a namespace declaration was built without knowing its target scope.
void fixNamespaceDeclaration(SgNamespaceDeclarationStatement* structDecl, SgScopeStatement* scope);


//! Fix symbol table for SgLabelStatement. Used Internally when the label is built without knowing its target scope. Both parameters cannot be NULL.
void fixLabelStatement(SgLabelStatement* label_stmt, SgScopeStatement* scope);

//! Set a numerical label for a Fortran statement. The statement should have a enclosing function definition already. SgLabelSymbol and SgLabelRefExp are created transparently as needed.
void setFortranNumericLabel(SgStatement* stmt, int label_value);

//! Suggest next usable (non-conflicting) numeric label value for a Fortran function definition scope
int  suggestNextNumericLabel(SgFunctionDefinition* func_def);

//! Fix the symbol table and set scope (only if scope in declaration is not already set).
void fixFunctionDeclaration(SgFunctionDeclaration* stmt, SgScopeStatement* scope);

//! Fix the symbol table and set scope (only if scope in declaration is not already set).
void fixTemplateDeclaration(SgTemplateDeclaration* stmt, SgScopeStatement* scope);

//! A wrapper containing fixes (fixVariableDeclaration(),fixStructDeclaration(), fixLabelStatement(), etc) for all kinds statements. Should be used before attaching the statement into AST.
void fixStatement(SgStatement* stmt, SgScopeStatement* scope);
//@}

//! Update defining and nondefining links due to a newly introduced function declaration. Should be used after inserting the function into a scope.
/*! This function not only set the defining and nondefining links of the newly introduced
 *  function declaration inside a scope, but also update other same function declarations' links
 *  accordingly if there are any.
 *  Assumption: The function has already inserted/appended/prepended into the scope before calling this function.
 */
void updateDefiningNondefiningLinks(SgFunctionDeclaration* func, SgScopeStatement* scope);

//------------------------------------------------------------------------
//@{
/*! @name Advanced AST transformations, analyses, and optimizations
  \brief Some complex but commonly used AST transformations.
  */

//! Collect all read and write references within stmt, which can be a function, a scope statement, or a single statement. Note that a reference can be both read and written, like i++
ROSE_DLL_API bool
collectReadWriteRefs(SgStatement* stmt, std::vector<SgNode*>& readRefs, std::vector<SgNode*>& writeRefs, bool useCachedDefUse=false);

//!Collect unique variables which are read or written within a statement. Note that a variable can be both read and written. The statement can be either of a function, a scope, or a single line statement.
ROSE_DLL_API bool collectReadWriteVariables(SgStatement* stmt, std::set<SgInitializedName*>& readVars, std::set<SgInitializedName*>& writeVars);

//!Collect read only variables within a statement. The statement can be either of a function, a scope, or a single line statement.
ROSE_DLL_API void collectReadOnlyVariables(SgStatement* stmt, std::set<SgInitializedName*>& readOnlyVars);

//!Collect read only variable symbols within a statement. The statement can be either of a function, a scope, or a single line statement.
ROSE_DLL_API void collectReadOnlySymbols(SgStatement* stmt, std::set<SgVariableSymbol*>& readOnlySymbols);

//! Check if a variable reference is used by its address: including &a expression and foo(a) when type2 foo(Type& parameter) in C++
ROSE_DLL_API bool isUseByAddressVariableRef(SgVarRefExp* ref);

//! Collect variable references involving use by address: including &a expression and foo(a) when type2 foo(Type& parameter) in C++
ROSE_DLL_API void collectUseByAddressVariableRefs (const SgStatement* s, std::set<SgVarRefExp* >& varSetB);

#ifndef ROSE_USE_INTERNAL_FRONTEND_DEVELOPMENT
//!Call liveness analysis on an entire project
ROSE_DLL_API LivenessAnalysis * call_liveness_analysis(SgProject* project, bool debug=false);

//!get liveIn and liveOut variables for a for loop from liveness analysis result liv.
ROSE_DLL_API void getLiveVariables(LivenessAnalysis * liv, SgForStatement* loop, std::set<SgInitializedName*>& liveIns, std::set<SgInitializedName*> & liveOuts);
#endif

//!Recognize and collect reduction variables and operations within a C/C++ loop, following OpenMP 3.0 specification for allowed reduction variable types and operation types.
ROSE_DLL_API void ReductionRecognition(SgForStatement* loop, std::set< std::pair <SgInitializedName*, VariantT> > & results);

//! Constant folding an AST subtree rooted at 'r' (replacing its children with their constant values, if applicable). Please be advised that constant folding on floating point computation may decrease the accuracy of floating point computations!
/*! It is a wrapper function for ConstantFolding::constantFoldingOptimization(). Note that only r's children are replaced with their corresponding constant values, not the input SgNode r itself. You have to call this upon an expression's parent node if you want to fold the expression. */
ROSE_DLL_API void constantFolding(SgNode* r);

//!Instrument(Add a statement, often a function call) into a function right before the return points, handle multiple return statements and return expressions with side effects. Return the number of statements inserted.
/*! Useful when adding a runtime library call to terminate the runtime system right before the end of a program, especially for OpenMP and UPC runtime systems. Return with complex expressions with side effects are rewritten using an additional assignment statement.
 */
ROSE_DLL_API int instrumentEndOfFunction(SgFunctionDeclaration * func, SgStatement* s);

//! Remove jumps whose label is immediately after the jump.  Used to clean up inlined code fragments.
ROSE_DLL_API void removeJumpsToNextStatement(SgNode*);

//! Remove labels which are not targets of any goto statements
ROSE_DLL_API void removeUnusedLabels(SgNode* top);

//! Remove consecutive labels
ROSE_DLL_API void removeConsecutiveLabels(SgNode* top);

//! Replace an expression with a temporary variable and an assignment statement
/*!
 Add a new temporary variable to contain the value of 'from'
 Change reference to 'from' to use this new variable
 Assumptions: 'from' is not within the test of a loop or 'if'
              not currently traversing 'from' or the statement it is in

 */
 ROSE_DLL_API SgAssignInitializer* splitExpression(SgExpression* from, std::string newName = "");

//! Split long expressions into blocks of statements
ROSE_DLL_API void splitExpressionIntoBasicBlock(SgExpression* expr);

//! Remove labeled goto statements
ROSE_DLL_API void removeLabeledGotos(SgNode* top);

//! If the given statement contains any break statements in its body, add a new label below the statement and change the breaks into gotos to that new label.
ROSE_DLL_API void changeBreakStatementsToGotos(SgStatement* loopOrSwitch);

//! Check if the body of a 'for' statement is a SgBasicBlock, create one if not.
ROSE_DLL_API SgBasicBlock* ensureBasicBlockAsBodyOfFor(SgForStatement* fs);

//! Check if the body of a 'upc_forall' statement is a SgBasicBlock, create one if not.
ROSE_DLL_API SgBasicBlock* ensureBasicBlockAsBodyOfUpcForAll(SgUpcForAllStatement* fs);

//! Check if the body of a 'while' statement is a SgBasicBlock, create one if not.
ROSE_DLL_API SgBasicBlock* ensureBasicBlockAsBodyOfWhile(SgWhileStmt* ws);

//! Check if the body of a 'do .. while' statement is a SgBasicBlock, create one if not.
ROSE_DLL_API SgBasicBlock* ensureBasicBlockAsBodyOfDoWhile(SgDoWhileStmt* ws);

//! Check if the body of a 'switch' statement is a SgBasicBlock, create one if not.
ROSE_DLL_API SgBasicBlock* ensureBasicBlockAsBodyOfSwitch(SgSwitchStatement* ws);

//! Check if the body of a 'case option' statement is a SgBasicBlock, create one if not.
SgBasicBlock* ensureBasicBlockAsBodyOfCaseOption(SgCaseOptionStmt* cs);

//! Check if the body of a 'default option' statement is a SgBasicBlock, create one if not.
SgBasicBlock* ensureBasicBlockAsBodyOfDefaultOption(SgDefaultOptionStmt * cs);
    
//! Check if the true body of a 'if' statement is a SgBasicBlock, create one if not.
ROSE_DLL_API SgBasicBlock* ensureBasicBlockAsTrueBodyOfIf(SgIfStmt* ifs);

//! Check if the false body of a 'if' statement is a SgBasicBlock, create one if not.
ROSE_DLL_API SgBasicBlock* ensureBasicBlockAsFalseBodyOfIf(SgIfStmt* ifs);

//! Check if the body of a 'catch' statement is a SgBasicBlock, create one if not.
ROSE_DLL_API SgBasicBlock* ensureBasicBlockAsBodyOfCatch(SgCatchOptionStmt* cos);

//! Check if the body of a SgOmpBodyStatement is a SgBasicBlock, create one if not
ROSE_DLL_API SgBasicBlock* ensureBasicBlockAsBodyOfOmpBodyStmt(SgOmpBodyStatement* ompbodyStmt);


//! Check if a statement is a (true or false) body of a container-like parent, such as For, Upc_forall, Do-while,
//! switch, If, Catch, OmpBodyStmt, etc
bool isBodyStatement (SgStatement* s);

//! Fix up ifs, loops, while, switch, Catch, OmpBodyStatement, etc. to have blocks as body components. It also adds an empty else body to if statements that don't have them.
void changeAllBodiesToBlocks(SgNode* top);

//! The same as changeAllBodiesToBlocks(SgNode* top). To be phased out.
void changeAllLoopBodiesToBlocks(SgNode* top);

//! Make a single statement body to be a basic block. Its parent is if, while, catch, or upc_forall etc.
SgBasicBlock * makeSingleStatementBodyToBlock(SgStatement* singleStmt);

#if 0
/**  If s is the body of a loop, catch, or if statement and is already a basic block,
 *   s is returned unmodified. Otherwise generate a SgBasicBlock between s and its parent
 *   (a loop, catch, or if statement, etc). */
SgLocatedNode* ensureBasicBlockAsParent(SgStatement* s);
#endif

//! Get the constant value from a constant integer expression; abort on
//! everything else.  Note that signed long longs are converted to unsigned.
unsigned long long getIntegerConstantValue(SgValueExp* expr);

//! Get a statement's dependent declarations which declares the types used in the statement. The returned vector of declaration statements are sorted according to their appearance order in the original AST. Any reference to a class or template class from a namespace will treated as a reference to the enclosing namespace.
std::vector<SgDeclarationStatement*> getDependentDeclarations (SgStatement* stmt );


//! Insert an expression (new_exp )before another expression (anchor_exp) has possible side effects, without changing the original semantics. This is achieved by using a comma operator: (new_exp, anchor_exp). The comma operator is returned.
SgCommaOpExp *insertBeforeUsingCommaOp (SgExpression* new_exp, SgExpression* anchor_exp);

//! Insert an expression (new_exp ) after another expression (anchor_exp) has possible side effects, without changing the original semantics. This is done by using two comma operators:  type T1; ... ((T1 = anchor_exp, new_exp),T1) )... , where T1 is a temp variable saving the possible side effect of anchor_exp. The top level comma op exp is returned. The reference to T1 in T1 = anchor_exp is saved in temp_ref.
SgCommaOpExp *insertAfterUsingCommaOp (SgExpression* new_exp, SgExpression* anchor_exp, SgStatement** temp_decl = NULL, SgVarRefExp** temp_ref = NULL);


/// \brief   moves the body of a function f to a new function f`;
///          f's body is replaced with code that forwards the call to f`.
/// \return  a pair indicating the statement containing the call of f`
///          and an initialized name refering to the temporary variable
///          holding the result of f`. In case f returns void
///          the initialized name is NULL.
/// \param   definingDeclaration the defining function declaration of f
/// \param   newName the name of function f`
/// \details f's new body becomes { f`(...); } and { int res = f`(...); return res; }
///          for functions returning void and a value, respectively.
///          two function declarations are inserted in f's enclosing scope
/// \code
///          result_type f`(...);                       <--- (1)
///          result_type f (...) { forward call to f` }
///          result_type f`(...) { original code }      <--- (2)
/// \endcode
///          Calls to f are not updated, thus in the transformed code all
///          calls will continue calling f (this is also true for
///          recursive function calls from within the body of f`).
///          After the function has created the wrapper,
///          definingDeclaration becomes the wrapper function
///          The definition of f` is the next entry in the
///          statement list; the forward declaration of f` is the previous
///          entry in the statement list.
/// \pre     definingDeclaration must be a defining declaration of a
///          free standing function.
///          typeid(SgFunctionDeclaration) == typeid(definingDeclaration)
///          i.e., this function is NOT implemented for class member functions,
///          template functions, procedures, etc.
std::pair<SgStatement*, SgInitializedName*>
wrapFunction(SgFunctionDeclaration& definingDeclaration, SgName newName);

/// \overload
/// \tparam  NameGen functor that generates a new name based on the old name.
///          interface: SgName nameGen(const SgName&)
/// \param   nameGen name generator
/// \brief   see wrapFunction for details
template <class NameGen>
std::pair<SgStatement*, SgInitializedName*>
wrapFunction(SgFunctionDeclaration& definingDeclaration, NameGen nameGen)
{
  return wrapFunction(definingDeclaration, nameGen(definingDeclaration.get_name()));
}

/// \brief convenience function that returns the first initialized name in a
///        list of variable declarations.
SgInitializedName& getFirstVariable(SgVariableDeclaration& vardecl);


//@}

// DQ (6/7/2012): Unclear where this function should go...
  bool hasTemplateSyntax( const SgName & name );


#if 0

//------------------------AST dump, stringify-----------------------------
//------------------------------------------------------------------------
  std::string buildOperatorString ( SgNode* astNode ); //transformationSupport.h

  // do we need these?
  std::string dump_node(const SgNode* astNode);
  std::string dump_tree(const SgNode* astNode);

  // or a friendly version of  unparseToString(), as a memeber function
  std::string SgNode::toString(bool asSubTree=true); // dump node or subtree

//----------------------------AST comparison------------------------------
//------------------------------------------------------------------------
// How to get generic functions for comparison?
  bool isNodeEqual(SgNode* node1, SgNode* node2); //?
  bool isTreeEqual(SgNode* tree1, SgNode* tree2);

        //! Are two expressions equal (using a deep comparison)?
  bool expressionTreeEqual(SgExpression*, SgExpression*);
        //! Are corresponding expressions in two lists equal (using a deep comparison)?
  bool expressionTreeEqualStar(const SgExpressionPtrList&,
                             const SgExpressionPtrList&);

//----------------------AST verfication/repair----------------------------
//------------------------------------------------------------------------
// sanity check of AST subtree, any suggestions?
//  TODO
    verifySgNode(SgNode* node, bool subTree=true);
  //src/midend/astDiagnostics/AstConsistencyTests.h
  // AstTests::runAllTests(SgProject * )

  //src/midend/astUtil/astInterface/AstInterface.h.C
  //FixSgProject(SgProject &project)
  //FixSgTree(SgNode* r)

  //src/frontend/SageIII/astPostProcessing
  //AstPostProcessing(SgNode * node)

//--------------------------AST modification------------------------------
//------------------------------------------------------------------------
// any operations changing AST tree, including
// insert, copy, delete(remove), replace

  // insert before or after some point, argument list is consistent with LowLevelRewrite
  void insertAst(SgNode* targetPosition, SgNode* newNode, bool insertBefore=true);

  // previous examples
  //void myStatementInsert(SgStatement* target,...)
  // void AstInterfaceBase::InsertStmt(AstNodePtr const & orig, AstNodePtr const &n, bool insertbefore, bool extractfromBasicBlock)

  // copy
  // copy children of one basic block to another basic block
  //void appendStatementCopy (const SgBasicBlock* a, SgBasicBlock* b);
  void copyStatements (const SgBasicBlock* src, SgBasicBlock* dst);

  // delete (remove) a node or a whole subtree
  void removeSgNode(SgNode* targetNode); // need this?
  void removeSgNodeTree(SgNode* subtree); // need this?

  void removeStatement( SgStatement* targetStmt);

  //Move = delete + insert
  void moveAst (SgNode* src, SgNode* target); // need this?
      // similar to
  void moveStatements (SgBasicBlock* src, SgBasicBlock* target);

  // replace= delete old + insert new (via building or copying)

// DQ (1/25/2010): This does not appear to exist as a definition anywhere in ROSE.
// void replaceAst(SgNode* oldNode, SgNode* newNode);

   //void replaceChild(SgNode* parent, SgNode* from, SgNode* to);
   //bool AstInterface::ReplaceAst( const AstNodePtr& orig, const AstNodePtr& n)

//--------------------------AST transformations---------------------------
//------------------------------------------------------------------------
// Advanced AST modifications through basic AST modifications
// Might not be included in AST utitlity list, but listed here for the record.

  // extract statements/content from a scope
  void flattenBlocks(SgNode* n);

  //src/midend/astInlining/inlinerSupport.h
  void renameVariables(SgNode* n);
  void renameLabels(SgNode* n, SgFunctionDefinition* enclosingFunctionDefinition);

  void simpleCopyAndConstantPropagation(SgNode* top);
  void changeAllMembersToPublic(SgNode* n);

  void removeVariableDeclaration(SgInitializedName* initname);

  //! Convert something like "int a = foo();" into "int a; a = foo();"
  SgAssignOp* convertInitializerIntoAssignment(SgAssignInitializer* init);

  //! Rewrites a while or for loop so that the official test is changed to
  //! "true" and what had previously been the test is now an if-break
  //! combination (with an inverted condition) at the beginning of the loop
  //! body
  void pushTestIntoBody(LoopStatement* loopStmt);

  //programTransformation/finiteDifferencing/finiteDifferencing.h
  //! Move variables declared in a for statement to just outside that statement.
  void moveForDeclaredVariables(SgNode* root);

//------------------------ Is/Has functions ------------------------------
//------------------------------------------------------------------------
// misc. boolean functions
// some of them could moved to SgXXX class as a member function

  bool isOverloaded (SgFunctionDeclaration * functionDeclaration);

  bool isSwitchCond (const SgStatement* s);
  bool isIfCond (const SgStatement* s);
  bool isWhileCond (const SgStatement* s);
  bool isStdNamespace (const SgScopeStatement* scope);
  bool isTemplateInst (const SgDeclarationStatement* decl);


  bool isCtor (const SgFunctionDeclaration* func);
  bool isDtor (const SgFunctionDeclaration* func);

   // src/midend/astInlining/typeTraits.h
  bool hasTrivialDestructor(SgType* t);
  ROSE_DLL_API bool isNonconstReference(SgType* t);
  ROSE_DLL_API bool isReferenceType(SgType* t);

  //  generic ones, or move to the SgXXX class as a member function

  bool isConst(SgNode* node); // const type, variable, function, etc.
  // .... and more

  bool isConstType (const SgType* type);
  bool isConstFunction (const SgFunctionDeclaration* decl);


  bool isMemberVariable(const SgInitializedName & var);
  //bool isMemberVariable(const SgNode& in);

  bool isPrototypeInScope (SgScopeStatement * scope,
                           SgFunctionDeclaration * functionDeclaration,
                           SgDeclarationStatement * startingAtDeclaration);

  bool MayRedefined(SgExpression* expr, SgNode* root);
  // bool isPotentiallyModified(SgExpression* expr, SgNode* root); // inlinderSupport.h
  bool hasAddressTaken(SgExpression* expr, SgNode* root);

  //src/midend/astInlining/inlinerSupport.C
     // can also classified as topdown search
  bool containsVariableReference(SgNode* root, SgInitializedName* var);

  bool isDeclarationOf(SgVariableDeclaration* decl, SgInitializedName* var);
  bool isPotentiallyModifiedDuringLifeOf(SgBasicBlock* sc,
                                       SgInitializedName* toCheck,
                                       SgInitializedName* lifetime)
  //src/midend/programTransformation/partialRedundancyElimination/pre.h
  bool anyOfListPotentiallyModifiedIn(const std::vector<SgVariableSymbol*>& syms, SgNode* n);

//------------------------ loop handling ---------------------------------
//------------------------------------------------------------------------
  //get and set loop control expressions
  // 0: init expr, 1: condition expr, 2: stride expr

  SgExpression* getForLoopTripleValues(int valuetype,SgForStatement* forstmt );
  int setForLoopTripleValues(int valuetype,SgForStatement* forstmt, SgExpression* exp);

  bool isLoopIndexVarRef(SgForStatement* forstmt, SgVarRefExp *varref);
  SgInitializedName * getLoopIndexVar(SgForStatement* forstmt);

//------------------------expressions-------------------------------------
//------------------------------------------------------------------------
  //src/midend/programTransformation/partialRedundancyElimination/pre.h
  int countComputationsOfExpressionIn(SgExpression* expr, SgNode* root);

        //src/midend/astInlining/replaceExpressionWithStatement.h
  void replaceAssignmentStmtWithStatement(SgExprStatement* from, StatementGenerator* to);

  void replaceSubexpressionWithStatement(SgExpression* from,
                                       StatementGenerator* to);
  SgExpression* getRootOfExpression(SgExpression* n);

//--------------------------preprocessing info. -------------------------
//------------------------------------------------------------------------
  //! Removes all preprocessing information at a given position.
  void cutPreprocInfo (SgBasicBlock* b,
                       PreprocessingInfo::RelativePositionType pos,
                       AttachedPreprocessingInfoType& save_buf);
  //! Pastes preprocessing information at the front of a statement.
  void pastePreprocInfoFront (AttachedPreprocessingInfoType& save_buf,
                              SgStatement* s);
  //! Pastes preprocessing information at the back of a statement.
  void pastePreprocInfoBack (AttachedPreprocessingInfoType& save_buf,
                             SgStatement* s);

  /*!
   *  \brief Moves 'before' preprocessing information.
   *  Moves all preprocessing information attached 'before' the source
   *  statement to the front of the destination statement.
   */
  // a generic one for all
  /// void movePreprocessingInfo(src, dest, RelativePositionType);
  void moveBeforePreprocInfo (SgStatement* src, SgStatement* dest);
  void moveInsidePreprocInfo (SgBasicBlock* src, SgBasicBlock* dest);
  void moveAfterPreprocInfo (SgStatement* src, SgStatement* dest);

//--------------------------------operator--------------------------------
//------------------------------------------------------------------------
  from transformationSupport.h, not sure if they should be included here
  /* return enum code for SAGE operators */
  operatorCodeType classifyOverloadedOperator(); // transformationSupport.h

 /*! \brief generates a source code string from operator name.
    This function returns a string representing the elementwise operator (for primative types)
    that would be match that associated with the overloaded operator for a user-defined
    abstractions (e.g. identifyOperator("operator+()") returns "+").
  */
  std::string stringifyOperator (std::string name);

//--------------------------------macro ----------------------------------
//------------------------------------------------------------------------
  std::string buildMacro ( std::string s ); //transformationSupport.h

//--------------------------------access functions---------------------------
//----------------------------------get/set sth.-----------------------------
// several categories:
* get/set a direct child/grandchild node or fields
* get/set a property flag value
* get a descendent child node using preorder searching
* get an ancestor node using bottomup/reverse searching

        // SgName or string?
  std::string getFunctionName (SgFunctionCallExp* functionCallExp);
  std::string getFunctionTypeName ( SgFunctionCallExp* functionCallExpression );

    // do we need them anymore? or existing member functions are enought?
    // a generic one:
   std::string get_name (const SgNode* node);
   std::string get_name (const SgDeclarationStatement * declaration);

  // get/set some property: should moved to SgXXX as an inherent memeber function?
  // access modifier
  void  setExtern (SgFunctionDeclartion*)
  void  clearExtern()

   // similarly for other declarations and other properties
  void setExtern (SgVariableDeclaration*)
  void setPublic()
  void setPrivate()

#endif

// DQ (1/23/2013): Added support for generated a set of source sequence entries.
   std::set<unsigned int> collectSourceSequenceNumbers( SgNode* astNode );
      
//--------------------------------Type Traits (C++)---------------------------
      bool HasNoThrowAssign(const SgType * const inputType);
      bool HasNoThrowCopy(const SgType * const inputType);
      bool HasNoThrowConstructor(const SgType * const inputType);
      bool HasTrivialAssign(const SgType * const inputType);
      bool HasTrivialCopy(const SgType * const inputType);
      bool HasTrivialConstructor(const SgType * const inputType);
      bool HasTrivialDestructor(const SgType * const inputType);
      bool HasVirtualDestructor(const SgType * const inputType);
      bool IsBaseOf(const SgType * const inputBaseType, const SgType * const inputDerivedType);
      bool IsAbstract(const SgType * const inputType);
      bool IsClass(const SgType * const inputType);
      bool IsEmpty(const SgType * const inputType);
      bool IsEnum(const SgType * const inputType);
      bool IsPod(const SgType * const inputType);
      bool IsPolymorphic(const SgType * const inputType);
      bool IsStandardLayout(const SgType * const inputType);
      bool IsLiteralType(const SgType * const inputType);
      bool IsTrivial(const SgType * const inputType);
      bool IsUnion(const SgType * const inputType);
      SgType *  UnderlyingType(SgType *type);

<<<<<<< HEAD
// DQ (3/2/2014): Added a new interface function (used in the snippet insertion support).
   void supportForInitializedNameLists ( SgScopeStatement* scope, SgInitializedNamePtrList & variableList );

// DQ (3/4/2014): Added support for testing two trees for equivalents using the AST iterators.
   bool isStructurallyEquivalentAST( SgNode* tree1, SgNode* tree2 );
=======
//--------------------------------Java interface functions ---------------------
      std::string getTempDirectory();
      void destroyTempDirectory(std::string);
      void processFile(SgProject *, std::string);
      std::string preprocessPackage(SgProject *, std::string);
      std::string preprocessImport(SgProject *, std::string);
      void preprocessCompilationUnit(SgProject *, std::string);
      SgClassDefinition *findJavaPackage(SgScopeStatement *, std::string);
      SgClassDefinition *findOrInsertJavaPackage(SgProject *, std::string);
>>>>>>> c77309e8

}// end of namespace

#endif<|MERGE_RESOLUTION|>--- conflicted
+++ resolved
@@ -2248,13 +2248,12 @@
       bool IsUnion(const SgType * const inputType);
       SgType *  UnderlyingType(SgType *type);
 
-<<<<<<< HEAD
 // DQ (3/2/2014): Added a new interface function (used in the snippet insertion support).
    void supportForInitializedNameLists ( SgScopeStatement* scope, SgInitializedNamePtrList & variableList );
 
 // DQ (3/4/2014): Added support for testing two trees for equivalents using the AST iterators.
    bool isStructurallyEquivalentAST( SgNode* tree1, SgNode* tree2 );
-=======
+
 //--------------------------------Java interface functions ---------------------
       std::string getTempDirectory();
       void destroyTempDirectory(std::string);
@@ -2264,7 +2263,6 @@
       void preprocessCompilationUnit(SgProject *, std::string);
       SgClassDefinition *findJavaPackage(SgScopeStatement *, std::string);
       SgClassDefinition *findOrInsertJavaPackage(SgProject *, std::string);
->>>>>>> c77309e8
 
 }// end of namespace
 
