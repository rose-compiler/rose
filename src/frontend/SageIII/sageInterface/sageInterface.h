#ifndef ROSE_SAGE_INTERFACE
#define ROSE_SAGE_INTERFACE

#include "sage3basic.hhh"
#include <stdint.h>
#include <utility>

#if 0   // FMZ(07/07/2010): the argument "nextErrorCode" should be call-by-reference
SgFile* determineFileType ( std::vector<std::string> argv, int nextErrorCode, SgProject* project );
#else
SgFile* determineFileType ( std::vector<std::string> argv, int& nextErrorCode, SgProject* project );
#endif

#ifndef ROSE_USE_INTERNAL_FRONTEND_DEVELOPMENT
#include "rewrite.h"
#endif

// DQ (7/20/2008): Added support for unparsing abitrary strings in the unparser.
#include "astUnparseAttribute.h"
#include <set>

#ifndef ROSE_USE_INTERNAL_FRONTEND_DEVELOPMENT
#include "LivenessAnalysis.h"
#include "abstract_handle.h"
#include "ClassHierarchyGraph.h"
#endif

// DQ (8/19/2004): Moved from ROSE/src/midend/astRewriteMechanism/rewrite.h
//! A global function for getting the string associated with an enum (which is defined in global scope)
ROSE_DLL_API std::string getVariantName (VariantT v);

// DQ (12/9/2004): Qing, Rich and Dan have decided to start this namespace within ROSE
// This namespace is specific to interface functions that operate on the Sage III AST.
// The name was chosen so as not to conflict with other classes within ROSE.
// This will become the future home of many interface functions which operate on
// the AST and which are generally useful to users.  As a namespace multiple files can be used
// to represent the compete interface and different developers may contribute interface
// functions easily.

// Constructor handling: (We have sageBuilder.h now for this purpose, Liao 2/1/2008)
//     We could add simpler layers of support for construction of IR nodes by
// hiding many details in "makeSg***()" functions. Such functions would
// return pointers to the associated Sg*** objects and would be able to hide
// many IR specific details, including:
//      memory handling
//      optional parameter settings not often required
//      use of Sg_File_Info objects (and setting them as transformations)
//
// namespace AST_Interface  (this name is taken already by some of Qing's work :-)

//! An alias for Sg_File_Info::generateDefaultFileInfoForTransformationNode()
#define TRANS_FILE Sg_File_Info::generateDefaultFileInfoForTransformationNode()

//------------------------------------------------------------------------
/*! \brief This namespace is to organize functions that are useful when operating on the AST.

  \defgroup frontendSageUtilityFunctions SAGE III utility functions(SageInterface)
  \ingroup ROSE_FrontEndGroup

    The Sage III IR design attempts to be minimalist. Thus additional functionality is
intended to be presented using separate higher level interfaces which work with the IR.
The namespace, SageInterface, collects functions that operate on the IR and are supportive of numerous types of routine operations required to support general analysis and transformation of the AST.

    \internal Further organization of the functions in this namespace is required.
Major AST manipulation functions are scattered in the following directories
   - src/midend/astUtil/astInterface
   - src/roseSupport/utility_function.h,  namespace ROSE
   - src/roseSupport/TransformationSupport.h, class TransformationSupport
   - src/midend/astInlining/inlinerSupport.C
   - src/frontend/SageIII/sageInterface
   - projects: such as outliner, OpenMP_Translator
Some other utility functions not related AST can be found in
   - src/util/stringSupport/string_functions.h, namespace StringUtility
   - src/roseExtensions/dataStructureTraversal/helpFunctions.C
   - projects/dataStructureGraphing/helpFunctions.C


    \todo A number of additional things to do:
         - Pull scope handling out of EDG/Sage III translation so that is is made
           available to anyone else building the Sage III IR from scratch (which
           when it gets non-trivial, involves the manipulation of scopes).
         - Other stuff ...
 */
namespace SageInterface
{
//! An internal counter for generating unique SgName
ROSE_DLL_API extern int gensym_counter;

// tps : 28 Oct 2008 - support for finding the main interpretation
 SgAsmInterpretation* getMainInterpretation(SgAsmGenericFile* file);

//! Get the unsigned value of a disassembled constant.
uint64_t getAsmConstant(SgAsmValueExpression* e);

//! Get the signed value of a disassembled constant.
int64_t getAsmSignedConstant(SgAsmValueExpression *e);

//! Function to add "C" style comment to statement.
 void addMessageStatement( SgStatement* stmt, std::string message );

//! A persistent attribute to represent a unique name for an expression
  class UniqueNameAttribute : public AstAttribute
  {
    private:
     std::string name;
    public:
     UniqueNameAttribute(std::string n="") {name =n; };
     void set_name (std::string n) {name = n;};
     std::string get_name () {return name;};
  };

// DQ (3/2/2009): Added support for collectiong an merging the referenced symbols in the outlined
// function into the list used to edit the outlined code subtree to fixup references (from symbols
// in the original file to the symbols in the newer separate file).
// typedef rose_hash::unordered_map<SgNode*, SgNode*, hash_nodeptr> ReplacementMapType;
// void supplementReplacementSymbolMap ( const ReplacementMapTraversal::ReplacementMapType & inputReplacementMap );

// CH (4/9/2010): Use boost::hash instead
//#ifdef _MSC_VER
#if 0
inline size_t hash_value(SgNode* t) {return (size_t)t;}
#endif

struct hash_nodeptr
   {
// CH (4/9/2010): Use boost::hash instead
//#ifndef _MSC_VER
#if 0
           //rose_hash::hash<char*> hasher;
#endif
     public:
          size_t operator()(SgNode* node) const
             {
// CH (4/9/2010): Use boost::hash instead
//#ifdef _MSC_VER
 #if 0
                                  return (size_t) hash_value(node);
 #else
                                  return (size_t) node;
 #endif
                   }
    };

#ifndef SWIG
// DQ (3/10/2013): This appears to be a problem for the SWIG interface (undefined reference at link-time).
  void supplementReplacementSymbolMap ( rose_hash::unordered_map<SgNode*, SgNode*, hash_nodeptr> & inputReplacementMap );
#endif

 //------------------------------------------------------------------------
 //@{
 /*! @name Symbol tables
   \brief  utility functions for symbol tables
 */
   // Liao 1/22/2008, used for get symbols for generating variable reference nodes
   // ! Find a variable symbol in current and ancestor scopes for a given name
   ROSE_DLL_API SgVariableSymbol *lookupVariableSymbolInParentScopes (const SgName & name, SgScopeStatement *currentScope=NULL);

// DQ (8/21/2013): Modified to make newest function parameters be default arguments.
// DQ (8/16/2013): For now we want to remove the use of default parameters and add the support for template parameters and template arguments.
   //! Find a symbol in current and ancestor scopes for a given variable name, starting from top of ScopeStack if currentscope is not given or NULL.
// SgSymbol *lookupSymbolInParentScopes (const SgName & name, SgScopeStatement *currentScope=NULL);
// SgSymbol *lookupSymbolInParentScopes (const SgName & name, SgScopeStatement *currentScope, SgTemplateParameterPtrList* templateParameterList, SgTemplateArgumentPtrList* templateArgumentList);
   ROSE_DLL_API SgSymbol *lookupSymbolInParentScopes (const SgName & name, SgScopeStatement *currentScope = NULL, SgTemplateParameterPtrList* templateParameterList = NULL, SgTemplateArgumentPtrList* templateArgumentList = NULL);

   // DQ (11/24/2007): Functions moved from the Fortran support so that they could be called from within astPostProcessing.
   //!look up the first matched function symbol in parent scopes given only a function name, starting from top of ScopeStack if currentscope is not given or NULL
   ROSE_DLL_API SgFunctionSymbol *lookupFunctionSymbolInParentScopes (const SgName & functionName,
                                                         SgScopeStatement *currentScope=NULL);

   // Liao, 1/24/2008, find exact match for a function
   //!look up function symbol in parent scopes given both name and function type, starting from top of ScopeStack if currentscope is not given or NULL
   ROSE_DLL_API SgFunctionSymbol *lookupFunctionSymbolInParentScopes (const SgName &  functionName,
                                                         const SgType* t,
                                                         SgScopeStatement *currentScope=NULL);

// DQ (8/21/2013): Modified to make newest function parameters be default arguments.
// DQ (8/16/2013): For now we want to remove the use of default parameters and add the support for template parameters and template arguments.
// DQ (5/7/2011): Added support for SgClassSymbol (used in name qualification support).
// SgClassSymbol*     lookupClassSymbolInParentScopes    (const SgName & name, SgScopeStatement *currentScope = NULL);
   ROSE_DLL_API SgClassSymbol*     lookupClassSymbolInParentScopes    (const SgName & name, SgScopeStatement *currentScope = NULL, SgTemplateArgumentPtrList* templateArgumentList = NULL);
   ROSE_DLL_API SgTypedefSymbol*   lookupTypedefSymbolInParentScopes  (const SgName & name, SgScopeStatement *currentScope = NULL);

#if 0
 // DQ (8/13/2013): This function does not make since any more, now that we have make the symbol
 // table handling more precise and we have to provide template parameters for any template lookup.
 // We also have to know if we want to lookup template classes, template functions, or template 
 // member functions (since each have specific requirements).
   SgTemplateSymbol*  lookupTemplateSymbolInParentScopes (const SgName & name, SgScopeStatement *currentScope = NULL);
#endif
#if 0
// DQ (8/13/2013): I am not sure if we want this functions in place of lookupTemplateSymbolInParentScopes.
// Where these are called we might not know enough information about the template parameters or function 
// types, for example.
   SgTemplateClassSymbol*           lookupTemplateClassSymbolInParentScopes          (const SgName & name, SgScopeStatement *currentScope = NULL, SgTemplateParameterPtrList* templateParameterList = NULL, SgTemplateArgumentPtrList* templateArgumentList = NULL);
   SgTemplateFunctionSymbol*        lookupTemplateFunctionSymbolInParentScopes       (const SgName & name, SgScopeStatement *currentScope = NULL, SgTemplateParameterPtrList* templateParameterList = NULL);
   SgTemplateMemberFunctionSymbol*  lookupTemplateMemberFunctionSymbolInParentScopes (const SgName & name, SgScopeStatement *currentScope = NULL, SgTemplateParameterPtrList* templateParameterList = NULL);
#endif

// DQ (8/21/2013): Modified to make some of the newest function parameters be default arguments.
// DQ (8/13/2013): I am not sure if we want this functions in place of lookupTemplateSymbolInParentScopes.
   ROSE_DLL_API SgTemplateClassSymbol* lookupTemplateClassSymbolInParentScopes (const SgName &  name, SgTemplateParameterPtrList* templateParameterList, SgTemplateArgumentPtrList* templateArgumentList, SgScopeStatement *cscope = NULL);

   ROSE_DLL_API SgEnumSymbol*      lookupEnumSymbolInParentScopes     (const SgName & name, SgScopeStatement *currentScope = NULL);
   ROSE_DLL_API SgNamespaceSymbol* lookupNamespaceSymbolInParentScopes(const SgName & name, SgScopeStatement *currentScope = NULL);

// DQ (7/17/2011): Added function from cxx branch that I need here for the Java support.
// SgClassSymbol* lookupClassSymbolInParentScopes (const SgName &  name, SgScopeStatement *cscope);

   /*! \brief set_name of symbol in symbol table.

       This function extracts the symbol from the relavant symbol table,
       changes the name (at the declaration) and reinserts it into the
       symbol table.

       \internal  I think this is what this function does, I need to double check.
    */
   // DQ (12/9/2004): Moved this function (by Alin Jula) from being a member of SgInitializedName
   // to this location where it can be a part of the interface for the Sage III AST.
   int set_name (SgInitializedName * initializedNameNode, SgName new_name);

   /*! \brief Output function type symbols in global function type symbol table.
    */
   void outputGlobalFunctionTypeSymbolTable ();

   // DQ (6/27/2005):
   /*! \brief Output the local symbol tables.

       \implementation Each symbol table is output with the file infor where it is located in the source code.
    */
   ROSE_DLL_API void outputLocalSymbolTables (SgNode * node);

   class OutputLocalSymbolTables:public AstSimpleProcessing
         {
           public:
     void visit (SgNode * node);
         };
   /*! \brief Regenerate the symbol table.

      \implementation current symbol table must be NULL pointer before calling this
      function (for safety, but is this a good idea?)
    */
   // DQ (9/28/2005):
   void rebuildSymbolTable (SgScopeStatement * scope);

   /*! \brief Clear those variable symbols with unknown type (together with initialized names) which are also not referenced by any variable references or declarations under root. If root is NULL, all symbols with unknown type will be deleted.
    */
   void clearUnusedVariableSymbols (SgNode* root = NULL);

   // DQ (3/1/2009):
   //! All the symbol table references in the copied AST need to be reset after rebuilding the copied scope's symbol table.
   void fixupReferencesToSymbols( const SgScopeStatement* this_scope,  SgScopeStatement* copy_scope, SgCopyHelp & help );

 //@}

 //------------------------------------------------------------------------
 //@{
 /*! @name Stringify
   \brief Generate a useful string (name) to describe a SgNode
 */
   /*! \brief Generate a useful name to describe the SgNode

       \internal default names are used for SgNode objects that can not be associated with a name.
    */
   // DQ (9/21/2005): General function for extracting the name of declarations (when they have names)
     std::string get_name (const SgNode * node);

   /*! \brief Generate a useful name to describe the declaration

       \internal default names are used for declarations that can not be associated with a name.
    */
   // DQ (6/13/2005): General function for extracting the name of declarations (when they have names)
     std::string get_name (const SgStatement * stmt);

   /*! \brief Generate a useful name to describe the expression

       \internal default names are used for expressions that can not be associated with a name.
    */
     std::string get_name (const SgExpression * expr);

   /*! \brief Generate a useful name to describe the declaration

       \internal default names are used for declarations that can not be associated with a name.
    */
   // DQ (6/13/2005): General function for extracting the name of declarations (when they have names)
     std::string get_name (const SgDeclarationStatement * declaration);

   /*! \brief Generate a useful name to describe the scope

       \internal default names are used for scope that cannot be associated with a name.
    */
   // DQ (6/13/2005): General function for extracting the name of declarations (when they have names)
     std::string get_name (const SgScopeStatement * scope);

   /*! \brief Generate a useful name to describe the SgSymbol

       \internal default names are used for SgSymbol objects that cannot be associated with a name.
    */
   // DQ (2/11/2007): Added this function to make debugging support more complete (useful for symbol table debugging support).
     std::string get_name (const SgSymbol * symbol);

   /*! \brief Generate a useful name to describe the SgType

       \internal default names are used for SgType objects that cannot be associated with a name.
    */
     std::string get_name (const SgType * type);


   /*! \brief Generate a useful name to describe the SgSupport IR node
    */
     std::string get_name (const SgSupport * node);


   /*! \brief Generate a useful name to describe the SgLocatedNodeSupport IR node
    */
     std::string get_name (const SgLocatedNodeSupport * node);

   /*! \brief Generate a useful name to describe the SgC_PreprocessorDirectiveStatement IR node
    */
     std::string get_name ( const SgC_PreprocessorDirectiveStatement* directive );

   /*! \brief Generate a useful name to describe the SgToken IR node
    */
     std::string get_name ( const SgToken* token );

 //@}

 //------------------------------------------------------------------------
 //@{
 /*! @name Class utilities
   \brief
 */
   /*! \brief Get the default destructor from the class declaration
    */
   // DQ (6/21/2005): Get the default destructor from the class declaration
   SgMemberFunctionDeclaration *getDefaultDestructor (SgClassDeclaration *
                                                      classDeclaration);

   /*! \brief Get the default constructor from the class declaration
    */
   // DQ (6/22/2005): Get the default constructor from the class declaration
   ROSE_DLL_API SgMemberFunctionDeclaration *getDefaultConstructor (SgClassDeclaration *
                                                       classDeclaration);
   /*! \brief Return true if template definition is in the class, false if outside of class.
    */
   // DQ (8/27/2005):
   bool templateDefinitionIsInClass (SgTemplateInstantiationMemberFunctionDecl
                                     * memberFunctionDeclaration);

   /*! \brief Generate a non-defining (forward) declaration from a defining function declaration.

      \internal should put into sageBuilder ?
    */
   // DQ (9/17/2005):
      SgTemplateInstantiationMemberFunctionDecl*
      buildForwardFunctionDeclaration
         (SgTemplateInstantiationMemberFunctionDecl * memberFunctionInstantiation);

   //! Check if a SgNode is a declaration for a structure
   bool isStructDeclaration(SgNode * node);
   //! Check if a SgNode is a declaration for a union
   bool isUnionDeclaration(SgNode * node);
 #if 0
 // DQ (8/28/2005): This is already a member function of the SgFunctionDeclaration
 // (so that it can handle template functions and member functions)

   /*! \brief Return true if member function of a template member function,
              of false if a non-template member function in a templated class.
    */
    // DQ (8/27/2005):
   bool isTemplateMemberFunction (SgTemplateInstantiationMemberFunctionDecl *
                                  memberFunctionDeclaration);
 #endif

 //@}

 //------------------------------------------------------------------------
 //@{
 /*! @name Misc.
   \brief Not sure the classifications right now
 */

 // DQ (2/12/2012): Added some diagnostic support.
//! Diagnostic function for tracing back through the parent list to understand at runtime where in the AST a failure happened.
   void whereAmI(SgNode* node);

   //! Extract a SgPragmaDeclaration's leading keyword . For example "#pragma omp parallel" has a keyword of "omp".
   std::string extractPragmaKeyword(const SgPragmaDeclaration *);

   //! Check if a node is SgOmp*Statement
   bool isOmpStatement(SgNode* );
   /*! \brief Return true if function is overloaded.
    */
   // DQ (8/27/2005):
   bool isOverloaded (SgFunctionDeclaration * functionDeclaration);

// DQ (2/14/2012): Added support function used for variable declarations in conditionals.
//! Support function used for variable declarations in conditionals
   void initializeIfStmt(SgIfStmt *ifstmt, SgStatement* conditional, SgStatement * true_body, SgStatement * false_body);

//! Support function used for variable declarations in conditionals
   void initializeSwitchStatement(SgSwitchStatement* switchStatement,SgStatement *item_selector,SgStatement *body);

//! Support function used for variable declarations in conditionals
   void initializeWhileStatement(SgWhileStmt* whileStatement, SgStatement *  condition, SgStatement *body, SgStatement *else_body);

  //! Generate unique names for expressions and attach the names as persistent attributes ("UniqueNameAttribute")
   void annotateExpressionsWithUniqueNames (SgProject* project);

   //! Check if a SgNode is a main() function declaration
   ROSE_DLL_API bool isMain (const SgNode* node);
   // DQ (6/22/2005):
   /*! \brief Generate unique name from C and C++ constructs. The name may contain space.

       This is support for the AST merge, but is generally useful as a more general mechanism than
       name mangling which is more closely ties to the generation of names to support link-time function name
       resolution.  This is more general than common name mangling in that it resolves more relevant differences
       between C and C++ declarations. (e.g. the type within the declaration: "struct { int:8; } foo;").

      \implementation current work does not support expressions.

   */
    std::string generateUniqueName ( const SgNode * node, bool ignoreDifferenceBetweenDefiningAndNondefiningDeclarations);

    /** Generate a name that is unique in the current scope and any parent and children scopes.
    * @param baseName the word to be included in the variable names. */
    std::string generateUniqueVariableName(SgScopeStatement* scope, std::string baseName = "temp");

  // DQ (8/10/2010): Added const to first parameter.
  // DQ (3/10/2007):
  //! Generate a unique string from the source file position information
    std::string declarationPositionString (const SgDeclarationStatement * declaration);

  // DQ (1/20/2007):
  //! Added mechanism to generate project name from list of file names
    ROSE_DLL_API std::string generateProjectName (const SgProject * project, bool supressSuffix = false );

  //! Given a SgExpression that represents a named function (or bound member
  //! function), return the mentioned function
  SgFunctionDeclaration* getDeclarationOfNamedFunction(SgExpression* func);

  //! Get the mask expression from the header of a SgForAllStatement
  SgExpression* forallMaskExpression(SgForAllStatement* stmt);

  //! Find all SgPntrArrRefExp under astNode, then add SgVarRefExp (if any) of SgPntrArrRefExp's dim_info into NodeList_t
  void addVarRefExpFromArrayDimInfo(SgNode * astNode, Rose_STL_Container<SgNode *>& NodeList_t);

  // DQ (10/6/2006): Added support for faster mangled name generation (caching avoids recomputation).
  /*! \brief Support for faster mangled name generation (caching avoids recomputation).

   */
#ifndef SWIG
// DQ (3/10/2013): This appears to be a problem for the SWIG interface (undefined reference at link-time).
  void clearMangledNameCache (SgGlobal * globalScope);
  void resetMangledNameCache (SgGlobal * globalScope);
#endif

  std::string getMangledNameFromCache (SgNode * astNode);
  std::string addMangledNameToCache (SgNode * astNode, const std::string & mangledName);

  SgDeclarationStatement * getNonInstantiatonDeclarationForClass (SgTemplateInstantiationMemberFunctionDecl * memberFunctionInstantiation);

  //! a better version for SgVariableDeclaration::set_baseTypeDefininingDeclaration(), handling all side effects automatically
  //! Used to have a struct declaration embedded into a variable declaration
  void setBaseTypeDefiningDeclaration(SgVariableDeclaration* var_decl, SgDeclarationStatement *base_decl);

  // DQ (10/14/2006): This function tests the AST to see if for a non-defining declaration, the
  // bool declarationPreceedsDefinition ( SgClassDeclaration* classNonDefiningDeclaration, SgClassDeclaration* classDefiningDeclaration );
  //! Check if a defining declaration comes before of after the non-defining declaration.
  bool declarationPreceedsDefinition (SgDeclarationStatement *nonDefiningDeclaration, SgDeclarationStatement *definingDeclaration);

  // DQ (10/19/2006): Function calls have interesting context dependent rules to determine if
  // they are output with a global qualifier or not.  Were this is true we have to avoid global
  // qualifiers, since the function's scope has not been defined.  This is an example of where
  // qualification of function names in function calls are context dependent; an interesting
  // example of where the C++ language is not friendly to source-to-source processing :-).
  bool functionCallExpressionPreceedsDeclarationWhichAssociatesScope (SgFunctionCallExp * functionCall);

 /*! \brief Compute the intersection set for two ASTs.

     This is part of a test done by the copy function to compute those IR nodes in the copy that still reference the original AST.
  */
    std::vector < SgNode * >astIntersection (SgNode * original, SgNode * copy, SgCopyHelp * help = NULL);

  //! Deep copy an arbitrary subtree
   ROSE_DLL_API SgNode* deepCopyNode (const SgNode* subtree);

//! A template function for deep copying a subtree. It is also  used to create deepcopy functions with specialized parameter and return types. e.g SgExpression* copyExpression(SgExpression* e);
   template <typename NodeType>
   NodeType* deepCopy (const NodeType* subtree) {
     return dynamic_cast<NodeType*>(deepCopyNode(subtree));
   }

//! Deep copy an expression
   ROSE_DLL_API SgExpression* copyExpression(SgExpression* e);

//!Deep copy a statement
   ROSE_DLL_API SgStatement* copyStatement(SgStatement* s);

// from VarSym.cc in src/midend/astOutlining/src/ASTtools
//! Get the variable symbol for the first initialized name of a declaration stmt.
  ROSE_DLL_API SgVariableSymbol* getFirstVarSym (SgVariableDeclaration* decl);

//! Get the first initialized name of a declaration statement
  ROSE_DLL_API SgInitializedName* getFirstInitializedName (SgVariableDeclaration* decl);

//! A special purpose statement removal function, originally from inlinerSupport.h, Need Jeremiah's attention to refine it. Please don't use it for now.
ROSE_DLL_API void myRemoveStatement(SgStatement* stmt);

ROSE_DLL_API bool isConstantTrue(SgExpression* e);
ROSE_DLL_API bool isConstantFalse(SgExpression* e);

ROSE_DLL_API bool isCallToParticularFunction(SgFunctionDeclaration* decl, SgExpression* e);
ROSE_DLL_API bool isCallToParticularFunction(const std::string& qualifiedName, size_t arity, SgExpression* e);

//! Check if a declaration has a "static' modifier
bool ROSE_DLL_API isStatic(SgDeclarationStatement* stmt);

//! Set a declaration as static
ROSE_DLL_API void setStatic(SgDeclarationStatement* stmt);

//! Check if a declaration has an "extern" modifier
ROSE_DLL_API bool isExtern(SgDeclarationStatement* stmt);

//! Set a declaration as extern
ROSE_DLL_API void setExtern(SgDeclarationStatement* stmt);

//! Interface for creating a statement whose computation writes its answer into
//! a given variable.
class StatementGenerator {
  public:
  virtual ~StatementGenerator() {};
  virtual SgStatement* generate(SgExpression* where_to_write_answer) = 0;
};

//! Check if a SgNode _s is an assignment statement (any of =,+=,-=,&=,/=, ^=, etc)
//!
//! Return the left hand, right hand expressions and if the left hand variable is also being read
  bool isAssignmentStatement(SgNode* _s, SgExpression** lhs=NULL, SgExpression** rhs=NULL, bool* readlhs=NULL);

//! Variable references can be introduced by SgVarRef, SgPntrArrRefExp, SgInitializedName, SgMemberFunctionRef etc. This function will convert them all to  a top level SgInitializedName.
ROSE_DLL_API SgInitializedName* convertRefToInitializedName(SgNode* current);

//! Obtain a matching SgNode from an abstract handle string
ROSE_DLL_API SgNode* getSgNodeFromAbstractHandleString(const std::string& input_string);

//! Dump information about a SgNode for debugging
ROSE_DLL_API void dumpInfo(SgNode* node, std::string desc="");

//! Reorder a list of declaration statements based on their appearance order in source files
ROSE_DLL_API std::vector<SgDeclarationStatement*>
sortSgNodeListBasedOnAppearanceOrderInSource(const std::vector<SgDeclarationStatement*>& nodevec);

// DQ (4/13/2013): We need these to support the unparing of operators defined by operator syntax or member function names.
//! Is an overloaded operator a prefix operator (e.g. address operator X * operator&(), dereference operator X & operator*(), unary plus operator X & operator+(), etc.
// bool isPrefixOperator( const SgMemberFunctionRefExp* memberFunctionRefExp );
bool isPrefixOperator( SgExpression* exp );

//! Check for proper names of possible prefix operators (used in isPrefixOperator()). 
bool isPrefixOperatorName( const SgName & functionName );

//! Is an overloaded operator a postfix operator. (e.g. ).
bool isPostfixOperator( SgExpression* exp );

//! Is an overloaded operator an index operator (also refereded to as call or subscript operators). (e.g. X & operator()() or X & operator[]()).
bool isIndexOperator( SgExpression* exp );

//@}

//------------------------------------------------------------------------
//@{
/*! @name AST properties
  \brief version, language properties of current AST.
*/

//  std::string version();  // utility_functions.h, version number
  /*! Brief These traverse the memory pool of SgFile IR nodes and determine what languages are in use!
   */
  ROSE_DLL_API bool is_C_language ();
  ROSE_DLL_API bool is_OpenMP_language ();
  ROSE_DLL_API bool is_UPC_language ();
  //! Check if dynamic threads compilation is used for UPC programs
<<<<<<< HEAD
  bool is_UPC_dynamic_threads();
  bool is_C99_language ();
  bool is_Cxx_language ();
  bool is_Java_language ();
  bool is_Fortran_language ();
  bool is_CAF_language ();
  bool is_PHP_language();
  bool is_Python_language();
  bool is_Cuda_language();
  bool is_OpenCL_language();
  bool is_X10_language();
  bool is_binary_executable();
  bool is_mixed_C_and_Cxx_language ();
  bool is_mixed_Fortran_and_C_language ();
  bool is_mixed_Fortran_and_Cxx_language ();
  bool is_mixed_Fortran_and_C_and_Cxx_language ();
=======
  ROSE_DLL_API bool is_UPC_dynamic_threads();
  ROSE_DLL_API bool is_C99_language ();
  ROSE_DLL_API bool is_Cxx_language ();
  ROSE_DLL_API bool is_Java_language ();
  ROSE_DLL_API bool is_Fortran_language ();
  ROSE_DLL_API bool is_CAF_language ();
  ROSE_DLL_API bool is_PHP_language();
  ROSE_DLL_API bool is_Python_language();
  ROSE_DLL_API bool is_Cuda_language();
  ROSE_DLL_API bool is_X10_language();
  ROSE_DLL_API bool is_binary_executable();
  ROSE_DLL_API bool is_mixed_C_and_Cxx_language ();
  ROSE_DLL_API bool is_mixed_Fortran_and_C_language ();
  ROSE_DLL_API bool is_mixed_Fortran_and_Cxx_language ();
  ROSE_DLL_API bool is_mixed_Fortran_and_C_and_Cxx_language ();
>>>>>>> 6e556611
//@}

//------------------------------------------------------------------------
//@{
/*! @name Scope
  \brief
*/

  // DQ (10/5/2006): Added support for faster (non-quadratic) computation of unique
  // labels for scopes in a function (as required for name mangling).
  /*! \brief Assigns unique numbers to each SgScopeStatement of a function.

      This is used to provide unique names for variables and types defined is
      different nested scopes of a function (used in mangled name generation).
   */
  void resetScopeNumbers (SgFunctionDefinition * functionDeclaration);

  // DQ (10/5/2006): Added support for faster (non-quadratic) computation of unique
  // labels for scopes in a function (as required for name mangling).
  /*! \brief Clears the cache of scope,integer pairs for the input function.

      This is used to clear the cache of computed unique labels for scopes in a function.
      This function should be called after any transformation on a function that might effect
      the allocation of scopes and cause the existing unique numbers to be incorrect.
      This is part of support to provide unique names for variables and types defined is
      different nested scopes of a function (used in mangled name generation).
   */
  void clearScopeNumbers (SgFunctionDefinition * functionDefinition);


  //!Find the enclosing namespace of a declaration
  SgNamespaceDefinitionStatement * enclosingNamespaceScope (SgDeclarationStatement * declaration);
//  SgNamespaceDefinitionStatement * getEnclosingNamespaceScope (SgNode * node);

  bool isPrototypeInScope (SgScopeStatement * scope,
                           SgFunctionDeclaration * functionDeclaration,
                           SgDeclarationStatement * startingAtDeclaration);

  //!check if node1 is a strict ancestor of node 2. (a node is not considered its own ancestor)
  bool ROSE_DLL_API isAncestor(SgNode* node1, SgNode* node2);
//@}
//------------------------------------------------------------------------
//@{
/*! @name Preprocessing Information
  \brief #if-#else-#end, comments, #include, etc
*/

  //! Dumps a located node's preprocessing information.
  void dumpPreprocInfo (SgLocatedNode* locatedNode);

//! Insert  #include "filename" or #include <filename> (system header) onto the global scope of a source file
PreprocessingInfo * insertHeader(SgSourceFile * source_file, const std::string & header_file_name, bool isSystemHeader = false, PreprocessingInfo::RelativePositionType position = PreprocessingInfo::before);

//! Insert  #include "filename" or #include <filename> (system header) into the global scope containing the current scope, right after other #include XXX.
ROSE_DLL_API PreprocessingInfo* insertHeader(const std::string& filename, PreprocessingInfo::RelativePositionType position=PreprocessingInfo::after, bool isSystemHeader=false, SgScopeStatement* scope=NULL);

//! Identical to movePreprocessingInfo(), except for the stale name and confusing order of parameters. It will be deprecated soon.
ROSE_DLL_API void moveUpPreprocessingInfo (SgStatement* stmt_dst, SgStatement* stmt_src, PreprocessingInfo::RelativePositionType src_position=PreprocessingInfo::undef,  PreprocessingInfo::RelativePositionType dst_position=PreprocessingInfo::undef, bool usePrepend= false);

//! Move preprocessing information of stmt_src to stmt_dst, Only move preprocessing information from the specified source-relative position to a specified target position, otherwise move all preprocessing information with position information intact. The preprocessing information is appended to the existing preprocessing information list of the target node by default. Prepending is used if usePreprend is set to true. Optionally, the relative position can be adjust after the moving using dst_position.
ROSE_DLL_API void movePreprocessingInfo (SgStatement* stmt_src, SgStatement* stmt_dst,  PreprocessingInfo::RelativePositionType src_position=PreprocessingInfo::undef,
                             PreprocessingInfo::RelativePositionType dst_position=PreprocessingInfo::undef, bool usePrepend= false);


//!Cut preprocessing information from a source node and save it into a buffer. Used in combination of pastePreprocessingInfo(). The cut-paste operation is similar to moveUpPreprocessingInfo() but it is more flexible in that the destination node can be unknown during the cut operation.
ROSE_DLL_API void cutPreprocessingInfo (SgLocatedNode* src_node, PreprocessingInfo::RelativePositionType pos, AttachedPreprocessingInfoType& save_buf);

//!Paste preprocessing information from a buffer to a destination node. Used in combination of cutPreprocessingInfo()
ROSE_DLL_API void pastePreprocessingInfo (SgLocatedNode* dst_node, PreprocessingInfo::RelativePositionType pos, AttachedPreprocessingInfoType& saved_buf);

//! Attach an arbitrary string to a located node. A workaround to insert irregular statements or vendor-specific attributes.
ROSE_DLL_API PreprocessingInfo* attachArbitraryText(SgLocatedNode* target,
                const std::string & text,
               PreprocessingInfo::RelativePositionType position=PreprocessingInfo::before);

//!Check if a pragma declaration node has macro calls attached, if yes, replace macro calls within the pragma string with expanded strings. This only works if -rose:wave is turned on.
<<<<<<< HEAD
void replaceMacroCallsWithExpandedStrings(SgPragmaDeclaration* target);
=======
ROSE_DLL_API void replaceMacroCallsWithExpandedStrings(SgPragmaDeclaration* target);
//@}
>>>>>>> 6e556611

//! Build and attach comment onto the global scope of a source file
PreprocessingInfo* attachComment(
  SgSourceFile * source_file,
  const std::string & content,
  PreprocessingInfo::DirectiveType directive_type = PreprocessingInfo::C_StyleComment,
  PreprocessingInfo::RelativePositionType  position = PreprocessingInfo::before
);

//! Build and attach comment, comment style is inferred from the language type of the target node if not provided
   ROSE_DLL_API PreprocessingInfo* attachComment(SgLocatedNode* target, const std::string & content,
               PreprocessingInfo::RelativePositionType position=PreprocessingInfo::before,
               PreprocessingInfo::DirectiveType dtype= PreprocessingInfo::CpreprocessorUnknownDeclaration);

// DQ (11/25/2009): Added matching support for adding comments to SgAsm nodes.
// Build and attach comment
// void attachComment(SgAsmStatement* target, const std::string & content );

// DQ (7/20/2008): I am not clear were I should put this function, candidates include: SgLocatedNode or SgInterface
//! Add a string to be unparsed to support code generation for back-end specific tools or compilers.
  ROSE_DLL_API void addTextForUnparser ( SgNode* astNode, std::string s, AstUnparseAttribute::RelativePositionType inputlocation );

//@}


//------------------------------------------------------------------------
//@{
/*! @name Source File Position
  \brief set Sg_File_Info for a SgNode
*/

// ************************************************************************
//              Newer versions of now depricated functions
// ************************************************************************

// DQ (5/1/2012): This function queries the SageBuilder::SourcePositionClassification mode (stored in the SageBuilder 
// interface) and used the specified mode to initialize the source position data (Sg_File_Info objects).  This 
// function is the only function that should be called directly (though in a namespace we can't define permissions).
//! Set the source code positon for the current (input) node.
  void setSourcePosition(SgNode* node);

// A better name might be "setSourcePositionForSubTree"
//! Set the source code positon for the subtree (including the root).
  void setSourcePositionAtRootAndAllChildren(SgNode *root);

// DQ (5/1/2012): New function with improved name (still preserving the previous interface).
// This function is not required once the new mechanism defining a source position mode is complete (shortly).
//! Set subtree as a transformation.
// void setSourcePositionAtRootAndAllChildrenAsTransformation(SgNode *root);
// void setSourcePositionAtRootAndAllChildrenAsDefault(SgNode *root);

// Removed to force use of the API and permit flexability in the lower level implementation.
//! DQ (5/1/2012): New function with improved name.
// void setSourcePositionToDefault( SgLocatedNode* locatedNode );
  template<class T> void setSourcePositionToDefault( T* node );

//! DQ (5/1/2012): New function with improved name.
void setSourcePositionAsTransformation(SgNode *node);

// DQ (5/1/2012): Newly renamed function (previous name preserved for backward compatability).
void setSourcePositionPointersToNull(SgNode *node);

// ************************************************************************



// ************************************************************************
//                  Older deprecated functions
// ************************************************************************
  // Liao, 1/8/2007, set file info. for a whole subtree as transformation generated
//! Set current node's source position as transformation generated
  ROSE_DLL_API void setOneSourcePositionForTransformation(SgNode *node);

//! Set current node's source position as NULL
  ROSE_DLL_API void setOneSourcePositionNull(SgNode *node);

//! Recursively set source position info(Sg_File_Info) as transformation generated
  ROSE_DLL_API void setSourcePositionForTransformation (SgNode * root);

//! Set source position info(Sg_File_Info) as transformation generated for all SgNodes in memory pool
  ROSE_DLL_API void setSourcePositionForTransformation_memoryPool();

//! Set the source position of SgLocatedNode to Sg_File_Info::generateDefaultFileInfo(). These nodes WILL be unparsed. Not for transformation usage.
// ROSE_DLL_API void setSourcePosition (SgLocatedNode * locatedNode);
// ************************************************************************

//@}


//------------------------------------------------------------------------
//@{
/*! @name Data types
  \brief
*/

// from src/midend/astInlining/typeTraits.h
// src/midend/astUtil/astInterface/AstInterface.h

//! Get the right bool type according to C or C++ language input
SgType* getBoolType(SgNode* n);


//! Check if a type is an integral type, only allowing signed/unsigned short, int, long, long long.
////!
////! There is another similar function named SgType::isIntegerType(), which allows additional types char, wchar, and bool to be treated as integer types
ROSE_DLL_API bool isStrictIntegerType(SgType* t);
//!Get the data type of the first initialized name of a declaration statement
ROSE_DLL_API SgType* getFirstVarType(SgVariableDeclaration* decl);

//! Is a type default constructible?  This may not quite work properly.
ROSE_DLL_API bool isDefaultConstructible(SgType* type);

//! Is a type copy constructible?  This may not quite work properly.
ROSE_DLL_API bool isCopyConstructible(SgType* type);

//! Is a type assignable?  This may not quite work properly.
ROSE_DLL_API bool isAssignable(SgType* type);

#ifndef ROSE_USE_INTERNAL_FRONTEND_DEVELOPMENT
//! Check if a class type is a pure virtual class. True means that there is at least
//! one pure virtual function that has not been overridden.
//! In the case of an incomplete class type (forward declaration), this function returns false.
ROSE_DLL_API bool isPureVirtualClass(SgType* type, const ClassHierarchyWrapper& classHierarchy);
#endif

//! Does a type have a trivial (built-in) destructor?
ROSE_DLL_API bool hasTrivialDestructor(SgType* t);

//! Is this type a non-constant reference type? (Handles typedefs correctly)
ROSE_DLL_API bool isNonconstReference(SgType* t);

//! Is this type a const or non-const reference type? (Handles typedefs correctly)
ROSE_DLL_API bool isReferenceType(SgType* t);

//! Is this type a pointer type? (Handles typedefs correctly)
ROSE_DLL_API bool isPointerType(SgType* t);

//! Is this a pointer to a non-const type? Note that this function will return true for const pointers pointing to
//! non-const types. For example, (int* const y) points to a modifiable int, so this function returns true. Meanwhile,
//! it returns false for (int const * x) and (int const * const x) because these types point to a const int.
//! Also, only the outer layer of nested pointers is unwrapped. So the function returns true for (const int ** y), but returns
//! false for const (int * const * x)
ROSE_DLL_API bool isPointerToNonConstType(SgType* type);

//! Is this a const type?
/* const char* p = "aa"; is not treated as having a const type. It is a pointer to const char.
 * Similarly, neither for const int b[10]; or const int & c =10;
 * The standard says, "A compound type is not cv-qualified by the cv-qualifiers (if any) of
the types from which it is compounded. Any cv-qualifiers applied to an array type affect the array element type, not the array type".
 */
ROSE_DLL_API bool isConstType(SgType* t);

//! Remove const (if present) from a type.  stripType() cannot do this because it removes all modifiers.
SgType* removeConst(SgType* t);

//! Is this a volatile type?
ROSE_DLL_API bool isVolatileType(SgType* t);

//! Is this a restrict type?
ROSE_DLL_API bool isRestrictType(SgType* t);

//! Is this a scalar type?
/*! We define the following SgType as scalar types: char, short, int, long , void, Wchar, Float, double, long long, string, bool, complex, imaginary
 */
ROSE_DLL_API bool isScalarType(SgType* t);

//! Check if a type is an integral type, only allowing signed/unsigned short, int, long, long long.
//!
//! There is another similar function named SgType::isIntegerType(), which allows additional types char, wchar, and bool.
ROSE_DLL_API bool isStrictIntegerType(SgType* t);

//! Check if a type is a struct type (a special SgClassType in ROSE)
ROSE_DLL_API bool isStructType(SgType* t);

//! Generate a mangled string for a given type based on Itanium C++ ABI
ROSE_DLL_API std::string mangleType(SgType* type);

//! Generate mangled scalar type names according to Itanium C++ ABI, the input type should pass isScalarType() in ROSE
ROSE_DLL_API std::string mangleScalarType(SgType* type);

//! Generated mangled modifier types, include const, volatile,according to Itanium C++ ABI, with extension to handle UPC shared types.
ROSE_DLL_API std::string mangleModifierType(SgModifierType* type);

//! Calculate the number of elements of an array type: dim1* dim2*... , assume element count is 1 for int a[]; Strip off THREADS if it is a UPC array.
ROSE_DLL_API size_t getArrayElementCount(SgArrayType* t);

//! Get the number of dimensions of an array type
ROSE_DLL_API int getDimensionCount(SgType* t);

//! Get the element type of an array
ROSE_DLL_API SgType* getArrayElementType(SgType* t);

//! Get the element type of an array, pointer or string, or NULL if not applicable
ROSE_DLL_API SgType* getElementType(SgType* t);


/// \brief  returns the array dimensions in an array as defined for arrtype
/// \param  arrtype the type of a C/C++ array
/// \return an array that contains an expression indicating each dimension's size.
///         OWNERSHIP of the expressions is TRANSFERED TO the CALLER (which
///         becomes responsible for freeing the expressions).
///         Note, the first entry of the array is a SgNullExpression, iff the
///         first array dimension was not specified.
/// \code
///         int x[] = { 1, 2, 3 };
/// \endcode
///         note, the expression does not have to be a constant
/// \code
///         int x[i*5];
/// \endcode
/// \post   return-value.empty() == false
/// \post   return-value[*] != NULL (no nullptr in the returned vector)
std::vector<SgExpression*>
get_C_array_dimensions(const SgArrayType& arrtype);

/// \brief  returns the array dimensions in an array as defined for arrtype
/// \param  arrtype the type of a C/C++ array
/// \param  varref  a reference to an array variable (the variable of type arrtype)
/// \return an array that contains an expression indicating each dimension's size.
///         OWNERSHIP of the expressions is TRANSFERED TO the CALLER (which
///         becomes responsible for freeing the expressions).
///         If the first array dimension was not specified an expression
///         that indicates that size is generated.
/// \code
///         int x[][3] = { 1, 2, 3, 4, 5, 6 };
/// \endcode
///         the entry for the first dimension will be:
/// \code
///         // 3 ... size of 2nd dimension
///         sizeof(x) / (sizeof(int) * 3)
/// \endcode
/// \pre    arrtype is the array-type of varref
/// \post   return-value.empty() == false
/// \post   return-value[*] != NULL (no nullptr in the returned vector)
/// \post   !isSgNullExpression(return-value[*])
std::vector<SgExpression*>
get_C_array_dimensions(const SgArrayType& arrtype, const SgVarRefExp& varref);

/// \overload
/// \note     see get_C_array_dimensions for SgVarRefExp for details.
/// \todo     make initname const
std::vector<SgExpression*>
get_C_array_dimensions(const SgArrayType& arrtype, SgInitializedName& initname);


//! Check if an expression is an array access (SgPntrArrRefExp). If so, return its name expression and subscripts if requested. Users can use convertRefToInitializedName() to get the possible name. It does not check if the expression is a top level SgPntrArrRefExp.
ROSE_DLL_API bool isArrayReference(SgExpression* ref, SgExpression** arrayNameExp=NULL, std::vector<SgExpression*>** subscripts=NULL);


//! Has a UPC shared type of any kinds (shared-to-shared, private-to-shared, shared-to-private, shared scalar/array)? An optional parameter, mod_type_out, stores the first SgModifierType with UPC access information.
/*!
 * Note: we classify private-to-shared as 'has shared' type for convenience here. It is indeed a private type in strict sense.
  AST graph for some examples:
    - shared scalar: SgModifierType -->base type
    - shared array: SgArrayType --> SgModiferType --> base type
    - shared to shared: SgModifierType --> SgPointerType --> SgModifierType ->SgTypeInt
    - shared to private: SgModifierType --> SgPointerType --> base type
    - private to shared: SgPointerType --> SgModifierType --> base type
 */
ROSE_DLL_API bool hasUpcSharedType(SgType* t, SgModifierType ** mod_type_out = NULL  );

//! Check if a type is a UPC shared type, including shared array, shared pointers etc. Exclude private pointers to shared types. Optionally return the modifier type with the UPC shared property.
/*!
 * ROSE uses SgArrayType of SgModifierType to represent shared arrays, not SgModifierType points to SgArrayType. Also typedef may cause a chain of nodes before reach the actual SgModifierType with UPC shared property.
 */
ROSE_DLL_API bool isUpcSharedType(SgType* t, SgModifierType ** mod_type_out = NULL);

//! Check if a modifier type is a UPC shared type.
ROSE_DLL_API bool isUpcSharedModifierType (SgModifierType* mod_type);

//! Check if an array type is a UPC shared type. ROSE AST represents a UPC shared array as regular array of elements of UPC shared Modifier Type. Not directly a UPC shared Modifier Type of an array.
ROSE_DLL_API bool isUpcSharedArrayType (SgArrayType* array_type);

//! Check if a shared UPC type is strict memory consistency or not. Return false if it is relaxed. (So isUpcRelaxedSharedModifierType() is not necessary.)
ROSE_DLL_API bool isUpcStrictSharedModifierType(SgModifierType* mode_type);

//! Get the block size of a UPC shared modifier type
ROSE_DLL_API size_t getUpcSharedBlockSize(SgModifierType* mod_type);

//! Get the block size of a UPC shared type, including Modifier types and array of modifier types (shared arrays)
ROSE_DLL_API size_t getUpcSharedBlockSize(SgType* t);

//! Is UPC phase-less shared type? Phase-less means block size of the first SgModifierType with UPC information is 1 or 0/unspecified. Also return false if the type is not a UPC shared type.
ROSE_DLL_API bool isUpcPhaseLessSharedType (SgType* t);

//! Is a UPC private-to-shared pointer?  SgPointerType comes first compared to SgModifierType with UPC information. Input type must be any of UPC shared types first.
ROSE_DLL_API bool isUpcPrivateToSharedType(SgType* t);

//! Is a UPC array with dimension of X*THREADS
ROSE_DLL_API bool isUpcArrayWithThreads(SgArrayType* t);

//! Lookup a named type based on its name, bottomup searching from a specified scope. Note name collison might be allowed for c (not C++) between typedef and enum/struct. Only the first matched named type will be returned in this case. typedef is returned as it is, not the base type it actually refers to.
ROSE_DLL_API SgType* lookupNamedTypeInParentScopes(const std::string& type_name, SgScopeStatement* scope=NULL);

//@}

//------------------------------------------------------------------------
//@{
/*! @name Loop handling
  \brief
*/

// by Jeremiah
//! Add a step statement to the end of a loop body
//! Add a new label to the end of the loop, with the step statement after
//! it; then change all continue statements in the old loop body into
//! jumps to the label
//!
//! For example:
//! while (a < 5) {if (a < -3) continue;} (adding "a++" to end) becomes
//! while (a < 5) {if (a < -3) goto label; label: a++;}
ROSE_DLL_API void addStepToLoopBody(SgScopeStatement* loopStmt, SgStatement* step);

ROSE_DLL_API void moveForStatementIncrementIntoBody(SgForStatement* f);
ROSE_DLL_API void convertForToWhile(SgForStatement* f);
ROSE_DLL_API void convertAllForsToWhiles(SgNode* top);
//! Change continue statements in a given block of code to gotos to a label
ROSE_DLL_API void changeContinuesToGotos(SgStatement* stmt, SgLabelStatement* label);

//!Return the loop index variable for a for loop
ROSE_DLL_API SgInitializedName* getLoopIndexVariable(SgNode* loop);

//!Check if a SgInitializedName is used as a loop index within a AST subtree
//! This function will use a bottom-up traverse starting from the subtree_root to find all enclosing loops and check if ivar is used as an index for either of them.
ROSE_DLL_API bool isLoopIndexVariable(SgInitializedName* ivar, SgNode* subtree_root);

//! Routines to get and set the body of a loop
ROSE_DLL_API SgStatement* getLoopBody(SgScopeStatement* loop);

ROSE_DLL_API void setLoopBody(SgScopeStatement* loop, SgStatement* body);

//! Routines to get the condition of a loop. It recognize While-loop, For-loop, and Do-While-loop
ROSE_DLL_API SgStatement* getLoopCondition(SgScopeStatement* loop);

//! Set the condition statement of a loop, including While-loop, For-loop, and Do-While-loop.
ROSE_DLL_API void setLoopCondition(SgScopeStatement* loop, SgStatement* cond);

//! Check if a for-loop has a canonical form, return loop index, bounds, step, and body if requested
//!
//! A canonical form is defined as : one initialization statement, a test expression, and an increment expression , loop index variable should be of an integer type.  IsInclusiveUpperBound is true when <= or >= is used for loop condition
ROSE_DLL_API bool isCanonicalForLoop(SgNode* loop, SgInitializedName** ivar=NULL, SgExpression** lb=NULL, SgExpression** ub=NULL, SgExpression** step=NULL, SgStatement** body=NULL, bool *hasIncrementalIterationSpace = NULL, bool* isInclusiveUpperBound = NULL);

//! Check if a Fortran Do loop has a complete canonical form: Do I=1, 10, 1
ROSE_DLL_API bool isCanonicalDoLoop(SgFortranDo* loop,SgInitializedName** ivar/*=NULL*/, SgExpression** lb/*=NULL*/, SgExpression** ub/*=NULL*/, SgExpression** step/*=NULL*/, SgStatement** body/*=NULL*/, bool *hasIncrementalIterationSpace/*= NULL*/, bool* isInclusiveUpperBound/*=NULL*/);

//! Set the lower bound of a loop header for (i=lb; ...)
ROSE_DLL_API void setLoopLowerBound(SgNode* loop, SgExpression* lb);

//! Set the upper bound of a loop header,regardless the condition expression type.  for (i=lb; i op up, ...)
ROSE_DLL_API void setLoopUpperBound(SgNode* loop, SgExpression* ub);

//! Set the stride(step) of a loop 's incremental expression, regardless the expression types (i+=s; i= i+s, etc)
ROSE_DLL_API void setLoopStride(SgNode* loop, SgExpression* stride);


//! Normalize loop init stmt by promoting the single variable declaration statement outside of the for loop header's init statement, e.g. for (int i=0;) becomes int i_x; for (i_x=0;..) and rewrite the loop with the new index variable, if necessary
ROSE_DLL_API bool normalizeForLoopInitDeclaration(SgForStatement* loop);

//! Normalize a for loop, return true if successful
//!
//! Translations are :
//!    For the init statement: for (int i=0;... ) becomes int i; for (i=0;..)
//!    For test expression:
//!           i<x is normalized to i<= (x-1) and
//!           i>x is normalized to i>= (x+1)
//!    For increment expression:
//!           i++ is normalized to i+=1 and
//!           i-- is normalized to i+=-1
//!           i-=s is normalized to i+= -s
ROSE_DLL_API bool forLoopNormalization(SgForStatement* loop);

//!Normalize a Fortran Do loop. Make the default increment expression (1) explicit
ROSE_DLL_API bool doLoopNormalization(SgFortranDo* loop);

//!  Unroll a target loop with a specified unrolling factor. It handles steps larger than 1 and adds a fringe loop if the iteration count is not evenly divisible by the unrolling factor.
ROSE_DLL_API bool loopUnrolling(SgForStatement* loop, size_t unrolling_factor);

//! Interchange/permutate a n-level perfectly-nested loop rooted at 'loop' using a lexicographical order number within (0,depth!).
ROSE_DLL_API bool loopInterchange(SgForStatement* loop, size_t depth, size_t lexicoOrder);

//! Tile the n-level (starting from 1) loop of a perfectly nested loop nest using tiling size s
ROSE_DLL_API bool loopTiling(SgForStatement* loopNest, size_t targetLevel, size_t tileSize);

//Winnie Loop Collapsing
SgExprListExp * loopCollapsing(SgForStatement* target_loop, size_t collapsing_factor);

//@}

//------------------------------------------------------------------------
//@{
/*! @name Topdown search
  \brief Top-down traversal from current node to find a node of a specified type
*/

//! Query a subtree to get all nodes of a given type, with an appropriate downcast.
template <typename NodeType>
std::vector<NodeType*> querySubTree(SgNode* top, VariantT variant = (VariantT)NodeType::static_variant)
{
  Rose_STL_Container<SgNode*> nodes = NodeQuery::querySubTree(top,variant);
  std::vector<NodeType*> result(nodes.size(), NULL);
  int count = 0;
  for (Rose_STL_Container<SgNode*>::const_iterator i = nodes.begin();
       i != nodes.end(); ++i, ++count) {
    NodeType* node = dynamic_cast<NodeType*>(*i);
    ROSE_ASSERT (node);
    result[count] = node;
  }
  return result;
}
  /*! \brief Returns STL vector of SgFile IR node pointers.

      Demonstrates use of restricted traversal over just SgFile IR nodes.
   */
    std::vector < SgFile * >generateFileList ();

<<<<<<< HEAD
  //! Get the current SgProject IR Node, it fails if project have not be kept a singleton
  SgProject * getProject();
=======
  //! Get the current SgProject IR Node
  ROSE_DLL_API SgProject * getProject();
>>>>>>> 6e556611

  //! \return the project associated with a node
  SgProject * getProject(const SgNode * node);

//! Query memory pools to grab SgNode of a specified type
template <typename NodeType>
static std::vector<NodeType*> getSgNodeListFromMemoryPool()
{
  // This function uses a memory pool traversal specific to the SgFile IR nodes
  class MyTraversal : public ROSE_VisitTraversal
  {
    public:
      std::vector<NodeType*> resultlist;
      void visit ( SgNode* node)
      {
        NodeType* result = dynamic_cast<NodeType* > (node);
        ROSE_ASSERT(result!= NULL);
        if (result!= NULL)
        {
          resultlist.push_back(result);
        }
      };
      virtual ~MyTraversal() {}
  };

  MyTraversal my_traversal;
  NodeType::traverseMemoryPoolNodes(my_traversal);
  return my_traversal.resultlist;
}


/*! \brief top-down traversal from current node to find the main() function declaration
*/
ROSE_DLL_API SgFunctionDeclaration* findMain(SgNode* currentNode);

//! Find the last declaration statement within a scope (if any). This is often useful to decide where to insert another declaration statement
SgStatement* findLastDeclarationStatement(SgScopeStatement * scope);

          //midend/programTransformation/partialRedundancyElimination/pre.h
//! Find referenced symbols within an expression
std::vector<SgVariableSymbol*> getSymbolsUsedInExpression(SgExpression* expr);

//! Find break statements inside a particular statement, stopping at nested loops or switches
/*! loops or switch statements defines their own contexts for break
 statements.  The function will stop immediately if run on a loop or switch
 statement.  If fortranLabel is non-empty, breaks (EXITs) to that label within
 nested loops are included in the returned list.
*/
std::vector<SgBreakStmt*> findBreakStmts(SgStatement* code, const std::string& fortranLabel = "");

//! Find all continue statements inside a particular statement, stopping at nested loops
/*! Nested loops define their own contexts for continue statements.  The
 function will stop immediately if run on a loop
 statement.  If fortranLabel is non-empty, continues (CYCLEs) to that label
 within nested loops are included in the returned list.
*/
  std::vector<SgContinueStmt*> findContinueStmts(SgStatement* code, const std::string& fortranLabel = "");
  std::vector<SgGotoStatement*> findGotoStmts(SgStatement* scope, SgLabelStatement* l);
  std::vector<SgStatement*> getSwitchCases(SgSwitchStatement* sw);

  //! Topdown traverse a subtree from root to find the first declaration given its name, scope (optional, can be NULL), and defining or nondefining flag.
  template <typename T>
  T* findDeclarationStatement(SgNode* root, std::string name, SgScopeStatement* scope, bool isDefining)
  {
    bool found = false;
    if (!root) return 0;
    T* decl = dynamic_cast<T*>(root);
    if (decl!=NULL)
    {
      if (scope)
      {
        if ((decl->get_scope() == scope)&&
            (decl->search_for_symbol_from_symbol_table()->get_name()==name))
        { 
          found = true;
        }
      }
      else // Liao 2/9/2010. We should allow NULL scope
      {
        if(decl->search_for_symbol_from_symbol_table()->get_name()==name)
        {
          found = true;
       }
      }
    }

   if (found)
   {
     if (isDefining)
     {
       ROSE_ASSERT (decl->get_definingDeclaration() != NULL);
       return dynamic_cast<T*> (decl->get_definingDeclaration()); 
     }
     else 
       return decl;
   }

    std::vector<SgNode*> children = root->get_traversalSuccessorContainer();
    for (std::vector<SgNode*>::const_iterator i = children.begin();
            i != children.end(); ++i)
    {
     T* target= findDeclarationStatement<T> (*i,name, scope, isDefining);
     if (target)
       return target;
    }
    return 0;
  }
//! Topdown traverse a subtree from root to find the first function declaration matching the given name, scope (optional, can be NULL), and defining or nondefining flag. This is an instantiation of findDeclarationStatement<T>.
  SgFunctionDeclaration* findFunctionDeclaration(SgNode* root, std::string name, SgScopeStatement* scope, bool isDefining);

#if 0 //TODO
  // 1. preorder traversal from current SgNode till find next SgNode of type V_SgXXX
  //    until reach the end node
  SgNode* getNextSgNode( const SgNode* astSourceNode, VariantT=V_SgNode, SgNode* astEndNode=NULL);

  // 2. return all nodes of type VariantT following the source node
  std::vector<SgNode*> getAllNextSgNode( const SgNode* astSourceNode, VariantT=V_SgNode, SgNode* astEndNode=NULL);
#endif

//@}

//------------------------------------------------------------------------
//@{
/*! @name Bottom up search
  \brief Backwards traverse through the AST to find a node, findEnclosingXXX()
*/
// remember to put const to all arguments.


/** Find a node by type using upward traversal.
 *
 *  Traverse backward through a specified node's ancestors, starting with the node's parent and progressing to more distant
 *  ancestors, to find the first node matching the specified or derived type.  If @p includingSelf is true then the
 *  starting node, @p astNode, is returned if its type matches, otherwise the search starts at the parent of @p astNode.
 *
 *  For the purposes of this function, the parent (P) of an SgDeclarationStatement node (N) is considered to be the first
 *  non-defining declaration of N if N has both a defining declaration and a first non-defining declaration and the defining
 *  declaration is different than the first non-defining declaration.
 *
 *  If no ancestor of the requisite type of subtypes is found then this function returns a null pointer.
 *
 *  If @p astNode is the null pointer, then the return value is a null pointer. That is, if there is no node, then there cannot
 *  be an enclosing node of the specified type. */
template <typename NodeType>
NodeType* getEnclosingNode(const SgNode* astNode, const bool includingSelf = false)
   {
#if 1
  // DQ (10/20/2012): This is the older version of this implementation.  Until I am sure that
  // the newer version (below) is what we want to use I will resolve this conflict by keeping
  // the previousl version in place.

     if (NULL == astNode)
        {
          return NULL;
        }

     if ( (includingSelf ) && (dynamic_cast<const NodeType*>(astNode)) )
        {
          return const_cast<NodeType*>(dynamic_cast<const NodeType*> (astNode));
        }

  // DQ (3/5/2012): Check for reference to self...
     ROSE_ASSERT(astNode->get_parent() != astNode);

     SgNode* parent = astNode->get_parent();

  // DQ (3/5/2012): Check for loops that will cause infinite loops.
     SgNode* previouslySeenParent = parent;
     bool foundCycle = false;
     while ( (foundCycle == false) && (parent != NULL) && (!dynamic_cast<const NodeType*>(parent)) )
        {
          ROSE_ASSERT(parent->get_parent() != parent);
#if 0
          printf ("In getEnclosingNode(): parent = %p = %s \n",parent,parent->class_name().c_str());
#endif
          parent = parent->get_parent();

       // DQ (3/5/2012): Check for loops that will cause infinite loops.
       // ROSE_ASSERT(parent != previouslySeenParent);
          if (parent == previouslySeenParent)
             {
               foundCycle = true;
             }
        }

#if 0
     printf ("previouslySeenParent = %p = %s \n",previouslySeenParent,previouslySeenParent->class_name().c_str());
#endif

     parent = previouslySeenParent;

     SgDeclarationStatement* declarationStatement = isSgDeclarationStatement(parent);
     if (declarationStatement != NULL)
        {
#if 0
          printf ("Found a SgDeclarationStatement \n");
#endif
          SgDeclarationStatement* definingDeclaration         = declarationStatement->get_definingDeclaration();
          SgDeclarationStatement* firstNondefiningDeclaration = declarationStatement->get_firstNondefiningDeclaration();

#if 0
          printf (" --- declarationStatement         = %p \n",declarationStatement);
          printf (" --- definingDeclaration          = %p \n",definingDeclaration);
          if (definingDeclaration != NULL && definingDeclaration->get_parent() != NULL)
               printf (" --- definingDeclaration ->get_parent()         = %p = %s \n",definingDeclaration->get_parent(),definingDeclaration->get_parent()->class_name().c_str());
          printf (" --- firstNondefiningDeclaration  = %p \n",firstNondefiningDeclaration);
          if (firstNondefiningDeclaration != NULL && firstNondefiningDeclaration->get_parent() != NULL)
               printf (" --- firstNondefiningDeclaration ->get_parent() = %p = %s \n",firstNondefiningDeclaration->get_parent(),firstNondefiningDeclaration->get_parent()->class_name().c_str());
#endif
          if (definingDeclaration != NULL && declarationStatement != firstNondefiningDeclaration)
             {
#if 0
               printf ("Found a nondefining declaration so use the non-defining declaration instead \n");
#endif
            // DQ (10/19/2012): Use the defining declaration instead.
            // parent = firstNondefiningDeclaration;
               parent = definingDeclaration;
             }
        }

#if 0
     printf ("reset: previouslySeenParent = %p = %s \n",previouslySeenParent,previouslySeenParent->class_name().c_str());
#endif

  // DQ (10/19/2012): This branch is just to document the cycle that was previously detected, it is for 
  // debugging only. Thus it ony make sense for it to be executed when "(foundCycle == true)".  However, 
  // this will have to be revisited later since it appears clear that it is a problem for the binary analysis 
  // work when it is visited for this case.  Since the cycle is detected, but there is no assertion on the
  // cycle, we don't exit when a cycle is identified (which is the point of the code below). 
  // Note also that I have fixed the code (above and below) to only chase pointers through defining 
  // declarations (where they exist), this is important since non-defining declarations can be almost
  // anywhere (and thus chasing them can make it appear that there are cycles where there are none 
  // (I think); test2012_234.C demonstrates an example of this.
  // DQ (10/9/2012): Robb has suggested this change to fix the binary analysis work.
  // if (foundCycle == true)
     if (foundCycle == false)
        {


          while ( (parent != NULL) && (!dynamic_cast<const NodeType*>(parent)) )
             {
               ROSE_ASSERT(parent->get_parent() != parent);
#if 0
               printf ("In getEnclosingNode() (2nd try): parent = %p = %s \n",parent,parent->class_name().c_str());
               if (parent->get_file_info() != NULL)
                    parent->get_file_info()->display("In getEnclosingNode() (2nd try): debug");
#endif
               SgDeclarationStatement* declarationStatement = isSgDeclarationStatement(parent);
               if (declarationStatement != NULL)
                  {
#if 0
                    printf ("Found a SgDeclarationStatement \n");
#endif
                    SgDeclarationStatement* definingDeclaration         = declarationStatement->get_definingDeclaration();
                    SgDeclarationStatement* firstNondefiningDeclaration = declarationStatement->get_firstNondefiningDeclaration();
#if 0
                    printf (" --- declarationStatement                       = %p = %s \n",declarationStatement,(declarationStatement != NULL) ? declarationStatement->class_name().c_str() : "null");

                    printf (" --- definingDeclaration                        = %p \n",definingDeclaration);
                    if (definingDeclaration != NULL && definingDeclaration->get_parent() != NULL)
                         printf (" --- definingDeclaration ->get_parent()         = %p = %s \n",definingDeclaration->get_parent(),definingDeclaration->get_parent()->class_name().c_str());

                    printf (" --- firstNondefiningDeclaration                = %p \n",firstNondefiningDeclaration);
                    if (firstNondefiningDeclaration != NULL && firstNondefiningDeclaration->get_parent() != NULL)
                         printf (" --- firstNondefiningDeclaration ->get_parent() = %p = %s \n",firstNondefiningDeclaration->get_parent(),firstNondefiningDeclaration->get_parent()->class_name().c_str());
#endif
                    if (definingDeclaration != NULL && declarationStatement != firstNondefiningDeclaration)
                       {
#if 0
                         printf ("Found a nondefining declaration so use the firstNondefining declaration instead \n");
#endif
                      // DQ (10/19/2012): Use the defining declaration instead.
                      // parent = firstNondefiningDeclaration;
                         parent = definingDeclaration;
                       }
                  }

               parent = parent->get_parent();

#if 1
            // DQ (3/5/2012): Check for loops that will cause infinite loops.
               ROSE_ASSERT(parent != previouslySeenParent);
#else
               printf ("WARNING::WARNING::WARNING commented out assertion for parent != previouslySeenParent \n");
               if (parent == previouslySeenParent)
                    break;
#endif
             }
        }

     return const_cast<NodeType*>(dynamic_cast<const NodeType*> (parent));
#else
  // DQ (10/20/2012): Using Robb's newer version with my modification to use the definingDeclaration rather than firstNondefiningDeclaration (below).

       // Find the parent of specified type, but watch out for cycles in the ancestry (which would cause an infinite loop).
       // Cast away const because isSg* functions aren't defined for const node pointers; and our return is not const.
       SgNode *node = const_cast<SgNode*>(!astNode || includingSelf ? astNode : astNode->get_parent());
       std::set<const SgNode*> seen; // nodes we've seen, in order to detect cycles
       while (node) {
           if (NodeType *found = dynamic_cast<NodeType*>(node))
               return found;

           // FIXME: Cycle detection could be moved elsewhere so we don't need to do it on every call. [RPM 2012-10-09]
           ROSE_ASSERT(seen.insert(node).second);

           // Traverse to parent (declaration statements are a special case)
           if (SgDeclarationStatement *declarationStatement = isSgDeclarationStatement(node)) {
               SgDeclarationStatement *definingDeclaration = declarationStatement->get_definingDeclaration();
               SgDeclarationStatement *firstNondefiningDeclaration = declarationStatement->get_firstNondefiningDeclaration();
               if (definingDeclaration && firstNondefiningDeclaration && declarationStatement != firstNondefiningDeclaration) {
                // DQ (10/19/2012): Use the defining declaration instead.
                // node = firstNondefiningDeclaration;
                   node = definingDeclaration;
               }
           } else {
               node = node->get_parent();
           }
       }
       return NULL;
#endif
   }

//! Get the closest scope from astNode. Return astNode if it is already a scope.
ROSE_DLL_API SgScopeStatement* getScope(const SgNode* astNode);

  //! Traverse back through a node's parents to find the enclosing global scope
  ROSE_DLL_API SgGlobal* getGlobalScope( const SgNode* astNode);


  //! Find the function definition
  ROSE_DLL_API SgFunctionDefinition* getEnclosingProcedure(SgNode* n, const bool includingSelf=false);

  ROSE_DLL_API SgFunctionDefinition* getEnclosingFunctionDefinition(SgNode* astNode, const bool includingSelf=false);

  //! Find the closest enclosing statement, including the given node
  ROSE_DLL_API SgStatement* getEnclosingStatement(SgNode* n);

  //! Find the closest switch outside a given statement (normally used for case and default statements)
  ROSE_DLL_API SgSwitchStatement* findEnclosingSwitch(SgStatement* s);

  //! Find the closest loop outside the given statement; if fortranLabel is not empty, the Fortran label of the loop must be equal to it
  ROSE_DLL_API SgScopeStatement* findEnclosingLoop(SgStatement* s, const std::string& fortranLabel = "", bool stopOnSwitches = false);

  //! Find the enclosing function declaration, including its derived instances like isSgProcedureHeaderStatement, isSgProgramHeaderStatement, and isSgMemberFunctionDeclaration.
  ROSE_DLL_API SgFunctionDeclaration * getEnclosingFunctionDeclaration (SgNode * astNode, const bool includingSelf=false);
   //roseSupport/utility_functions.h
  //! get the SgFile node from current node
  ROSE_DLL_API SgFile* getEnclosingFileNode (SgNode* astNode );

  //! Get the initializer containing an expression if it is within an initializer.
  ROSE_DLL_API SgInitializer* getInitializerOfExpression(SgExpression* n);

  //! Get the closest class definition enclosing the specified AST node,
  ROSE_DLL_API SgClassDefinition* getEnclosingClassDefinition(SgNode* astnode, const bool includingSelf=false);

// TODO
#if 0
   SgNode * getEnclosingSgNode(SgNode* source,VariantT, SgNode* endNode=NULL);
   std::vector<SgNode *>  getAllEnclosingSgNode(SgNode* source,VariantT, SgNode* endNode=NULL);
   SgVariableDeclaration* findVariableDeclaratin( const string& varname)

   SgClassDeclaration* getEnclosingClassDeclaration( const SgNode* astNode);

   // e.g. for some expression, find its parent statement
   SgStatement* getEnclosingStatement(const SgNode* astNode);

   SgSwitchStatement* getEnclosingSwitch(SgStatement* s);
   SgModuleStatement* getEnclosingModuleStatement( const SgNode* astNode);

  // used to build a variable reference for compiler generated code in current scope
   SgSymbol * findReachingDefinition (SgScopeStatement* startScope, SgName &name);
#endif
//@}

//------------------------------------------------------------------------
//@{
/*! @name AST Walk and Traversal
  \brief
*/
  // Liao, 1/9/2008
  /*!
        \brief return the first global scope under current project
  */
  ROSE_DLL_API SgGlobal * getFirstGlobalScope(SgProject *project);

  /*!
        \brief get the last statement within a scope, return NULL if it does not exit
  */
  ROSE_DLL_API SgStatement* getLastStatement(SgScopeStatement *scope);

  //! Get the first statement within a scope, return NULL if it does not exist. Skip compiler-generated statement by default. Count transformation-generated ones, but excluding those which are not to be outputted in unparsers.
  ROSE_DLL_API SgStatement* getFirstStatement(SgScopeStatement *scope,bool includingCompilerGenerated=false);
    //!Find the first defining function declaration statement in a scope
  ROSE_DLL_API SgFunctionDeclaration* findFirstDefiningFunctionDecl(SgScopeStatement* scope);

//! Get next statement within the same scope of current statement
  ROSE_DLL_API SgStatement* getNextStatement(SgStatement * currentStmt);

//! Get previous statement within the same scope of current statement
  ROSE_DLL_API SgStatement* getPreviousStatement(SgStatement * currentStmt);
#if 0 //TODO
  // preorder traversal from current SgNode till find next SgNode of type V_SgXXX
  SgNode* getNextSgNode( const SgNode* currentNode, VariantT=V_SgNode);
#endif
//@}

//------------------------------------------------------------------------
//@{
/*! @name AST Comparison
  \brief Compare AST nodes, subtree, etc
*/
  //! Check if a SgIntVal node has a given value
 ROSE_DLL_API bool isEqualToIntConst(SgExpression* e, int value);

 //! Check if two function declarations refer to the same one. Two function declarations are the same when they are a) identical, b) same name in C c) same qualified named and mangled name in C++. A nondefining (prototype) declaration and a defining declaration of a same function are treated as the same.
 /*!
  * There is a similar function bool compareFunctionDeclarations(SgFunctionDeclaration *f1, SgFunctionDeclaration *f2) from Classhierarchy.C
  */
 ROSE_DLL_API bool isSameFunction(SgFunctionDeclaration* func1, SgFunctionDeclaration* func2);

 //! Check if a statement is the last statement within its closed scope
 ROSE_DLL_API bool isLastStatement(SgStatement* stmt);

//@}

//------------------------------------------------------------------------
//@{
/*! @name AST insert, removal, and replacement
  \brief Add, remove,and replace AST

  scope->append_statement(), exprListExp->append_expression() etc. are not enough to handle side effect of parent pointers, symbol tables, preprocessing info, defining/nondefining pointers etc.
*/

// DQ (2/24/2009): Simple function to delete an AST subtree (used in outlining).
//! Function to delete AST subtree's nodes only, users must take care of any dangling pointers, symbols or types that result.
ROSE_DLL_API void deleteAST(SgNode* node);

//! Special purpose function for deleting AST expression tress containing valid original expression trees in constant folded expressions (for internal use only).
ROSE_DLL_API void deleteExpressionTreeWithOriginalExpressionSubtrees(SgNode* root);

// DQ (2/25/2009): Added new function to support outliner.
//! Move statements in first block to the second block (preserves order and rebuilds the symbol table).
ROSE_DLL_API void moveStatementsBetweenBlocks ( SgBasicBlock* sourceBlock, SgBasicBlock* targetBlock );


//! Append a statement to the end of the current scope, handle side effect of appending statements, e.g. preprocessing info, defining/nondefining pointers etc.
ROSE_DLL_API void appendStatement(SgStatement *stmt, SgScopeStatement* scope=NULL);

//! Append a list of statements to the end of the current scope, handle side effect of appending statements, e.g. preprocessing info, defining/nondefining pointers etc.
ROSE_DLL_API void appendStatementList(const std::vector<SgStatement*>& stmt, SgScopeStatement* scope=NULL);

// DQ (2/6/2009): Added function to support outlining into separate file.
//! Append a copy ('decl') of a function ('original_statement') into a 'scope', include any referenced declarations required if the scope is within a compiler generated file. All referenced declarations, including those from headers, are inserted if excludeHeaderFiles is set to true (the new file will not have any headers).
ROSE_DLL_API void appendStatementWithDependentDeclaration( SgDeclarationStatement* decl, SgGlobal* scope, SgStatement* original_statement, bool excludeHeaderFiles );

//! Prepend a statement to the beginning of the current scope, handling side
//! effects as appropriate
ROSE_DLL_API void prependStatement(SgStatement *stmt, SgScopeStatement* scope=NULL);

//! prepend a list of statements to the beginning of the current scope,
//! handling side effects as appropriate
ROSE_DLL_API void prependStatementList(const std::vector<SgStatement*>& stmt, SgScopeStatement* scope=NULL);

//! Check if a scope statement has a simple children statement list
//! so insert additional statements under the scope is straightforward and unambiguous .
//! for example, SgBasicBlock has a simple statement list while IfStmt does not.
ROSE_DLL_API bool  hasSimpleChildrenList (SgScopeStatement* scope);

//! Insert a statement before or after the target statement within the target's scope. Move around preprocessing info automatically
ROSE_DLL_API void insertStatement(SgStatement *targetStmt, SgStatement* newStmt, bool insertBefore= true, bool autoMovePreprocessingInfo = true);

//! Insert a list of statements before or after the target statement within the
//target's scope
ROSE_DLL_API void insertStatementList(SgStatement *targetStmt, const std::vector<SgStatement*>& newStmts, bool insertBefore= true);

//! Insert a statement before a target statement
ROSE_DLL_API void insertStatementBefore(SgStatement *targetStmt, SgStatement* newStmt, bool autoMovePreprocessingInfo = true);

//! Insert a list of statements before a target statement
ROSE_DLL_API void insertStatementListBefore(SgStatement *targetStmt, const std::vector<SgStatement*>& newStmts);

//! Insert a statement after a target statement, Move around preprocessing info automatically by default
ROSE_DLL_API void insertStatementAfter(SgStatement *targetStmt, SgStatement* newStmt, bool autoMovePreprocessingInfo = true);

//! Insert a list of statements after a target statement
ROSE_DLL_API void insertStatementListAfter(SgStatement *targetStmt, const std::vector<SgStatement*>& newStmt);

//! Insert a statement after the last declaration within a scope. The statement will be prepended to the scope if there is no declaration statement found
ROSE_DLL_API void insertStatementAfterLastDeclaration(SgStatement* stmt, SgScopeStatement* scope);

//! Insert a list of statements after the last declaration within a scope. The statement will be prepended to the scope if there is no declaration statement found
ROSE_DLL_API void insertStatementAfterLastDeclaration(std::vector<SgStatement*> stmt_list, SgScopeStatement* scope);

//! Remove a statement from its attach point of the AST. Automatically keep its associated preprocessing information at the original place after the removal. The statement is still in memory and it is up to the users to decide if the removed one will be inserted somewhere else or released from memory (deleteAST()).
ROSE_DLL_API void removeStatement(SgStatement* stmt, bool autoRelocatePreprocessingInfo = true);

//! Deep delete a sub AST tree. It uses postorder traversal to delete each child node. Users must take care of any dangling pointers, symbols or types that result. This is identical to deleteAST()
ROSE_DLL_API void deepDelete(SgNode* root);

//! Replace a statement with another. Move preprocessing information from oldStmt to newStmt if requested.
ROSE_DLL_API void replaceStatement(SgStatement* oldStmt, SgStatement* newStmt, bool movePreprocessinInfo = false);

//! Replace an anchor node with a specified pattern subtree with optional SgVariantExpression. All SgVariantExpression in the pattern will be replaced with copies of the anchor node.
ROSE_DLL_API SgNode* replaceWithPattern (SgNode * anchor, SgNode* new_pattern);

/** Given an expression, generates a temporary variable whose initializer optionally evaluates
* that expression. Then, the var reference expression returned can be used instead of the original
* expression. The temporary variable created can be reassigned to the expression by the returned SgAssignOp;
* this can be used when the expression the variable represents needs to be evaluated. NOTE: This handles
* reference types correctly by using pointer types for the temporary.
* @param expression Expression which will be replaced by a variable
* @param scope scope in which the temporary variable will be generated
* @param reEvaluate an assignment op to reevaluate the expression. Leave NULL if not needed
* @return declaration of the temporary variable, and a a variable reference expression to use instead of
* the original expression. */
std::pair<SgVariableDeclaration*, SgExpression* > createTempVariableForExpression(SgExpression* expression,
        SgScopeStatement* scope, bool initializeInDeclaration, SgAssignOp** reEvaluate = NULL);

/*  This function creates a temporary variable for a given expression in the given scope
   This is different from SageInterface::createTempVariableForExpression in that it does not
   try to be smart to create pointers to reference types and so on. The tempt is initialized to expression.
   The caller is responsible for setting the parent of SgVariableDeclaration since buildVariableDeclaration
   may not set_parent() when the scope stack is empty. See programTransformation/extractFunctionArgumentsNormalization/ExtractFunctionArguments.C for sample usage.
   @param expression Expression which will be replaced by a variable
   @param scope scope in which the temporary variable will be generated
*/
    
std::pair<SgVariableDeclaration*, SgExpression*> createTempVariableAndReferenceForExpression
    (SgExpression* expression, SgScopeStatement* scope);
    
//! Append an argument to SgFunctionParameterList, transparently set parent,scope, and symbols for arguments when possible
/*! We recommend to build SgFunctionParameterList before building a function declaration
 However, it is still allowed to append new arguments for existing function declarations.
 \todo function type , function symbol also need attention.
*/
ROSE_DLL_API SgVariableSymbol* appendArg(SgFunctionParameterList *, SgInitializedName*);
//!Prepend an argument to SgFunctionParameterList
ROSE_DLL_API SgVariableSymbol* prependArg(SgFunctionParameterList *, SgInitializedName*);

//! Append an expression to a SgExprListExp, set the parent pointer also
ROSE_DLL_API void appendExpression(SgExprListExp *, SgExpression*);

//! Append an expression list to a SgExprListExp, set the parent pointers also
ROSE_DLL_API void appendExpressionList(SgExprListExp *, const std::vector<SgExpression*>&);

//! Set parameter list for a function declaration, considering existing parameter list etc.
// void setParameterList(SgFunctionDeclaration *func,SgFunctionParameterList *paralist);
template <class actualFunction> 
ROSE_DLL_API void setParameterList(actualFunction *func,SgFunctionParameterList *paralist);

# if 1
  // DQ (11/25/2011): Moved to the header file so that it could be seen as a template function.

  // TODO consider the difference between C++ and Fortran
  // fixup the scope of arguments,no symbols for nondefining function declaration's arguments
template <class actualFunction>
void
// SageInterface::setParameterList(SgFunctionDeclaration * func,SgFunctionParameterList * paralist)
setParameterList(actualFunction* func, SgFunctionParameterList* paralist)
   {
  // DQ (11/25/2011): Modified this to be a templated function so that we can handle both 
  // SgFunctionDeclaration and SgTemplateFunctionDeclaration (and their associated member 
  // function derived classes).

     ROSE_ASSERT(func != NULL);
     ROSE_ASSERT(paralist != NULL);

#if 0
  // At this point we don't have cerr and endl defined, so comment this code out.
  // Warn to users if a paralist is being shared
     if (paralist->get_parent() !=NULL)
        {
          cerr << "Waring! Setting a used SgFunctionParameterList to function: "
               << (func->get_name()).getString()<<endl
               << " Sharing parameter lists can corrupt symbol tables!"<<endl
               << " Please use deepCopy() to get an exclusive parameter list for each function declaration!"<<endl;
       // ROSE_ASSERT(false);
        }
#endif

  // Liao,2/5/2008  constructor of SgFunctionDeclaration will automatically generate SgFunctionParameterList, so be cautious when set new paralist!!
     if (func->get_parameterList() != NULL)
        {
          if (func->get_parameterList() != paralist)
             {
               delete func->get_parameterList();
             }
        }

     func->set_parameterList(paralist);
     paralist->set_parent(func);

  // DQ (5/15/2012): Need to set the declptr in each SgInitializedName IR node.
  // This is needed to support the AST Copy mechanism (at least). The files: test2005_150.C, 
  // test2012_81.C and testcode2012_82.C demonstrate this problem.
     SgInitializedNamePtrList & args = paralist->get_args();
     for (SgInitializedNamePtrList::iterator i = args.begin(); i != args.end(); i++)
        {
          (*i)->set_declptr(func);
        }
   }
#endif

//! Set a pragma of a pragma declaration. handle memory release for preexisting pragma, and set parent pointer.
ROSE_DLL_API void setPragma(SgPragmaDeclaration* decl, SgPragma *pragma);

  //! Replace an expression with another, used for variable reference substitution and others. the old expression can be deleted (default case)  or kept.
ROSE_DLL_API void replaceExpression(SgExpression* oldExp, SgExpression* newExp, bool keepOldExp=false);

//! Replace a given expression with a list of statements produced by a generator
ROSE_DLL_API void replaceExpressionWithStatement(SgExpression* from,
                                    SageInterface::StatementGenerator* to);
//! Similar to replaceExpressionWithStatement, but with more restrictions.
//! Assumptions: from is not within the test of a loop or ifStmt,  not currently traversing from or the statement it is in
ROSE_DLL_API void replaceSubexpressionWithStatement(SgExpression* from,
                                      SageInterface::StatementGenerator* to);

//! Set operands for expressions with single operand, such as unary expressions. handle file info, lvalue, pointer downcasting, parent pointer etc.
ROSE_DLL_API void setOperand(SgExpression* target, SgExpression* operand);

//!set left hand operand for binary expressions, transparently downcasting target expressions when necessary
ROSE_DLL_API void setLhsOperand(SgExpression* target, SgExpression* lhs);

//!set left hand operand for binary expression
ROSE_DLL_API void setRhsOperand(SgExpression* target, SgExpression* rhs);

//! Set original expression trees to NULL for SgValueExp or SgCastExp expressions, so you can change the value and have it unparsed correctly.
ROSE_DLL_API void removeAllOriginalExpressionTrees(SgNode* top);

// DQ (1/25/2010): Added support for directories
//! Move file to be generated in a subdirectory (will be generated by the unparser).
ROSE_DLL_API void moveToSubdirectory ( std::string directoryName, SgFile* file );

//! Supporting function to comment relocation in insertStatement() and removeStatement().
ROSE_DLL_API SgStatement* findSurroundingStatementFromSameFile(SgStatement* targetStmt, bool & surroundingStatementPreceedsTargetStatement);

//! Relocate comments and CPP directives from one statement to another.
ROSE_DLL_API void moveCommentsToNewStatement(SgStatement* sourceStatement, const std::vector<int> & indexList, SgStatement* targetStatement, bool surroundingStatementPreceedsTargetStatement);

//@}
//------------------------------------------------------------------------
//@{
/*! @name AST repair, fix, and postprocessing.
  \brief Mostly used internally when some AST pieces are built without knowing their target
  scope/parent, especially during bottom-up construction of AST. The associated symbols,
   parent and scope  pointers cannot be set on construction then.
   A set of utility functions are provided to
   patch up scope, parent, symbol for them when the target scope/parent become know.
*/
//! Connect variable reference to the right variable symbols when feasible, return the number of references being fixed.
/*! In AST translation, it is possible to build a variable reference before the variable
 is being declared. buildVarRefExp() will use fake initialized name and symbol as placeholders
 to get the work done. Users should call fixVariableReference() when AST is complete and all
 variable declarations are in place.
*/
ROSE_DLL_API int fixVariableReferences(SgNode* root);

//!Patch up symbol, scope, and parent information when a SgVariableDeclaration's scope is known.
/*!
It is possible to build a variable declaration without knowing its scope information during bottom-up construction of AST, though top-down construction is recommended in general.
In this case, we have to patch up symbol table, scope and parent information when the scope is known. This function is usually used internally within appendStatment(), insertStatement().
*/
void fixVariableDeclaration(SgVariableDeclaration* varDecl, SgScopeStatement* scope);

//! Fix symbols, parent and scope pointers. Used internally within appendStatment(), insertStatement() etc when a struct declaration was built without knowing its target scope.
void fixStructDeclaration(SgClassDeclaration* structDecl, SgScopeStatement* scope);
//! Fix symbols, parent and scope pointers. Used internally within appendStatment(), insertStatement() etc when a class declaration was built without knowing its target scope.
void fixClassDeclaration(SgClassDeclaration* classDecl, SgScopeStatement* scope);

//! Fix symbols, parent and scope pointers. Used internally within appendStatment(), insertStatement() etc when a namespace declaration was built without knowing its target scope.
void fixNamespaceDeclaration(SgNamespaceDeclarationStatement* structDecl, SgScopeStatement* scope);


//! Fix symbol table for SgLabelStatement. Used Internally when the label is built without knowing its target scope. Both parameters cannot be NULL.
void fixLabelStatement(SgLabelStatement* label_stmt, SgScopeStatement* scope);

//! Set a numerical label for a Fortran statement. The statement should have a enclosing function definition already. SgLabelSymbol and SgLabelRefExp are created transparently as needed.
void setFortranNumericLabel(SgStatement* stmt, int label_value);

//! Suggest next usable (non-conflicting) numeric label value for a Fortran function definition scope
int  suggestNextNumericLabel(SgFunctionDefinition* func_def);

//! Fix the symbol table and set scope (only if scope in declaration is not already set).
void fixFunctionDeclaration(SgFunctionDeclaration* stmt, SgScopeStatement* scope);

//! Fix the symbol table and set scope (only if scope in declaration is not already set).
void fixTemplateDeclaration(SgTemplateDeclaration* stmt, SgScopeStatement* scope);

//! A wrapper containing fixes (fixVariableDeclaration(),fixStructDeclaration(), fixLabelStatement(), etc) for all kinds statements. Should be used before attaching the statement into AST.
void fixStatement(SgStatement* stmt, SgScopeStatement* scope);
//@}

//! Update defining and nondefining links due to a newly introduced function declaration. Should be used after inserting the function into a scope.
/*! This function not only set the defining and nondefining links of the newly introduced
 *  function declaration inside a scope, but also update other same function declarations' links
 *  accordingly if there are any.
 *  Assumption: The function has already inserted/appended/prepended into the scope before calling this function.
 */
void updateDefiningNondefiningLinks(SgFunctionDeclaration* func, SgScopeStatement* scope);

//------------------------------------------------------------------------
//@{
/*! @name Advanced AST transformations, analyses, and optimizations
  \brief Some complex but commonly used AST transformations.
  */

//! Collect all read and write references within stmt, which can be a function, a scope statement, or a single statement. Note that a reference can be both read and written, like i++
ROSE_DLL_API bool
collectReadWriteRefs(SgStatement* stmt, std::vector<SgNode*>& readRefs, std::vector<SgNode*>& writeRefs, bool useCachedDefUse=false);

//!Collect unique variables which are read or written within a statement. Note that a variable can be both read and written. The statement can be either of a function, a scope, or a single line statement.
ROSE_DLL_API bool collectReadWriteVariables(SgStatement* stmt, std::set<SgInitializedName*>& readVars, std::set<SgInitializedName*>& writeVars);

//!Collect read only variables within a statement. The statement can be either of a function, a scope, or a single line statement.
ROSE_DLL_API void collectReadOnlyVariables(SgStatement* stmt, std::set<SgInitializedName*>& readOnlyVars);

//!Collect read only variable symbols within a statement. The statement can be either of a function, a scope, or a single line statement.
ROSE_DLL_API void collectReadOnlySymbols(SgStatement* stmt, std::set<SgVariableSymbol*>& readOnlySymbols);

//! Check if a variable reference is used by its address: including &a expression and foo(a) when type2 foo(Type& parameter) in C++
ROSE_DLL_API bool isUseByAddressVariableRef(SgVarRefExp* ref);

//! Collect variable references involving use by address: including &a expression and foo(a) when type2 foo(Type& parameter) in C++
ROSE_DLL_API void collectUseByAddressVariableRefs (const SgStatement* s, std::set<SgVarRefExp* >& varSetB);

#ifndef ROSE_USE_INTERNAL_FRONTEND_DEVELOPMENT
//!Call liveness analysis on an entire project
ROSE_DLL_API LivenessAnalysis * call_liveness_analysis(SgProject* project, bool debug=false);

//!get liveIn and liveOut variables for a for loop from liveness analysis result liv.
ROSE_DLL_API void getLiveVariables(LivenessAnalysis * liv, SgForStatement* loop, std::set<SgInitializedName*>& liveIns, std::set<SgInitializedName*> & liveOuts);
#endif

//!Recognize and collect reduction variables and operations within a C/C++ loop, following OpenMP 3.0 specification for allowed reduction variable types and operation types.
ROSE_DLL_API void ReductionRecognition(SgForStatement* loop, std::set< std::pair <SgInitializedName*, VariantT> > & results);

//! Constant folding an AST subtree rooted at 'r' (replacing its children with their constant values, if applicable). Please be advised that constant folding on floating point computation may decrease the accuracy of floating point computations!
/*! It is a wrapper function for ConstantFolding::constantFoldingOptimization(). Note that only r's children are replaced with their corresponding constant values, not the input SgNode r itself. You have to call this upon an expression's parent node if you want to fold the expression. */
ROSE_DLL_API void constantFolding(SgNode* r);

//!Instrument(Add a statement, often a function call) into a function right before the return points, handle multiple return statements and return expressions with side effects. Return the number of statements inserted.
/*! Useful when adding a runtime library call to terminate the runtime system right before the end of a program, especially for OpenMP and UPC runtime systems. Return with complex expressions with side effects are rewritten using an additional assignment statement.
 */
ROSE_DLL_API int instrumentEndOfFunction(SgFunctionDeclaration * func, SgStatement* s);

//! Remove jumps whose label is immediately after the jump.  Used to clean up inlined code fragments.
ROSE_DLL_API void removeJumpsToNextStatement(SgNode*);

//! Remove labels which are not targets of any goto statements
ROSE_DLL_API void removeUnusedLabels(SgNode* top);

//! Remove consecutive labels
ROSE_DLL_API void removeConsecutiveLabels(SgNode* top);

//! Replace an expression with a temporary variable and an assignment statement
/*!
 Add a new temporary variable to contain the value of 'from'
 Change reference to 'from' to use this new variable
 Assumptions: 'from' is not within the test of a loop or 'if'
              not currently traversing 'from' or the statement it is in

 */
 ROSE_DLL_API SgAssignInitializer* splitExpression(SgExpression* from, std::string newName = "");

//! Split long expressions into blocks of statements
ROSE_DLL_API void splitExpressionIntoBasicBlock(SgExpression* expr);

//! Remove labeled goto statements
ROSE_DLL_API void removeLabeledGotos(SgNode* top);

//! If the given statement contains any break statements in its body, add a new label below the statement and change the breaks into gotos to that new label.
ROSE_DLL_API void changeBreakStatementsToGotos(SgStatement* loopOrSwitch);

//! Check if the body of a 'for' statement is a SgBasicBlock, create one if not.
ROSE_DLL_API SgBasicBlock* ensureBasicBlockAsBodyOfFor(SgForStatement* fs);

//! Check if the body of a 'upc_forall' statement is a SgBasicBlock, create one if not.
ROSE_DLL_API SgBasicBlock* ensureBasicBlockAsBodyOfUpcForAll(SgUpcForAllStatement* fs);

//! Check if the body of a 'while' statement is a SgBasicBlock, create one if not.
ROSE_DLL_API SgBasicBlock* ensureBasicBlockAsBodyOfWhile(SgWhileStmt* ws);

//! Check if the body of a 'do .. while' statement is a SgBasicBlock, create one if not.
ROSE_DLL_API SgBasicBlock* ensureBasicBlockAsBodyOfDoWhile(SgDoWhileStmt* ws);

//! Check if the body of a 'switch' statement is a SgBasicBlock, create one if not.
ROSE_DLL_API SgBasicBlock* ensureBasicBlockAsBodyOfSwitch(SgSwitchStatement* ws);

//! Check if the body of a 'case option' statement is a SgBasicBlock, create one if not.
SgBasicBlock* ensureBasicBlockAsBodyOfCaseOption(SgCaseOptionStmt* cs);

//! Check if the body of a 'default option' statement is a SgBasicBlock, create one if not.
SgBasicBlock* ensureBasicBlockAsBodyOfDefaultOption(SgDefaultOptionStmt * cs);
    
//! Check if the true body of a 'if' statement is a SgBasicBlock, create one if not.
ROSE_DLL_API SgBasicBlock* ensureBasicBlockAsTrueBodyOfIf(SgIfStmt* ifs);

//! Check if the false body of a 'if' statement is a SgBasicBlock, create one if not.
ROSE_DLL_API SgBasicBlock* ensureBasicBlockAsFalseBodyOfIf(SgIfStmt* ifs);

//! Check if the body of a 'catch' statement is a SgBasicBlock, create one if not.
ROSE_DLL_API SgBasicBlock* ensureBasicBlockAsBodyOfCatch(SgCatchOptionStmt* cos);

//! Check if the body of a SgOmpBodyStatement is a SgBasicBlock, create one if not
ROSE_DLL_API SgBasicBlock* ensureBasicBlockAsBodyOfOmpBodyStmt(SgOmpBodyStatement* ompbodyStmt);


//! Check if a statement is a (true or false) body of a container-like parent, such as For, Upc_forall, Do-while,
//! switch, If, Catch, OmpBodyStmt, etc
bool isBodyStatement (SgStatement* s);

//! Fix up ifs, loops, while, switch, Catch, OmpBodyStatement, etc. to have blocks as body components. It also adds an empty else body to if statements that don't have them.
void changeAllBodiesToBlocks(SgNode* top);

//! The same as changeAllBodiesToBlocks(SgNode* top). To be phased out.
void changeAllLoopBodiesToBlocks(SgNode* top);

//! Make a single statement body to be a basic block. Its parent is if, while, catch, or upc_forall etc.
SgBasicBlock * makeSingleStatementBodyToBlock(SgStatement* singleStmt);

#if 0
/**  If s is the body of a loop, catch, or if statement and is already a basic block,
 *   s is returned unmodified. Otherwise generate a SgBasicBlock between s and its parent
 *   (a loop, catch, or if statement, etc). */
SgLocatedNode* ensureBasicBlockAsParent(SgStatement* s);
#endif

//! Get the constant value from a constant integer expression; abort on
//! everything else.  Note that signed long longs are converted to unsigned.
unsigned long long getIntegerConstantValue(SgValueExp* expr);

//! Get a statement's dependent declarations which declares the types used in the statement. The returned vector of declaration statements are sorted according to their appearance order in the original AST. Any reference to a class or template class from a namespace will treated as a reference to the enclosing namespace.
std::vector<SgDeclarationStatement*> getDependentDeclarations (SgStatement* stmt );


//! Insert an expression (new_exp )before another expression (anchor_exp) has possible side effects, without changing the original semantics. This is achieved by using a comma operator: (new_exp, anchor_exp). The comma operator is returned.
SgCommaOpExp *insertBeforeUsingCommaOp (SgExpression* new_exp, SgExpression* anchor_exp);

//! Insert an expression (new_exp ) after another expression (anchor_exp) has possible side effects, without changing the original semantics. This is done by using two comma operators:  type T1; ... ((T1 = anchor_exp, new_exp),T1) )... , where T1 is a temp variable saving the possible side effect of anchor_exp. The top level comma op exp is returned. The reference to T1 in T1 = anchor_exp is saved in temp_ref.
SgCommaOpExp *insertAfterUsingCommaOp (SgExpression* new_exp, SgExpression* anchor_exp, SgStatement** temp_decl = NULL, SgVarRefExp** temp_ref = NULL);


/// \brief   moves the body of a function f to a new function f`;
///          f's body is replaced with code that forwards the call to f`.
/// \return  a pair indicating the statement containing the call of f`
///          and an initialized name refering to the temporary variable
///          holding the result of f`. In case f returns void
///          the initialized name is NULL.
/// \param   definingDeclaration the defining function declaration of f
/// \param   newName the name of function f`
/// \details f's new body becomes { f`(...); } and { int res = f`(...); return res; }
///          for functions returning void and a value, respectively.
///          two function declarations are inserted in f's enclosing scope
/// \code
///          result_type f`(...);                       <--- (1)
///          result_type f (...) { forward call to f` }
///          result_type f`(...) { original code }      <--- (2)
/// \endcode
///          Calls to f are not updated, thus in the transformed code all
///          calls will continue calling f (this is also true for
///          recursive function calls from within the body of f`).
///          After the function has created the wrapper,
///          definingDeclaration becomes the wrapper function
///          The definition of f` is the next entry in the
///          statement list; the forward declaration of f` is the previous
///          entry in the statement list.
/// \pre     definingDeclaration must be a defining declaration of a
///          free standing function.
///          typeid(SgFunctionDeclaration) == typeid(definingDeclaration)
///          i.e., this function is NOT implemented for class member functions,
///          template functions, procedures, etc.
std::pair<SgStatement*, SgInitializedName*>
wrapFunction(SgFunctionDeclaration& definingDeclaration, SgName newName);

/// \overload
/// \tparam  NameGen functor that generates a new name based on the old name.
///          interface: SgName nameGen(const SgName&)
/// \param   nameGen name generator
/// \brief   see wrapFunction for details
template <class NameGen>
std::pair<SgStatement*, SgInitializedName*>
wrapFunction(SgFunctionDeclaration& definingDeclaration, NameGen nameGen)
{
  return wrapFunction(definingDeclaration, nameGen(definingDeclaration.get_name()));
}

/// \brief convenience function that returns the first initialized name in a
///        list of variable declarations.
SgInitializedName& getFirstVariable(SgVariableDeclaration& vardecl);


//@}

// DQ (6/7/2012): Unclear where this function should go...
  bool hasTemplateSyntax( const SgName & name );


#if 0

//------------------------AST dump, stringify-----------------------------
//------------------------------------------------------------------------
  std::string buildOperatorString ( SgNode* astNode ); //transformationSupport.h

  // do we need these?
  std::string dump_node(const SgNode* astNode);
  std::string dump_tree(const SgNode* astNode);

  // or a friendly version of  unparseToString(), as a memeber function
  std::string SgNode::toString(bool asSubTree=true); // dump node or subtree

//----------------------------AST comparison------------------------------
//------------------------------------------------------------------------
// How to get generic functions for comparison?
  bool isNodeEqual(SgNode* node1, SgNode* node2); //?
  bool isTreeEqual(SgNode* tree1, SgNode* tree2);

        //! Are two expressions equal (using a deep comparison)?
  bool expressionTreeEqual(SgExpression*, SgExpression*);
        //! Are corresponding expressions in two lists equal (using a deep comparison)?
  bool expressionTreeEqualStar(const SgExpressionPtrList&,
                             const SgExpressionPtrList&);

//----------------------AST verfication/repair----------------------------
//------------------------------------------------------------------------
// sanity check of AST subtree, any suggestions?
//  TODO
    verifySgNode(SgNode* node, bool subTree=true);
  //src/midend/astDiagnostics/AstConsistencyTests.h
  // AstTests::runAllTests(SgProject * )

  //src/midend/astUtil/astInterface/AstInterface.h.C
  //FixSgProject(SgProject &project)
  //FixSgTree(SgNode* r)

  //src/frontend/SageIII/astPostProcessing
  //AstPostProcessing(SgNode * node)

//--------------------------AST modification------------------------------
//------------------------------------------------------------------------
// any operations changing AST tree, including
// insert, copy, delete(remove), replace

  // insert before or after some point, argument list is consistent with LowLevelRewrite
  void insertAst(SgNode* targetPosition, SgNode* newNode, bool insertBefore=true);

  // previous examples
  //void myStatementInsert(SgStatement* target,...)
  // void AstInterfaceBase::InsertStmt(AstNodePtr const & orig, AstNodePtr const &n, bool insertbefore, bool extractfromBasicBlock)

  // copy
  // copy children of one basic block to another basic block
  //void appendStatementCopy (const SgBasicBlock* a, SgBasicBlock* b);
  void copyStatements (const SgBasicBlock* src, SgBasicBlock* dst);

  // delete (remove) a node or a whole subtree
  void removeSgNode(SgNode* targetNode); // need this?
  void removeSgNodeTree(SgNode* subtree); // need this?

  void removeStatement( SgStatement* targetStmt);

  //Move = delete + insert
  void moveAst (SgNode* src, SgNode* target); // need this?
      // similar to
  void moveStatements (SgBasicBlock* src, SgBasicBlock* target);

  // replace= delete old + insert new (via building or copying)

// DQ (1/25/2010): This does not appear to exist as a definition anywhere in ROSE.
// void replaceAst(SgNode* oldNode, SgNode* newNode);

   //void replaceChild(SgNode* parent, SgNode* from, SgNode* to);
   //bool AstInterface::ReplaceAst( const AstNodePtr& orig, const AstNodePtr& n)

//--------------------------AST transformations---------------------------
//------------------------------------------------------------------------
// Advanced AST modifications through basic AST modifications
// Might not be included in AST utitlity list, but listed here for the record.

  // extract statements/content from a scope
  void flattenBlocks(SgNode* n);

  //src/midend/astInlining/inlinerSupport.h
  void renameVariables(SgNode* n);
  void renameLabels(SgNode* n, SgFunctionDefinition* enclosingFunctionDefinition);

  void simpleCopyAndConstantPropagation(SgNode* top);
  void changeAllMembersToPublic(SgNode* n);

  void removeVariableDeclaration(SgInitializedName* initname);

  //! Convert something like "int a = foo();" into "int a; a = foo();"
  SgAssignOp* convertInitializerIntoAssignment(SgAssignInitializer* init);

  //! Rewrites a while or for loop so that the official test is changed to
  //! "true" and what had previously been the test is now an if-break
  //! combination (with an inverted condition) at the beginning of the loop
  //! body
  void pushTestIntoBody(LoopStatement* loopStmt);

  //programTransformation/finiteDifferencing/finiteDifferencing.h
  //! Move variables declared in a for statement to just outside that statement.
  void moveForDeclaredVariables(SgNode* root);

//------------------------ Is/Has functions ------------------------------
//------------------------------------------------------------------------
// misc. boolean functions
// some of them could moved to SgXXX class as a member function

  bool isOverloaded (SgFunctionDeclaration * functionDeclaration);

  bool isSwitchCond (const SgStatement* s);
  bool isIfCond (const SgStatement* s);
  bool isWhileCond (const SgStatement* s);
  bool isStdNamespace (const SgScopeStatement* scope);
  bool isTemplateInst (const SgDeclarationStatement* decl);


  bool isCtor (const SgFunctionDeclaration* func);
  bool isDtor (const SgFunctionDeclaration* func);

   // src/midend/astInlining/typeTraits.h
  bool hasTrivialDestructor(SgType* t);
  ROSE_DLL_API bool isNonconstReference(SgType* t);
  ROSE_DLL_API bool isReferenceType(SgType* t);

  //  generic ones, or move to the SgXXX class as a member function

  bool isConst(SgNode* node); // const type, variable, function, etc.
  // .... and more

  bool isConstType (const SgType* type);
  bool isConstFunction (const SgFunctionDeclaration* decl);


  bool isMemberVariable(const SgInitializedName & var);
  //bool isMemberVariable(const SgNode& in);

  bool isPrototypeInScope (SgScopeStatement * scope,
                           SgFunctionDeclaration * functionDeclaration,
                           SgDeclarationStatement * startingAtDeclaration);

  bool MayRedefined(SgExpression* expr, SgNode* root);
  // bool isPotentiallyModified(SgExpression* expr, SgNode* root); // inlinderSupport.h
  bool hasAddressTaken(SgExpression* expr, SgNode* root);

  //src/midend/astInlining/inlinerSupport.C
     // can also classified as topdown search
  bool containsVariableReference(SgNode* root, SgInitializedName* var);

  bool isDeclarationOf(SgVariableDeclaration* decl, SgInitializedName* var);
  bool isPotentiallyModifiedDuringLifeOf(SgBasicBlock* sc,
                                       SgInitializedName* toCheck,
                                       SgInitializedName* lifetime)
  //src/midend/programTransformation/partialRedundancyElimination/pre.h
  bool anyOfListPotentiallyModifiedIn(const std::vector<SgVariableSymbol*>& syms, SgNode* n);

//------------------------ loop handling ---------------------------------
//------------------------------------------------------------------------
  //get and set loop control expressions
  // 0: init expr, 1: condition expr, 2: stride expr

  SgExpression* getForLoopTripleValues(int valuetype,SgForStatement* forstmt );
  int setForLoopTripleValues(int valuetype,SgForStatement* forstmt, SgExpression* exp);

  bool isLoopIndexVarRef(SgForStatement* forstmt, SgVarRefExp *varref);
  SgInitializedName * getLoopIndexVar(SgForStatement* forstmt);

//------------------------expressions-------------------------------------
//------------------------------------------------------------------------
  //src/midend/programTransformation/partialRedundancyElimination/pre.h
  int countComputationsOfExpressionIn(SgExpression* expr, SgNode* root);

        //src/midend/astInlining/replaceExpressionWithStatement.h
  void replaceAssignmentStmtWithStatement(SgExprStatement* from, StatementGenerator* to);

  void replaceSubexpressionWithStatement(SgExpression* from,
                                       StatementGenerator* to);
  SgExpression* getRootOfExpression(SgExpression* n);

//--------------------------preprocessing info. -------------------------
//------------------------------------------------------------------------
  //! Removes all preprocessing information at a given position.
  void cutPreprocInfo (SgBasicBlock* b,
                       PreprocessingInfo::RelativePositionType pos,
                       AttachedPreprocessingInfoType& save_buf);
  //! Pastes preprocessing information at the front of a statement.
  void pastePreprocInfoFront (AttachedPreprocessingInfoType& save_buf,
                              SgStatement* s);
  //! Pastes preprocessing information at the back of a statement.
  void pastePreprocInfoBack (AttachedPreprocessingInfoType& save_buf,
                             SgStatement* s);

  /*!
   *  \brief Moves 'before' preprocessing information.
   *  Moves all preprocessing information attached 'before' the source
   *  statement to the front of the destination statement.
   */
  // a generic one for all
  /// void movePreprocessingInfo(src, dest, RelativePositionType);
  void moveBeforePreprocInfo (SgStatement* src, SgStatement* dest);
  void moveInsidePreprocInfo (SgBasicBlock* src, SgBasicBlock* dest);
  void moveAfterPreprocInfo (SgStatement* src, SgStatement* dest);

//--------------------------------operator--------------------------------
//------------------------------------------------------------------------
  from transformationSupport.h, not sure if they should be included here
  /* return enum code for SAGE operators */
  operatorCodeType classifyOverloadedOperator(); // transformationSupport.h

 /*! \brief generates a source code string from operator name.
    This function returns a string representing the elementwise operator (for primative types)
    that would be match that associated with the overloaded operator for a user-defined
    abstractions (e.g. identifyOperator("operator+()") returns "+").
  */
  std::string stringifyOperator (std::string name);

//--------------------------------macro ----------------------------------
//------------------------------------------------------------------------
  std::string buildMacro ( std::string s ); //transformationSupport.h

//--------------------------------access functions---------------------------
//----------------------------------get/set sth.-----------------------------
// several categories:
* get/set a direct child/grandchild node or fields
* get/set a property flag value
* get a descendent child node using preorder searching
* get an ancestor node using bottomup/reverse searching

        // SgName or string?
  std::string getFunctionName (SgFunctionCallExp* functionCallExp);
  std::string getFunctionTypeName ( SgFunctionCallExp* functionCallExpression );

    // do we need them anymore? or existing member functions are enought?
    // a generic one:
   std::string get_name (const SgNode* node);
   std::string get_name (const SgDeclarationStatement * declaration);

  // get/set some property: should moved to SgXXX as an inherent memeber function?
  // access modifier
  void  setExtern (SgFunctionDeclartion*)
  void  clearExtern()

   // similarly for other declarations and other properties
  void setExtern (SgVariableDeclaration*)
  void setPublic()
  void setPrivate()

#endif

// DQ (1/23/2013): Added support for generated a set of source sequence entries.
   std::set<unsigned int> collectSourceSequenceNumbers( SgNode* astNode );
      
//--------------------------------Type Traits (C++)---------------------------
      bool HasNoThrowAssign(const SgType * const inputType);
      bool HasNoThrowCopy(const SgType * const inputType);
      bool HasNoThrowConstructor(const SgType * const inputType);
      bool HasTrivialAssign(const SgType * const inputType);
      bool HasTrivialCopy(const SgType * const inputType);
      bool HasTrivialConstructor(const SgType * const inputType);
      bool HasTrivialDestructor(const SgType * const inputType);
      bool HasVirtualDestructor(const SgType * const inputType);
      bool IsBaseOf(const SgType * const inputBaseType, const SgType * const inputDerivedType);
      bool IsAbstract(const SgType * const inputType);
      bool IsClass(const SgType * const inputType);
      bool IsEmpty(const SgType * const inputType);
      bool IsEnum(const SgType * const inputType);
      bool IsPod(const SgType * const inputType);
      bool IsPolymorphic(const SgType * const inputType);
      bool IsStandardLayout(const SgType * const inputType);
      bool IsLiteralType(const SgType * const inputType);
      bool IsTrivial(const SgType * const inputType);
      bool IsUnion(const SgType * const inputType);
      SgType *  UnderlyingType(SgType *type);
}// end of namespace

#endif<|MERGE_RESOLUTION|>--- conflicted
+++ resolved
@@ -579,24 +579,6 @@
   ROSE_DLL_API bool is_OpenMP_language ();
   ROSE_DLL_API bool is_UPC_language ();
   //! Check if dynamic threads compilation is used for UPC programs
-<<<<<<< HEAD
-  bool is_UPC_dynamic_threads();
-  bool is_C99_language ();
-  bool is_Cxx_language ();
-  bool is_Java_language ();
-  bool is_Fortran_language ();
-  bool is_CAF_language ();
-  bool is_PHP_language();
-  bool is_Python_language();
-  bool is_Cuda_language();
-  bool is_OpenCL_language();
-  bool is_X10_language();
-  bool is_binary_executable();
-  bool is_mixed_C_and_Cxx_language ();
-  bool is_mixed_Fortran_and_C_language ();
-  bool is_mixed_Fortran_and_Cxx_language ();
-  bool is_mixed_Fortran_and_C_and_Cxx_language ();
-=======
   ROSE_DLL_API bool is_UPC_dynamic_threads();
   ROSE_DLL_API bool is_C99_language ();
   ROSE_DLL_API bool is_Cxx_language ();
@@ -606,13 +588,13 @@
   ROSE_DLL_API bool is_PHP_language();
   ROSE_DLL_API bool is_Python_language();
   ROSE_DLL_API bool is_Cuda_language();
+  ROSE_DLL_API bool is_OpenCL_language();
   ROSE_DLL_API bool is_X10_language();
   ROSE_DLL_API bool is_binary_executable();
   ROSE_DLL_API bool is_mixed_C_and_Cxx_language ();
   ROSE_DLL_API bool is_mixed_Fortran_and_C_language ();
   ROSE_DLL_API bool is_mixed_Fortran_and_Cxx_language ();
   ROSE_DLL_API bool is_mixed_Fortran_and_C_and_Cxx_language ();
->>>>>>> 6e556611
 //@}
 
 //------------------------------------------------------------------------
@@ -689,12 +671,8 @@
                PreprocessingInfo::RelativePositionType position=PreprocessingInfo::before);
 
 //!Check if a pragma declaration node has macro calls attached, if yes, replace macro calls within the pragma string with expanded strings. This only works if -rose:wave is turned on.
-<<<<<<< HEAD
-void replaceMacroCallsWithExpandedStrings(SgPragmaDeclaration* target);
-=======
 ROSE_DLL_API void replaceMacroCallsWithExpandedStrings(SgPragmaDeclaration* target);
 //@}
->>>>>>> 6e556611
 
 //! Build and attach comment onto the global scope of a source file
 PreprocessingInfo* attachComment(
@@ -989,6 +967,12 @@
 //! Lookup a named type based on its name, bottomup searching from a specified scope. Note name collison might be allowed for c (not C++) between typedef and enum/struct. Only the first matched named type will be returned in this case. typedef is returned as it is, not the base type it actually refers to.
 ROSE_DLL_API SgType* lookupNamedTypeInParentScopes(const std::string& type_name, SgScopeStatement* scope=NULL);
 
+//! Verify that 2 SgTemplateArgument are equivalent (same type, same expression, or same template declaration)
+ROSE_DLL_API bool templateArgumentEquivalence(SgTemplateArgument * arg1, SgTemplateArgument * arg2);
+
+//! Verify that 2 SgTemplateArgumentPtrList are equivalent.
+ROSE_DLL_API bool templateArgumentListEquivalence(const SgTemplateArgumentPtrList & list1, const SgTemplateArgumentPtrList & list2);
+
 //@}
 
 //------------------------------------------------------------------------
@@ -1110,13 +1094,8 @@
    */
     std::vector < SgFile * >generateFileList ();
 
-<<<<<<< HEAD
   //! Get the current SgProject IR Node, it fails if project have not be kept a singleton
-  SgProject * getProject();
-=======
-  //! Get the current SgProject IR Node
   ROSE_DLL_API SgProject * getProject();
->>>>>>> 6e556611
 
   //! \return the project associated with a node
   SgProject * getProject(const SgNode * node);
