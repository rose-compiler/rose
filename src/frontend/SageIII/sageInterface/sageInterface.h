--- conflicted
+++ resolved
@@ -1563,7 +1563,6 @@
 std::pair<SgVariableDeclaration*, SgExpression* > createTempVariableForExpression(SgExpression* expression,
         SgScopeStatement* scope, bool initializeInDeclaration, SgAssignOp** reEvaluate = NULL);
 
-<<<<<<< HEAD
 /*  This function creates a temporary variable for a given expression in the given scope
    This is different from SageInterface::createTempVariableForExpression in that it does not
    try to be smart to create pointers to reference types and so on. The tempt is initialized to expression.
@@ -1574,10 +1573,6 @@
 */
     
 std::pair<SgVariableDeclaration*, SgExpression*> createTempVariableAndReferenceForExpression
-=======
-    
-std::pair<SgVariableDeclaration*, SgExpression*> createTempVariableOrReferenceForExpression
->>>>>>> 04e6136f
     (SgExpression* expression, SgScopeStatement* scope);
     
 //! Append an argument to SgFunctionParameterList, transparently set parent,scope, and symbols for arguments when possible
