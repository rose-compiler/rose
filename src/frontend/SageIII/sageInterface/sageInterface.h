--- conflicted
+++ resolved
@@ -337,33 +337,11 @@
    // DQ (6/22/2005):
    /*! \brief Generate unique name from C and C++ constructs. The name may contain space. 
 
-<<<<<<< HEAD
        This is support for the AST merge, but is generally useful as a more general mechanism than 
        name mangling which is more closely ties to the generation of names to support link-time function name 
        resolution.  This is more general than common name mangling in that it resolves more relavant differences
        between C and C++ declarations. (e.g. the type within the declaration: "struct { int:8; } foo;").
-=======
-  //! Check if a SgNode is a main() function declaration
-  bool isMain (const SgNode* node);
-
-  // DQ (8/10/2010): Added const to first paramater.
-  // DQ (6/22/2005):
-  /*! \brief Generate unique name from C and C++ constructs. The name may contain space. 
->>>>>>> 60a21330
-
-       \implementation current work does not support expressions.
-
-<<<<<<< HEAD
-    */
-     std::string generateUniqueName (SgNode * node,
-                                     bool
-                                     ignoreDifferenceBetweenDefiningAndNondefiningDeclarations);
-
-   // DQ (3/10/2007): 
-   //! Generate a unique string from the source file position information
-     std::string declarationPositionString (SgDeclarationStatement *
-                                            declaration);
-=======
+
       \implementation current work does not support expressions.
 
    */
@@ -373,7 +351,6 @@
   // DQ (3/10/2007): 
   //! Generate a unique string from the source file position information
     std::string declarationPositionString (const SgDeclarationStatement * declaration);
->>>>>>> 60a21330
 
   // DQ (1/20/2007): 
   //! Added mechanism to generate project name from list of file names
