--- conflicted
+++ resolved
@@ -624,27 +624,7 @@
 bool
 SageInterface::isNOP ( SgAsmInstruction* asmInstruction )
    {
-<<<<<<< HEAD
        return !asmInstruction->has_effect();
-=======
-
-  // Test an instruction for if it has no side-effect to the state (is so then it is a NOP). 
-  // This is a more general test than if it is equivelent to the NOP memonic instruction.
-     bool returnValue = false;
-
-  // This is the most trivial case of detecting a NOP instruction.
-  // This will detect single and multi-byte NOP instructions.
-     if (isInstructionKind(asmInstruction,x86_nop) == true)
-        {
-          returnValue = true;
-        }
-       else
-        {
-       // We also want to handle more complex cases of NOP instructions (later).
-        }
-
-     return returnValue;
->>>>>>> bca4c8d4
    }
 
 // DQ (4/28/2010): Added support for interface to detect NOP's.  This function is for a list of instructions.
@@ -653,30 +633,9 @@
 bool
 SageInterface::isNOP ( const std::vector<SgAsmInstruction*> & asmInstructionList )
    {
-<<<<<<< HEAD
        if (asmInstructionList.empty())
            return true;
        return !asmInstructionList.front()->has_effect(asmInstructionList);
-=======
-  // This is an initial implementation to be improved on later using the instruction semantics and looking at
-  // combinations of instructions.
-     std::vector<SgAsmInstruction*>::const_iterator i = asmInstructionList.begin();
-
-  // Let's disallow an empty list (since it is niether true nor false).
-     ROSE_ASSERT(i != asmInstructionList.end());
-
-  // Test a sequence of instructions for it they (as a set) have no side-effects to the state (is so then it is a NOP sequence).
-     bool returnValue = true;
-
-  // This is the simple case of a sequence of instructions where each is a NOP.
-     while (returnValue == true && i != asmInstructionList.end())
-        {
-          returnValue = isNOP(*i);
-          i++;
-        }
-
-     return returnValue;
->>>>>>> bca4c8d4
    }
 
 // DQ (4/28/2010): Added support for interface to detect NOP's.  This function detects NOP sequences in a SgAsmBlock.
@@ -686,7 +645,6 @@
 std::vector<std::vector<SgAsmInstruction*> >
 SageInterface::find_NOP_sequences (SgAsmBlock* asmBlock)
    {
-<<<<<<< HEAD
        std::vector<std::vector<SgAsmInstruction*> > retval;
        std::vector<SgAsmInstruction*> insns = SageInterface::querySubTree<SgAsmInstruction>(asmBlock, V_SgAsmInstruction);
        if (insns.empty()) return retval;
@@ -706,16 +664,6 @@
        
        return retval;
    }
-=======
-  // find sequences of NOP instructions in a SgAsmBlock
-     std::vector<std::vector<SgAsmInstruction*> > returnSequence;
-
-     printf ("This SageInterface::find_NOP_sequences ( const SgAsmBlock* & asmBlock ) function is not implemented yet \n");
-     ROSE_ASSERT(false);
-
-     return returnSequence;
-   }
-
 
 void
 SageInterface::insertInstruction(SgAsmInstruction* targetInstruction, SgAsmInstruction* newInstruction, bool insertBefore)
@@ -779,4 +727,3 @@
 
      l.erase(i);
    }
->>>>>>> bca4c8d4
