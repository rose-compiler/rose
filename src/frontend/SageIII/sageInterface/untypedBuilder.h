#ifndef UNTYPED_BUILDER_H
#define UNTYPED_BUILDER_H

namespace UntypedBuilder {

void set_language(SgFile::languageOption_enum language);

//! Build an untyped scope including empty lists contained in the scope
<<<<<<< HEAD
SgUntypedScope* buildUntypedScope(const std::string & label);

//! Build an untyped type
SgUntypedType* buildType (SgUntypedType::type_enum type_enum = SgUntypedType::e_unknown);

//! Build an untyped array type
SgUntypedArrayType* buildArrayType (SgUntypedType::type_enum type_enum, SgUntypedExprListExpression* shape, int rank);
=======
template <class ScopeClass>
ScopeClass* buildScope();

//! Build an untyped scope including empty lists contained in the scope
template <class ScopeClass>
ScopeClass* buildScope(const std::string & label);

//! Build an untyped type
SgUntypedType* buildType (SgUntypedType::type_enum type_enum = SgUntypedType::e_unknown, std::string name = "");

//! Build an untyped array type
SgUntypedArrayType* buildArrayType (SgUntypedType::type_enum type_enum, SgUntypedExprListExpression* shape, int rank);

//! Build an untyped Jovial table type from a base type (currently base type can only be an intrinsic type)
SgUntypedTableType* buildJovialTableType (std::string name, SgUntypedType* base_type,
                                          SgUntypedExprListExpression* shape, bool is_anonymous=false);

//! Build an untyped initialized name for the given name and type.  The initializer may be a nullptr.
SgUntypedInitializedName* buildInitializedName(const std::string & name, SgUntypedType* type, SgUntypedExpression* initializer = NULL);

//! Build an untyped initialized name list with potentially one name. The list will be empty if the initialized name parameter is a nullptr.
SgUntypedInitializedNameList* buildInitializedNameList(SgUntypedInitializedName* initialized_name = NULL);

//! Build a variable declaration for only one variable with the given name and type.
SgUntypedVariableDeclaration* buildVariableDeclaration(const std::string & name, SgUntypedType* type,
                                                       SgUntypedExprListExpression* attr_list,
                                                       SgUntypedExpression* initializer = NULL);

//! Build an untyped StructureDefinition. This version has a body and thus a scope.
//! Source position for the initializer and modifier lists and table description should be set after construction.
SgUntypedStructureDefinition* buildStructureDefinition();

//! Build an untyped StructureDefinition. This version has a type name and body/scope (default is NULL).
//! If the has_body flag is true and the scope is NULL, a scope will be created.
//! Source position for the initializer and table description should be set after construction.
SgUntypedStructureDefinition* buildStructureDefinition(const std::string type_name, bool has_body=false, SgUntypedScope* scope=NULL);

//! Build an untyped JovialTableDescription. This version has a body and thus a scope.
//! Source position for the initializer and modifier lists and table description should be set after construction.
SgUntypedStructureDefinition* buildJovialTableDescription();

//! Build an untyped JovialTableDescription. This version has a type name and body/scope (default is NULL).
//! If the has_body flag is true and the scope is NULL, a scope will be created.
//! Source position for the initializer and table description should be set after construction.
SgUntypedStructureDefinition* buildJovialTableDescription(std::string table_type_name, bool has_body=false, SgUntypedScope* scope=NULL);

//! Build an untyped JovialTableDeclaration with associated JovialTableDescription. This version has a body and thus a scope.
//! Source position for the initializer and modifier lists and table description should be set after construction.
SgUntypedStructureDeclaration* buildJovialTableDeclaration(std::string type_name);

//! Build an untyped directive declaration statement (SgUntypedDirectiveDeclaration)
SgUntypedDirectiveDeclaration* buildDirectiveDeclaration(std::string directive_string);
>>>>>>> 48b1121b

//! Build a null expression, set file info as the default one
ROSE_DLL_API SgUntypedNullExpression* buildUntypedNullExpression();

}  // namespace UntypedBuilder

#endif<|MERGE_RESOLUTION|>--- conflicted
+++ resolved
@@ -6,15 +6,6 @@
 void set_language(SgFile::languageOption_enum language);
 
 //! Build an untyped scope including empty lists contained in the scope
-<<<<<<< HEAD
-SgUntypedScope* buildUntypedScope(const std::string & label);
-
-//! Build an untyped type
-SgUntypedType* buildType (SgUntypedType::type_enum type_enum = SgUntypedType::e_unknown);
-
-//! Build an untyped array type
-SgUntypedArrayType* buildArrayType (SgUntypedType::type_enum type_enum, SgUntypedExprListExpression* shape, int rank);
-=======
 template <class ScopeClass>
 ScopeClass* buildScope();
 
@@ -67,7 +58,6 @@
 
 //! Build an untyped directive declaration statement (SgUntypedDirectiveDeclaration)
 SgUntypedDirectiveDeclaration* buildDirectiveDeclaration(std::string directive_string);
->>>>>>> 48b1121b
 
 //! Build a null expression, set file info as the default one
 ROSE_DLL_API SgUntypedNullExpression* buildUntypedNullExpression();
