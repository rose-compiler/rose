--- conflicted
+++ resolved
@@ -15,14 +15,10 @@
      sageBuilder.h \
      sageBuilder.C \
      sageBuilder_fortran.C \
-<<<<<<< HEAD
      abiStuff.C \
+     sageBuilder_untypedNodes.C \
      typeEquivalenceChecker.cpp \
      simpleExpressionEvaluator.cpp
-=======
-     sageBuilder_untypedNodes.C \
-     abiStuff.C
->>>>>>> d9fb1ad0
 #     highLevelInterface.C
 
 #     buildSetOfFrontendSpecificNodes.C
