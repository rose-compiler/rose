#ifndef AST_POST_PROCESSING_H
#define AST_POST_PROCESSING_H

#define AST_POST_PROCESSING_VERBOSE_LEVEL DIAGNOSTICS_VERBOSE_LEVEL+1

#include "AstFixup.h"

#include "resetParentPointers.h"
#include "processTemplateHandlingOptions.h"
#include "fixupSymbolTables.h"

// DQ (12/29/2011): This header file requires rose_config.h and we don't want all of ROSE to require this.
// #include "markCompilerGenerated.h"

#include "markTemplateInstantiationsForOutput.h"
#include "resetTemplateNames.h"
#include "fixupDeclarations.h"
#include "fixupTemplateInstantiations.h"
#include "markForOutputInCodeGeneration.h"
#include "markTemplateSpecializationsForOutput.h"
#include "initializeExplicitScopeData.h"
#include "fixupDefiningAndNondefiningDeclarations.h"
#include "markOverloadedTemplateInstantiations.h"
#include "markTransformationsForOutput.h"
#include "markBackendCompilerSpecificFunctions.h"
#include "fixupNullPointers.h"
#include "checkIsModifiedFlag.h"
#include "checkIsFrontendSpecificFlag.h"
#include "checkIsCompilerGeneratedFlag.h"
#include "fixupNames.h"
#include "fixupTypes.h"
#include "fixupConstructorPreinitializationLists.h"
#include "propagateHiddenListData.h"
#include "markLhsValues.h"

// DQ (11/24/2007): Fortran support to resolution of array references vs. function references.
#include "resolveFortranReferences.h"
#include "insertFortranContainsStatement.h"

// DQ (9/28/2008): This is for Fortran and eventually maybe C++ support.
#include "fixupUseAndUsingDeclarations.h"

// DQ (4/14/2010): This is the C++ specific support for symbol aliasing (to support better name qualification).
#include "fixupCxxSymbolTablesToSupportAliasingSymbols.h"

// DQ (6/24/2010): Fixup the SgTypedefSeq lists to support the AST merge mechanism.
#include "normalizeTypedefSequenceLists.h"

// DQ (9/14/2011): Added support to make the AST consistant with respect to constant folded values.
// We can either leave the constant folded values or replace the constant folded values with the 
// original expression trees. The default will be to replace the constant folded values with the
// original expression trees.
#include "fixupConstantFoldedValues.h"

// DQ (5/1/2012): Added testing for marked transformations in the AST (should be none after EDG/ROSE translation).
#include "detectTransformations.h"

// DQ (8/12/2012): Fixup the SgModifiers used to hold type reference in EDG to types in instantiated templates that had not yet been seen).
// This post processing effects test2012_190.C and test2007_141.C.
#include "fixupTypeReferences.h"

// DQ (10/5/2012): Fixup known macros that might expand into a recursive mess in the unparsed code.
#include "fixupSelfReferentialMacros.h"

// DQ (4/24/2013): Detect the correct function declaration to declare the use of default arguments.
// This can only be a single function and it can't be any function (this is a moderately complex issue).
#include "fixupFunctionDefaultArguments.h"

// DQ (12/20/2012): Added support for testing the physical source position information.
#include "checkPhysicalSourcePosition.h"

// DQ (6/11/2013): This corrects where EDG can set the scope of a friend declaration to be different from the defining declaration.
#include "fixupDeclarationScope.h"

// DQ (11/14/2015): This corrects inconstancies in the setting of flags in the Sg_File_Info objects.
#include "fixupFileInfoFlags.h"

// DQ (11/27/2016): Provide alternative typedef type that when unparsed will not contain private types).
#include "fixupTemplateArguments.h"

// DQ (5/18/2017): Added support to insert template instantiation prototypes.
#include "addPrototypesForTemplateInstantiations.h"

// DQ (2/25/2019): Adding support for marking shared defining declarations across multiple files.
#include "markSharedDeclarationsForOutputInCodeGeneration.h"

// DQ (5/7/2020): Added support to interleaving include directives into the code.
#include "addIncludeDirectives.h"
<<<<<<< HEAD
=======

// DQ (8/25/2020): Added support to remove redundant include files used to initialize variable declarations.
#include "fixupInitializers.h"
>>>>>>> e29cb582

/*! \brief Postprocessing that is not likely to be handled in the EDG/Sage III translation.
 */
void postProcessingSupport (SgNode* node);

/*! \brief This does all post-processing fixup and translation of the Sage III AST.

    This function was added to provide a more representative name, the post processing does not
    just include temporary fixes.  We might make if nore explicit what function are representative
    of temporary fixes later (at the moment I think there are none that are temporary).
    This does all post-processing fixup of the AST including:
       1) initialization of the parent pointers
       2) fixup of instantiated template names
       3) fixup of ...
       4) ...

 */
ROSE_DLL_API void AstPostProcessing(SgNode* node);


#if 0
// DQ (4/26/2013): Test constructed to detect problems with where default arguments are marked.
class PostProcessingTestFunctionCallArguments : public AstSimpleProcessing
   {
     public:
          void visit (SgNode* node);
   };

void postProcessingTestFunctionCallArguments(SgNode* node);
#endif

#endif<|MERGE_RESOLUTION|>--- conflicted
+++ resolved
@@ -86,12 +86,9 @@
 
 // DQ (5/7/2020): Added support to interleaving include directives into the code.
 #include "addIncludeDirectives.h"
-<<<<<<< HEAD
-=======
 
 // DQ (8/25/2020): Added support to remove redundant include files used to initialize variable declarations.
 #include "fixupInitializers.h"
->>>>>>> e29cb582
 
 /*! \brief Postprocessing that is not likely to be handled in the EDG/Sage III translation.
  */
