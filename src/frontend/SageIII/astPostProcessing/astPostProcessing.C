// tps (01/14/2010) : Switching from rose.h to sage3.
#include "sage3basic.h"

#include "AstFixup.h"
#include "astPostProcessing.h"

// tps (01/14/2009): Had to define this locally as it is not part of sage3 but rose.h
#include "AstDiagnostics.h"

// DQ (10/14/2010):  This should only be included by source files that require it.
// This fixed a reported bug which caused conflicts with autoconf macros (e.g. PACKAGE_BUGREPORT).
#include "rose_config.h"

// DQ (3/6/2017): Added support for message logging to control output from ROSE tools.
#undef mprintf
#define mprintf Rose::Diagnostics::mfprintf(Rose::ir_node_mlog[Rose::Diagnostics::DEBUG])

// DQ (12/31/2005): This is OK if not declared in a header file
using namespace std;

// DQ (9/12/2021): Save this typedef so that we can investigate it later.
extern SgTypedefDeclaration*   global_debug_typedef;
extern SgDeclarationStatement* global_debug_typedef_declaration;

// DQ (8/20/2005): Make this local so that it can't be called externally!
void postProcessingSupport (SgNode* node);

<<<<<<< HEAD
=======
#if 0
  // DQ (1/22/2022): Turing this off to use this version of ROSE with the unit test project.
void test_bug(const string &  s)
   {
#if 1
  // DQ (9/12/2021): Save this typedef so that we can investigate it later.
  // SgTypedefDeclaration*   global_debug_typedef             = NULL;
  // SgDeclarationStatement* global_debug_typedef_declaration = NULL;
     printf (" --- s = %s \n",s.c_str());
     printf (" --- global_debug_typedef             = %p \n",global_debug_typedef);
     printf (" --- global_debug_typedef_declaration = %p \n",global_debug_typedef_declaration);
     if (global_debug_typedef_declaration != NULL)
        {
          SgNode* parent = global_debug_typedef_declaration->get_parent();
          ROSE_ASSERT(parent != NULL);
          printf (" --- global_debug_typedef_declaration->get_parent() = %p = %s \n",parent,parent->class_name().c_str());
        }
#endif
   }
#endif

// DQ (5/22/2005): Added function with better name, since none of the fixes are really
// temporary any more.
>>>>>>> 6bbcb5a2
void AstPostProcessing (SgNode* node)
   {
  // DQ (7/7/2005): Introduce tracking of performance of ROSE.
     TimingPerformance timer ("AST post-processing:");

     ROSE_ASSERT(node != NULL);

#if 0
  // DQ (1/22/2022): Turing this off to use this version of ROSE with the unit test project.
     printf ("+++++++++++++++++++++++++++++++++++++++++++++++ \n");
     printf ("Inside of AstPostProcessing(node = %p = %s) \n",node,node->class_name().c_str());
     printf ("+++++++++++++++++++++++++++++++++++++++++++++++ \n");
#endif

<<<<<<< HEAD
=======
#if 0
  // DQ (1/22/2022): Turing this off to use this version of ROSE with the unit test project.
  // DQ (9/12/2021): testing for parent of declaration in typedef.
     test_bug("at start");
#endif

#if 0
     printf ("Exiting as a test! \n");
     ROSE_ABORT();
#endif

>>>>>>> 6bbcb5a2
  // DQ (1/31/2014): We want to enforce this, but for now issue a warning if it is not followed.
  // Later I want to change the function's API to onoy take a SgProject.  Note that this is 
  // related to a performance bug that was fixed by Gergo a few years ago.  The fix could be
  // improved by enforcing that this could not be called at the SgFile level of the hierarchy.
     if (isSgProject(node) == NULL)
        {
       // DQ (5/17/17): Note that this function is called, and this message is output, from the outliner, which is OK but not ideal.
          if ( SgProject::get_verbose() >= 1 )
            printf ("Warning: AstPostProcessing should ideally be called on SgProject (due to repeated memory pool traversals and quadratic \n");
        }

     if (SgNode::get_globalMangledNameMap().size() != 0)
        {
          if (SgProject::get_verbose() > 0)
             {
                printf("AstPostProcessing(): found a node with globalMangledNameMap size not equal to 0: SgNode = %s =%s ", node->class_name().c_str(),SageInterface::get_name(node).c_str());
               printf ("SgNode::get_globalMangledNameMap().size() != 0 size = %" PRIuPTR " (clearing mangled name cache) \n",SgNode::get_globalMangledNameMap().size());
             }

          SgNode::clearGlobalMangledNameMap();
        }
     ROSE_ASSERT(SgNode::get_globalMangledNameMap().size() == 0);

     switch (node->variantT())
        {
          case V_SgProject:
             {
               SgProject* project = isSgProject(node);
               ASSERT_not_null(project);

            // GB (8/19/2009): Added this call to perform post-processing on
            // the entire project at once. Conversely, commented out the
            // loop iterating over all files because repeated calls to
            // AstPostProcessing are slow due to repeated memory pool
            // traversals of the same nodes over and over again.
            // Only postprocess the AST if it was generated, and not where we just did the parsing.
               if (project->get_exit_after_parser() == false)
                  {
                    postProcessingSupport (node);
                  }
               break;
             }

          case V_SgDirectory:
             {
               ROSE_ASSERT(isSgDirectory(node));

               printf ("SgDirectory support not implemented in AstPostProcessing \n");
               ROSE_ABORT();
             }

          case V_SgFile:
          case V_SgSourceFile:
             {
               SgFile* file = isSgFile(node);
               ASSERT_not_null(file);

            // Only postprocess the AST if it was generated, and not where we just did the parsing.
               if (file->get_exit_after_parser() == false)
                  {
                    postProcessingSupport (node);
                  }
               break;
             }

#ifdef ROSE_ENABLE_BINARY_ANALYSIS
       // Test for a binary executable, object file, etc.
          case V_SgBinaryComposite:
             {
               ROSE_ASSERT(isSgBinaryComposite(node));

               printf ("Error: AstPostProcessing of SgBinaryFile is not defined \n");
               ROSE_ABORT();
             }
#endif

          default:
             {
            // list general post-processing fixup here ...
               postProcessingSupport (node);
             }
        }

#if 0
  // DQ (1/12/2015): Save this so that we can check it for where it might be reset to be compiler generated (a bug).
     extern SgFunctionDeclaration* saved_functionDeclaration;
     ROSE_ASSERT(saved_functionDeclaration != NULL);

     printf ("saved_functionDeclaration = %p = %s \n",saved_functionDeclaration,saved_functionDeclaration->class_name().c_str());
     SgFunctionDeclaration* nondefiningDeclaration = isSgFunctionDeclaration(saved_functionDeclaration->get_firstNondefiningDeclaration());
     SgFunctionDeclaration* definingDeclaration    = isSgFunctionDeclaration(saved_functionDeclaration->get_definingDeclaration());
     printf ("saved_functionDeclaration nondefiningDeclaration = %p \n",nondefiningDeclaration);
     printf ("saved_functionDeclaration definingDeclaration    = %p \n",definingDeclaration);

     saved_functionDeclaration->get_startOfConstruct()->display("AstPostProcessing: saved_functionDeclaration source position of the first non-defining declaration that was modified by EDG: START: debug");
     saved_functionDeclaration->get_endOfConstruct()  ->display("AstPostProcessing: saved_functionDeclaration source position of the first non-defining declaration that was modified by EDG: END: debug");
#endif

  // DQ (3/17/2007): Clear the static globalMangledNameMap, likely this is not enough and the mangled name map 
  // should not be used while the names of scopes are being reset (done in the AST post-processing).
     SgNode::clearGlobalMangledNameMap();
   }

void postProcessingSupport (SgNode* node)
   {
<<<<<<< HEAD
=======
  // DQ (5/24/2006): Added this test to figue out where Symbol parent pointers are being reset to NULL
  // TestParentPointersOfSymbols::test();

  // DQ (7/25/2005): It is presently an error to call this function with a SgProject 
  // or SgDirectory, since there is no way to compute the SgFile from such IR nodes 
  // (could be multiply defined).
  // ROSE_ASSERT(isSgProject(node) == NULL && isSgDirectory(node) == NULL);
  // GB (8/19/2009): Removed the assertion against calling this function on
  // SgProject and SgDirectory nodes. Nothing below needs to compute a
  // SgFile, as far as I can tell; also, calling the AstPostProcessing just
  // once on an entire project is more efficient than calling it once per
  // file.

#if 0
     printf ("Inside of postProcessingSupport(node = %p = %s) \n",node,node->class_name().c_str());
#endif

#if 0
  // DQ (1/22/2022): Turing this off to use this version of ROSE with the unit test project.
  // DQ (9/12/2021): testing for parent of declaration in typedef.
     test_bug("top of postProcessingSupport");
#endif

#if 0
  // DQ (11/23/2015): Before we do any modifications, check for unique IR nodes in the AST (see test2015_121.C).
#if 1
     printf ("Checking for unique nodes in the AST before AST post-processing: issolating possible multiple references friend function \n");
#endif

     testAstForUniqueNodes(node);

#if 1
     printf ("DONE: Checking for unique nodes in the AST before AST post-processing: issolating possible multiple references friend function \n");
#endif
#endif

>>>>>>> 6bbcb5a2
  // Only do AST post-processing for C/C++
  // Rasmussen (9/18/2020): Removed --experimental_cobol_frontend option and associated code
  // Rasmussen (4/8/2018): Added Ada and Jovial. The logic should probably
  // be inverted to only process C and C++ but I don't understand interactions like OpenMP langauges.
     bool noPostprocessing = (SageInterface::is_Ada_language()     == true) ||
                             (SageInterface::is_Fortran_language() == true) ||
                             (SageInterface::is_Jovial_language()  == true) ||
                             (SageInterface::is_Jvm_language()     == true) ||
                             (SageInterface::is_PHP_language()     == true) ||
                             (SageInterface::is_Python_language()  == true);

  // If this is C or C++ then we are using the new EDG translation and using fewer 
  // fixups should be required, some are still required.
     if (noPostprocessing == false)
        {
#ifdef ROSE_DEBUG_NEW_EDG_ROSE_CONNECTION
          printf ("Postprocessing AST build using new EDG/Sage Translation Interface. \n");
#endif

       // DQ (5/1/2012): After EDG/ROSE translation, there should be no IR nodes marked as transformations.
       // Liao 11/21/2012. AstPostProcessing() is called within both Frontend and Midend
       // so we have to detect the mode first before asserting no transformation generated file info objects
          if (SageBuilder::SourcePositionClassificationMode != SageBuilder::e_sourcePositionTransformation)
             {
               detectTransformations(node);
             }

          if (SgProject::get_verbose() > 1)
             {
               printf ("Calling topLevelResetParentPointer() \n");
             }

<<<<<<< HEAD
=======
#if 0
       // DQ (7/14/2020): DEBUGGING: Check initializers.
          printf ("Test 2 in postProcessingSupport() \n");
          SageInterface::checkForInitializers(node);
#endif

#if 0
       // DQ (8/2/2019): Adding output graph before resetParent traversal (because the AST in each appears to be different, debugging this).
       // Output an optional graph of the AST (just the tree, when active)
          printf ("In astPostprocessing(): Generating a dot file... (SgFile only) \n");
          SgProject* projectNode = isSgProject(node);
          if (projectNode != NULL)
             {
               generateDOT ( *projectNode, "_astPostprocessing");
             }
       // generateAstGraph(project, 2000);
          printf ("DONE: In astPostprocessing(): Generating a dot file... (SgFile only) \n");
#endif
#if 0
          printf ("In astPostprocessing(): Generate the dot output for multiple files (ROSE AST) \n");
       // generateDOT ( *project );
               generateDOTforMultipleFile ( *projectNode, "_astPostprocessing" );
             }
          printf ("DONE: In astPostprocessing(): Generate the dot output of the SAGE III AST \n");
#endif


#if 0
  // DQ (1/22/2022): Turing this off to use this version of ROSE with the unit test project.
  // DQ (9/12/2021): testing for parent of declaration in typedef.
     test_bug("before topLevelResetParentPointer");
#endif

>>>>>>> 6bbcb5a2
       // Reset and test and parent pointers so that it matches our definition 
       // of the AST (as defined by the AST traversal mechanism).
          topLevelResetParentPointer(node);

          if (SgProject::get_verbose() > 1)
             {
               printf ("DONE: Calling topLevelResetParentPointer() \n");
             }

<<<<<<< HEAD
=======
#if 0
  // DQ (1/22/2022): Turing this off to use this version of ROSE with the unit test project.
  // DQ (9/12/2021): testing for parent of declaration in typedef.
     test_bug("after topLevelResetParentPointer");
#endif

#if 0
       // DQ (8/2/2019): Testing test2019_501.C for extra non-defining template instantiation in global scope.
          printf ("Exiting as a test! \n");
          ROSE_ABORT();
#endif

#if DEBUG_TYPEDEF_CYCLES
          printf ("Calling TestAstForCyclesInTypedefs() \n");
          TestAstForCyclesInTypedefs::test();
#endif

>>>>>>> 6bbcb5a2
          if (SgProject::get_verbose() > 1)
             {
               printf ("Calling resetParentPointersInMemoryPool() \n");
             }

       // DQ (8/23/2012): Modified to take a SgNode so that we could compute the global scope for use in setting 
       // parents of template instantiations that have not be placed into the AST but exist in the memory pool.
       // Another 2nd step to make sure that parents of even IR nodes not traversed can be set properly.
          resetParentPointersInMemoryPool(node);

          if (SgProject::get_verbose() > 1)
             {
               printf ("DONE: Calling resetParentPointersInMemoryPool() \n");
             }

          if (SgProject::get_verbose() > 1)
             {
               printf ("Calling fixupAstDefiningAndNondefiningDeclarations() \n");
             }

       // DQ (6/27/2005): fixup the defining and non-defining declarations referenced at each SgDeclarationStatement
       // This is a more sophisticated fixup than that done by fixupDeclarations. See test2009_09.C for an example
       // of a non-defining declaration appearing before a defining declaration and requiring a fixup of the
       // non-defining declaration reference to the defining declaration.
          fixupAstDefiningAndNondefiningDeclarations(node);

          if (SgProject::get_verbose() > 1)
             {
               printf ("Calling fixupAstDeclarationScope() \n");
             }

       // DQ (6/11/2013): This corrects where EDG can set the scope of a friend declaration to be different from the defining declaration.
       // We need it to be a rule in ROSE that the scope of the declarations are consistant between defining and all non-defining declaration).
          fixupAstDeclarationScope(node);

          if (SgProject::get_verbose() > 1)
             {
               printf ("Calling fixupAstSymbolTables() \n");
             }

       // Fixup the symbol tables (in each scope) and the global function type 
       // symbol table. This is less important for C, but required for C++.
       // But since the new EDG interface has to handle C and C++ we don't
       // setup the global function type table there to be uniform.
          fixupAstSymbolTables(node);

          if (SgProject::get_verbose() > 1)
             {
               printf ("Calling fixupAstSymbolTablesToSupportAliasedSymbols() \n");
             }

#if 0
  // DQ (1/22/2022): Turing this off to use this version of ROSE with the unit test project.
  // DQ (9/12/2021): testing for parent of declaration in typedef.
     test_bug("after fixupAstSymbolTables");
#endif

       // DQ (4/14/2010): Added support for symbol aliases for C++
       // This is the support for C++ "using declarations" which uses symbol aliases in the symbol table to provide 
       // correct visability of symbols included from alternative scopes (e.g. namespaces).
          fixupAstSymbolTablesToSupportAliasedSymbols(node);

          if (SgProject::get_verbose() > 1)
             {
               printf ("Calling resetTemplateNames() \n");
             }

       // DQ (2/12/2012): Added support for this, since AST_consistancy expects get_nameResetFromMangledForm() == true.
          resetTemplateNames(node);

          if (SgProject::get_verbose() > 1)
             {
               printf ("Calling fixupTemplateInstantiations() \n");
             }

       // **********************************************************************
       // DQ (4/29/2012): Added some of the template fixup support for EDG 4.3 work.
       // DQ (6/21/2005): This function now only marks the subtrees of all appropriate declarations as compiler generated.
       // DQ (5/27/2005): mark all template instantiations (which we generate as template specializations) as compiler generated.
       // This is required to make them pass the unparser and the phase where comments are attached.  Some fixup of filenames
       // and line numbers might also be required.
          fixupTemplateInstantiations(node);

          if (SgProject::get_verbose() > 1)
             {
               printf ("Calling markTemplateSpecializationsForOutput() \n");
             }

       // DQ (8/19/2005): Mark any template specialization (C++ specializations are template instantiations 
       // that are explicit in the source code).  Such template specializations are marked for output only
       // if they are present in the source file.  This detail could effect handling of header files later on.
       // Have this phase preceed the markTemplateInstantiationsForOutput() since all specializations should 
       // be searched for uses of (references to) instantiated template functions and member functions.
          markTemplateSpecializationsForOutput(node);

          if (SgProject::get_verbose() > 1)
             {
               printf ("Calling markTemplateInstantiationsForOutput() \n");
             }

       // DQ (6/21/2005): This function marks template declarations for output by the unparser (it is part of a 
       // fixed point iteration over the AST to force find all templates that are required (EDG at the moment 
       // outputs only though template functions that are required, but this function solves the more general 
       // problem of instantiation of both function and member function templates (and static data, later)).
          markTemplateInstantiationsForOutput(node);

          if (SgProject::get_verbose() > 1)
             {
               printf ("Calling fixupFriendTemplateDeclarations() \n");
             }

       // DQ (10/21/2007): Friend template functions were previously not properly marked which caused their generated template 
       // symbols to be added to the wrong symbol tables.  This is a cause of numerous symbol table problems.
          fixupFriendTemplateDeclarations();
       // DQ (4/29/2012): End of new template fixup support for EDG 4.3 work.
       // **********************************************************************

          if (SgProject::get_verbose() > 1)
             {
               printf ("Calling fixupSourcePositionConstructs() \n");
             }

       // DQ (5/14/2012): Fixup source code position information for the end of functions to match the largest values in their subtree.
       // DQ (10/27/2007): Setup any endOfConstruct Sg_File_Info objects (report on where they occur)
          fixupSourcePositionConstructs();

          if (SgProject::get_verbose() > 1)
             {
               printf ("Calling fixupTemplateArguments() \n");
             }

       // DQ (2/11/2017): Changed API to use SgSimpleProcessing based traversal.
       // DQ (11/27/2016): Fixup template arguments to additionally reference a type that can be unparsed.
          fixupTemplateArguments(node);

          if (SgProject::get_verbose() > 1)
             {
               printf ("Calling resetConstantFoldedValues() \n");
             }

       // DQ (10/4/2012): Added this pass to support command line option to control use of constant folding 
       // (fixes bug pointed out by Liao).
       // DQ (9/14/2011): Process the AST to remove constant folded values held in the expression trees.
       // This step defines a consistent AST more suitable for analysis since only the constant folded
       // values will be visited.  However, the default should be to save the original expression trees
       // and remove the constant folded values since this represents the original code.

          SgProject* project = isSgProject(node);
          if (project != nullptr && project->get_suppressConstantFoldingPostProcessing() == false) 
             {
               resetConstantFoldedValues(node);
             } 
            else 
             {
               if (project != NULL && SgProject::get_verbose() >= 1) 
                  {
                    mprintf ("In postProcessingSupport: skipping call to resetConstantFoldedValues(): project->get_suppressConstantFoldingPostProcessing() = %s \n",
                         project->get_suppressConstantFoldingPostProcessing() ? "true" : "false");
                  } 
                 else 
                  {
                    if (project == NULL) 
                       {
                         mprintf ("postProcessingSupport should not be called for non SgProject IR nodes \n");
                       }
                  }
            }

          if (SgProject::get_verbose() > 1)
             {
               printf ("Calling fixupSelfReferentialMacrosInAST() \n");
             }

       // DQ (10/5/2012): Fixup known macros that might expand into a recursive mess in the unparsed code.
          fixupSelfReferentialMacrosInAST(node);

       // Make sure that frontend-specific and compiler-generated AST nodes are marked as such. These two must run in this
       // order since checkIsCompilerGenerated depends on correct values of compiler-generated flags.
          checkIsFrontendSpecificFlag(node);
          checkIsCompilerGeneratedFlag(node);

          if (SgProject::get_verbose() > 1)
             {
               printf ("Calling fixupFileInfoInconsistanties() \n");
             }

       // DQ (11/14/2015): Fixup inconsistancies across the multiple Sg_File_Info objects in SgLocatedNode and SgExpression IR nodes.
          fixupFileInfoInconsistanties(node);

          if (SgProject::get_verbose() > 1)
             {
               printf ("Calling markSharedDeclarationsForOutputInCodeGeneration() \n");
             }

       // DQ (2/25/2019): Adding support to mark shared defining declarations across multiple files.
          markSharedDeclarationsForOutputInCodeGeneration(node);
<<<<<<< HEAD

          if (SgProject::get_verbose() > 1)
=======
#endif

#if 0
       // DQ (6/24/2021): This code to reset the isModified flags, at each node, has been moved below 
       // from here where it was mistakenly placed before some other functions that left the isModified 
       // flags true in some cases (like the default argument fixup which effected a few locations in 
       // the STL header files (which proved to be a problem for the header file unparsing)).
          if (SgProject::get_verbose() > -1)
>>>>>>> 6bbcb5a2
             {
               printf ("Calling checkIsModifiedFlag() \n");
             }

       // This resets the isModified flag on each IR node so that we can record 
       // where transformations are done in the AST.  If any transformations on
       // the AST are done, even just building it, this step should be the final
       // step.

<<<<<<< HEAD
=======
#if 1
          printf ("In postProcessingSupport(): noPostprocessing == false: calling unsetNodesMarkedAsModified(): node = %p = %s \n",node,node->class_name().c_str());
#endif

>>>>>>> 6bbcb5a2
       // DQ (4/16/2015): This is replaced with a better implementation.
          unsetNodesMarkedAsModified(node);
#endif

#if 0
          SageInterface::reportModifiedStatements("In postProcessingSupport(): calling reportModifiedStatements(): node",node);
#endif

#if 0
       // DQ (6/21/2021): Checking for any modifications to located nodes (an issue when we are detecting which header files to unparse).
          ROSE_ASSERT(node != NULL);
          std::set<SgLocatedNode*> tmp1_collectionOfModifiedLocatedNodes = SageInterface::collectModifiedLocatedNodes(node);

          if (tmp1_collectionOfModifiedLocatedNodes.size() > 0)
             {
               printf ("In postProcessingSupport(): tmp1_collectionOfModifiedLocatedNodes.size() = %zu \n",tmp1_collectionOfModifiedLocatedNodes.size());
#if 0
               printf ("Exiting as a test! \n");
               ROSE_ASSERT(false);
#endif
             }
#endif

          if (SgProject::get_verbose() > 1)
             {
               printf ("Calling detectTransformations() \n");
             }

       // DQ (5/2/2012): After EDG/ROSE translation, there should be no IR nodes marked as transformations.
       // Liao 11/21/2012. AstPostProcessing() is called within both Frontend and Midend
       // so we have to detect the mode first before asserting no transformation generated file info objects
          if (SageBuilder::SourcePositionClassificationMode != SageBuilder::e_sourcePositionTransformation)
             {
               detectTransformations(node);
             }

<<<<<<< HEAD
=======
#if 0
          SageInterface::reportModifiedStatements("In postProcessingSupport(): calling reportModifiedStatements(): node",node);
#endif

#if 0
       // DQ (6/21/2021): Checking for any modifications to located nodes (an issue when we are detecting which header files to unparse).
          ROSE_ASSERT(node != NULL);
          std::set<SgLocatedNode*> tmp15_collectionOfModifiedLocatedNodes = SageInterface::collectModifiedLocatedNodes(node);

          if (tmp15_collectionOfModifiedLocatedNodes.size() > 0)
             {
               printf ("In postProcessingSupport(): tmp15_collectionOfModifiedLocatedNodes.size() = %zu \n",tmp15_collectionOfModifiedLocatedNodes.size());
#if 0
               printf ("Exiting as a test! \n");
               ROSE_ASSERT(false);
#endif
             }
#endif

#if 0
       // DQ (4/26/2013): Debugging code.
          printf ("In postProcessingSupport: Test 10: Calling postProcessingTestFunctionCallArguments() \n");
          postProcessingTestFunctionCallArguments(node);
#endif

>>>>>>> 6bbcb5a2
          if (SgProject::get_verbose() > 1)
             {
               printf ("Calling fixupFunctionDefaultArguments() \n");
             }

       // DQ (4/24/2013): Detect the correct function declaration to declare the use of default arguments.
       // This can only be a single function and it can't be any function (this is a moderately complex issue).
          fixupFunctionDefaultArguments(node);

#if 0
          SageInterface::reportModifiedStatements("In postProcessingSupport(): calling reportModifiedStatements(): node",node);
#endif

#if 0
       // DQ (6/21/2021): Checking for any modifications to located nodes (an issue when we are detecting which header files to unparse).
          ROSE_ASSERT(node != NULL);
          std::set<SgLocatedNode*> tmp2_collectionOfModifiedLocatedNodes = SageInterface::collectModifiedLocatedNodes(node);

          if (tmp2_collectionOfModifiedLocatedNodes.size() > 0)
             {
               printf ("In postProcessingSupport(): tmp2_collectionOfModifiedLocatedNodes.size() = %zu \n",tmp2_collectionOfModifiedLocatedNodes.size());
#if 0
               printf ("Exiting as a test! \n");
               ROSE_ASSERT(false);
#endif
             }
#endif

          if (SgProject::get_verbose() > 1)
             {
               printf ("Calling addPrototypesForTemplateInstantiations() \n");
             }

       // DQ (5/18/2017): Adding missing prototypes.
          addPrototypesForTemplateInstantiations(node);

<<<<<<< HEAD
=======
#if 0
       // DQ (8/26/2020): The comments and CPP directives have not been added yet, so we have to do this later.
       // DQ (8/25/2020): Fixup the initializers using include files.
          if (SgProject::get_verbose() > 1)
             {
               printf ("Calling fixupInitializersUsingIncludeFiles() \n");
             }

       // DQ (8/25/2020): Remove the redundent include files for initializers.
          fixupInitializersUsingIncludeFiles(node);
#endif

#if 1
       // DQ (6/24/2021): This code to reset the isModified flags, at each node, has been moved here from 
       // where it was above and mistakenly placed before some other functions that left the isModified 
       // flags true in some cases (like the default argument fixup which effected a few locations in the 
       // STL header files (which proved to be a problem for the header file unparsing.
          if (SgProject::get_verbose() > 1)
             {
               printf ("Calling checkIsModifiedFlag() \n");
             }

       // This resets the isModified flag on each IR node so that we can record 
       // where transformations are done in the AST.  If any transformations on
       // the AST are done, even just building it, this step should be the final
       // step.

#if 0
          printf ("In postProcessingSupport(): noPostprocessing == false: calling unsetNodesMarkedAsModified(): node = %p = %s \n",node,node->class_name().c_str());
#endif

       // DQ (4/16/2015): This is replaced with a better implementation.
       // checkIsModifiedFlag(node);
          unsetNodesMarkedAsModified(node);
#endif
#if 0
          SageInterface::reportModifiedStatements("In postProcessingSupport(): calling reportModifiedStatements(): node",node);
#endif

#if 0
       // DQ (6/21/2021): Checking for any modifications to located nodes (an issue when we are detecting which header files to unparse).
          ROSE_ASSERT(node != NULL);
          std::set<SgLocatedNode*> tmp3_collectionOfModifiedLocatedNodes = SageInterface::collectModifiedLocatedNodes(node);

          if (tmp3_collectionOfModifiedLocatedNodes.size() > 0)
             {
               printf ("In postProcessingSupport(): tmp3_collectionOfModifiedLocatedNodes.size() = %zu \n",tmp3_collectionOfModifiedLocatedNodes.size());
#if 1
               printf ("Exiting as a test! \n");
               ROSE_ASSERT(false);
#endif
             }
#endif

>>>>>>> 6bbcb5a2
       // DQ (12/20/2012): We now store the logical and physical source position information.
       // Although they are frequently the same, the use of #line directives causes them to be different.
       // This is part of debugging the physical source position information which is used in the weaving
       // of the comments and CPP directives into the AST.  For this the consistancy check is more helpful
       // if done befor it is used (here), instead of after the comment and CPP directive insertion in the
       // AST Consistancy tests.
          if (SgProject::get_verbose() > 1)
             {
               printf ("Calling checkPhysicalSourcePosition() \n");
             }

          checkPhysicalSourcePosition(node);

<<<<<<< HEAD
=======
#if 0
       // DQ (6/19/2020): The new design does not require this in the AST currently 
       // (and can cause the output of replicated include directives).
       // DQ (5/7/2020): Adding support to insert include directives.
          if (SgProject::get_verbose() > 1)
             {
               printf ("Calling addIncludeDirectives() \n");
             }

          addIncludeDirectives(node);
#endif

#if 0
       // DQ (7/14/2020): DEBUGGING: Check initializers.
          printf ("Test 6 in postProcessingSupport() \n");
          SageInterface::checkForInitializers(node);
#endif

#if 0
       // DQ (8/12/2020): Adding support for debugging access permissions (see Cxx_tests/test2020_28.C).
          printf ("Calling checkAccessPermissions() at END of astPostprocessing \n");
          SageInterface::checkAccessPermissions(node);
#endif

#if 0
       // DQ (8/14/2020): Adding support for debugging symbol visability (see Cxx_tests/test2020_33.C).
          printf ("Calling checkAccessPermissions() at END of astPostprocessing \n");
          SageInterface::checkSymbolTables(node);
#endif

#if 0
          SageInterface::reportModifiedStatements("In postProcessingSupport(): calling reportModifiedStatements(): node",node);
#endif

#if 0
  // DQ (1/22/2022): Turing this off to use this version of ROSE with the unit test project.
  // DQ (9/12/2021): testing for parent of declaration in typedef.
     test_bug("at end");
#endif

#if 0
       // DQ (6/21/2021): Checking for any modifications to located nodes (an issue when we are detecting which header files to unparse).
          ROSE_ASSERT(node != NULL);
          std::set<SgLocatedNode*> tmp10_collectionOfModifiedLocatedNodes = SageInterface::collectModifiedLocatedNodes(node);

          if (tmp10_collectionOfModifiedLocatedNodes.size() > 0)
             {
               printf ("In postProcessingSupport(): tmp10_collectionOfModifiedLocatedNodes.size() = %zu \n",tmp10_collectionOfModifiedLocatedNodes.size());
#if 1
               printf ("Exiting as a test! \n");
               ROSE_ASSERT(false);
#endif
             }
            else
             {
               printf ("In postProcessingSupport(): tmp10_collectionOfModifiedLocatedNodes.size() = %zu \n",tmp10_collectionOfModifiedLocatedNodes.size());
             }
#endif

>>>>>>> 6bbcb5a2
#ifdef ROSE_DEBUG_NEW_EDG_ROSE_CONNECTION
          printf ("DONE: Postprocessing AST build using new EDG/Sage Translation Interface. \n");
#endif
          return;
        }
      else
        {

          ASSERT_not_null(node);

       // DQ (3/11/2006): Fixup NULL pointers left by users when building the AST
       // (note that the AST translation fixes these directly).  This step is
       // provided as a way to make the AST build by users consistant with what 
       // is built elsewhere within ROSE.
          fixupNullPointersInAST(node);

       // DQ (8/9/2005): Some function definitions in Boost are build without 
       // a body (example in test2005_102.C, but it appears to work fine).
          fixupFunctionDefinitions(node);

       // DQ (8/10/2005): correct any template declarations mistakenly marked as compiler-generated
          fixupTemplateDeclarations(node);

       // Output progress comments for these relatively expensive operations on the AST
          if ( SgProject::get_verbose() >= AST_POST_PROCESSING_VERBOSE_LEVEL )
               cout << "/* AST Postprocessing reset parent pointers */" << endl;
     
          topLevelResetParentPointer (node);

       // DQ (6/10/2007): This is called later, but call it now to reset the parents in SgTemplateInstantiationDecl
       // This is required (I think) so that resetTemplateNames() can compute template argument name qualification correctly.
       // See test2005_28.C for where this is required.
       // resetParentPointersInMemoryPool();
          resetParentPointersInMemoryPool(node);

       // Output progress comments for these relatively expensive operations on the AST
          if ( SgProject::get_verbose() >= AST_POST_PROCESSING_VERBOSE_LEVEL )
               cout << "/* AST Postprocessing reset parent pointers (done) */" << endl;

          removeInitializedNamePtr(node);
          ASSERT_require(SgNode::get_globalMangledNameMap().size() == 0);

       // DQ (12/1/2004): This should be done before the reset of template names (since that operation requires valid scopes!)
          initializeExplicitScopes(node);

       // DQ (5/28/2006): Fixup names in declarations that are inconsistent (e.g. where more than one non-defining declaration exists)
          resetNamesInAST();

          ASSERT_require(SgNode::get_globalMangledNameMap().size() == 0);

       // Output progress comments for these relatively expensive operations on the AST
          if ( SgProject::get_verbose() >= AST_POST_PROCESSING_VERBOSE_LEVEL )
               cout << "/* AST Postprocessing reset template names */" << endl;

       // DQ (5/15/2011): This causes template names to be computed as strings and and without name qualification 
       // if we don't call the name qualification before here. Or we reset the template names after we do the 
       // analysis to support the name qualification.
       // reset the names of template class declarations
          resetTemplateNames(node);

          ASSERT_require(SgNode::get_globalMangledNameMap().size() == 0);

       // Output progress comments for these relatively expensive operations on the AST
          if ( SgProject::get_verbose() >= AST_POST_PROCESSING_VERBOSE_LEVEL )
               cout << "/* AST Postprocessing reset template names (done) */" << endl;

       // DQ (6/26/2007): Enum values used before they are defined in a class can have NULL declaration pointers.  This
       // fixup handles this case and traverses just the SgEnumVal objects.
          fixupEnumValues();

       // DQ (4/7/2010): This was commented out to modify Fortran code, but I think it should NOT modify Fortran code.
       // DQ (5/21/2008): This only make sense for C and C++ (Error, this DOES apply to Fortran where the "parameter" attribute is used!)
          if (SageInterface::is_Fortran_language() == false &&
              SageInterface::is_Java_language() == false &&
              SageInterface::is_Jovial_language() == false &&
              SageInterface::is_Jvm_language() == false
              )
            {
            // DQ (3/20/2005): Fixup AST so that GNU g++ compile-able code will be generated
               fixupInClassDataInitialization(node);
            }

       // DQ (3/24/2005): Fixup AST to generate code that works around GNU g++ bugs
          fixupforGnuBackendCompiler(node);

       // DQ (5/20/2005): make the non-defining (forward) declarations added by EDG for static template 
       // specializations added under the "--instantiation local" option match the defining declarations.
          fixupStorageAccessOfForwardTemplateDeclarations(node);


       // DQ (6/21/2005): This function now only marks the subtrees of all appropriate declarations as compiler generated.
       // DQ (5/27/2005): mark all template instantiations (which we generate as template specializations) as compiler generated.
       // This is required to make them pass the unparser and the phase where comments are attached.  Some fixup of filenames
       // and line numbers might also be required.
          fixupTemplateInstantiations(node);

       // DQ (8/19/2005): Mark any template specialization (C++ specializations are template instantiations 
       // that are explicit in the source code).  Such template specializations are marked for output only
       // if they are present in the source file.  This detail could effect handling of header files later on.
       // Have this phase preceed the markTemplateInstantiationsForOutput() since all specializations should 
       // be searched for uses of (references to) instantiated template functions and member functions.
          markTemplateSpecializationsForOutput(node);

       // DQ (6/21/2005): This function marks template declarations for output by the unparser (it is part of a 
       // fixed point iteration over the AST to force find all templates that are required (EDG at the moment 
       // outputs only though template functions that are required, but this function solves the more general 
       // problem of instantiation of both function and member function templates (and static data, later)).
          markTemplateInstantiationsForOutput(node);

       // DQ (3/17/2007): This should be empty
          ROSE_ASSERT(SgNode::get_globalMangledNameMap().size() == 0);

       // DQ (3/16/2006): fixup any newly added declarations (see if we can eliminate the first place where this is called, above)
       // fixup all definingDeclaration and NondefiningDeclaration pointers in SgDeclarationStatement IR nodes
       // driscoll6 (6/10/11): this traversal sets p_firstNondefiningDeclaration for defining declarations, which
       // causes justifiable failures in AstConsistencyTests. Until this is resolved, skip this test for Python.
          if (SageInterface::is_Python_language()) {
              //cerr << "warning: python. Skipping fixupDeclarations() in astPostProcessing.C" << endl;
          } else {
              fixupDeclarations(node);
          }

          ROSE_ASSERT(SgNode::get_globalMangledNameMap().size() == 0);

       // DQ (2/12/2006): Moved to trail marking templates (as a test)
       // DQ (6/27/2005): fixup the defining and non-defining declarations referenced at each SgDeclarationStatement
       // This is a more sophisticated fixup than that done by fixupDeclarations.
          fixupAstDefiningAndNondefiningDeclarations(node);

       // DQ (10/21/2007): Friend template functions were previously not properly marked which caused their generated template 
       // symbols to be added to the wrong symbol tables.  This is a cause of numerous symbol table problems.
          fixupFriendTemplateDeclarations();

       // DQ (3/17/2007): This should be the last point at which the globalMangledNameMap is empty
       // The fixupAstSymbolTables will generate calls to function types that will be placed into 
       // the globalMangledNameMap.
          ROSE_ASSERT(SgNode::get_globalMangledNameMap().size() == 0);

       // DQ (6/26/2005): The global function type symbol table should be rebuilt (since the names of templates 
       // used in qualified names of types have been reset (in post processing).  Other local symbol tables should
       // be initalized and constructed for any empty scopes (for consistancy, we want all scopes to have a valid 
       // symbol table pointer).
          fixupAstSymbolTables(node);

       // DQ (8/20/2005): Handle backend vendor specific template handling options 
       // (e.g. g++ options: -fno-implicit-templates and -fno-implicit-inline-templates)
          processTemplateHandlingOptions(node);

       // DQ (8/27/2005): This disables output of some template instantiations that would result in 
       // "ambiguous template specialization" in g++ (version 3.3.x, 3.4.x, and 4.x).  See test2005_150.C 
       // for more detail.
          markOverloadedTemplateInstantiations(node);

       // DQ (9/5/2005): Need to mark all nodes in any subtree marked as a transformation
          markTransformationsForOutput(node);

       // DQ (3/5/2006): Mark functions that are provided for backend compatability as compiler generated by ROSE
          markBackendSpecificFunctionsAsCompilerGenerated(node);

       // DQ (5/24/2006): reset the remaining parents in IR nodes missed by the AST based traversals
          resetParentPointersInMemoryPool(node);

       // DQ (5/29/2006): Fixup types in declarations that are not shared (e.g. where more than one non-defining declaration exists)
          resetTypesInAST();

       // DQ (3/10/2007): fixup name of any template classes that have been copied incorrectly into SgInitializedName 
       // list in base class constructor preinitialization lists (see test2004_156.C for an example).
          resetContructorInitilizerLists();

       // DQ (10/27/2007): Setup any endOfConstruct Sg_File_Info objects (report on where they occur)
          fixupSourcePositionConstructs();

       // DQ (1/19/2008): This can be called at nearly any point in the ast fixup.
          markLhsValues(node);

#ifndef ROSE_USE_CLANG_FRONTEND
       // DQ (2/21/2010): This normalizes an EDG trick (well documented) that replaces "__PRETTY_FUNCTION__" variable 
       // references with variable given the name of the function where the "__PRETTY_FUNCTION__" variable references 
       // was found. This is only seen when compiling ROSE using ROSE and was a mysterious property of ROSE for a long 
       // time until it was identified.  This fixup traversal changes the name back to "__PRETTY_FUNCTION__" to make
       // the code generated using ROSE when compiling ROSE source code the same as if GNU processed it (e.g. using CPP).
          if (SageInterface::is_Java_language() == false) {
              fixupPrettyFunctionVariables(node);
          }
#endif

       // DQ (11/24/2007): Support for Fortran resolution of array vs. function references.
          if (SageInterface::is_Fortran_language() == true)
             {
            // I think this is not used since I can always figure out if something is an 
            // array reference or a function call.
               fixupFortranReferences(node);

            // DQ (10/3/2008): This bug in OFP is now fixed so no fixup is required.
            // This is the most reliable way to introduce the Fortran "contains" statement.
            // insertFortranContainsStatement(node);
             }

       // DQ (9/26/2008): fixup the handling of use declarations (SgUseStatement).
       // This also will fixup C++ using declarations.
          fixupFortranUseDeclarations(node);

       // DQ (4/14/2010): Added support for symbol aliases for C++
       // This is the support for C++ "using declarations" which uses symbol aliases in the symbol table to provide 
       // correct visability of symbols included from alternative scopes (e.g. namespaces).
          fixupAstSymbolTablesToSupportAliasedSymbols(node);

       // DQ (6/24/2010): To support merge, we want to normalize the typedef lists for each type so that 
       // the names of the types will evaluate to be the same (and merge appropriately).
          normalizeTypedefSequenceLists();

       // Make sure that compiler-generated AST nodes are marked for Sg_File_Info::isCompilerGenerated().
          checkIsCompilerGeneratedFlag(node);

          unsetNodesMarkedAsModified(node);

       // This is used for both of the fillowing tests.
          SgSourceFile* sourceFile = isSgSourceFile(node);

       // DQ (9/11/2009): Added support for numbering of statements required to support name qualification.
          if (sourceFile != NULL)
             {
            // DQ (9/11/2009): Added support for numbering of statements required to support name qualification.
               SgGlobal* globalScope = sourceFile->get_globalScope();
               ROSE_ASSERT(globalScope != NULL);
               globalScope->buildStatementNumbering();
             }
            else 
             {
               if (SgProject* project = isSgProject(node))
                  {
                    SgFilePtrList &files = project->get_fileList();
                    for (SgFilePtrList::iterator fileI = files.begin(); fileI != files.end(); ++fileI)
                       {
                         if ( (sourceFile = isSgSourceFile(*fileI)) )
                            {
                              SgGlobal* globalScope = sourceFile->get_globalScope();
                              ROSE_ASSERT(globalScope != NULL);
                              globalScope->buildStatementNumbering();
                            }
                       }
                  }
             }

       // DQ (4/4/2010): check that the global scope has statements.
       // This was an error for Fortran and it appeared that everything
       // was working when it was not.  It appeared because of a strange
       // error between versions of the OFP support files.  So as a 
       // way to avoid this in the future, we issue a warning for Fortran
       // code that has no statements in the global scope.  It can still
       // be a valid Fortran code (containing only comments).  but this
       // should help avoid our test codes appearing to work when they 
       // don't (in the future). For C/C++ files there should always be
       // something in the global scope (because or ROSE defined functions), 
       // so this test should not be a problem.
          if (sourceFile != NULL)
             {
               SgGlobal* globalScope = sourceFile->get_globalScope();
               ROSE_ASSERT(globalScope != NULL);
               if (globalScope->get_declarations().empty() == true)
                  {
                 // DQ (3/17/2017): Added support to use message streams.
                    mprintf ("WARNING: no statements in global scope for file = %s \n",sourceFile->getFileName().c_str());
                  }
             }
            else 
             {
               if (SgProject* project = isSgProject(node))
                  {
                    SgFilePtrList &files = project->get_fileList();
                    for (SgFilePtrList::iterator fileI = files.begin(); fileI != files.end(); ++fileI)
                       {
                         if ( (sourceFile = isSgSourceFile(*fileI)) )
                            {
                              SgGlobal* globalScope = sourceFile->get_globalScope();
                              ROSE_ASSERT(globalScope != NULL);
                              if (globalScope->get_declarations().empty() == true)
                                 {
                                // DQ (3/17/2017): Added support to use message streams.
                                   mprintf ("WARNING: no statements in global scope for file = %s \n",(*fileI)->getFileName().c_str());
                                 }
                            }
                       }
                  }
             }
        }
   }
<|MERGE_RESOLUTION|>--- conflicted
+++ resolved
@@ -25,8 +25,7 @@
 // DQ (8/20/2005): Make this local so that it can't be called externally!
 void postProcessingSupport (SgNode* node);
 
-<<<<<<< HEAD
-=======
+
 #if 0
   // DQ (1/22/2022): Turing this off to use this version of ROSE with the unit test project.
 void test_bug(const string &  s)
@@ -50,7 +49,6 @@
 
 // DQ (5/22/2005): Added function with better name, since none of the fixes are really
 // temporary any more.
->>>>>>> 6bbcb5a2
 void AstPostProcessing (SgNode* node)
    {
   // DQ (7/7/2005): Introduce tracking of performance of ROSE.
@@ -65,8 +63,6 @@
      printf ("+++++++++++++++++++++++++++++++++++++++++++++++ \n");
 #endif
 
-<<<<<<< HEAD
-=======
 #if 0
   // DQ (1/22/2022): Turing this off to use this version of ROSE with the unit test project.
   // DQ (9/12/2021): testing for parent of declaration in typedef.
@@ -78,7 +74,6 @@
      ROSE_ABORT();
 #endif
 
->>>>>>> 6bbcb5a2
   // DQ (1/31/2014): We want to enforce this, but for now issue a warning if it is not followed.
   // Later I want to change the function's API to onoy take a SgProject.  Note that this is 
   // related to a performance bug that was fixed by Gergo a few years ago.  The fix could be
@@ -184,8 +179,6 @@
 
 void postProcessingSupport (SgNode* node)
    {
-<<<<<<< HEAD
-=======
   // DQ (5/24/2006): Added this test to figue out where Symbol parent pointers are being reset to NULL
   // TestParentPointersOfSymbols::test();
 
@@ -222,7 +215,6 @@
 #endif
 #endif
 
->>>>>>> 6bbcb5a2
   // Only do AST post-processing for C/C++
   // Rasmussen (9/18/2020): Removed --experimental_cobol_frontend option and associated code
   // Rasmussen (4/8/2018): Added Ada and Jovial. The logic should probably
@@ -255,8 +247,6 @@
                printf ("Calling topLevelResetParentPointer() \n");
              }
 
-<<<<<<< HEAD
-=======
 #if 0
        // DQ (7/14/2020): DEBUGGING: Check initializers.
           printf ("Test 2 in postProcessingSupport() \n");
@@ -290,7 +280,6 @@
      test_bug("before topLevelResetParentPointer");
 #endif
 
->>>>>>> 6bbcb5a2
        // Reset and test and parent pointers so that it matches our definition 
        // of the AST (as defined by the AST traversal mechanism).
           topLevelResetParentPointer(node);
@@ -300,8 +289,6 @@
                printf ("DONE: Calling topLevelResetParentPointer() \n");
              }
 
-<<<<<<< HEAD
-=======
 #if 0
   // DQ (1/22/2022): Turing this off to use this version of ROSE with the unit test project.
   // DQ (9/12/2021): testing for parent of declaration in typedef.
@@ -319,7 +306,6 @@
           TestAstForCyclesInTypedefs::test();
 #endif
 
->>>>>>> 6bbcb5a2
           if (SgProject::get_verbose() > 1)
              {
                printf ("Calling resetParentPointersInMemoryPool() \n");
@@ -516,11 +502,6 @@
 
        // DQ (2/25/2019): Adding support to mark shared defining declarations across multiple files.
           markSharedDeclarationsForOutputInCodeGeneration(node);
-<<<<<<< HEAD
-
-          if (SgProject::get_verbose() > 1)
-=======
-#endif
 
 #if 0
        // DQ (6/24/2021): This code to reset the isModified flags, at each node, has been moved below 
@@ -528,7 +509,6 @@
        // flags true in some cases (like the default argument fixup which effected a few locations in 
        // the STL header files (which proved to be a problem for the header file unparsing)).
           if (SgProject::get_verbose() > -1)
->>>>>>> 6bbcb5a2
              {
                printf ("Calling checkIsModifiedFlag() \n");
              }
@@ -538,13 +518,10 @@
        // the AST are done, even just building it, this step should be the final
        // step.
 
-<<<<<<< HEAD
-=======
 #if 1
           printf ("In postProcessingSupport(): noPostprocessing == false: calling unsetNodesMarkedAsModified(): node = %p = %s \n",node,node->class_name().c_str());
 #endif
 
->>>>>>> 6bbcb5a2
        // DQ (4/16/2015): This is replaced with a better implementation.
           unsetNodesMarkedAsModified(node);
 #endif
@@ -581,8 +558,6 @@
                detectTransformations(node);
              }
 
-<<<<<<< HEAD
-=======
 #if 0
           SageInterface::reportModifiedStatements("In postProcessingSupport(): calling reportModifiedStatements(): node",node);
 #endif
@@ -608,7 +583,6 @@
           postProcessingTestFunctionCallArguments(node);
 #endif
 
->>>>>>> 6bbcb5a2
           if (SgProject::get_verbose() > 1)
              {
                printf ("Calling fixupFunctionDefaultArguments() \n");
@@ -645,8 +619,6 @@
        // DQ (5/18/2017): Adding missing prototypes.
           addPrototypesForTemplateInstantiations(node);
 
-<<<<<<< HEAD
-=======
 #if 0
        // DQ (8/26/2020): The comments and CPP directives have not been added yet, so we have to do this later.
        // DQ (8/25/2020): Fixup the initializers using include files.
@@ -701,7 +673,6 @@
              }
 #endif
 
->>>>>>> 6bbcb5a2
        // DQ (12/20/2012): We now store the logical and physical source position information.
        // Although they are frequently the same, the use of #line directives causes them to be different.
        // This is part of debugging the physical source position information which is used in the weaving
@@ -715,8 +686,6 @@
 
           checkPhysicalSourcePosition(node);
 
-<<<<<<< HEAD
-=======
 #if 0
        // DQ (6/19/2020): The new design does not require this in the AST currently 
        // (and can cause the output of replicated include directives).
@@ -776,7 +745,6 @@
              }
 #endif
 
->>>>>>> 6bbcb5a2
 #ifdef ROSE_DEBUG_NEW_EDG_ROSE_CONNECTION
           printf ("DONE: Postprocessing AST build using new EDG/Sage Translation Interface. \n");
 #endif
