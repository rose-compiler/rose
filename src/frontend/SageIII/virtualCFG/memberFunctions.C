// tps (01/14/2010) : Switching from rose.h to sage3.
#include "sage3basic.h"
<<<<<<< HEAD
#include "sageInterface.h" // for isConstType
=======
>>>>>>> 300cc2d0
#include "CallGraph.h"
#include <vector>

using namespace std;
using namespace VirtualCFG;

bool virtualInterproceduralControlFlowGraphs = false;

unsigned int
SgNode::cfgIndexForEnd() const {
  ROSE_ASSERT (!"CFG functions only work on SgExpression, SgStatement, and SgInitializedName");
  return 0;
}

bool
SgNode::cfgIsIndexInteresting(unsigned int) const {
  ROSE_ASSERT (!"CFG functions only work on SgExpression, SgStatement, and SgInitializedName");
  return false;
}

unsigned int
SgNode::cfgFindChildIndex(SgNode*) {
  ROSE_ASSERT (!"CFG functions only work on SgExpression, SgStatement, and SgInitializedName");
  return 0;
}

unsigned int
SgNode::cfgFindNextChildIndex(SgNode*) {
  ROSE_ASSERT (!"CFG functions only work on SgExpression, SgStatement, and SgInitializedName");
  return 0;
}

std::vector<CFGEdge>
SgNode::cfgOutEdges(unsigned int idx) {
  ROSE_ASSERT (!"CFG functions only work on SgExpression, SgStatement, and SgInitializedName");
  return std::vector<CFGEdge>();
}

std::vector<CFGEdge>
SgNode::cfgInEdges(unsigned int idx) {
  ROSE_ASSERT (!"CFG functions only work on SgExpression, SgStatement, and SgInitializedName");
  return std::vector<CFGEdge>();
}

<<<<<<< HEAD
template <class NodeT1, class NodeT2, class EdgeT>
void makeEdge(NodeT1 from, NodeT2 to, vector<EdgeT>& result) {
=======
template <class Node1T, class Node2T, class EdgeT>
static void VirtualCFG::makeEdge(Node1T from, Node2T to, vector<EdgeT>& result) {
>>>>>>> 300cc2d0
  // Makes a CFG edge, adding appropriate labels
  SgNode* fromNode = from.getNode();
  unsigned int fromIndex = from.getIndex();
  SgNode* toNode = to.getNode();
  // unsigned int toIndex = to.getIndex();

  // Exit early if the edge should not exist because of a control flow discontinuity
  if (fromIndex == 1 && (isSgGotoStatement(fromNode) || isSgBreakStmt(fromNode) || isSgContinueStmt(fromNode))) {
    return;
  }
  if (isSgReturnStmt(fromNode) && toNode == fromNode->get_parent()) {
    SgReturnStmt* rs = isSgReturnStmt(fromNode);
    if (fromIndex == 1 || (fromIndex == 0 && !rs->get_expression())) return;
  }
  if (isSgStopOrPauseStatement(fromNode) && toNode == fromNode->get_parent()) {
    SgStopOrPauseStatement* sps = isSgStopOrPauseStatement(fromNode);
    if (fromIndex == 0 && sps->get_stop_or_pause() == SgStopOrPauseStatement::e_stop) return;
  }
  if (fromIndex == 1 && isSgSwitchStatement(fromNode) &&
      isSgSwitchStatement(fromNode)->get_body() == toNode) return;

  // Create the edge
  result.push_back(CFGEdge(from, to));
}

static void addIncomingFortranGotos(SgStatement* stmt, unsigned int index, vector<CFGEdge>& result) {
  bool hasLabel = false;
  if (index == 0 && stmt->get_numeric_label()) hasLabel = true;
  if (index == stmt->cfgIndexForEnd() && stmt->has_end_numeric_label()) hasLabel = true;
  if (index == 0 &&
      isSgIfStmt(stmt->get_parent()) &&
      stmt != NULL &&
      stmt == isSgIfStmt(stmt->get_parent())->get_false_body()) hasLabel = true;
  if (isSgProcedureHeaderStatement(stmt) ||
      isSgProgramHeaderStatement(stmt) ||
      isSgFunctionDefinition(stmt))
    hasLabel = true;
  if (!hasLabel) return;

  CFGNode cfgNode(stmt, index);
  // Find all gotos to this CFG node, functionwide
  SgFunctionDefinition* thisFunction = SageInterface::getEnclosingProcedure(stmt, true);

#if 1 
    // Liao 5/20/2010, NodeQuery::querySubTree() is very expensive
   // using memory pool traversal instead as a workaround
  VariantVector vv(V_SgGotoStatement);
  Rose_STL_Container<SgNode*> allGotos = NodeQuery::queryMemoryPool(vv);
  for (Rose_STL_Container<SgNode*>::const_iterator i = allGotos.begin(); i != allGotos.end(); ++i) 
  {
    if (SageInterface::isAncestor(thisFunction,*i ))
    {
      SgLabelRefExp* lRef = isSgGotoStatement(*i)->get_label_expression();
      if (!lRef) continue;
      SgLabelSymbol* sym = lRef->get_symbol();
      ROSE_ASSERT(sym);
      if (getCFGTargetOfFortranLabelSymbol(sym) == cfgNode) {
        makeEdge(CFGNode(isSgGotoStatement(*i), 0), cfgNode, result);
      }
    }
  }
#else
  Rose_STL_Container<SgNode*> allGotos = NodeQuery::querySubTree(thisFunction, V_SgGotoStatement);
  for (Rose_STL_Container<SgNode*>::const_iterator i = allGotos.begin(); i != allGotos.end(); ++i) 
  {

    SgLabelRefExp* lRef = isSgGotoStatement(*i)->get_label_expression();
    if (!lRef) continue;
    SgLabelSymbol* sym = lRef->get_symbol();
    ROSE_ASSERT(sym);
    if (getCFGTargetOfFortranLabelSymbol(sym) == cfgNode) {
      makeEdge(CFGNode(isSgGotoStatement(*i), 0), cfgNode, result);
    }
  }
#endif  

  // Liao 5/20/2010, NodeQuery::querySubTree() is very expensive when used to generate virtual CFG on the fly
  // I have to skip unnecessary queries here
  if (SageInterface::is_Fortran_language()) 
  {
    Rose_STL_Container<SgNode*> allComputedGotos = NodeQuery::querySubTree(thisFunction, V_SgComputedGotoStatement);
    for (Rose_STL_Container<SgNode*>::const_iterator i = allComputedGotos.begin(); i != allComputedGotos.end(); ++i) {
      const Rose_STL_Container<SgExpression*>& labels = isSgComputedGotoStatement(*i)->get_labelList()->get_expressions();
      for (Rose_STL_Container<SgExpression*>::const_iterator j = labels.begin(); j != labels.end(); ++j) {
        SgLabelRefExp* lRef = isSgLabelRefExp(*j);
        ROSE_ASSERT (lRef);
        SgLabelSymbol* sym = lRef->get_symbol();
        ROSE_ASSERT(sym);
        if (getCFGTargetOfFortranLabelSymbol(sym) == cfgNode) {
          makeEdge(CFGNode(isSgComputedGotoStatement(*i), 1), cfgNode, result);
        }
      }
    }
    Rose_STL_Container<SgNode*> allArithmeticIfs = NodeQuery::querySubTree(thisFunction, V_SgArithmeticIfStatement);
    for (Rose_STL_Container<SgNode*>::const_iterator i = allArithmeticIfs.begin(); i != allArithmeticIfs.end(); ++i) {
      SgArithmeticIfStatement* aif = isSgArithmeticIfStatement(*i);
      if (getCFGTargetOfFortranLabelRef(aif->get_less_label()) == cfgNode ||
          getCFGTargetOfFortranLabelRef(aif->get_equal_label()) == cfgNode ||
          getCFGTargetOfFortranLabelRef(aif->get_greater_label()) == cfgNode) {
        makeEdge(CFGNode(aif, 1), cfgNode, result);
      }
    }
  }
}

static CFGNode getNodeJustAfterInContainer(SgNode* n) {
  // Only handles next-statement control flow
  SgNode* parent = n->get_parent();
  if (isSgFunctionParameterList(n)) {
    SgFunctionDeclaration* decl = isSgFunctionDeclaration(isSgFunctionParameterList(n)->get_parent());
    ROSE_ASSERT (decl);
    return CFGNode(decl->get_definition(), 1);
  }
  unsigned int idx = parent->cfgFindNextChildIndex(n);
  if ( idx > parent->cfgIndexForEnd() ) {
    if (SgProject::get_verbose() >= 3) {
      std::cerr << "getNodeJustAfter has bad index:" << std::endl;
      std::cerr << parent->get_file_info()->get_filename() << ":" << parent->get_file_info()->get_line() << std::endl;
      std::cerr << parent->unparseToString() << std::endl;
    }
    ROSE_ASSERT (!"Bad index in getNodeJustAfterInContainer");
  }
  return CFGNode(parent, idx);
}

//! Find the CFG node of which n is a child (subtree descended into)
//! This is mostly just doing lookups in the children of n's parent to find
//! out which index n is at
static CFGNode findParentNode(SgNode* n) {
  SgNode* parent = n->get_parent();
  ROSE_ASSERT (parent);
  if (isSgFunctionDefinition(n)) return CFGNode(0, 0); // Should not be used
  if (isSgFunctionParameterList(n)) {
    SgFunctionDeclaration* decl = isSgFunctionDeclaration(isSgFunctionParameterList(n)->get_parent());
    ROSE_ASSERT (decl);
    return CFGNode(decl->get_definition(), 0);
  }
  unsigned int idx = parent->cfgFindChildIndex(n);
  ROSE_ASSERT( idx <= parent->cfgIndexForEnd() );
  return CFGNode(parent, idx);
}

static CFGNode getNodeJustBeforeInContainer(SgNode* n) {
  // Only handles previous-statement control flow
  return findParentNode(n);
}
//---------------------------------------
unsigned int
SgStatement::cfgIndexForEnd() const {
    std::cerr << "Bad statement case " << this->class_name() << " in cfgIndexForEnd()" << std::endl;
    ROSE_ASSERT (false);
    return 0;
  }

bool
SgStatement::cfgIsIndexInteresting(unsigned int idx) const {
    // Default -- overridden in some cases
    return idx == this->cfgIndexForEnd();
  }

unsigned int
SgStatement::cfgFindChildIndex(SgNode* n) {
    // Default -- overridden in some cases
    size_t idx = this->getChildIndex(n);
    ROSE_ASSERT (idx != (size_t)(-1)); // Not found
    return idx;
  }

unsigned int
SgStatement::cfgFindNextChildIndex(SgNode* n) {
    // Default -- overridden in some cases
    return this->cfgFindChildIndex(n) + 1;
  }

std::vector<CFGEdge>
SgStatement::cfgOutEdges(unsigned int idx) {
    std::cerr << "Bad statement case " << this->class_name() << " in cfgOutEdges()" << std::endl;
    ROSE_ASSERT (false);
    return std::vector<CFGEdge>();
  }

std::vector<CFGEdge>
SgStatement::cfgInEdges(unsigned int idx) {
    std::cerr << "Bad statement case " << this->class_name() << " in cfgInEdges()" << std::endl;
    ROSE_ASSERT (false);
    return std::vector<CFGEdge>();
  }

bool SgStatement::isChildUsedAsLValue(const SgExpression* child) const
{
	return false;
}

//---------------------------------------
std::vector<CFGEdge> SgGlobal::cfgOutEdges(unsigned int idx) {
  return std::vector<CFGEdge>();
}

std::vector<CFGEdge> SgGlobal::cfgInEdges(unsigned int idx) {
  return std::vector<CFGEdge>();
}

unsigned int
SgGlobal::cfgIndexForEnd() const {
  return 0;
}

bool 
SgGlobal::cfgIsIndexInteresting(unsigned int idx) const {
  return false;
}

unsigned int
SgBasicBlock::cfgIndexForEnd() const {
  return this->get_statements().size();
}

bool SgBasicBlock::cfgIsIndexInteresting(unsigned int idx) const {
  return false;
}

std::vector<CFGEdge> SgBasicBlock::cfgOutEdges(unsigned int idx) {
  std::vector<CFGEdge> result;
  if (idx == this->get_statements().size()) {
    makeEdge(CFGNode(this, idx), getNodeJustAfterInContainer(this), result);
  } else if (idx < this->get_statements().size()) {
    makeEdge(CFGNode(this, idx), this->get_statements()[idx]->cfgForBeginning(), result);
  } else ROSE_ASSERT (!"Bad index for SgBasicBlock");
  return result;
}

std::vector<CFGEdge> SgBasicBlock::cfgInEdges(unsigned int idx) {
  std::vector<CFGEdge> result;
  addIncomingFortranGotos(this, idx, result);
  if (idx == 0) {
    makeEdge(getNodeJustBeforeInContainer(this), CFGNode(this, idx), result);
  } else if (idx <= this->get_statements().size()) {
    makeEdge(this->get_statements()[idx - 1]->cfgForEnd(), CFGNode(this, idx), result);
  } else ROSE_ASSERT (!"Bad index for SgBasicBlock");
  return result;
}

unsigned int
SgIfStmt::cfgIndexForEnd() const
   {
     return 2;
   }

bool
SgIfStmt::cfgIsIndexInteresting(unsigned int idx) const
   {
     return idx == 1;
   }

unsigned int
SgIfStmt::cfgFindChildIndex(SgNode* n)
   {
  // DQ (8/24/2006): Could be rewritten as:
  // Make sure that this is either the conditional, true body, or the false body
  // ROSE_ASSERT (n == this->get_conditional() || n == this->get_true_body() || n == this->get_false_body() );
  // return (n == this->get_conditional()) ? 0 : 1;

     if (n == this->get_conditional())
        {
          return 0;
        }
       else
          if (n != NULL && (n == this->get_true_body() || n == this->get_false_body()))
             {
               return 1;
             } 
            else
               ROSE_ASSERT (!"Bad child in if statement");

  // DQ (8/24/2006): Added return to avoid compiler warning.
     return 0;
   }

std::vector<CFGEdge>
SgIfStmt::cfgOutEdges(unsigned int idx) {
  std::vector<CFGEdge> result;
  switch (idx) {
    case 0: makeEdge(CFGNode(this, idx), this->get_conditional()->cfgForBeginning(), result); break;
    case 1: makeEdge(CFGNode(this, idx), this->get_true_body()->cfgForBeginning(), result);
	    if (this->get_false_body()) {
	      makeEdge(CFGNode(this, idx), this->get_false_body()->cfgForBeginning(), result);
	    } else {
	      makeEdge(CFGNode(this, idx), CFGNode(this, 2), result);
	    }
	    break;
    case 2: makeEdge(CFGNode(this, idx), getNodeJustAfterInContainer(this), result); break;
    default: ROSE_ASSERT (!"Bad index for SgIfStmt");
  }
  return result;
}

std::vector<CFGEdge>
SgIfStmt::cfgInEdges(unsigned int idx) {
  std::vector<CFGEdge> result;
  addIncomingFortranGotos(this, idx, result);
  switch (idx) {
    case 0: makeEdge(getNodeJustBeforeInContainer(this), CFGNode(this, idx), result); break;
    case 1: makeEdge(this->get_conditional()->cfgForEnd(), CFGNode(this, idx), result); break;
    case 2: makeEdge(this->get_true_body()->cfgForEnd(), CFGNode(this, idx), result);
	    if (this->get_false_body()) {
	      makeEdge(this->get_false_body()->cfgForEnd(), CFGNode(this, idx), result);
	    } else {
	      makeEdge(CFGNode(this, 1), CFGNode(this, idx), result);
	    }
	    break;
    default: ROSE_ASSERT (!"Bad index for SgIfStmt");
  }
  return result;
}

unsigned int
SgForInitStatement::cfgIndexForEnd() const {
  return this->get_init_stmt().size();
}

std::vector<CFGEdge>
SgForInitStatement::cfgOutEdges(unsigned int idx) {
  std::vector<CFGEdge> result;
  if (idx == this->get_init_stmt().size()) {
    makeEdge(CFGNode(this, idx), getNodeJustAfterInContainer(this), result);
  } else if (idx < this->get_init_stmt().size()) {
    makeEdge(CFGNode(this, idx), this->get_init_stmt()[idx]->cfgForBeginning(), result);
  } else ROSE_ASSERT (!"Bad index for SgForInitStatement");
  return result;
}

std::vector<CFGEdge>
SgForInitStatement::cfgInEdges(unsigned int idx) {
  std::vector<CFGEdge> result;
  addIncomingFortranGotos(this, idx, result);
  if (idx == 0) {
    makeEdge(getNodeJustBeforeInContainer(this), CFGNode(this, idx), result);
  } else if (idx <= this->get_init_stmt().size()) {
    makeEdge(this->get_init_stmt()[idx - 1]->cfgForEnd(), CFGNode(this, idx), result);
  } else ROSE_ASSERT (!"Bad index for SgForInitStatement");
  return result;
}

unsigned int
SgForStatement::cfgIndexForEnd() const {
  return 4;
}

bool SgForStatement::cfgIsIndexInteresting(unsigned int idx) const {
  return idx == 2;
}

unsigned int SgForStatement::cfgFindChildIndex(SgNode* n)
   {
  // DQ (8/24/2006): Could be rewritten as:
  // Make sure that this is either the conditional, true body, or the false body
  // ROSE_ASSERT (n == this->get_for_init_stmt() || n == this->get_test() || n == this->get_loop_body() || n == this->get_increment_expr_root() );
  // return (n == this->get_conditional()) ? 0 : ((n == this->get_test()) ? 1 : ((n == this->get_loop_body()) ? 2 : 3) );

     if (n == this->get_for_init_stmt())
        {
          return 0;
        }
       else
        {
          if (n == this->get_test())
             {
               return 1;
             }
            else
             {
               if (n == this->get_loop_body())
                  {
                    return 2;
                  }
                 else
                  {
                 // if (n == this->get_increment_expr_root())
                    if (n == this->get_increment())
                       {
                         return 3;
                       }
                      else
                       {
                         cerr<<"Error: SgForStatement::cfgFindChildIndex(): cannot find a matching child for SgNode n:";
                         cerr<<n->class_name()<<endl;
                         if (isSgLocatedNode(n))
                         {
                           isSgLocatedNode(n)->get_file_info()->display();
                         }
                         ROSE_ASSERT (!"Bad child in for statement");
                       }
                  }
             }
        }

  // DQ (8/24/2006): Added to avoid compiler warning
     return 0;
   }

unsigned int SgForStatement::cfgFindNextChildIndex(SgNode* n)
   {
     unsigned int parentIndex = this->cfgFindChildIndex(n);

  // DQ (8/24/2006): Modified function to avoid compiler warning about no return value
     unsigned int returnValue;
  // if (parentIndex == 3) return 1; else return parentIndex + 1;
     if (parentIndex == 3) 
          returnValue = 1;
       else
          returnValue = parentIndex + 1;

     return returnValue;
   }

std::vector<CFGEdge> SgForStatement::cfgOutEdges(unsigned int idx) {
  std::vector<CFGEdge> result;
  switch (idx) {
    case 0: makeEdge(CFGNode(this, idx), this->get_for_init_stmt()->cfgForBeginning(), result); break;
    case 1: makeEdge(CFGNode(this, idx), this->get_test()->cfgForBeginning(), result); break;
    case 2: makeEdge(CFGNode(this, idx), this->get_loop_body()->cfgForBeginning(), result);
	    makeEdge(CFGNode(this, idx), CFGNode(this, 4), result); break;
 // case 3: makeEdge(CFGNode(this, idx), this->get_increment_expr_root()->cfgForBeginning(), result); break;
    case 3: makeEdge(CFGNode(this, idx), this->get_increment()->cfgForBeginning(), result); break;
    case 4: makeEdge(CFGNode(this, idx), getNodeJustAfterInContainer(this), result); break;
    default: ROSE_ASSERT (!"Bad index for SgForStatement");
  }
  return result;
}

std::vector<CFGEdge> SgForStatement::cfgInEdges(unsigned int idx) {
  std::vector<CFGEdge> result;
  addIncomingFortranGotos(this, idx, result);
  switch (idx) {
    case 0: makeEdge(getNodeJustBeforeInContainer(this), CFGNode(this, idx), result); break;
    case 1: makeEdge(this->get_for_init_stmt()->cfgForEnd(), CFGNode(this, idx), result);
            makeEdge(this->get_increment()->cfgForEnd(), CFGNode(this, idx), result);
	    break;
    case 2: makeEdge(this->get_test()->cfgForEnd(), CFGNode(this, idx), result); break;
    case 3: {
      makeEdge(this->get_loop_body()->cfgForEnd(), CFGNode(this, idx), result);
      vector<SgContinueStmt*> continueStmts = SageInterface::findContinueStmts(this->get_loop_body(), "");
      for (unsigned int i = 0; i < continueStmts.size(); ++i) {
	makeEdge(CFGNode(continueStmts[i], 0), CFGNode(this, idx), result);
      }
      break;
    }
    case 4: {
      makeEdge(CFGNode(this, 2), CFGNode(this, idx), result);
      vector<SgBreakStmt*> breakStmts = SageInterface::findBreakStmts(this->get_loop_body(), "");
      for (unsigned int i = 0; i < breakStmts.size(); ++i) {
	makeEdge(CFGNode(breakStmts[i], 0), CFGNode(this, idx), result);
      }
      break;
    }
    default: ROSE_ASSERT (!"Bad index for SgForStatement");
  }
  return result;
}

static void addOutEdgeOrBypassForExpressionChild(SgNode* me, unsigned int idx, SgExpression* e, vector<CFGEdge>& result) {
  if (e) {
    makeEdge(CFGNode(me, idx), e->cfgForBeginning(), result);
  } else {
    makeEdge(CFGNode(me, idx), CFGNode(me, idx + 1), result);
  }
}

static void addInEdgeOrBypassForExpressionChild(SgNode* me, unsigned int idx, SgExpression* e, vector<CFGEdge>& result) {
  if (e) {
    makeEdge(e->cfgForEnd(), CFGNode(me, idx), result);
  } else {
    makeEdge(CFGNode(me, idx - 1), CFGNode(me, idx), result);
  }
}

// Forall CFG layout:
// forall:0 -> header -> forall:1 (representing initial assignments)
// forall:1 -> forall:2 (conditioned on loop tests) and forall:7
// forall:2 -> mask (if any) -> forall:3
// forall:3 -> forall:4 (on mask)
// forall:3 -> forall:6 (on !mask)
// forall:4 -> body -> forall:5 -> forall:6 (for increment(s)) -> forall:1
// forall:7 -> successor

unsigned int SgForAllStatement::cfgIndexForEnd() const {
  return 7;
}

bool SgForAllStatement::cfgIsIndexInteresting(unsigned int idx) const {
  return idx == 1 || idx == 3 || idx == 6;
}

unsigned int SgForAllStatement::cfgFindChildIndex(SgNode* tgt) {
  if (tgt == this->get_forall_header()) {
    return 0;
  } else if (tgt && tgt == SageInterface::forallMaskExpression(this)) {
    return 2;
  } else if (tgt == this->get_body()) {
    return 4;
  } else { ROSE_ASSERT (!"Bad child in SgForAllStatement::cfgFindChildIndex()"); /* avoid MSVC warning. */ return 0; }
}

unsigned int SgForAllStatement::cfgFindNextChildIndex(SgNode* n) {
  return this->cfgFindChildIndex(n) + 1;
}

std::vector<CFGEdge> SgForAllStatement::cfgOutEdges(unsigned int idx) {
  vector<CFGEdge> result;
  switch (idx) {
    case 0: addOutEdgeOrBypassForExpressionChild(this, idx, this->get_forall_header(), result); break;
    case 1: {
      makeEdge(CFGNode(this, 1), CFGNode(this, 2), result);
      makeEdge(CFGNode(this, 1), CFGNode(this, 7), result);
      break;
    }
    case 2: addOutEdgeOrBypassForExpressionChild(this, idx, SageInterface::forallMaskExpression(this), result); break;
    case 3: {
      makeEdge(CFGNode(this, 3), CFGNode(this, 4), result);
      makeEdge(CFGNode(this, 3), CFGNode(this, 6), result);
      break;
    }
    case 4: makeEdge(CFGNode(this, 4), this->get_body()->cfgForBeginning(), result); break;
    case 5: makeEdge(CFGNode(this, 5), CFGNode(this, 6), result); break;
    case 6: makeEdge(CFGNode(this, 6), CFGNode(this, 1), result); break;
    case 7: makeEdge(CFGNode(this, 7), getNodeJustAfterInContainer(this), result); break;
    default: ROSE_ASSERT (!"Bad index in SgForAllStatement::cfgOutEdges()");
  }
  return result;
}

std::vector<CFGEdge> SgForAllStatement::cfgInEdges(unsigned int idx) {
  vector<CFGEdge> result;
  addIncomingFortranGotos(this, idx, result);
  switch (idx) {
    case 0: makeEdge(getNodeJustBeforeInContainer(this), CFGNode(this, idx), result); break;
    case 1: {
      addInEdgeOrBypassForExpressionChild(this, idx, this->get_forall_header(), result);
      makeEdge(CFGNode(this, 6), CFGNode(this, 1), result);
      break;
    }
    case 2: makeEdge(CFGNode(this, 1), CFGNode(this, 2), result); break;
    case 3: addInEdgeOrBypassForExpressionChild(this, idx, SageInterface::forallMaskExpression(this), result); break;
    case 4: makeEdge(CFGNode(this, 3), CFGNode(this, 4), result); break;
    case 5: makeEdge(this->get_body()->cfgForEnd(), CFGNode(this, 5), result); break;
    case 6: {
      makeEdge(CFGNode(this, 3), CFGNode(this, 6), result);
      makeEdge(CFGNode(this, 5), CFGNode(this, 6), result);
      break;
    }
    case 7: makeEdge(CFGNode(this, 1), CFGNode(this, 7), result); break;
    default: ROSE_ASSERT (!"Bad index in SgForAllStatement::cfgInEdges()");
  }
  return result;
}

unsigned int SgUpcForAllStatement::cfgIndexForEnd() const
   {
     printf ("Sorry not implemented, need CFG support for UPC forall IR node \n");
     ROSE_ASSERT(false);

     return 0;
  // return doForallCfgIndexForEnd(this);
   }

bool SgUpcForAllStatement::cfgIsIndexInteresting(unsigned int idx) const 
   {
     printf ("Sorry not implemented, need CFG support for UPC forall IR node \n");
     ROSE_ASSERT(false);

     return false;
  // return doForallCfgIsIndexInteresting(this, idx);
   }

unsigned int SgUpcForAllStatement::cfgFindChildIndex(SgNode* n)
   {
     printf ("Sorry not implemented, need CFG support for UPC forall IR node \n");
     ROSE_ASSERT(false);

     return 0;
  // return doForallCfgFindChildIndex(this, n);
   }

unsigned int SgUpcForAllStatement::cfgFindNextChildIndex(SgNode* n)
   {
     printf ("Sorry not implemented, need CFG support for UPC forall IR node \n");
     ROSE_ASSERT(false);

     return 0;
  // return doForallCfgFindNextChildIndex(this, n);
   }

std::vector<CFGEdge> SgUpcForAllStatement::cfgOutEdges(unsigned int idx)
   {
     printf ("Sorry not implemented, need CFG support for UPC forall IR node \n");
     ROSE_ASSERT(false);

     return std::vector<CFGEdge>();
  // return doForallCfgOutEdges(this, idx);
   }

std::vector<CFGEdge> SgUpcForAllStatement::cfgInEdges(unsigned int idx)
   {
     printf ("Sorry not implemented, need CFG support for UPC forall IR node \n");
     ROSE_ASSERT(false);

     return std::vector<CFGEdge>();
  // return doForallCfgInEdges(this, idx);
   }

unsigned int
SgFunctionDeclaration::cfgIndexForEnd() const {
  return 0;
}

std::vector<CFGEdge> SgFunctionDeclaration::cfgOutEdges(unsigned int idx) {
  ROSE_ASSERT (idx == 0);
  std::vector<CFGEdge> result;
  makeEdge(CFGNode(this, idx), getNodeJustAfterInContainer(this), result);
  return result;
}

std::vector<CFGEdge> SgFunctionDeclaration::cfgInEdges(unsigned int idx) {
  ROSE_ASSERT (idx == 0);
  std::vector<CFGEdge> result;
  addIncomingFortranGotos(this, idx, result);
  makeEdge(getNodeJustBeforeInContainer(this), CFGNode(this, idx), result);
  return result;
}

unsigned int
SgFunctionParameterList::cfgIndexForEnd() const
   {
     return this->get_args().size();
   }

std::vector<CFGEdge>
SgFunctionParameterList::cfgOutEdges(unsigned int idx)
   {
     std::vector<CFGEdge> result;
     if (idx == this->get_args().size())
        {
          makeEdge(CFGNode(this, idx), getNodeJustAfterInContainer(this), result);
        }
       else
        {
          if (idx < this->get_args().size())
             {
               makeEdge(CFGNode(this, idx), this->get_args()[idx]->cfgForBeginning(), result);
             }
            else
             {
               ROSE_ASSERT (!"Bad index for SgFunctionParameterList");
             }
        }

     return result;
   }

std::vector<CFGEdge>
SgFunctionParameterList::cfgInEdges(unsigned int idx)
   {
     std::vector<CFGEdge> result;
     addIncomingFortranGotos(this, idx, result);
     if (idx == 0)
        {
          makeEdge(getNodeJustBeforeInContainer(this), CFGNode(this, idx), result);
        }
       else
        {
          if (idx <= this->get_args().size())
             {
               makeEdge(this->get_args()[idx - 1]->cfgForEnd(), CFGNode(this, idx), result);
             }
            else
             {
               ROSE_ASSERT (!"Bad index for SgFunctionParameterList");
             }
        }

     return result;
   }

unsigned int
SgFunctionDefinition::cfgIndexForEnd() const {
  return 2;
}

bool
SgFunctionDefinition::cfgIsIndexInteresting(unsigned int idx) const {
  return idx == 0 || idx == 2;
}

unsigned int 
SgFunctionDefinition::cfgFindChildIndex(SgNode* n)
   {
  // DQ (8/24/2006): Could be rewritten as:
  // Make sure that this is either the conditional, true body, or the false body
  // ROSE_ASSERT (n == this->get_declaration()->get_parameterList() || n == this->get_body() );
  // return (n == this->get_declaration()->get_parameterList()) ? 0 : 1;

     if (n == this->get_declaration()->get_parameterList())
        {
          return 0;
        }
       else 
          if (n == this->get_body())
             {
               return 1;
             }
            else
               ROSE_ASSERT (!"Bad child in function definition");

  // DQ (8/24/2006): Added return to avoid compiler warning.
     return 0;
   }

std::vector<CFGEdge> 
SgFunctionDefinition::cfgOutEdges(unsigned int idx) {
  std::vector<CFGEdge> result;
  switch (idx) {
    case 0: makeEdge(CFGNode(this, idx), this->get_declaration()->get_parameterList()->cfgForBeginning(), result); break;
    case 1: makeEdge(CFGNode(this, idx), this->get_body()->cfgForBeginning(), result); break;
    case SGFUNCTIONDEFINITION_INTERPROCEDURAL_INDEX: { 
     if (! virtualInterproceduralControlFlowGraphs) 
       break;
     Rose_STL_Container<SgExpression*> calls;
     CallTargetSet::getCallLikeExpsForFunctionDefinition(this, calls);
     Rose_STL_Container<SgExpression*>::iterator call;
     for (call = calls.begin(); call != calls.end(); ++call) 
       makeEdge(CFGNode(this, idx), (*call)->cfgForEnd(), result);
     break;
    }
    default: ROSE_ASSERT (!"Bad index for SgFunctionDefinition");
  }
  return result;
}

std::vector<CFGEdge> 
SgFunctionDefinition::cfgInEdges(unsigned int idx) {
  std::vector<CFGEdge> result;
  addIncomingFortranGotos(this, idx, result);
  switch (idx) {
    case 0: {
     if (! virtualInterproceduralControlFlowGraphs) 
       break;
     Rose_STL_Container<SgExpression*> calls;
     CallTargetSet::getCallLikeExpsForFunctionDefinition(this, calls);
     Rose_STL_Container<SgExpression*>::iterator call;
     for (call = calls.begin(); call != calls.end(); ++call) 
       makeEdge((*call)->cfgForEnd(), CFGNode(this, idx), result);
     break;
    }
    case 1: makeEdge(this->get_declaration()->get_parameterList()->cfgForEnd(), CFGNode(this, idx), result); break;
    case 2: {
      makeEdge(this->get_body()->cfgForEnd(), CFGNode(this, idx), result);
      // Liao, 5/21/2010. bad implementation since vectors are created/destroyed  multiple times
      //std::vector<SgReturnStmt*> returnStmts = SageInterface::findReturnStmts(this);
     //      Rose_STL_Container <SgNode*> returnStmts = NodeQuery::querySubTree(this,V_SgReturnStmt);
     VariantVector vv(V_SgReturnStmt);
     Rose_STL_Container<SgNode*> returnStmts = NodeQuery::queryMemoryPool(vv);
     for (unsigned int i = 0; i < returnStmts.size(); ++i) {
       if (SageInterface::isAncestor(this,returnStmts[i] ))
         makeEdge(isSgReturnStmt(returnStmts[i])->cfgForEnd(), CFGNode(this, idx), result);
     }
      break;
    }
    default: ROSE_ASSERT (!"Bad index for SgFunctionDefinition");
  }
  return result;
}

unsigned int
SgMemberFunctionDeclaration::cfgIndexForEnd() const {
  return 0;
}

// FIXME: these both assume that a function declaration is outside any
// function, which may not actually be the case.

std::vector<CFGEdge> SgMemberFunctionDeclaration::cfgOutEdges(unsigned int idx) {
  ROSE_ASSERT (idx == 0);
  std::vector<CFGEdge> result;
  makeEdge(CFGNode(this, idx), getNodeJustAfterInContainer(this), result);
  return result;
}

std::vector<CFGEdge> SgMemberFunctionDeclaration::cfgInEdges(unsigned int idx) {
  ROSE_ASSERT (idx == 0);
  std::vector<CFGEdge> result;
  addIncomingFortranGotos(this, idx, result);
  makeEdge(getNodeJustBeforeInContainer(this), CFGNode(this, idx), result);
  return result;
}

unsigned int
SgVariableDeclaration::cfgIndexForEnd() const {
  return this->get_variables().size();
}

unsigned int
SgVariableDeclaration::cfgFindChildIndex(SgNode* n) {
    size_t idx = this->get_childIndex(n);
    ROSE_ASSERT (idx != (size_t)(-1)); // Not found
    ROSE_ASSERT (idx != 0); // Not found
    return idx - 1;
  }

std::vector<CFGEdge> SgVariableDeclaration::cfgOutEdges(unsigned int idx) {
  std::vector<CFGEdge> result;
  if (idx == this->get_variables().size()) {
    makeEdge(CFGNode(this, idx), getNodeJustAfterInContainer(this), result);
  } else if (idx < this->get_variables().size()) {
    makeEdge(CFGNode(this, idx), this->get_variables()[idx]->cfgForBeginning(), result);
  } else ROSE_ASSERT (!"Bad index for SgVariableDeclaration");
  return result;
}

std::vector<CFGEdge> SgVariableDeclaration::cfgInEdges(unsigned int idx) {
  std::vector<CFGEdge> result;
  addIncomingFortranGotos(this, idx, result);
  if (idx == 0) {
    makeEdge(getNodeJustBeforeInContainer(this), CFGNode(this, idx), result);
  } else if (idx <= this->get_variables().size()) {
    makeEdge(this->get_variables()[idx - 1]->cfgForEnd(), CFGNode(this, idx), result);
  } else ROSE_ASSERT (!"Bad index for SgVariableDeclaration");
  return result;
}

unsigned int
SgClassDeclaration::cfgIndexForEnd() const {
  return 0;
}

std::vector<CFGEdge> SgClassDeclaration::cfgOutEdges(unsigned int idx) {
  ROSE_ASSERT (idx == 0);
  std::vector<CFGEdge> result;
  makeEdge(CFGNode(this, idx), getNodeJustAfterInContainer(this), result);
  return result;
}

std::vector<CFGEdge> SgClassDeclaration::cfgInEdges(unsigned int idx) {
  ROSE_ASSERT (idx == 0);
  std::vector<CFGEdge> result;
  addIncomingFortranGotos(this, idx, result);
  makeEdge(getNodeJustBeforeInContainer(this), CFGNode(this, idx), result);
  return result;
}

unsigned int
SgEnumDeclaration::cfgIndexForEnd() const {
  return 0;
}

std::vector<CFGEdge> SgEnumDeclaration::cfgOutEdges(unsigned int idx) {
  ROSE_ASSERT (idx == 0);
  std::vector<CFGEdge> result;
  makeEdge(CFGNode(this, idx), getNodeJustAfterInContainer(this), result);
  return result;
}

std::vector<CFGEdge> SgEnumDeclaration::cfgInEdges(unsigned int idx) {
  ROSE_ASSERT (idx == 0);
  std::vector<CFGEdge> result;
  addIncomingFortranGotos(this, idx, result);
  makeEdge(getNodeJustBeforeInContainer(this), CFGNode(this, idx), result);
  return result;
}

unsigned int
SgExprStatement::cfgIndexForEnd() const {
  return 1;
}

std::vector<CFGEdge> SgExprStatement::cfgOutEdges(unsigned int idx) {
  std::vector<CFGEdge> result;
  switch (idx) {
 // case 0: makeEdge(CFGNode(this, idx), this->get_expression_root()->cfgForBeginning(), result); break;
    case 0: makeEdge(CFGNode(this, idx), this->get_expression()->cfgForBeginning(), result); break;
    case 1: makeEdge(CFGNode(this, idx), getNodeJustAfterInContainer(this), result); break;
    default: ROSE_ASSERT (!"Bad index for SgExprStatement");
  }
  return result;
}

std::vector<CFGEdge> SgExprStatement::cfgInEdges(unsigned int idx) {
  std::vector<CFGEdge> result;
  addIncomingFortranGotos(this, idx, result);
  switch (idx) {
    case 0: makeEdge(getNodeJustBeforeInContainer(this), CFGNode(this, idx), result); break;
 // case 1: makeEdge(this->get_expression_root()->cfgForEnd(), CFGNode(this, idx), result); break;
    case 1: makeEdge(this->get_expression()->cfgForEnd(), CFGNode(this, idx), result); break;
    default: ROSE_ASSERT (!"Bad index for SgExprStatement");
  }
  return result;
}

unsigned int
SgLabelStatement::cfgIndexForEnd() const
   {
     return 0;
   }

std::vector<CFGEdge> SgLabelStatement::cfgOutEdges(unsigned int idx)
   {
     std::vector<CFGEdge> result;
     switch (idx)
        {
          case 0: makeEdge(CFGNode(this, idx), getNodeJustAfterInContainer(this), result); break;
          default: ROSE_ASSERT (!"Bad index for SgLabelStatement");
        }

     return result;
   }

std::vector<CFGEdge> SgLabelStatement::cfgInEdges(unsigned int idx)
   {
     std::vector<CFGEdge> result;
     addIncomingFortranGotos(this, idx, result);
     switch (idx)
        {
          case 0:
             {
               makeEdge(getNodeJustBeforeInContainer(this), CFGNode(this, idx), result);
            // Find all gotos to this label, functionwide
               SgFunctionDefinition* thisFunction = SageInterface::getEnclosingProcedure(this);
               std::vector<SgGotoStatement*> gotos = SageInterface::findGotoStmts(thisFunction, this);
               for (unsigned int i = 0; i < gotos.size(); ++i)
                  {
                    makeEdge(CFGNode(gotos[i], 0), CFGNode(this, idx), result);
                  }
               break;
            }

          default: ROSE_ASSERT (!"Bad index for SgLabelStatement");
        }
     return result;
   }

bool SgWhileStmt::cfgIsIndexInteresting(unsigned int idx) const {
  return idx == 1;
}

unsigned int
SgWhileStmt::cfgIndexForEnd() const {
  return 2;
}

unsigned int SgWhileStmt::cfgFindNextChildIndex(SgNode* n)
   {
     unsigned int parentIndex = this->cfgFindChildIndex(n);
  // DQ (8/24/2006): Modified function to avoid compiler warning about no return value
     unsigned int returnValue;
  // if (parentIndex == 1) return 0; else return parentIndex + 1;
     if (parentIndex == 1)
          returnValue = 0;
       else
          returnValue = parentIndex + 1;

     return returnValue;
   }

std::vector<CFGEdge> SgWhileStmt::cfgOutEdges(unsigned int idx) {
  std::vector<CFGEdge> result;
  switch (idx) {
    case 0: makeEdge(CFGNode(this, idx), this->get_condition()->cfgForBeginning(), result); break;
    case 1: makeEdge(CFGNode(this, idx), this->get_body()->cfgForBeginning(), result);
	    makeEdge(CFGNode(this, idx), CFGNode(this, 2), result); break;
    case 2: makeEdge(CFGNode(this, idx), getNodeJustAfterInContainer(this), result); break;
    default: ROSE_ASSERT (!"Bad index for SgWhileStmt");
  }
  return result;
}

std::vector<CFGEdge> SgWhileStmt::cfgInEdges(unsigned int idx) {
  std::vector<CFGEdge> result;
  addIncomingFortranGotos(this, idx, result);
  switch (idx) {
    case 0: {
      makeEdge(getNodeJustBeforeInContainer(this), CFGNode(this, idx), result);
      makeEdge(this->get_body()->cfgForEnd(), CFGNode(this, idx), result);
      std::vector<SgContinueStmt*> continueStmts = SageInterface::findContinueStmts(this->get_body(), this->get_string_label());
      for (unsigned int i = 0; i < continueStmts.size(); ++i) {
	makeEdge(CFGNode(continueStmts[i], 0), CFGNode(this, idx), result);
      }
      break;
    }
    case 1: makeEdge(this->get_condition()->cfgForEnd(), CFGNode(this, idx), result); break;
    case 2: {
      makeEdge(CFGNode(this, 1), CFGNode(this, idx), result);
      std::vector<SgBreakStmt*> breakStmts = SageInterface::findBreakStmts(this->get_body(), this->get_string_label());
      for (unsigned int i = 0; i < breakStmts.size(); ++i) {
	makeEdge(CFGNode(breakStmts[i], 0), CFGNode(this, idx), result);
      }
      break;
    }
    default: ROSE_ASSERT (!"Bad index for SgWhileStmt");
  }
  return result;
}

unsigned int
SgDoWhileStmt::cfgIndexForEnd() const {
  return 3;
}

bool SgDoWhileStmt::cfgIsIndexInteresting(unsigned int idx) const {
  return idx == 2;
}

std::vector<CFGEdge> SgDoWhileStmt::cfgOutEdges(unsigned int idx) {
  std::vector<CFGEdge> result;
  switch (idx) {
    case 0: makeEdge(CFGNode(this, idx), this->get_body()->cfgForBeginning(), result); break;
    case 1: makeEdge(CFGNode(this, idx), this->get_condition()->cfgForBeginning(), result); break;
    case 2: makeEdge(CFGNode(this, idx), CFGNode(this, 0), result);
	    makeEdge(CFGNode(this, idx), CFGNode(this, 3), result); break;
    case 3: makeEdge(CFGNode(this, idx), getNodeJustAfterInContainer(this), result); break;
    default: ROSE_ASSERT (!"Bad index for SgDoWhileStmt");
  }
  return result;
}

std::vector<CFGEdge> SgDoWhileStmt::cfgInEdges(unsigned int idx) {
  std::vector<CFGEdge> result;
  addIncomingFortranGotos(this, idx, result);
  switch (idx) {
    case 0: makeEdge(getNodeJustBeforeInContainer(this), CFGNode(this, idx), result);
	    makeEdge(CFGNode(this, 2), CFGNode(this, idx), result); break;
    case 1: {
      makeEdge(this->get_body()->cfgForEnd(), CFGNode(this, idx), result);
      vector<SgContinueStmt*> continueStmts = SageInterface::findContinueStmts(this->get_body(), "");
      for (unsigned int i = 0; i < continueStmts.size(); ++i) {
	makeEdge(CFGNode(continueStmts[i], 0), CFGNode(this, idx), result);
      }
      break;
    }
    case 2: {
      makeEdge(this->get_condition()->cfgForEnd(), CFGNode(this, idx), result);
      break;
    }
    case 3: {
      makeEdge(CFGNode(this, 2), CFGNode(this, idx), result);
      vector<SgBreakStmt*> breakStmts = SageInterface::findBreakStmts(this->get_body(), "");
      for (unsigned int i = 0; i < breakStmts.size(); ++i) {
	makeEdge(CFGNode(breakStmts[i], 0), CFGNode(this, idx), result);
      }
      break;
    }
    default: ROSE_ASSERT (!"Bad index for SgDoWhileStmt");
  }
  return result;
}

unsigned int
SgSwitchStatement::cfgIndexForEnd() const {
  return 2;
}

bool SgSwitchStatement::cfgIsIndexInteresting(unsigned int idx) const {
  return idx == 1;
}

std::vector<CFGEdge> SgSwitchStatement::cfgOutEdges(unsigned int idx) {
  std::vector<CFGEdge> result;
  switch (idx) {
    case 0: makeEdge(CFGNode(this, idx), this->get_item_selector()->cfgForBeginning(), result); break;
    case 1: {
      vector<SgStatement*> cases = SageInterface::getSwitchCases(this); // Also includes default statements
      bool hasDefault = false;
      for (unsigned int i = 0; i < cases.size(); ++i) {
	makeEdge(CFGNode(this, idx), cases[i]->cfgForBeginning(), result);
	if (isSgDefaultOptionStmt(cases[i])) {
          hasDefault = true;
        }
      }
      if (!hasDefault) {
        makeEdge(CFGNode(this, idx), CFGNode(this, 2), result);
      }
      break;
    }
    case 2: makeEdge(CFGNode(this, idx), getNodeJustAfterInContainer(this), result); break;
    default: ROSE_ASSERT (!"Bad index for SgSwitchStatement");
  }
  return result;
}

std::vector<CFGEdge> SgSwitchStatement::cfgInEdges(unsigned int idx) {
  std::vector<CFGEdge> result;
  addIncomingFortranGotos(this, idx, result);
  switch (idx) {
    case 0: makeEdge(getNodeJustBeforeInContainer(this), CFGNode(this, idx), result); break;
    case 1: makeEdge(this->get_item_selector()->cfgForEnd(), CFGNode(this, idx), result); break;
    case 2: {
      makeEdge(this->get_body()->cfgForEnd(), CFGNode(this, idx), result);
      vector<SgBreakStmt*> breakStmts = SageInterface::findBreakStmts(this->get_body(), "");
      for (unsigned int i = 0; i < breakStmts.size(); ++i) {
	makeEdge(CFGNode(breakStmts[i], 0), CFGNode(this, idx), result);
      }
      vector<SgStatement*> cases = SageInterface::getSwitchCases(this); // Also includes default statements
      bool hasDefault = false;
      for (unsigned int i = 0; i < cases.size(); ++i) {
	if (isSgDefaultOptionStmt(cases[i])) {
          hasDefault = true;
          break;
        }
      }
      if (!hasDefault) {
        makeEdge(CFGNode(this, 1), CFGNode(this, idx), result);
      }
      break;
    }
    default: ROSE_ASSERT (!"Bad index for SgSwitchStatement");
  }
  return result;
}

unsigned int
SgCaseOptionStmt::cfgIndexForEnd() const {
  return 1;
}


bool SgCaseOptionStmt::cfgIsIndexInteresting(unsigned int idx) const {
  return idx == 0;
}

unsigned int SgCaseOptionStmt::cfgFindChildIndex(SgNode* n) {
  ROSE_ASSERT (n == this->get_body());
  return 0;
}

std::vector<CFGEdge> SgCaseOptionStmt::cfgOutEdges(unsigned int idx) {
  std::vector<CFGEdge> result;
  switch (idx) {
    case 0: makeEdge(CFGNode(this, idx), this->get_body()->cfgForBeginning(), result); break;
    case 1: makeEdge(CFGNode(this, idx), getNodeJustAfterInContainer(this), result); break;
    default: ROSE_ASSERT (!"Bad index for SgCaseOptionStmt");
  }
  return result;
}

std::vector<CFGEdge> SgCaseOptionStmt::cfgInEdges(unsigned int idx) {
  std::vector<CFGEdge> result;
  addIncomingFortranGotos(this, idx, result);
  switch (idx) {
    case 0: {
      makeEdge(getNodeJustBeforeInContainer(this), CFGNode(this, idx), result);
      SgSwitchStatement* mySwitch = SageInterface::findEnclosingSwitch(this);
      makeEdge(CFGNode(mySwitch, 1), CFGNode(this, idx), result);
      break;
    }
    case 1: makeEdge(this->get_body()->cfgForEnd(), CFGNode(this, idx), result); break;
    default: ROSE_ASSERT (!"Bad index for SgCaseOptionStmt");
  }
  return result;
}

unsigned int
SgTryStmt::cfgIndexForEnd() const {
  return 1;
}

bool SgTryStmt::cfgIsIndexInteresting(unsigned int idx) const {
  return true;
}

std::vector<CFGEdge> SgTryStmt::cfgOutEdges(unsigned int idx) {
  std::vector<CFGEdge> result;
  switch (idx) {
    case 0: makeEdge(CFGNode(this, idx), this->get_body()->cfgForBeginning(), result); break;
    case 1: makeEdge(CFGNode(this, idx), getNodeJustAfterInContainer(this), result); break;
    default: {
               if (SgProject::get_verbose() >= 3) {
                 std::cerr << "SgTryStmt::cfgOutEdges failed" << std::endl;
                 std::cerr << get_file_info()->get_filename() << ":" << get_file_info()->get_line() << std::endl;
                 std::cerr << unparseToString() << std::endl;
               }
               ROSE_ASSERT (!"Bad index for SgTryStmt");
             }
  }
  return result;
}

std::vector<CFGEdge> SgTryStmt::cfgInEdges(unsigned int idx) {
  std::vector<CFGEdge> result;
  addIncomingFortranGotos(this, idx, result);
  switch (idx) {
    case 0: makeEdge(getNodeJustBeforeInContainer(this), CFGNode(this, idx), result); break;
    case 1: makeEdge(this->get_body()->cfgForEnd(), CFGNode(this, idx), result); break;
    default: {
               if (SgProject::get_verbose() >= 3) {
                 std::cerr << "SgTryStmt::cfgInEdges failed" << std::endl;
                 std::cerr << get_file_info()->get_filename() << ":" << get_file_info()->get_line() << std::endl;
                 std::cerr << unparseToString() << std::endl;
               }
               ROSE_ASSERT (!"Bad index for SgTryStmt");
             }
  }
  return result;
}

unsigned int
SgCatchStatementSeq::cfgIndexForEnd() const {
  return this->get_catch_statement_seq().size();
}

bool SgCatchStatementSeq::cfgIsIndexInteresting(unsigned int idx) const {
  return false;
}

std::vector<CFGEdge> SgCatchStatementSeq::cfgOutEdges(unsigned int idx) {
  std::vector<CFGEdge> result;
  // FIXME
  if (idx == this->get_catch_statement_seq().size()) {
    //makeEdge(CFGNode(this, idx), getNodeJustAfterInContainer(this), result);
  } else if (idx < this->get_catch_statement_seq().size()) {
    makeEdge(CFGNode(this, idx), this->get_catch_statement_seq()[idx]->cfgForBeginning(), result);
  } else {
    ROSE_ASSERT (!"Bad index for SgCatchStatementSeq");
  }
  return result;
}

std::vector<CFGEdge> SgCatchStatementSeq::cfgInEdges(unsigned int idx) {
  std::vector<CFGEdge> result;
  addIncomingFortranGotos(this, idx, result);
  // FIXME
  if (idx == 0) {
    //makeEdge(getNodeJustBeforeInContainer(this), CFGNode(this, idx), result);
  } else if (idx <= this->get_catch_statement_seq().size()) {
    makeEdge(this->get_catch_statement_seq()[idx - 1]->cfgForEnd(), CFGNode(this, idx), result);
  } else ROSE_ASSERT (!"Bad index for SgCatchStatementSeq");
  return result;
}

unsigned int
SgCatchOptionStmt::cfgIndexForEnd() const {
  return 2;
}

std::vector<CFGEdge> SgCatchOptionStmt::cfgOutEdges(unsigned int idx) {
  std::vector<CFGEdge> result;
  switch (idx) {
    case 0: makeEdge(CFGNode(this, idx), this->get_condition()->cfgForBeginning(), result); break;
    case 1: makeEdge(CFGNode(this, idx), this->get_body()->cfgForBeginning(), result); break;
    case 2: makeEdge(CFGNode(this, idx), getNodeJustAfterInContainer(this), result); break;
    default: ROSE_ASSERT (!"Bad index for SgCatchOptionStmt");
  }
  return result;
}

std::vector<CFGEdge> SgCatchOptionStmt::cfgInEdges(unsigned int idx) {
  std::vector<CFGEdge> result;
  addIncomingFortranGotos(this, idx, result);
  switch (idx) {
    case 0: makeEdge(getNodeJustBeforeInContainer(this), CFGNode(this, idx), result); break;
    case 1: makeEdge(this->get_condition()->cfgForEnd(), CFGNode(this, idx), result); break;
    case 2: makeEdge(this->get_body()->cfgForEnd(), CFGNode(this, idx), result); break;
    default: ROSE_ASSERT (!"Bad index for SgCatchOptionStmt");
  }
  return result;
}

unsigned int
SgDefaultOptionStmt::cfgIndexForEnd() const {
  return 1;
}

bool SgDefaultOptionStmt::cfgIsIndexInteresting(unsigned int idx) const {
  return idx == 0;
}

std::vector<CFGEdge> SgDefaultOptionStmt::cfgOutEdges(unsigned int idx) {
  std::vector<CFGEdge> result;
  switch (idx) {
    case 0: makeEdge(CFGNode(this, idx), this->get_body()->cfgForBeginning(), result); break;
    case 1: makeEdge(CFGNode(this, idx), getNodeJustAfterInContainer(this), result); break;
    default: ROSE_ASSERT (!"Bad index for SgDefaultOptionStmt");
  }
  return result;
}

std::vector<CFGEdge> SgDefaultOptionStmt::cfgInEdges(unsigned int idx) {
  std::vector<CFGEdge> result;
  addIncomingFortranGotos(this, idx, result);
  switch (idx) {
    case 0: {
      makeEdge(getNodeJustBeforeInContainer(this), CFGNode(this, idx), result);
      SgSwitchStatement* mySwitch = SageInterface::findEnclosingSwitch(this);
      makeEdge(CFGNode(mySwitch, 1), CFGNode(this, idx), result);
      break;
    }
    case 1: makeEdge(this->get_body()->cfgForEnd(), CFGNode(this, idx), result); break;
    default: ROSE_ASSERT (!"Bad index for SgDefaultOptionStmt");
  }
  return result;
}

unsigned int
SgBreakStmt::cfgIndexForEnd() const {
  return 1; // So the end of this construct will be an unreachable node
}

bool SgBreakStmt::cfgIsIndexInteresting(unsigned int idx) const {
  return idx == 0;
}

std::vector<CFGEdge> SgBreakStmt::cfgOutEdges(unsigned int idx) {
  std::vector<CFGEdge> result;
  switch (idx) {
    case 0: {
      SgStatement* enc = SageInterface::findEnclosingLoop(this, this->get_do_string_label(), true); // May also find a switch statement in C or C++
      ROSE_ASSERT (enc);
      unsigned int newIndex;
      switch (enc->variantT()) {
	case V_SgDoWhileStmt: newIndex = 3; break;
	case V_SgForStatement: newIndex = 4; break;
	case V_SgWhileStmt: newIndex = 2; break;
	case V_SgSwitchStatement: newIndex = 2; break;
        case V_SgFortranDo: newIndex = 6; break;
	default: ROSE_ASSERT (false);
      }
      makeEdge(CFGNode(this, idx), CFGNode(enc, newIndex), result);
      break;
    }
    case 1: /* No out edges */ break;
    default: ROSE_ASSERT (!"Bad index for SgBreakStmt");
  }
  return result;
}

std::vector<CFGEdge> SgBreakStmt::cfgInEdges(unsigned int idx) {
  std::vector<CFGEdge> result;
  addIncomingFortranGotos(this, idx, result);
  switch (idx) {
    case 0: makeEdge(getNodeJustBeforeInContainer(this), CFGNode(this, idx), result); break;
    case 1: /* No in edges */ break;
    default: ROSE_ASSERT (!"Bad index for SgBreakStmt");
  }
  return result;
}

unsigned int
SgContinueStmt::cfgIndexForEnd() const {
  return 1; // So the end of this construct will be an unreachable node
}

bool SgContinueStmt::cfgIsIndexInteresting(unsigned int idx) const {
  return idx == 0;
}

std::vector<CFGEdge> SgContinueStmt::cfgOutEdges(unsigned int idx) {
  std::vector<CFGEdge> result;
  switch (idx) {
    case 0: {
      SgStatement* loop = SageInterface::findEnclosingLoop(this, this->get_do_string_label(), false);
      ROSE_ASSERT (loop);
      unsigned int newIndex;
      switch (loop->variantT()) {
	case V_SgDoWhileStmt: newIndex = 1; break;
	case V_SgForStatement: newIndex = 3; break;
	case V_SgWhileStmt: newIndex = 0; break;
        case V_SgFortranDo: newIndex = 5; break;
	default: ROSE_ASSERT (false);
      }
      makeEdge(CFGNode(this, idx), CFGNode(loop, newIndex), result);
      break;
    }
    case 1: /* No out edges */ break;
    default: ROSE_ASSERT (!"Bad index for SgContinueStmt");
  }
  return result;
}

std::vector<CFGEdge> SgContinueStmt::cfgInEdges(unsigned int idx) {
  std::vector<CFGEdge> result;
  addIncomingFortranGotos(this, idx, result);
  switch (idx) {
    case 0: makeEdge(getNodeJustBeforeInContainer(this), CFGNode(this, idx), result); break;
    case 1: /* No in edges */ break;
    default: ROSE_ASSERT (!"Bad index for SgContinueStmt");
  }
  return result;
}

unsigned int
SgReturnStmt::cfgIndexForEnd() const
   {
  // return this->get_expression_root() ? 1 : 0;
     return this->get_expression() ? 1 : 0;
   }

std::vector<CFGEdge>
SgReturnStmt::cfgOutEdges(unsigned int idx)
   {
     std::vector<CFGEdge> result;
  // bool hasReturnValue = this->get_expression_root();
     bool hasReturnValue = this->get_expression();
     bool exitingFunctionNow = idx == 1 || (idx == 0 && !hasReturnValue);
     if (exitingFunctionNow)
        {
          SgFunctionDefinition* enclosingFunc = SageInterface::getEnclosingProcedure(this);
          makeEdge(CFGNode(this, idx), CFGNode(enclosingFunc, 2), result);
        }
       else
        {
          makeEdge(CFGNode(this, idx), this->get_expression()->cfgForBeginning(), result);
        }
     return result;
   }

std::vector<CFGEdge>
SgReturnStmt::cfgInEdges(unsigned int idx)
   {
     std::vector<CFGEdge> result;
     addIncomingFortranGotos(this, idx, result);
     switch (idx)
        {
          case 0: makeEdge(getNodeJustBeforeInContainer(this), CFGNode(this, idx), result); break;
          case 1: ROSE_ASSERT (this->get_expression());
	            makeEdge(this->get_expression()->cfgForEnd(), CFGNode(this, idx), result); break;
          default: ROSE_ASSERT (!"Bad index for SgReturnStmt");
        }
     return result;
   }

unsigned int
SgGotoStatement::cfgIndexForEnd() const {
  return 1; // So the end of this construct will be an unreachable node
}

bool SgGotoStatement::cfgIsIndexInteresting(unsigned int idx) const {
  return idx == 0;
}

std::vector<CFGEdge> SgGotoStatement::cfgOutEdges(unsigned int idx) {
  std::vector<CFGEdge> result;
  switch (idx) {
    case 0: {
      if (this->get_label_expression()) { // A Fortran goto
        makeEdge(CFGNode(this, idx), getCFGTargetOfFortranLabelRef(this->get_label_expression()), result);
      } else { // A C/C++ goto
	makeEdge(CFGNode(this, idx), this->get_label()->cfgForBeginning(), result);
      }
      break;
    }
    case 1: /* No out edges */ break;
    default: ROSE_ASSERT (!"Bad index for SgGotoStatement");
  }
  return result;
}

std::vector<CFGEdge> SgGotoStatement::cfgInEdges(unsigned int idx) {
  std::vector<CFGEdge> result;
  addIncomingFortranGotos(this, idx, result);
  switch (idx) {
    case 0: makeEdge(getNodeJustBeforeInContainer(this), CFGNode(this, idx), result); break;
    case 1: /* No in edges */ break;
    default: ROSE_ASSERT (!"Bad index for SgGotoStatement");
  }
  return result;
}

unsigned int
SgAsmStmt::cfgIndexForEnd() const {
  return 0;
}

// Work around the fact that this node has children that we don't use in the
// CFG, but might still be reached (using outEdges()) from
unsigned int
SgAsmStmt::cfgFindChildIndex(SgNode* n) {
  return 0;
}

std::vector<CFGEdge> SgAsmStmt::cfgOutEdges(unsigned int idx) {
  ROSE_ASSERT (idx == 0);
  std::vector<CFGEdge> result;
  makeEdge(CFGNode(this, idx), getNodeJustAfterInContainer(this), result);
  return result;
}

std::vector<CFGEdge> SgAsmStmt::cfgInEdges(unsigned int idx) {
  ROSE_ASSERT (idx == 0);
  std::vector<CFGEdge> result;
  addIncomingFortranGotos(this, idx, result);
  makeEdge(getNodeJustBeforeInContainer(this), CFGNode(this, idx), result);
  return result;
}

unsigned int
SgNullStatement::cfgIndexForEnd() const {
  return 0;
}

std::vector<CFGEdge> SgNullStatement::cfgOutEdges(unsigned int idx) {
  ROSE_ASSERT (idx == 0);
  std::vector<CFGEdge> result;
  makeEdge(CFGNode(this, idx), getNodeJustAfterInContainer(this), result);
  return result;
}

std::vector<CFGEdge> SgNullStatement::cfgInEdges(unsigned int idx) {
  ROSE_ASSERT (idx == 0);
  std::vector<CFGEdge> result;
  addIncomingFortranGotos(this, idx, result);
  makeEdge(getNodeJustBeforeInContainer(this), CFGNode(this, idx), result);
  return result;
}

unsigned int
SgTypedefDeclaration::cfgIndexForEnd() const
   {
     return 0;
   }

std::vector<CFGEdge>
SgTypedefDeclaration::cfgOutEdges(unsigned int idx)
   {
     ROSE_ASSERT (idx == 0);
     std::vector<CFGEdge> result;
     makeEdge(CFGNode(this, idx), getNodeJustAfterInContainer(this), result);
     return result;
   }

std::vector<CFGEdge>
SgTypedefDeclaration::cfgInEdges(unsigned int idx)
   {
     ROSE_ASSERT (idx == 0);
     std::vector<CFGEdge> result;
     addIncomingFortranGotos(this, idx, result);
     makeEdge(getNodeJustBeforeInContainer(this), CFGNode(this, idx), result);
     return result;
   }

unsigned int
SgPragmaDeclaration::cfgIndexForEnd() const {
  return 0;
}

std::vector<CFGEdge> SgPragmaDeclaration::cfgOutEdges(unsigned int idx) {
  ROSE_ASSERT (idx == 0);
  std::vector<CFGEdge> result;
  makeEdge(CFGNode(this, idx), getNodeJustAfterInContainer(this), result);
  return result;
}

std::vector<CFGEdge> SgPragmaDeclaration::cfgInEdges(unsigned int idx) {
  ROSE_ASSERT (idx == 0);
  std::vector<CFGEdge> result;
  addIncomingFortranGotos(this, idx, result);
  makeEdge(getNodeJustBeforeInContainer(this), CFGNode(this, idx), result);
  return result;
}

unsigned int
SgUsingDirectiveStatement::cfgIndexForEnd() const {
  return 0;
}

std::vector<CFGEdge> SgUsingDirectiveStatement::cfgOutEdges(unsigned int idx) {
  ROSE_ASSERT (idx == 0);
  std::vector<CFGEdge> result;
  makeEdge(CFGNode(this, idx), getNodeJustAfterInContainer(this), result);
  return result;
}

std::vector<CFGEdge> SgUsingDirectiveStatement::cfgInEdges(unsigned int idx) {
  ROSE_ASSERT (idx == 0);
  std::vector<CFGEdge> result;
  addIncomingFortranGotos(this, idx, result);
  makeEdge(getNodeJustBeforeInContainer(this), CFGNode(this, idx), result);
  return result;
}

unsigned int
SgUsingDeclarationStatement::cfgIndexForEnd() const {
  return 0;
}

std::vector<CFGEdge> SgUsingDeclarationStatement::cfgOutEdges(unsigned int idx) {
  ROSE_ASSERT (idx == 0);
  std::vector<CFGEdge> result;
  makeEdge(CFGNode(this, idx), getNodeJustAfterInContainer(this), result);
  return result;
}

std::vector<CFGEdge> SgUsingDeclarationStatement::cfgInEdges(unsigned int idx) {
  ROSE_ASSERT (idx == 0);
  std::vector<CFGEdge> result;
  addIncomingFortranGotos(this, idx, result);
  makeEdge(getNodeJustBeforeInContainer(this), CFGNode(this, idx), result);
  return result;
}

unsigned int
SgCommonBlock::cfgIndexForEnd() const {
  return 0;
}

std::vector<CFGEdge>
SgCommonBlock::cfgOutEdges(unsigned int idx) {
  std::vector<CFGEdge> result;
  makeEdge(CFGNode(this, idx), getNodeJustAfterInContainer(this), result);
  return result;
}

std::vector<CFGEdge>
SgCommonBlock::cfgInEdges(unsigned int idx) {
  std::vector<CFGEdge> result;
  addIncomingFortranGotos(this, idx, result);
  makeEdge(getNodeJustBeforeInContainer(this), CFGNode(this, idx), result);
  return result;
}

unsigned int
SgModuleStatement::cfgIndexForEnd() const {
  return 0;
}

std::vector<CFGEdge>
SgModuleStatement::cfgOutEdges(unsigned int idx) {
  std::vector<CFGEdge> result;
  makeEdge(CFGNode(this, idx), getNodeJustAfterInContainer(this), result);
  return result;
}

std::vector<CFGEdge>
SgModuleStatement::cfgInEdges(unsigned int idx) {
  std::vector<CFGEdge> result;
  addIncomingFortranGotos(this, idx, result);
  makeEdge(getNodeJustBeforeInContainer(this), CFGNode(this, idx), result);
  return result;
}

unsigned int
SgContainsStatement::cfgIndexForEnd() const {
  return 0;
}

std::vector<CFGEdge> SgContainsStatement::cfgOutEdges(unsigned int idx) {
  ROSE_ASSERT (idx == 0);
  std::vector<CFGEdge> result;
  makeEdge(CFGNode(this, idx), getNodeJustAfterInContainer(this), result);
  return result;
}

std::vector<CFGEdge> SgContainsStatement::cfgInEdges(unsigned int idx) {
  ROSE_ASSERT (idx == 0);
  std::vector<CFGEdge> result;
  addIncomingFortranGotos(this, idx, result);
  makeEdge(getNodeJustBeforeInContainer(this), CFGNode(this, idx), result);
  return result;
}

unsigned int
SgUseStatement::cfgIndexForEnd() const {
  return 0;
}

std::vector<CFGEdge> SgUseStatement::cfgOutEdges(unsigned int idx) {
  ROSE_ASSERT (idx == 0);
  std::vector<CFGEdge> result;
  makeEdge(CFGNode(this, idx), getNodeJustAfterInContainer(this), result);
  return result;
}

std::vector<CFGEdge> SgUseStatement::cfgInEdges(unsigned int idx) {
  ROSE_ASSERT (idx == 0);
  std::vector<CFGEdge> result;
  addIncomingFortranGotos(this, idx, result);
  makeEdge(getNodeJustBeforeInContainer(this), CFGNode(this, idx), result);
  return result;
}

unsigned int
SgStopOrPauseStatement::cfgIndexForEnd() const {
  return 0;
}

std::vector<CFGEdge> SgStopOrPauseStatement::cfgOutEdges(unsigned int idx) {
  ROSE_ASSERT (idx == 0);
  std::vector<CFGEdge> result;
  if (this->get_stop_or_pause() == SgStopOrPauseStatement::e_pause) {
    makeEdge(CFGNode(this, idx), getNodeJustAfterInContainer(this), result);
  }
  return result;
}

std::vector<CFGEdge> SgStopOrPauseStatement::cfgInEdges(unsigned int idx) {
  ROSE_ASSERT (idx == 0);
  std::vector<CFGEdge> result;
  addIncomingFortranGotos(this, idx, result);
  makeEdge(getNodeJustBeforeInContainer(this), CFGNode(this, idx), result);
  return result;
}

static const unsigned int numberOfFortranIOCommonEdges = 5;

static bool handleFortranIOCommonOutEdges(SgIOStatement* me, unsigned int idx, unsigned int numChildren, vector<CFGEdge>& result) {
  switch (idx - numChildren) {
    case 0: addOutEdgeOrBypassForExpressionChild(me, idx, me->get_io_stmt_list(), result); return true;
    case 1: addOutEdgeOrBypassForExpressionChild(me, idx, me->get_unit(), result); return true;
    case 2: addOutEdgeOrBypassForExpressionChild(me, idx, me->get_iostat(), result); return true;
    case 3: addOutEdgeOrBypassForExpressionChild(me, idx, me->get_err(), result); return true;
    case 4: addOutEdgeOrBypassForExpressionChild(me, idx, me->get_iomsg(), result); return true;
    default: return false;
  }
}

static bool handleFortranIOCommonInEdges(SgIOStatement* me, unsigned int idx, unsigned int numChildren, vector<CFGEdge>& result) {
  switch (idx - numChildren) {
    case 1: addInEdgeOrBypassForExpressionChild(me, idx, me->get_io_stmt_list(), result); return true;
    case 2: addInEdgeOrBypassForExpressionChild(me, idx, me->get_unit(), result); return true;
    case 3: addInEdgeOrBypassForExpressionChild(me, idx, me->get_iostat(), result); return true;
    case 4: addInEdgeOrBypassForExpressionChild(me, idx, me->get_err(), result); return true;
    case 5: addInEdgeOrBypassForExpressionChild(me, idx, me->get_iomsg(), result); return true;
    default: return false;
  }
}

unsigned int
SgPrintStatement::cfgIndexForEnd() const {
  return numberOfFortranIOCommonEdges + 1;
}

std::vector<CFGEdge>
SgPrintStatement::cfgOutEdges(unsigned int idx) {
  std::vector<CFGEdge> result;
  if (handleFortranIOCommonOutEdges(this, idx, 1, result)) return result;
  switch (idx) {
    case 0: addOutEdgeOrBypassForExpressionChild(this, idx, this->get_format(), result); break;
    case numberOfFortranIOCommonEdges + 1: {
      makeEdge(CFGNode(this, idx), getNodeJustAfterInContainer(this), result);
      break;
    }
    default: ROSE_ASSERT (!"Invalid index for SgPrintStatement");
  }
  return result;
}

std::vector<CFGEdge>
SgPrintStatement::cfgInEdges(unsigned int idx) {
  std::vector<CFGEdge> result;
  addIncomingFortranGotos(this, idx, result);
  if (handleFortranIOCommonInEdges(this, idx, 1, result)) return result;
  switch (idx) {
    case 0: {
      makeEdge(getNodeJustBeforeInContainer(this), CFGNode(this, idx), result);
      break;
    }
    case 1: addInEdgeOrBypassForExpressionChild(this, idx, this->get_format(), result); break;
    default: ROSE_ASSERT (!"Invalid index for SgPrintStatement");
  }
  return result;
}

unsigned int
SgReadStatement::cfgIndexForEnd() const {
  return numberOfFortranIOCommonEdges + 8;
}

std::vector<CFGEdge>
SgReadStatement::cfgOutEdges(unsigned int idx) {
  std::vector<CFGEdge> result;
  if (handleFortranIOCommonOutEdges(this, idx, 8, result)) return result;
  switch (idx) {
    case 0: addOutEdgeOrBypassForExpressionChild(this, idx, this->get_format(), result); break;
    case 1: addOutEdgeOrBypassForExpressionChild(this, idx, this->get_rec(), result); break;
    case 2: addOutEdgeOrBypassForExpressionChild(this, idx, this->get_end(), result); break;
    case 3: addOutEdgeOrBypassForExpressionChild(this, idx, this->get_namelist(), result); break;
    case 4: addOutEdgeOrBypassForExpressionChild(this, idx, this->get_advance(), result); break;
    case 5: addOutEdgeOrBypassForExpressionChild(this, idx, this->get_size(), result); break;
    case 6: addOutEdgeOrBypassForExpressionChild(this, idx, this->get_eor(), result); break;
    case 7: addOutEdgeOrBypassForExpressionChild(this, idx, this->get_asynchronous(), result); break;
    case numberOfFortranIOCommonEdges + 8: {
      makeEdge(CFGNode(this, idx), getNodeJustAfterInContainer(this), result);
      break;
    }
    default: ROSE_ASSERT (!"Invalid index for SgReadStatement");
  }
  return result;
}

std::vector<CFGEdge>
SgReadStatement::cfgInEdges(unsigned int idx) {
  std::vector<CFGEdge> result;
  addIncomingFortranGotos(this, idx, result);
  if (handleFortranIOCommonInEdges(this, idx, 8, result)) return result;
  switch (idx) {
    case 0: {
      makeEdge(getNodeJustBeforeInContainer(this), CFGNode(this, idx), result);
      break;
    }
    case 1: addInEdgeOrBypassForExpressionChild(this, idx, this->get_format(), result); break;
    case 2: addInEdgeOrBypassForExpressionChild(this, idx, this->get_rec(), result); break;
    case 3: addInEdgeOrBypassForExpressionChild(this, idx, this->get_end(), result); break;
    case 4: addInEdgeOrBypassForExpressionChild(this, idx, this->get_namelist(), result); break;
    case 5: addInEdgeOrBypassForExpressionChild(this, idx, this->get_advance(), result); break;
    case 6: addInEdgeOrBypassForExpressionChild(this, idx, this->get_size(), result); break;
    case 7: addInEdgeOrBypassForExpressionChild(this, idx, this->get_eor(), result); break;
    case 8: addInEdgeOrBypassForExpressionChild(this, idx, this->get_asynchronous(), result); break;
    default: ROSE_ASSERT (!"Invalid index for SgReadStatement");
  }
  return result;
}

unsigned int
SgWriteStatement::cfgIndexForEnd() const {
  return numberOfFortranIOCommonEdges + 5;
}

std::vector<CFGEdge>
SgWriteStatement::cfgOutEdges(unsigned int idx) {
  std::vector<CFGEdge> result;
  if (handleFortranIOCommonOutEdges(this, idx, 5, result)) return result;
  switch (idx) {
    case 0: addOutEdgeOrBypassForExpressionChild(this, idx, this->get_format(), result); break;
    case 1: addOutEdgeOrBypassForExpressionChild(this, idx, this->get_rec(), result); break;
    case 2: addOutEdgeOrBypassForExpressionChild(this, idx, this->get_namelist(), result); break;
    case 3: addOutEdgeOrBypassForExpressionChild(this, idx, this->get_advance(), result); break;
    case 4: addOutEdgeOrBypassForExpressionChild(this, idx, this->get_asynchronous(), result); break;
    case numberOfFortranIOCommonEdges + 5: {
      makeEdge(CFGNode(this, idx), getNodeJustAfterInContainer(this), result);
      break;
    }
    default: ROSE_ASSERT (!"Invalid index for SgWriteStatement");
  }
  return result;
}

std::vector<CFGEdge>
SgWriteStatement::cfgInEdges(unsigned int idx) {
  std::vector<CFGEdge> result;
  addIncomingFortranGotos(this, idx, result);
  if (handleFortranIOCommonInEdges(this, idx, 5, result)) return result;
  switch (idx) {
    case 0: {
      makeEdge(getNodeJustBeforeInContainer(this), CFGNode(this, idx), result);
      break;
    }
    case 1: addInEdgeOrBypassForExpressionChild(this, idx, this->get_format(), result); break;
    case 2: addInEdgeOrBypassForExpressionChild(this, idx, this->get_rec(), result); break;
    case 3: addInEdgeOrBypassForExpressionChild(this, idx, this->get_namelist(), result); break;
    case 4: addInEdgeOrBypassForExpressionChild(this, idx, this->get_advance(), result); break;
    case 5: addInEdgeOrBypassForExpressionChild(this, idx, this->get_asynchronous(), result); break;
    default: ROSE_ASSERT (!"Invalid index for SgWriteStatement");
  }
  return result;
}

unsigned int
SgOpenStatement::cfgIndexForEnd() const {
  return numberOfFortranIOCommonEdges + 13;
}

std::vector<CFGEdge>
SgOpenStatement::cfgOutEdges(unsigned int idx) {
  std::vector<CFGEdge> result;
  if (handleFortranIOCommonOutEdges(this, idx, 13, result)) return result;
  switch (idx) {
    case 0: addOutEdgeOrBypassForExpressionChild(this, idx, this->get_file(), result); break;
    case 1: addOutEdgeOrBypassForExpressionChild(this, idx, this->get_status(), result); break;
    case 2: addOutEdgeOrBypassForExpressionChild(this, idx, this->get_access(), result); break;
    case 3: addOutEdgeOrBypassForExpressionChild(this, idx, this->get_form(), result); break;
    case 4: addOutEdgeOrBypassForExpressionChild(this, idx, this->get_recl(), result); break;
    case 5: addOutEdgeOrBypassForExpressionChild(this, idx, this->get_blank(), result); break;
    case 6: addOutEdgeOrBypassForExpressionChild(this, idx, this->get_position(), result); break;
    case 7: addOutEdgeOrBypassForExpressionChild(this, idx, this->get_action(), result); break;
    case 8: addOutEdgeOrBypassForExpressionChild(this, idx, this->get_delim(), result); break;
    case 9: addOutEdgeOrBypassForExpressionChild(this, idx, this->get_pad(), result); break;
    case 10: addOutEdgeOrBypassForExpressionChild(this, idx, this->get_round(), result); break;
    case 11: addOutEdgeOrBypassForExpressionChild(this, idx, this->get_sign(), result); break;
    case 12: addOutEdgeOrBypassForExpressionChild(this, idx, this->get_asynchronous(), result); break;
    case numberOfFortranIOCommonEdges + 13: {
      makeEdge(CFGNode(this, idx), getNodeJustAfterInContainer(this), result);
      break;
    }
    default: ROSE_ASSERT (!"Invalid index for SgOpenStatement");
  }
  return result;
}

std::vector<CFGEdge>
SgOpenStatement::cfgInEdges(unsigned int idx) {
  std::vector<CFGEdge> result;
  addIncomingFortranGotos(this, idx, result);
  if (handleFortranIOCommonInEdges(this, idx, 13, result)) return result;
  switch (idx) {
    case 0: {
      makeEdge(getNodeJustBeforeInContainer(this), CFGNode(this, idx), result);
      break;
    }
    case 1: addInEdgeOrBypassForExpressionChild(this, idx, this->get_file(), result); break;
    case 2: addInEdgeOrBypassForExpressionChild(this, idx, this->get_status(), result); break;
    case 3: addInEdgeOrBypassForExpressionChild(this, idx, this->get_access(), result); break;
    case 4: addInEdgeOrBypassForExpressionChild(this, idx, this->get_form(), result); break;
    case 5: addInEdgeOrBypassForExpressionChild(this, idx, this->get_recl(), result); break;
    case 6: addInEdgeOrBypassForExpressionChild(this, idx, this->get_blank(), result); break;
    case 7: addInEdgeOrBypassForExpressionChild(this, idx, this->get_position(), result); break;
    case 8: addInEdgeOrBypassForExpressionChild(this, idx, this->get_action(), result); break;
    case 9: addInEdgeOrBypassForExpressionChild(this, idx, this->get_delim(), result); break;
    case 10: addInEdgeOrBypassForExpressionChild(this, idx, this->get_pad(), result); break;
    case 11: addInEdgeOrBypassForExpressionChild(this, idx, this->get_round(), result); break;
    case 12: addInEdgeOrBypassForExpressionChild(this, idx, this->get_sign(), result); break;
    case 13: addInEdgeOrBypassForExpressionChild(this, idx, this->get_asynchronous(), result); break;
    default: ROSE_ASSERT (!"Invalid index for SgOpenStatement");
  }
  return result;
}

unsigned int
SgCloseStatement::cfgIndexForEnd() const {
  return numberOfFortranIOCommonEdges + 1;
}

std::vector<CFGEdge>
SgCloseStatement::cfgOutEdges(unsigned int idx) {
  std::vector<CFGEdge> result;
  if (handleFortranIOCommonOutEdges(this, idx, 1, result)) return result;
  switch (idx) {
    case 0: addOutEdgeOrBypassForExpressionChild(this, idx, this->get_status(), result); break;
    case numberOfFortranIOCommonEdges + 1: {
      makeEdge(CFGNode(this, idx), getNodeJustAfterInContainer(this), result);
      break;
    }
    default: ROSE_ASSERT (!"Invalid index for SgCloseStatement");
  }
  return result;
}

std::vector<CFGEdge>
SgCloseStatement::cfgInEdges(unsigned int idx) {
  std::vector<CFGEdge> result;
  addIncomingFortranGotos(this, idx, result);
  if (handleFortranIOCommonInEdges(this, idx, 1, result)) return result;
  switch (idx) {
    case 0: {
      makeEdge(getNodeJustBeforeInContainer(this), CFGNode(this, idx), result);
      break;
    }
    case 1: addInEdgeOrBypassForExpressionChild(this, idx, this->get_status(), result); break;
    default: ROSE_ASSERT (!"Invalid index for SgCloseStatement");
  }
  return result;
}

unsigned int
SgInquireStatement::cfgIndexForEnd() const {
  return numberOfFortranIOCommonEdges + 27;
}

std::vector<CFGEdge>
SgInquireStatement::cfgOutEdges(unsigned int idx) {
  std::vector<CFGEdge> result;
  if (handleFortranIOCommonOutEdges(this, idx, 27, result)) return result;
  switch (idx) {
    case  0: addOutEdgeOrBypassForExpressionChild(this, idx, this->get_file(), result); break;
    case  1: addOutEdgeOrBypassForExpressionChild(this, idx, this->get_access(), result); break;
    case  2: addOutEdgeOrBypassForExpressionChild(this, idx, this->get_form(), result); break;
    case  3: addOutEdgeOrBypassForExpressionChild(this, idx, this->get_recl(), result); break;
    case  4: addOutEdgeOrBypassForExpressionChild(this, idx, this->get_blank(), result); break;
    case  5: addOutEdgeOrBypassForExpressionChild(this, idx, this->get_exist(), result); break;
    case  6: addOutEdgeOrBypassForExpressionChild(this, idx, this->get_opened(), result); break;
    case  7: addOutEdgeOrBypassForExpressionChild(this, idx, this->get_number(), result); break;
    case  8: addOutEdgeOrBypassForExpressionChild(this, idx, this->get_named(), result); break;
    case  9: addOutEdgeOrBypassForExpressionChild(this, idx, this->get_name(), result); break;
    case 10: addOutEdgeOrBypassForExpressionChild(this, idx, this->get_sequential(), result); break;
    case 11: addOutEdgeOrBypassForExpressionChild(this, idx, this->get_direct(), result); break;
    case 12: addOutEdgeOrBypassForExpressionChild(this, idx, this->get_formatted(), result); break;
    case 13: addOutEdgeOrBypassForExpressionChild(this, idx, this->get_unformatted(), result); break;
    case 14: addOutEdgeOrBypassForExpressionChild(this, idx, this->get_nextrec(), result); break;
    case 15: addOutEdgeOrBypassForExpressionChild(this, idx, this->get_position(), result); break;
    case 16: addOutEdgeOrBypassForExpressionChild(this, idx, this->get_action(), result); break;
    case 17: addOutEdgeOrBypassForExpressionChild(this, idx, this->get_read(), result); break;
    case 18: addOutEdgeOrBypassForExpressionChild(this, idx, this->get_write(), result); break;
    case 19: addOutEdgeOrBypassForExpressionChild(this, idx, this->get_readwrite(), result); break;
    case 20: addOutEdgeOrBypassForExpressionChild(this, idx, this->get_delim(), result); break;
    case 21: addOutEdgeOrBypassForExpressionChild(this, idx, this->get_pad(), result); break;
    case 22: addOutEdgeOrBypassForExpressionChild(this, idx, this->get_asynchronous(), result); break;
    case 23: addOutEdgeOrBypassForExpressionChild(this, idx, this->get_decimal(), result); break;
    case 24: addOutEdgeOrBypassForExpressionChild(this, idx, this->get_stream(), result); break;
    case 25: addOutEdgeOrBypassForExpressionChild(this, idx, this->get_size(), result); break;
    case 26: addOutEdgeOrBypassForExpressionChild(this, idx, this->get_pending(), result); break;
    case numberOfFortranIOCommonEdges + 27: {
      makeEdge(CFGNode(this, idx), getNodeJustAfterInContainer(this), result);
      break;
    }
    default: ROSE_ASSERT (!"Invalid index for SgInquireStatement");
  }
  return result;
}

std::vector<CFGEdge>
SgInquireStatement::cfgInEdges(unsigned int idx) {
  std::vector<CFGEdge> result;
  addIncomingFortranGotos(this, idx, result);
  if (handleFortranIOCommonInEdges(this, idx, 27, result)) return result;
  switch (idx) {
    case 0: {
      makeEdge(getNodeJustBeforeInContainer(this), CFGNode(this, idx), result);
      break;
    }
    case  1: addInEdgeOrBypassForExpressionChild(this, idx, this->get_file(), result); break;
    case  2: addInEdgeOrBypassForExpressionChild(this, idx, this->get_access(), result); break;
    case  3: addInEdgeOrBypassForExpressionChild(this, idx, this->get_form(), result); break;
    case  4: addInEdgeOrBypassForExpressionChild(this, idx, this->get_recl(), result); break;
    case  5: addInEdgeOrBypassForExpressionChild(this, idx, this->get_blank(), result); break;
    case  6: addInEdgeOrBypassForExpressionChild(this, idx, this->get_exist(), result); break;
    case  7: addInEdgeOrBypassForExpressionChild(this, idx, this->get_opened(), result); break;
    case  8: addInEdgeOrBypassForExpressionChild(this, idx, this->get_number(), result); break;
    case  9: addInEdgeOrBypassForExpressionChild(this, idx, this->get_named(), result); break;
    case 10: addInEdgeOrBypassForExpressionChild(this, idx, this->get_name(), result); break;
    case 11: addInEdgeOrBypassForExpressionChild(this, idx, this->get_sequential(), result); break;
    case 12: addInEdgeOrBypassForExpressionChild(this, idx, this->get_direct(), result); break;
    case 13: addInEdgeOrBypassForExpressionChild(this, idx, this->get_formatted(), result); break;
    case 14: addInEdgeOrBypassForExpressionChild(this, idx, this->get_unformatted(), result); break;
    case 15: addInEdgeOrBypassForExpressionChild(this, idx, this->get_nextrec(), result); break;
    case 16: addInEdgeOrBypassForExpressionChild(this, idx, this->get_position(), result); break;
    case 17: addInEdgeOrBypassForExpressionChild(this, idx, this->get_action(), result); break;
    case 18: addInEdgeOrBypassForExpressionChild(this, idx, this->get_read(), result); break;
    case 19: addInEdgeOrBypassForExpressionChild(this, idx, this->get_write(), result); break;
    case 20: addInEdgeOrBypassForExpressionChild(this, idx, this->get_readwrite(), result); break;
    case 21: addInEdgeOrBypassForExpressionChild(this, idx, this->get_delim(), result); break;
    case 22: addInEdgeOrBypassForExpressionChild(this, idx, this->get_pad(), result); break;
    case 23: addInEdgeOrBypassForExpressionChild(this, idx, this->get_asynchronous(), result); break;
    case 24: addInEdgeOrBypassForExpressionChild(this, idx, this->get_decimal(), result); break;
    case 25: addInEdgeOrBypassForExpressionChild(this, idx, this->get_stream(), result); break;
    case 26: addInEdgeOrBypassForExpressionChild(this, idx, this->get_size(), result); break;
    case 27: addInEdgeOrBypassForExpressionChild(this, idx, this->get_pending(), result); break;
    default: ROSE_ASSERT (!"Invalid index for SgInquireStatement");
  }
  return result;
}

unsigned int
SgFlushStatement::cfgIndexForEnd() const {
  return numberOfFortranIOCommonEdges + 0;
}

std::vector<CFGEdge>
SgFlushStatement::cfgOutEdges(unsigned int idx) {
  std::vector<CFGEdge> result;
  if (handleFortranIOCommonOutEdges(this, idx, 0, result)) return result;
  switch (idx) {
    case numberOfFortranIOCommonEdges + 0: {
      makeEdge(CFGNode(this, idx), getNodeJustAfterInContainer(this), result);
      break;
    }
    default: ROSE_ASSERT (!"Invalid index for SgFlushStatement");
  }
  return result;
}

std::vector<CFGEdge>
SgFlushStatement::cfgInEdges(unsigned int idx) {
  std::vector<CFGEdge> result;
  addIncomingFortranGotos(this, idx, result);
  if (handleFortranIOCommonInEdges(this, idx, 0, result)) return result;
  switch (idx) {
    case 0: {
      makeEdge(getNodeJustBeforeInContainer(this), CFGNode(this, idx), result);
      break;
    }
    default: ROSE_ASSERT (!"Invalid index for SgFlushStatement");
  }
  return result;
}

unsigned int
SgRewindStatement::cfgIndexForEnd() const {
  return numberOfFortranIOCommonEdges + 0;
}

std::vector<CFGEdge>
SgRewindStatement::cfgOutEdges(unsigned int idx) {
  std::vector<CFGEdge> result;
  if (handleFortranIOCommonOutEdges(this, idx, 0, result)) return result;
  switch (idx) {
    case numberOfFortranIOCommonEdges + 0: {
      makeEdge(CFGNode(this, idx), getNodeJustAfterInContainer(this), result);
      break;
    }
    default: ROSE_ASSERT (!"Invalid index for SgRewindStatement");
  }
  return result;
}

std::vector<CFGEdge>
SgRewindStatement::cfgInEdges(unsigned int idx) {
  std::vector<CFGEdge> result;
  addIncomingFortranGotos(this, idx, result);
  if (handleFortranIOCommonInEdges(this, idx, 0, result)) return result;
  switch (idx) {
    case 0: {
      makeEdge(getNodeJustBeforeInContainer(this), CFGNode(this, idx), result);
      break;
    }
    default: ROSE_ASSERT (!"Invalid index for SgRewindStatement");
  }
  return result;
}

unsigned int
SgBackspaceStatement::cfgIndexForEnd() const {
  return numberOfFortranIOCommonEdges + 0;
}

std::vector<CFGEdge>
SgBackspaceStatement::cfgOutEdges(unsigned int idx) {
  std::vector<CFGEdge> result;
  if (handleFortranIOCommonOutEdges(this, idx, 0, result)) return result;
  switch (idx) {
    case numberOfFortranIOCommonEdges + 0: {
      makeEdge(CFGNode(this, idx), getNodeJustAfterInContainer(this), result);
      break;
    }
    default: ROSE_ASSERT (!"Invalid index for SgBackspaceStatement");
  }
  return result;
}

std::vector<CFGEdge>
SgBackspaceStatement::cfgInEdges(unsigned int idx) {
  std::vector<CFGEdge> result;
  addIncomingFortranGotos(this, idx, result);
  if (handleFortranIOCommonInEdges(this, idx, 0, result)) return result;
  switch (idx) {
    case 0: {
      makeEdge(getNodeJustBeforeInContainer(this), CFGNode(this, idx), result);
      break;
    }
    default: ROSE_ASSERT (!"Invalid index for SgBackspaceStatement");
  }
  return result;
}

unsigned int
SgEndfileStatement::cfgIndexForEnd() const {
  return numberOfFortranIOCommonEdges + 0;
}

std::vector<CFGEdge>
SgEndfileStatement::cfgOutEdges(unsigned int idx) {
  std::vector<CFGEdge> result;
  if (handleFortranIOCommonOutEdges(this, idx, 0, result)) return result;
  switch (idx) {
    case numberOfFortranIOCommonEdges + 0: {
      makeEdge(CFGNode(this, idx), getNodeJustAfterInContainer(this), result);
      break;
    }
    default: ROSE_ASSERT (!"Invalid index for SgEndfileStatement");
  }
  return result;
}

std::vector<CFGEdge>
SgEndfileStatement::cfgInEdges(unsigned int idx) {
  std::vector<CFGEdge> result;
  addIncomingFortranGotos(this, idx, result);
  if (handleFortranIOCommonInEdges(this, idx, 0, result)) return result;
  switch (idx) {
    case 0: {
      makeEdge(getNodeJustBeforeInContainer(this), CFGNode(this, idx), result);
      break;
    }
    default: ROSE_ASSERT (!"Invalid index for SgEndfileStatement");
  }
  return result;
}

unsigned int
SgWaitStatement::cfgIndexForEnd() const {
  return numberOfFortranIOCommonEdges + 0;
}

std::vector<CFGEdge>
SgWaitStatement::cfgOutEdges(unsigned int idx) {
  std::vector<CFGEdge> result;
  if (handleFortranIOCommonOutEdges(this, idx, 0, result)) return result;
  switch (idx) {
    case numberOfFortranIOCommonEdges + 0: {
      makeEdge(CFGNode(this, idx), getNodeJustAfterInContainer(this), result);
      break;
    }
    default: ROSE_ASSERT (!"Invalid index for SgWaitStatement");
  }
  return result;
}

std::vector<CFGEdge>
SgWaitStatement::cfgInEdges(unsigned int idx) {
  std::vector<CFGEdge> result;
  addIncomingFortranGotos(this, idx, result);
  if (handleFortranIOCommonInEdges(this, idx, 0, result)) return result;
  switch (idx) {
    case 0: {
      makeEdge(getNodeJustBeforeInContainer(this), CFGNode(this, idx), result);
      break;
    }
    default: ROSE_ASSERT (!"Invalid index for SgWaitStatement");
  }
  return result;
}

unsigned int SgFortranDo::cfgIndexForEnd() const {
  return 6;
}

bool SgFortranDo::cfgIsIndexInteresting(unsigned int idx) const {
  return idx == 3 || idx == 5;
}

unsigned int SgFortranDo::cfgFindChildIndex(SgNode* n)
   {
  // DQ (8/24/2006): Could be rewritten as:
  // Make sure that this is either the conditional, true body, or the false body
  // ROSE_ASSERT (n == this->get_for_init_stmt() || n == this->get_test() || n == this->get_loop_body() || n == this->get_increment_expr_root() );
  // return (n == this->get_conditional()) ? 0 : ((n == this->get_test()) ? 1 : ((n == this->get_loop_body()) ? 2 : 3) );

     if (n == this->get_initialization()) {
       return 0;
     } else if (n == this->get_increment()) {
       return 1;
     } else if (n == this->get_bound()) {
       return 2;
     } else if (n == this->get_body()) {
       return 4;
     } else {
       ROSE_ASSERT (!"Bad child in for statement");
     }

  // DQ (8/24/2006): Added to avoid compiler warning
     return 0;
   }

unsigned int SgFortranDo::cfgFindNextChildIndex(SgNode* n)
   {
     unsigned int parentIndex = this->cfgFindChildIndex(n);
     return parentIndex + 1;
   }

std::vector<CFGEdge> SgFortranDo::cfgOutEdges(unsigned int idx) {
  std::vector<CFGEdge> result;
  switch (idx) {
    case 0: makeEdge(CFGNode(this, idx), this->get_initialization()->cfgForBeginning(), result); break;
    case 1: makeEdge(CFGNode(this, idx), this->get_increment()->cfgForBeginning(), result); break;
    case 2: makeEdge(CFGNode(this, idx), this->get_bound()->cfgForBeginning(), result); break;
    case 3: makeEdge(CFGNode(this, idx), CFGNode(this, 4), result);
            makeEdge(CFGNode(this, idx), CFGNode(this, 6), result); break;
    case 4: makeEdge(CFGNode(this, idx), this->get_body()->cfgForBeginning(), result); break;
    case 5: makeEdge(CFGNode(this, idx), CFGNode(this, 3), result); break;
    case 6: makeEdge(CFGNode(this, idx), getNodeJustAfterInContainer(this), result); break;
    default: ROSE_ASSERT (!"Bad index for SgFortranDo");
  }
  return result;
}

std::vector<CFGEdge> SgFortranDo::cfgInEdges(unsigned int idx) {
  std::vector<CFGEdge> result;
  addIncomingFortranGotos(this, idx, result);
  switch (idx) {
    case 0: makeEdge(getNodeJustBeforeInContainer(this), CFGNode(this, idx), result); break;
    case 1: makeEdge(this->get_initialization()->cfgForEnd(), CFGNode(this, idx), result); break;
    case 2: makeEdge(this->get_increment()->cfgForEnd(), CFGNode(this, idx), result); break;
    case 3: makeEdge(this->get_bound()->cfgForEnd(), CFGNode(this, idx), result);
            makeEdge(CFGNode(this, 5), CFGNode(this, idx), result); break;
    case 4: makeEdge(CFGNode(this, 3), CFGNode(this, idx), result); break;
    case 5: {
      makeEdge(this->get_body()->cfgForEnd(), CFGNode(this, idx), result);
      vector<SgContinueStmt*> continueStmts = SageInterface::findContinueStmts(this->get_body(), this->get_string_label());
      for (unsigned int i = 0; i < continueStmts.size(); ++i) {
        makeEdge(CFGNode(continueStmts[i], 0), CFGNode(this, idx), result);
      }
      break;
    }
    case 6: {
      makeEdge(CFGNode(this, 3), CFGNode(this, idx), result);
      vector<SgBreakStmt*> breakStmts = SageInterface::findBreakStmts(this->get_body(), this->get_string_label());
      for (unsigned int i = 0; i < breakStmts.size(); ++i) {
        makeEdge(CFGNode(breakStmts[i], 0), CFGNode(this, idx), result);
      }
      break;
    }
    default: ROSE_ASSERT (!"Bad index for SgFortranDo");
  }
  return result;
}

unsigned int
SgInterfaceStatement::cfgIndexForEnd() const
   {
     return 0;
   }

std::vector<CFGEdge> SgInterfaceStatement::cfgOutEdges(unsigned int idx)
   {
     ROSE_ASSERT (idx == 0);
     std::vector<CFGEdge> result;
     makeEdge(CFGNode(this, idx), getNodeJustAfterInContainer(this), result);
     return result;
   }

std::vector<CFGEdge> SgInterfaceStatement::cfgInEdges(unsigned int idx)
   {
     ROSE_ASSERT (idx == 0);
     std::vector<CFGEdge> result;
     addIncomingFortranGotos(this, idx, result);
     makeEdge(getNodeJustBeforeInContainer(this), CFGNode(this, idx), result);
     return result;
   }

unsigned int
SgImplicitStatement::cfgIndexForEnd() const {
  return 0;
}

std::vector<CFGEdge>
SgImplicitStatement::cfgOutEdges(unsigned int idx) {
  std::vector<CFGEdge> result;
  makeEdge(CFGNode(this, idx), getNodeJustAfterInContainer(this), result);
  return result;
}

std::vector<CFGEdge>
SgImplicitStatement::cfgInEdges(unsigned int idx) {
  std::vector<CFGEdge> result;
  addIncomingFortranGotos(this, idx, result);
  makeEdge(getNodeJustBeforeInContainer(this), CFGNode(this, idx), result);
  return result;
}

unsigned int
SgWhereStatement::cfgIndexForEnd() const {
  return 3;
}

std::vector<CFGEdge> SgWhereStatement::cfgOutEdges(unsigned int idx) {
  std::vector<CFGEdge> result;
  switch (idx) {
    case 0:
    if (this->get_condition()) {
      makeEdge(CFGNode(this, idx), this->get_condition()->cfgForBeginning(), result); break;
    } else {
      makeEdge(CFGNode(this, idx), CFGNode(this, idx + 1), result); break;
    }
    case 1: makeEdge(CFGNode(this, idx), this->get_body()->cfgForBeginning(), result); break;
    case 2:
    if (this->get_elsewhere()) {
      makeEdge(CFGNode(this, idx), this->get_elsewhere()->cfgForBeginning(), result); break;
    } else {
      makeEdge(CFGNode(this, idx), CFGNode(this, idx + 1), result); break;
    }
    case 3: makeEdge(CFGNode(this, idx), getNodeJustAfterInContainer(this), result); break;
    default: ROSE_ASSERT (!"Bad index for SgWhereStatement");
  }
  return result;
}

std::vector<CFGEdge> SgWhereStatement::cfgInEdges(unsigned int idx) {
  std::vector<CFGEdge> result;
  addIncomingFortranGotos(this, idx, result);
  switch (idx) {
    case 0: makeEdge(getNodeJustBeforeInContainer(this), CFGNode(this, idx), result); break;
    case 1:
    if (this->get_condition()) {
      makeEdge(this->get_condition()->cfgForEnd(), CFGNode(this, idx), result); break;
    } else {
      makeEdge(CFGNode(this, idx - 1), CFGNode(this, idx), result); break;
    }
    case 2: makeEdge(this->get_body()->cfgForEnd(), CFGNode(this, idx), result); break;
    case 3:
    if (this->get_elsewhere()) {
      makeEdge(this->get_elsewhere()->cfgForEnd(), CFGNode(this, idx), result); break;
    } else {
      makeEdge(CFGNode(this, idx - 1), CFGNode(this, idx), result); break;
    }
    default: ROSE_ASSERT (!"Bad index for SgWhereStatement");
  }
  return result;
}

unsigned int
SgElseWhereStatement::cfgIndexForEnd() const {
  return 3;
}

std::vector<CFGEdge> SgElseWhereStatement::cfgOutEdges(unsigned int idx) {
  std::vector<CFGEdge> result;
  switch (idx) {
    case 0:
    if (this->get_condition()) {
      makeEdge(CFGNode(this, idx), this->get_condition()->cfgForBeginning(), result); break;
    } else {
      makeEdge(CFGNode(this, idx), CFGNode(this, idx + 1), result); break;
    }
    case 1: makeEdge(CFGNode(this, idx), this->get_body()->cfgForBeginning(), result); break;
    case 2:
    if (this->get_elsewhere()) {
      makeEdge(CFGNode(this, idx), this->get_elsewhere()->cfgForBeginning(), result); break;
    } else {
      makeEdge(CFGNode(this, idx), CFGNode(this, idx + 1), result); break;
    }
    case 3: makeEdge(CFGNode(this, idx), getNodeJustAfterInContainer(this), result); break;
    default: ROSE_ASSERT (!"Bad index for SgElseWhereStatement");
  }
  return result;
}

std::vector<CFGEdge> SgElseWhereStatement::cfgInEdges(unsigned int idx) {
  std::vector<CFGEdge> result;
  addIncomingFortranGotos(this, idx, result);
  switch (idx) {
    case 0: makeEdge(getNodeJustBeforeInContainer(this), CFGNode(this, idx), result); break;
    case 1:
    if (this->get_condition()) {
      makeEdge(this->get_condition()->cfgForEnd(), CFGNode(this, idx), result); break;
    } else {
      makeEdge(CFGNode(this, idx - 1), CFGNode(this, idx), result); break;
    }
    case 2: makeEdge(this->get_body()->cfgForEnd(), CFGNode(this, idx), result); break;
    case 3:
    if (this->get_elsewhere()) {
      makeEdge(this->get_elsewhere()->cfgForEnd(), CFGNode(this, idx), result); break;
    } else {
      makeEdge(CFGNode(this, idx - 1), CFGNode(this, idx), result); break;
    }
    default: ROSE_ASSERT (!"Bad index for SgElseWhereStatement");
  }
  return result;
}

unsigned int
SgEquivalenceStatement::cfgIndexForEnd() const {
  return 0;
}

std::vector<CFGEdge>
SgEquivalenceStatement::cfgOutEdges(unsigned int idx) {
  std::vector<CFGEdge> result;
  makeEdge(CFGNode(this, idx), getNodeJustAfterInContainer(this), result);
  return result;
}

std::vector<CFGEdge>
SgEquivalenceStatement::cfgInEdges(unsigned int idx) {
  std::vector<CFGEdge> result;
  addIncomingFortranGotos(this, idx, result);
  makeEdge(getNodeJustBeforeInContainer(this), CFGNode(this, idx), result);
  return result;
}

unsigned int
SgAttributeSpecificationStatement::cfgIndexForEnd() const {
  return 0;
}

std::vector<CFGEdge>
SgAttributeSpecificationStatement::cfgOutEdges(unsigned int idx) {
  std::vector<CFGEdge> result;
  makeEdge(CFGNode(this, idx), getNodeJustAfterInContainer(this), result);
  return result;
}

std::vector<CFGEdge>
SgAttributeSpecificationStatement::cfgInEdges(unsigned int idx) {
  std::vector<CFGEdge> result;
  addIncomingFortranGotos(this, idx, result);
  makeEdge(getNodeJustBeforeInContainer(this), CFGNode(this, idx), result);
  return result;
}

unsigned int
SgArithmeticIfStatement::cfgIndexForEnd() const
   {
     return 1;
   }

std::vector<CFGEdge>
SgArithmeticIfStatement::cfgOutEdges(unsigned int idx) {
  std::vector<CFGEdge> result;
  switch (idx) {
    case 0: makeEdge(CFGNode(this, idx), this->get_conditional()->cfgForBeginning(), result); break;
    case 1: {
      makeEdge(CFGNode(this, idx), getCFGTargetOfFortranLabelRef(this->get_less_label()), result);
      makeEdge(CFGNode(this, idx), getCFGTargetOfFortranLabelRef(this->get_equal_label()), result);
      makeEdge(CFGNode(this, idx), getCFGTargetOfFortranLabelRef(this->get_greater_label()), result);
      break;
    }
    default: ROSE_ASSERT (!"Bad index for SgArithmeticIfStatement");
  }
  return result;
}

std::vector<CFGEdge>
SgArithmeticIfStatement::cfgInEdges(unsigned int idx) {
  std::vector<CFGEdge> result;
  addIncomingFortranGotos(this, idx, result);
  switch (idx) {
    case 0: makeEdge(getNodeJustBeforeInContainer(this), CFGNode(this, idx), result); break;
    case 1: makeEdge(this->get_conditional()->cfgForEnd(), CFGNode(this, idx), result); break;
    default: ROSE_ASSERT (!"Bad index for SgArithmeticIfStatement");
  }
  return result;
}

unsigned int
SgComputedGotoStatement::cfgIndexForEnd() const {
  return 2;
}

bool SgComputedGotoStatement::cfgIsIndexInteresting(unsigned int idx) const {
  return idx == 1;
}

// Someone got the order of the fields of SgComputedGotoStatement backwards so
// the switch condition is not the first field (like it is in
// SgSwitchStatement), so we need to change the order for CFG purposes
unsigned int
SgComputedGotoStatement::cfgFindChildIndex(SgNode* n) {
  if (n == this->get_label_index()) {
    return 0;
  } else if (n == this->get_labelList()) {
    ROSE_ASSERT (!"Should not be doing SgComputedGotoStatement::cfgFindChildIndex() on the label list");
    return 1;
  } else {
    ROSE_ASSERT (!"Bad child in SgComputedGotoStatement::cfgFindChildIndex()");
    return 0;
  }
}

std::vector<CFGEdge> SgComputedGotoStatement::cfgOutEdges(unsigned int idx) {
  std::vector<CFGEdge> result;
  switch (idx) {
    case 0: makeEdge(CFGNode(this, idx), this->get_label_index()->cfgForBeginning(), result); break;
    case 1: {
      SgExprListExp* labels = this->get_labelList();
      const vector<SgExpression*>& cases = labels->get_expressions();
      for (unsigned int i = 0; i < cases.size(); ++i) {
        SgLabelRefExp* lRef = isSgLabelRefExp(cases[i]);
        makeEdge(CFGNode(this, idx), getCFGTargetOfFortranLabelRef(lRef), result);
      }
      makeEdge(CFGNode(this, idx), CFGNode(this, 2), result); // For default
      break;
    }
    case 2: makeEdge(CFGNode(this, idx), getNodeJustAfterInContainer(this), result); break;
    default: ROSE_ASSERT (!"Bad index for SgComputedGotoStatement");
  }
  return result;
}

std::vector<CFGEdge> SgComputedGotoStatement::cfgInEdges(unsigned int idx) {
  std::vector<CFGEdge> result;
  addIncomingFortranGotos(this, idx, result);
  switch (idx) {
    case 0: makeEdge(getNodeJustBeforeInContainer(this), CFGNode(this, idx), result); break;
    case 1: makeEdge(this->get_label_index()->cfgForEnd(), CFGNode(this, idx), result); break;
    case 2: {
      makeEdge(CFGNode(this, 1), CFGNode(this, idx), result); // For default
      break;
    }
    default: ROSE_ASSERT (!"Bad index for SgComputedGotoStatement");
  }
  return result;
}

unsigned int
SgNamelistStatement::cfgIndexForEnd() const {
  return 0;
}

std::vector<CFGEdge>
SgNamelistStatement::cfgOutEdges(unsigned int idx) {
  std::vector<CFGEdge> result;
  makeEdge(CFGNode(this, idx), getNodeJustAfterInContainer(this), result);
  return result;
}

std::vector<CFGEdge>
SgNamelistStatement::cfgInEdges(unsigned int idx) {
  std::vector<CFGEdge> result;
  addIncomingFortranGotos(this, idx, result);
  makeEdge(getNodeJustBeforeInContainer(this), CFGNode(this, idx), result);
  return result;
}

unsigned int
SgImportStatement::cfgIndexForEnd() const {
  return 0;
}

std::vector<CFGEdge> SgImportStatement::cfgOutEdges(unsigned int idx) {
  ROSE_ASSERT (idx == 0);
  std::vector<CFGEdge> result;
  makeEdge(CFGNode(this, idx), getNodeJustAfterInContainer(this), result);
  return result;
}

std::vector<CFGEdge> SgImportStatement::cfgInEdges(unsigned int idx) {
  ROSE_ASSERT (idx == 0);
  std::vector<CFGEdge> result;
  addIncomingFortranGotos(this, idx, result);
  makeEdge(getNodeJustBeforeInContainer(this), CFGNode(this, idx), result);
  return result;
}

unsigned int
SgAssociateStatement::cfgIndexForEnd() const {
  return 2;
}

std::vector<CFGEdge> SgAssociateStatement::cfgOutEdges(unsigned int idx) {
  std::vector<CFGEdge> result;
  switch (idx) {
    case 0: makeEdge(CFGNode(this, idx), this->get_variable_declaration()->cfgForBeginning(), result); break;
    case 1: makeEdge(CFGNode(this, idx), this->get_body()->cfgForBeginning(), result); break;
    case 2: {
      makeEdge(CFGNode(this, idx), getNodeJustAfterInContainer(this), result);
      break;
    }
    default: ROSE_ASSERT (!"Bad index for SgAssociateStatement");
  }
  return result;
}

std::vector<CFGEdge> SgAssociateStatement::cfgInEdges(unsigned int idx) {
  std::vector<CFGEdge> result;
  addIncomingFortranGotos(this, idx, result);
  switch (idx) {
    case 0: makeEdge(getNodeJustBeforeInContainer(this), CFGNode(this, idx), result); break;
    case 1: makeEdge(this->get_variable_declaration()->cfgForEnd(), CFGNode(this, idx), result); break;
    case 2: makeEdge(this->get_body()->cfgForEnd(), CFGNode(this, idx), result); break;
    default: ROSE_ASSERT (!"Bad index for SgAssociateStatement");
  }
  return result;
}

unsigned int
SgFormatStatement::cfgIndexForEnd() const {
  return 0;
}

std::vector<CFGEdge> SgFormatStatement::cfgOutEdges(unsigned int idx) {
  ROSE_ASSERT (idx == 0);
  std::vector<CFGEdge> result;
  makeEdge(CFGNode(this, idx), getNodeJustAfterInContainer(this), result);
  return result;
}

std::vector<CFGEdge> SgFormatStatement::cfgInEdges(unsigned int idx) {
  ROSE_ASSERT (idx == 0);
  std::vector<CFGEdge> result;
  addIncomingFortranGotos(this, idx, result);
  makeEdge(getNodeJustBeforeInContainer(this), CFGNode(this, idx), result);
  return result;
}

unsigned int 
SgExpression::cfgIndexForEnd() const 
   {
     std::cerr << "Bad expression case " << this->class_name() << " in cfgIndexForEnd()" << std::endl;
     ROSE_ASSERT (false);

  // DQ (11/28/2009): This function was already commented out, but must return a value for use in MSVC.
     return 0;
   }

bool
SgExpression::cfgIsIndexInteresting(unsigned int idx) const {
    // Default -- overridden in short-circuiting operators
    return idx == this->cfgIndexForEnd();
  }

unsigned int
SgExpression::cfgFindChildIndex(SgNode* n) {
    // Default -- overridden in some cases
    size_t idx = this->get_childIndex(n);
    ROSE_ASSERT (idx != (size_t)(-1)); // Not found
    return idx;
  }

unsigned int
SgExpression::cfgFindNextChildIndex(SgNode* n) {
    return this->cfgFindChildIndex(n) + 1;
  }

  std::vector<CFGEdge> SgExpression::cfgOutEdges(unsigned int idx) {
    std::cerr << "Bad expression case " << this->class_name() << " in cfgOutEdges()" << std::endl;
    ROSE_ASSERT (false);

  // DQ (11/28/2009): This function was already commented out, but must return a value for use in MSVC.
     return std::vector<CFGEdge>();
  }

  std::vector<CFGEdge> SgExpression::cfgInEdges(unsigned int idx) {
    std::cerr << "Bad expression case " << this->class_name() << " in cfgInEdges()" << std::endl;
    ROSE_ASSERT (false);

  // DQ (11/28/2009): This function was already commented out, but must return a value for use in MSVC.
     return std::vector<CFGEdge>();
  }

unsigned int
SgUnaryOp::cfgIndexForEnd() const 
   {
     return 1;
   }

std::vector<CFGEdge>
SgUnaryOp::cfgOutEdges(unsigned int idx)
   {
     std::vector<CFGEdge> result;
     switch (idx)
        {
<<<<<<< HEAD
          case 0:
			if (this->get_operand())
			{
				makeEdge(CFGNode(this, idx), this->get_operand()->cfgForBeginning(), result); break;
				break;
			}
=======
          case 0: {
                    ROSE_ASSERT(get_operand() != NULL);
                    makeEdge(CFGNode(this, idx), get_operand()->cfgForBeginning(), result); 
                    break;
                  }
>>>>>>> 300cc2d0
          case 1: makeEdge(CFGNode(this, idx), getNodeJustAfterInContainer(this), result); break;
          default: ROSE_ASSERT (!"Bad index for SgUnaryOp");
        }

     return result;
   }

std::vector<CFGEdge>
SgUnaryOp::cfgInEdges(unsigned int idx)
   {
     std::vector<CFGEdge> result;
     switch (idx)
        {
          case 0: makeEdge(getNodeJustBeforeInContainer(this), CFGNode(this, idx), result); break;
<<<<<<< HEAD
          case 1:
			if (this->get_operand())
			{
				makeEdge(this->get_operand()->cfgForEnd(), CFGNode(this, idx), result);
				break;
			}
=======
          case 1: {
                    ROSE_ASSERT(get_operand() != NULL);
                    makeEdge(get_operand()->cfgForEnd(), CFGNode(this, idx), result); 
                    break;
                  }
>>>>>>> 300cc2d0
          default: ROSE_ASSERT (!"Bad index for SgUnaryOp");
        }

     return result;
   }

unsigned int
SgThrowOp::cfgIndexForEnd() const 
   {
     return (get_operand() == NULL) ? 0 : 1;
   }

std::vector<CFGEdge>
SgThrowOp::cfgOutEdges(unsigned int idx)
   {
     std::vector<CFGEdge> result;
     switch (idx)
        {
          case 0: {
                    if (get_operand() == NULL) 
                      makeEdge(CFGNode(this, idx), getNodeJustAfterInContainer(this), result);
                    else
                      makeEdge(CFGNode(this, idx), this->get_operand()->cfgForBeginning(), result); 
                    break;
                  }
          case 1: makeEdge(CFGNode(this, idx), getNodeJustAfterInContainer(this), result); break;
          default: ROSE_ASSERT (!"Bad index for SgThrowOp");
        }
     return result;
   }

std::vector<CFGEdge>
SgThrowOp::cfgInEdges(unsigned int idx)
   {
     std::vector<CFGEdge> result;
     switch (idx)
        {
          case 0: makeEdge(getNodeJustBeforeInContainer(this), CFGNode(this, idx), result); break;
          case 1: {
                    ROSE_ASSERT(get_operand() != NULL);
                    makeEdge(get_operand()->cfgForEnd(), CFGNode(this, idx), result); 
                    break;
                  }
          default: ROSE_ASSERT (!"Bad index for SgThrowOp");
        }

     return result;
   }

unsigned int SgBinaryOp::cfgIndexForEnd() const
   {
     return 2;
   }

std::vector<CFGEdge>
SgBinaryOp::cfgOutEdges(unsigned int idx)
   {
     std::vector<CFGEdge> result;
     switch (idx)
        {
          case 0: makeEdge(CFGNode(this, idx), this->get_lhs_operand()->cfgForBeginning(), result); break;
          case 1: makeEdge(CFGNode(this, idx), this->get_rhs_operand()->cfgForBeginning(), result); break;
          case 2: makeEdge(CFGNode(this, idx), getNodeJustAfterInContainer(this), result); break;
          default: ROSE_ASSERT (!"Bad index for SgBinaryOp");
        }

     return result;
   }

std::vector<CFGEdge>
SgBinaryOp::cfgInEdges(unsigned int idx)
   {
     std::vector<CFGEdge> result;
     switch (idx)
        {
          case 0: makeEdge(getNodeJustBeforeInContainer(this), CFGNode(this, idx), result); break;
          case 1: makeEdge(this->get_lhs_operand()->cfgForEnd(), CFGNode(this, idx), result); break;
          case 2: makeEdge(this->get_rhs_operand()->cfgForEnd(), CFGNode(this, idx), result); break;
          default: ROSE_ASSERT (!"Bad index for SgBinaryOp");
        }

     return result;
   }

unsigned int
SgExprListExp::cfgIndexForEnd() const
   {
     return this->get_expressions().size();
   }

std::vector<CFGEdge>
SgExprListExp::cfgOutEdges(unsigned int idx)
   {
     std::vector<CFGEdge> result;
     if (idx == this->get_expressions().size())
        {
          makeEdge(CFGNode(this, idx), getNodeJustAfterInContainer(this), result);
        }
       else
          if (idx < this->get_expressions().size())
             {
               makeEdge(CFGNode(this, idx), this->get_expressions()[idx]->cfgForBeginning(), result);
             }
            else
               ROSE_ASSERT (!"Bad index for SgExprListExp");

     return result;
   }

std::vector<CFGEdge>
SgExprListExp::cfgInEdges(unsigned int idx)
   {
     std::vector<CFGEdge> result;
     if (idx == 0)
        {
          makeEdge(getNodeJustBeforeInContainer(this), CFGNode(this, idx), result);
        }
       else
          if (idx <= this->get_expressions().size())
             {
               makeEdge(this->get_expressions()[idx - 1]->cfgForEnd(), CFGNode(this, idx), result);
             }
            else
               ROSE_ASSERT (!"Bad index for SgExprListExp");

     return result;
   }

unsigned int
SgVarRefExp::cfgIndexForEnd() const
   {
     return 0;
   }

std::vector<CFGEdge>
SgVarRefExp::cfgOutEdges(unsigned int idx)
   {
     std::vector<CFGEdge> result;
     ROSE_ASSERT (idx == 0);
     makeEdge(CFGNode(this, idx), getNodeJustAfterInContainer(this), result);
     return result;
   }

std::vector<CFGEdge>
SgVarRefExp::cfgInEdges(unsigned int idx)
   {
     std::vector<CFGEdge> result;
     ROSE_ASSERT (idx == 0);
     makeEdge(getNodeJustBeforeInContainer(this), CFGNode(this, idx), result);
     return result;
   }

unsigned int
SgLabelRefExp::cfgIndexForEnd() const
   {
     return 0;
   }

std::vector<CFGEdge>
SgLabelRefExp::cfgOutEdges(unsigned int idx)
   {
     std::vector<CFGEdge> result;
     ROSE_ASSERT (idx == 0);
     makeEdge(CFGNode(this, idx), getNodeJustAfterInContainer(this), result);
     return result;
   }

std::vector<CFGEdge>
SgLabelRefExp::cfgInEdges(unsigned int idx)
   {
     std::vector<CFGEdge> result;
     ROSE_ASSERT (idx == 0);
     makeEdge(getNodeJustBeforeInContainer(this), CFGNode(this, idx), result);
     return result;
   }

#if 0
// DQ (12/30/2007): I don't think there is any control flow through this sorts of variables, but this 
// should be discussed (might apply to assigned goto).

unsigned int
SgLabelRefExp::cfgIndexForEnd() const
   {
     return 0;
   }

std::vector<CFGEdge>
SgLabelRefExp::cfgOutEdges(unsigned int idx)
   {
     std::vector<CFGEdge> result;
     ROSE_ASSERT (idx == 0);
     makeEdge(CFGNode(this, idx), getNodeJustAfterInContainer(this), result);
     return result;
   }

std::vector<CFGEdge>
SgLabelRefExp::cfgInEdges(unsigned int idx)
   {
     std::vector<CFGEdge> result;
     ROSE_ASSERT (idx == 0);
     makeEdge(getNodeJustBeforeInContainer(this), CFGNode(this, idx), result);
     return result;
   }
#endif

unsigned int
SgFunctionRefExp::cfgIndexForEnd() const
   {
     return 0;
   }

std::vector<CFGEdge>
SgFunctionRefExp::cfgOutEdges(unsigned int idx)
   {
     std::vector<CFGEdge> result;
     ROSE_ASSERT (idx == 0);
     makeEdge(CFGNode(this, idx), getNodeJustAfterInContainer(this), result);
     return result;
   }

std::vector<CFGEdge>
SgFunctionRefExp::cfgInEdges(unsigned int idx)
   {
     std::vector<CFGEdge> result;
     ROSE_ASSERT (idx == 0);
     makeEdge(getNodeJustBeforeInContainer(this), CFGNode(this, idx), result);
     return result;
   }

unsigned int
SgMemberFunctionRefExp::cfgIndexForEnd() const
   {
     return 0;
   }

std::vector<CFGEdge>
SgMemberFunctionRefExp::cfgOutEdges(unsigned int idx)
   {
     std::vector<CFGEdge> result;
     ROSE_ASSERT (idx == 0);
     makeEdge(CFGNode(this, idx), getNodeJustAfterInContainer(this), result);
     return result;
   }

std::vector<CFGEdge>
SgMemberFunctionRefExp::cfgInEdges(unsigned int idx)
   {
     std::vector<CFGEdge> result;
     ROSE_ASSERT (idx == 0);
     makeEdge(getNodeJustBeforeInContainer(this), CFGNode(this, idx), result);
     return result;
   }

unsigned int
SgPseudoDestructorRefExp::cfgIndexForEnd() const
   {
     return 0;
   }

std::vector<CFGEdge>
SgPseudoDestructorRefExp::cfgOutEdges(unsigned int idx)
   {
     std::vector<CFGEdge> result;
     ROSE_ASSERT (idx == 0);
     makeEdge(CFGNode(this, idx), getNodeJustAfterInContainer(this), result);
     return result;
   }

std::vector<CFGEdge>
SgPseudoDestructorRefExp::cfgInEdges(unsigned int idx)
   {
     std::vector<CFGEdge> result;
     ROSE_ASSERT (idx == 0);
     makeEdge(getNodeJustBeforeInContainer(this), CFGNode(this, idx), result);
     return result;
   }

  unsigned int SgValueExp::cfgIndexForEnd() const {
    return 0;
  }

  std::vector<CFGEdge> SgValueExp::cfgOutEdges(unsigned int idx) {
    std::vector<CFGEdge> result;
    ROSE_ASSERT (idx == 0);
    makeEdge(CFGNode(this, idx), getNodeJustAfterInContainer(this), result);
    return result;
  }

  std::vector<CFGEdge> SgValueExp::cfgInEdges(unsigned int idx) {
    std::vector<CFGEdge> result;
    ROSE_ASSERT (idx == 0);
    makeEdge(getNodeJustBeforeInContainer(this), CFGNode(this, idx), result);
    return result;
  }

  unsigned int SgFunctionCallExp::cfgIndexForEnd() const {
    return 3;
  }

  std::vector<CFGEdge> SgFunctionCallExp::cfgOutEdges(unsigned int idx) {
    ROSE_ASSERT(this);
    std::vector<CFGEdge> result;
    switch (idx) {
      case 0: makeEdge(CFGNode(this, idx), this->get_function()->cfgForBeginning(), result); break;
      case 1: makeEdge(CFGNode(this, idx), this->get_args()->cfgForBeginning(), result); break;
      case SGFUNCTIONCALLEXP_INTERPROCEDURAL_INDEX: {
                if (virtualInterproceduralControlFlowGraphs) {
                  Rose_STL_Container<SgFunctionDefinition*> defs;
                  CallTargetSet::getFunctionDefinitionsForCallLikeExp(this, defs);
                  Rose_STL_Container<SgFunctionDefinition*>::iterator def;
                  for (def = defs.begin(); def != defs.end(); ++def) 
                    makeEdge(CFGNode(this, idx), (*def)->cfgForBeginning(), result);
                }
                else {
                  makeEdge(CFGNode(this, idx), CFGNode(this, idx+1), result);
                }
                break;
      }
      case 3: makeEdge(CFGNode(this, idx), getNodeJustAfterInContainer(this), result); break;
      default: ROSE_ASSERT (!"Bad index for SgFunctionCallExp");
    }
    return result;
  }

  std::vector<CFGEdge> SgFunctionCallExp::cfgInEdges(unsigned int idx) {
    ROSE_ASSERT(this);
    std::vector<CFGEdge> result;
    switch (idx) {
      case 0: makeEdge(getNodeJustBeforeInContainer(this), CFGNode(this, idx), result); break;
      case 1: makeEdge(this->get_function()->cfgForEnd(), CFGNode(this, idx), result); break;
      case 2: makeEdge(this->get_args()->cfgForEnd(), CFGNode(this, idx), result); break;
      case 3: {
                if (virtualInterproceduralControlFlowGraphs) {
                  Rose_STL_Container<SgFunctionDefinition*> defs;
                  CallTargetSet::getFunctionDefinitionsForCallLikeExp(this, defs);
                  Rose_STL_Container<SgFunctionDefinition*>::iterator def;
                  for (def = defs.begin(); def != defs.end(); ++def) 
                    makeEdge((*def)->cfgForEnd(), CFGNode(this, idx), result);
                }
                else
                  makeEdge(CFGNode(this, idx-1), CFGNode(this, idx), result);
                break;
      }
      default: ROSE_ASSERT (!"Bad index for SgFunctionCallExp");
    }
    return result;
  }

bool
SgAndOp::cfgIsIndexInteresting(unsigned int idx) const
   {
     return idx == 1 || idx == 2;
   }

std::vector<CFGEdge>
SgAndOp::cfgOutEdges(unsigned int idx)
   {
     std::vector<CFGEdge> result;
     switch (idx) {
       case 0: makeEdge(CFGNode(this, idx), this->get_lhs_operand()->cfgForBeginning(), result); break;
       case 1: makeEdge(CFGNode(this, idx), this->get_rhs_operand()->cfgForBeginning(), result);
	       makeEdge(CFGNode(this, idx), CFGNode(this, 2), result); break;
       case 2: makeEdge(CFGNode(this, idx), getNodeJustAfterInContainer(this), result); break;
       default: ROSE_ASSERT (!"Bad index in SgAndOp");
     }
     return result;
   }

std::vector<CFGEdge>
SgAndOp::cfgInEdges(unsigned int idx) 
   {
     std::vector<CFGEdge> result;
     switch (idx) {
       case 0: makeEdge(getNodeJustBeforeInContainer(this), CFGNode(this, idx), result); break;
       case 1: makeEdge(this->get_lhs_operand()->cfgForEnd(), CFGNode(this, idx), result); break;
       case 2: makeEdge(this->get_rhs_operand()->cfgForEnd(), CFGNode(this, idx), result);
	       makeEdge(CFGNode(this, 1), CFGNode(this, idx), result); break;
       default: ROSE_ASSERT (!"Bad index in SgAndOp");
     }
     return result;
   }

bool
SgOrOp::cfgIsIndexInteresting(unsigned int idx) const 
   {
     return idx == 1 || idx == 2;
   }

std::vector<CFGEdge>
SgOrOp::cfgOutEdges(unsigned int idx)
   {
     std::vector<CFGEdge> result;
     switch (idx) {
       case 0: makeEdge(CFGNode(this, idx), this->get_lhs_operand()->cfgForBeginning(), result); break;
       case 1: makeEdge(CFGNode(this, idx), this->get_rhs_operand()->cfgForBeginning(), result);
	       makeEdge(CFGNode(this, idx), CFGNode(this, 2), result); break;
       case 2: makeEdge(CFGNode(this, idx), getNodeJustAfterInContainer(this), result); break;
       default: ROSE_ASSERT (!"Bad index in SgOrOp");
     }
     return result;
   }

   std::vector<CFGEdge> SgOrOp::cfgInEdges(unsigned int idx) {
     std::vector<CFGEdge> result;
     switch (idx) {
       case 0: makeEdge(getNodeJustBeforeInContainer(this), CFGNode(this, idx), result); break;
       case 1: makeEdge(this->get_lhs_operand()->cfgForEnd(), CFGNode(this, idx), result); break;
       case 2: makeEdge(this->get_rhs_operand()->cfgForEnd(), CFGNode(this, idx), result);
	       makeEdge(CFGNode(this, 1), CFGNode(this, idx), result); break;
       default: ROSE_ASSERT (!"Bad index in SgOrOp");
     }
     return result;
   }

unsigned int
SgTypeIdOp::cfgIndexForEnd() const
   {
     return 0;
   }

std::vector<CFGEdge>
SgTypeIdOp::cfgOutEdges(unsigned int idx)
   {
     std::vector<CFGEdge> result;
     ROSE_ASSERT (idx == 0);
     makeEdge(CFGNode(this, idx), getNodeJustAfterInContainer(this), result);
     return result;
   }

std::vector<CFGEdge>
SgTypeIdOp::cfgInEdges(unsigned int idx)
   {
     std::vector<CFGEdge> result;
     ROSE_ASSERT (idx == 0);
     makeEdge(getNodeJustBeforeInContainer(this), CFGNode(this, idx), result);
     return result;
   }

  unsigned int SgVarArgStartOp::cfgIndexForEnd() const {
    return 2;
  }

  std::vector<CFGEdge> SgVarArgStartOp::cfgOutEdges(unsigned int idx) {
    std::vector<CFGEdge> result;
    switch (idx) {
      case 0: makeEdge(CFGNode(this, idx), this->get_lhs_operand()->cfgForBeginning(), result); break;
      case 1: makeEdge(CFGNode(this, idx), this->get_rhs_operand()->cfgForBeginning(), result); break;
      case 2: makeEdge(CFGNode(this, idx), getNodeJustAfterInContainer(this), result); break;
      default: ROSE_ASSERT (!"Bad index for SgVarArgStartOp");
    }
    return result;
  }

  std::vector<CFGEdge> SgVarArgStartOp::cfgInEdges(unsigned int idx) {
    std::vector<CFGEdge> result;
    switch (idx) {
      case 0: makeEdge(getNodeJustBeforeInContainer(this), CFGNode(this, idx), result); break;
      case 1: makeEdge(this->get_lhs_operand()->cfgForEnd(), CFGNode(this, idx), result); break;
      case 2: makeEdge(this->get_rhs_operand()->cfgForEnd(), CFGNode(this, idx), result); break;
      default: ROSE_ASSERT (!"Bad index for SgVarArgStartOp");
    }
    return result;
  }

  unsigned int SgVarArgOp::cfgIndexForEnd() const {
    return 1;
  }

  std::vector<CFGEdge> SgVarArgOp::cfgOutEdges(unsigned int idx) {
    std::vector<CFGEdge> result;
    switch (idx) {
      case 0: makeEdge(CFGNode(this, idx), this->get_operand_expr()->cfgForBeginning(), result); break;
      case 1: makeEdge(CFGNode(this, idx), getNodeJustAfterInContainer(this), result); break;
      default: ROSE_ASSERT (!"Bad index for SgVarArgOp");
    }
    return result;
  }

  std::vector<CFGEdge> SgVarArgOp::cfgInEdges(unsigned int idx) {
    std::vector<CFGEdge> result;
    switch (idx) {
      case 0: makeEdge(getNodeJustBeforeInContainer(this), CFGNode(this, idx), result); break;
      case 1: makeEdge(this->get_operand_expr()->cfgForEnd(), CFGNode(this, idx), result); break;
      default: ROSE_ASSERT (!"Bad index for SgVarArgOp");
    }
    return result;
  }

  unsigned int SgVarArgEndOp::cfgIndexForEnd() const {
    return 1;
  }

  std::vector<CFGEdge> SgVarArgEndOp::cfgOutEdges(unsigned int idx) {
    std::vector<CFGEdge> result;
    switch (idx) {
      case 0: makeEdge(CFGNode(this, idx), this->get_operand_expr()->cfgForBeginning(), result); break;
      case 1: makeEdge(CFGNode(this, idx), getNodeJustAfterInContainer(this), result); break;
      default: ROSE_ASSERT (!"Bad index for SgVarArgEndOp");
    }
    return result;
  }

  std::vector<CFGEdge> SgVarArgEndOp::cfgInEdges(unsigned int idx) {
    std::vector<CFGEdge> result;
    switch (idx) {
      case 0: makeEdge(getNodeJustBeforeInContainer(this), CFGNode(this, idx), result); break;
      case 1: makeEdge(this->get_operand_expr()->cfgForEnd(), CFGNode(this, idx), result); break;
      default: ROSE_ASSERT (!"Bad index for SgVarArgEndOp");
    }
    return result;
  }

unsigned int
SgConditionalExp::cfgIndexForEnd() const 
  {
    return 2;
  }

  bool SgConditionalExp::cfgIsIndexInteresting(unsigned int idx) const {
    return idx == 1 || idx == 2;
  }

unsigned int
SgConditionalExp::cfgFindChildIndex(SgNode* n)
   {
  // DQ (8/24/2006): Could be rewritten as:
  // Make sure that this is either the conditional, true body, or the fals body
  // ROSE_ASSERT (n == this->get_conditional_exp() || n == this->get_true_exp() || n == this->get_false_exp() );
  // return (n == this->get_conditional_exp()) ? 0 : 1;

     if (n == this->get_conditional_exp())
        {
          return 0;
        }
       else
          if (n == this->get_true_exp() || n == this->get_false_exp())
             {
               return 1;
             }
            else
               ROSE_ASSERT (!"Bad child in conditional expression");

  // DQ (8/24/2006): Added return to avoid compiler warning.
     return 0;
   }

  std::vector<CFGEdge> SgConditionalExp::cfgOutEdges(unsigned int idx) {
    std::vector<CFGEdge> result;
    switch (idx) {
      case 0: makeEdge(CFGNode(this, idx), this->get_conditional_exp()->cfgForBeginning(), result); break;
      case 1: makeEdge(CFGNode(this, idx), this->get_true_exp()->cfgForBeginning(), result);
	      makeEdge(CFGNode(this, idx), this->get_false_exp()->cfgForBeginning(), result); break;
      case 2: makeEdge(CFGNode(this, idx), getNodeJustAfterInContainer(this), result); break;
      default: ROSE_ASSERT (!"Bad index in SgConditionalExp");
    }
    return result;
  }

  std::vector<CFGEdge> SgConditionalExp::cfgInEdges(unsigned int idx) {
    std::vector<CFGEdge> result;
    switch (idx) {
      case 0: makeEdge(getNodeJustBeforeInContainer(this), CFGNode(this, idx), result); break;
      case 1: makeEdge(this->get_conditional_exp()->cfgForEnd(), CFGNode(this, idx), result); break;
      case 2: makeEdge(this->get_true_exp()->cfgForEnd(), CFGNode(this, idx), result);
	      makeEdge(this->get_false_exp()->cfgForEnd(), CFGNode(this, idx), result); break;
      default: ROSE_ASSERT (!"Bad index in SgConditionalExp");
    }
    return result;
  }

unsigned int
SgCastExp::cfgFindChildIndex(SgNode* n)
   {
     if (n == this->get_operand()) return 0;

         ROSE_ASSERT (!"Bad child in cfgFindChildIndex on SgCastExp");
         // DQ (11/29/2009): Avoid MSVC warning about missing return.
         return 0;
   }


unsigned int
SgNewExp::cfgIndexForEnd() const
  {
    return 2; // At most one of constructor args or array size are present
  }

unsigned int
SgNewExp::cfgFindChildIndex(SgNode* n)
   {
  // DQ (8/24/2006): Could be rewritten as:
  // Make sure that this is either the conditional, true body, or the fals body
  // ROSE_ASSERT (n == this->get_placement_args() || n == this->get_constructor_args() || n == this->get_builtin_args() );
  // return (n == this->get_placement_args()) ? 0 : 1;

     if (n == this->get_placement_args())
        {
          return 0;
        }
       else
          if (n == this->get_constructor_args() || n == this->get_builtin_args())
             {
               return 1;
             }
            else
               ROSE_ASSERT (!"Bad child in new expression");

  // DQ (8/24/2006): Added return to avoid compiler warning.
     return 0;
   }

  std::vector<CFGEdge> SgNewExp::cfgOutEdges(unsigned int idx) {
    std::vector<CFGEdge> result;
    switch (idx) {
      case 0: {
	if (this->get_placement_args()) {
	  makeEdge(CFGNode(this, idx), this->get_placement_args()->cfgForBeginning(), result);
	} else {
	  makeEdge(CFGNode(this, idx), CFGNode(this, 1), result);
	}
	break;
      }
      case 1: {
	if (this->get_constructor_args()) {
	  makeEdge(CFGNode(this, idx), this->get_constructor_args()->cfgForBeginning(), result);
	} else if (this->get_builtin_args()) {
	  makeEdge(CFGNode(this, idx), this->get_builtin_args()->cfgForBeginning(), result);
	} else {
	  makeEdge(CFGNode(this, idx), CFGNode(this, 2), result);
	}
	break;
      }
      case 2: makeEdge(CFGNode(this, idx), getNodeJustAfterInContainer(this), result); break;
      default: ROSE_ASSERT (!"Bad index for SgNewExp");
    }
    return result;
  }

  std::vector<CFGEdge> SgNewExp::cfgInEdges(unsigned int idx) {
    std::vector<CFGEdge> result;
    switch (idx) {
      case 0: makeEdge(getNodeJustBeforeInContainer(this), CFGNode(this, idx), result); break;
      case 1: {
	if (this->get_placement_args()) {
	  makeEdge(this->get_placement_args()->cfgForEnd(), CFGNode(this, idx), result);
	} else {
	  makeEdge(CFGNode(this, 0), CFGNode(this, idx), result);
	}
	break;
      }
      case 2: {
	if (this->get_constructor_args()) {
	  makeEdge(this->get_constructor_args()->cfgForEnd(), CFGNode(this, idx), result);
	} else if (this->get_builtin_args()) {
	  makeEdge(this->get_builtin_args()->cfgForEnd(), CFGNode(this, idx), result);
	} else {
	  makeEdge(CFGNode(this, 1), CFGNode(this, idx), result);
	}
	break;
      }
      default: ROSE_ASSERT (!"Bad index for SgNewExp");
    }
    return result;
  }

unsigned int SgDeleteExp::cfgIndexForEnd() const
   {
     return 1;
   }

std::vector<CFGEdge>
SgDeleteExp::cfgOutEdges(unsigned int idx)
   {
     std::vector<CFGEdge> result;
     switch (idx)
        {
          case 0: makeEdge(CFGNode(this, idx), this->get_variable()->cfgForBeginning(), result); break;
          case 1: makeEdge(CFGNode(this, idx), getNodeJustAfterInContainer(this), result); break;
          default: ROSE_ASSERT (!"Bad index for SgDeleteExp");
        }

     return result;
   }

std::vector<CFGEdge>
SgDeleteExp::cfgInEdges(unsigned int idx)
   {
     std::vector<CFGEdge> result;
     switch (idx)
        {
          case 0: makeEdge(getNodeJustBeforeInContainer(this), CFGNode(this, idx), result); break;
          case 1: makeEdge(this->get_variable()->cfgForEnd(), CFGNode(this, idx), result); break;
          default: ROSE_ASSERT (!"Bad index for SgDeleteExp");
        }

     return result;
   }

unsigned int
SgThisExp::cfgIndexForEnd() const
   {
     return 0;
   }

std::vector<CFGEdge>
SgThisExp::cfgOutEdges(unsigned int idx)
   {
     std::vector<CFGEdge> result;
     ROSE_ASSERT (idx == 0);
     makeEdge(CFGNode(this, idx), getNodeJustAfterInContainer(this), result);
     return result;
  }

std::vector<CFGEdge>
SgThisExp::cfgInEdges(unsigned int idx)
   {
     std::vector<CFGEdge> result;
     ROSE_ASSERT (idx == 0);
     makeEdge(getNodeJustBeforeInContainer(this), CFGNode(this, idx), result);
     return result;
   }

unsigned int SgInitializer::cfgIndexForEnd() const
   {
     return 1;
   }

std::vector<CFGEdge>
SgAggregateInitializer::cfgOutEdges(unsigned int idx)
   {
     std::vector<CFGEdge> result;
     switch (idx) {
       case 0: makeEdge(CFGNode(this, idx), this->get_initializers()->cfgForBeginning(), result); break;
       case 1: makeEdge(CFGNode(this, idx), getNodeJustAfterInContainer(this), result); break;
       default: ROSE_ASSERT (!"Bad index for SgAggregateInitializer");
     }

     return result;
   }

std::vector<CFGEdge>
SgAggregateInitializer::cfgInEdges(unsigned int idx)
   {
     std::vector<CFGEdge> result;
     switch (idx) {
       case 0: makeEdge(getNodeJustBeforeInContainer(this), CFGNode(this, idx), result); break;
       case 1: makeEdge(this->get_initializers()->cfgForEnd(), CFGNode(this, idx), result); break;
       default: ROSE_ASSERT (!"Bad index for SgAggregateInitializer");
     }

     return result;
   }

unsigned int SgConstructorInitializer::cfgIndexForEnd() const 
  {
    return 2;
  }

std::vector<CFGEdge> SgConstructorInitializer::cfgOutEdges(unsigned int idx) {
    std::vector<CFGEdge> result;
    switch (idx) {
      case 0: makeEdge(CFGNode(this, idx), this->get_args()->cfgForBeginning(), result); break;
      case SGCONSTRUCTORINITIALIZER_INTERPROCEDURAL_INDEX: {
                if (virtualInterproceduralControlFlowGraphs) {
                  SgFunctionDeclaration* decl = get_declaration();
                  if (decl != NULL) {
                    SgFunctionDefinition* def = decl->get_definition();
                    if (def != NULL) {
                      makeEdge(CFGNode(this, idx), def->cfgForBeginning(), result);
                      break;
                    }
                  }
                }
                makeEdge(CFGNode(this, idx), CFGNode(this, idx + 1), result);
                break;
              }
      case 2: makeEdge(CFGNode(this, idx), getNodeJustAfterInContainer(this), result); break;
      default: ROSE_ASSERT (!"Bad index for SgConstructorInitializer");
    }
    return result;
  }

std::vector<CFGEdge> SgConstructorInitializer::cfgInEdges(unsigned int idx) {
    std::vector<CFGEdge> result;
    switch (idx) {
      case 0: makeEdge(getNodeJustBeforeInContainer(this), CFGNode(this, idx), result); break;
      case 1: makeEdge(this->get_args()->cfgForEnd(), CFGNode(this, idx), result); break;
      case 2: {
                if (virtualInterproceduralControlFlowGraphs) {
                  SgFunctionDeclaration* decl = get_declaration();
                  if (decl != NULL) {
                    SgFunctionDefinition* def = decl->get_definition();
                    if (def != NULL) { 
                      makeEdge(def->cfgForEnd(), CFGNode(this, idx), result);
                      break;
                    }
                  }
                }
                makeEdge(CFGNode(this, idx - 1), CFGNode(this, idx), result);
                break;
              }
      default: ROSE_ASSERT (!"Bad index for SgConstructorInitializer");
    }
    return result;
  }

  std::vector<CFGEdge> SgAssignInitializer::cfgOutEdges(unsigned int idx) {
    std::vector<CFGEdge> result;
    switch (idx) {
      case 0: makeEdge(CFGNode(this, idx), this->get_operand()->cfgForBeginning(), result); break;
      case 1: makeEdge(CFGNode(this, idx), getNodeJustAfterInContainer(this), result); break;
      default: ROSE_ASSERT (!"Bad index for SgAssignInitializer");
    }
    return result;
  }

  std::vector<CFGEdge> SgAssignInitializer::cfgInEdges(unsigned int idx) {
    std::vector<CFGEdge> result;
    switch (idx) {
      case 0: makeEdge(getNodeJustBeforeInContainer(this), CFGNode(this, idx), result); break;
      case 1: makeEdge(this->get_operand()->cfgForEnd(), CFGNode(this, idx), result); break;
      default: ROSE_ASSERT (!"Bad index for SgAssignInitializer");
    }
    return result;
  }

  unsigned int SgNullExpression::cfgIndexForEnd() const {
    return 0;
  }

  std::vector<CFGEdge> SgNullExpression::cfgOutEdges(unsigned int idx) {
    std::vector<CFGEdge> result;
    ROSE_ASSERT (idx == 0);
    makeEdge(CFGNode(this, idx), getNodeJustAfterInContainer(this), result);
    return result;
  }

  std::vector<CFGEdge> SgNullExpression::cfgInEdges(unsigned int idx) {
    std::vector<CFGEdge> result;
    ROSE_ASSERT (idx == 0);
    makeEdge(getNodeJustBeforeInContainer(this), CFGNode(this, idx), result);
    return result;
  }

unsigned int SgCtorInitializerList::cfgIndexForEnd() const 
  {
    return get_ctors().size();
  }

std::vector<CFGEdge> SgCtorInitializerList::cfgOutEdges(unsigned int idx) {
     std::vector<CFGEdge> result;
     //FIXME 
     return result;
     if (idx == this->get_ctors().size()) 
       makeEdge(CFGNode(this, idx), getNodeJustAfterInContainer(this), result);
     else if (idx < this->get_ctors().size()) 
       makeEdge(CFGNode(this, idx), this->get_ctors()[idx]->cfgForBeginning(), result);
     else 
       ROSE_ASSERT (!"Bad index for SgCtorInitializerList");
     return result;
  }

std::vector<CFGEdge> SgCtorInitializerList::cfgInEdges(unsigned int idx) {
     std::vector<CFGEdge> result;
     //FIXME 
     return result;
     if (idx == 0) 
       makeEdge(getNodeJustBeforeInContainer(this), CFGNode(this, idx), result);
     else if (idx <= this->get_ctors().size()) 
       makeEdge(this->get_ctors()[idx - 1]->cfgForEnd(), CFGNode(this, idx), result);
     else 
       ROSE_ASSERT (!"Bad index for SgCtorInitializerList");
     return result;
  }

unsigned int
SgStatementExpression::cfgIndexForEnd() const 
   {
     return 1;
   }

std::vector<CFGEdge>
SgStatementExpression::cfgOutEdges(unsigned int idx)
   {
     std::vector<CFGEdge> result;
     switch (idx)
        {
          case 0: makeEdge(CFGNode(this, idx), this->get_statement()->cfgForBeginning(), result); break;
          case 1: makeEdge(CFGNode(this, idx), getNodeJustAfterInContainer(this), result); break;
          default: ROSE_ASSERT (!"Bad index for SgStatementExpression");
        }

     return result;
   }

std::vector<CFGEdge>
SgStatementExpression::cfgInEdges(unsigned int idx)
   {
     std::vector<CFGEdge> result;
     switch (idx)
        {
          case 0: makeEdge(getNodeJustBeforeInContainer(this), CFGNode(this, idx), result); break;
          case 1: makeEdge(this->get_statement()->cfgForEnd(), CFGNode(this, idx), result); break;
          default: ROSE_ASSERT (!"Bad index for SgStatementExpression");
        }

     return result;
   }

unsigned int
SgAsmOp::cfgIndexForEnd() const
   {
     return 0;
   }

std::vector<CFGEdge>
SgAsmOp::cfgOutEdges(unsigned int idx)
   {
     std::vector<CFGEdge> result;
     ROSE_ASSERT (idx == 0);
     makeEdge(CFGNode(this, idx), getNodeJustAfterInContainer(this), result);
     return result;
   }

std::vector<CFGEdge>
SgAsmOp::cfgInEdges(unsigned int idx)
   {
     std::vector<CFGEdge> result;
     ROSE_ASSERT (idx == 0);
     makeEdge(getNodeJustBeforeInContainer(this), CFGNode(this, idx), result);
     return result;
   }

unsigned int SgSubscriptExpression::cfgIndexForEnd() const
   {
     return 3;
   }

std::vector<CFGEdge>
SgSubscriptExpression::cfgOutEdges(unsigned int idx)
   {
     std::vector<CFGEdge> result;
     switch (idx)
        {
          case 0: makeEdge(CFGNode(this, idx), this->get_lowerBound()->cfgForBeginning(), result); break;
          case 1: makeEdge(CFGNode(this, idx), this->get_upperBound()->cfgForBeginning(), result); break;
          case 2: makeEdge(CFGNode(this, idx), this->get_stride()->cfgForBeginning(), result); break;
          case 3: makeEdge(CFGNode(this, idx), getNodeJustAfterInContainer(this), result); break;
          default: ROSE_ASSERT (!"Bad index for SgSubscriptExpression");
        }

     return result;
   }

std::vector<CFGEdge>
SgSubscriptExpression::cfgInEdges(unsigned int idx)
   {
     std::vector<CFGEdge> result;
     switch (idx)
        {
          case 0: makeEdge(getNodeJustBeforeInContainer(this), CFGNode(this, idx), result); break;
          case 1: makeEdge(this->get_lowerBound()->cfgForEnd(), CFGNode(this, idx), result); break;
          case 2: makeEdge(this->get_upperBound()->cfgForEnd(), CFGNode(this, idx), result); break;
          case 3: makeEdge(this->get_stride()->cfgForEnd(), CFGNode(this, idx), result); break;
          default: ROSE_ASSERT (!"Bad index for SgSubscriptExpression");
        }

     return result;
   }

unsigned int SgAsteriskShapeExp::cfgIndexForEnd() const {
  return 0;
}

std::vector<CFGEdge> SgAsteriskShapeExp::cfgOutEdges(unsigned int idx) {
  std::vector<CFGEdge> result;
  ROSE_ASSERT (idx == 0);
  makeEdge(CFGNode(this, idx), getNodeJustAfterInContainer(this), result);
  return result;
}

std::vector<CFGEdge> SgAsteriskShapeExp::cfgInEdges(unsigned int idx) {
  std::vector<CFGEdge> result;
  ROSE_ASSERT (idx == 0);
  makeEdge(getNodeJustBeforeInContainer(this), CFGNode(this, idx), result);
  return result;
}

unsigned int SgImpliedDo::cfgIndexForEnd() const
   {
     return 4;
   }

std::vector<CFGEdge>
SgImpliedDo::cfgOutEdges(unsigned int idx)
   {
     std::vector<CFGEdge> result;
     switch (idx)
        {
          case 0: makeEdge(CFGNode(this, idx), this->get_do_var()->cfgForBeginning(), result); break;
          case 1: makeEdge(CFGNode(this, idx), this->get_first_val()->cfgForBeginning(), result); break;
          case 2: makeEdge(CFGNode(this, idx), this->get_last_val()->cfgForBeginning(), result); break;
          case 3: makeEdge(CFGNode(this, idx), this->get_increment()->cfgForBeginning(), result); break;
          case 4: makeEdge(CFGNode(this, idx), getNodeJustAfterInContainer(this), result); break;
          default: ROSE_ASSERT (!"Bad index for SgImpliedDo");
        }

     return result;
   }

std::vector<CFGEdge>
SgImpliedDo::cfgInEdges(unsigned int idx)
   {
     std::vector<CFGEdge> result;
     switch (idx)
        {
          case 0: makeEdge(getNodeJustBeforeInContainer(this), CFGNode(this, idx), result); break;
          case 1: makeEdge(this->get_do_var()->cfgForEnd(), CFGNode(this, idx), result); break;
          case 2: makeEdge(this->get_first_val()->cfgForEnd(), CFGNode(this, idx), result); break;
          case 3: makeEdge(this->get_last_val()->cfgForEnd(), CFGNode(this, idx), result); break;
          case 4: makeEdge(this->get_increment()->cfgForEnd(), CFGNode(this, idx), result); break;
          default: ROSE_ASSERT (!"Bad index for SgImpliedDo");
        }

     return result;
   }

unsigned int
SgActualArgumentExpression::cfgIndexForEnd() const 
   {
     return 1;
   }

std::vector<CFGEdge>
SgActualArgumentExpression::cfgOutEdges(unsigned int idx)
   {
     std::vector<CFGEdge> result;
     switch (idx)
        {
          case 0: makeEdge(CFGNode(this, idx), this->get_expression()->cfgForBeginning(), result); break;
          case 1: makeEdge(CFGNode(this, idx), getNodeJustAfterInContainer(this), result); break;
          default: ROSE_ASSERT (!"Bad index for SgActualArgumentExpression");
        }

     return result;
   }

std::vector<CFGEdge>
SgActualArgumentExpression::cfgInEdges(unsigned int idx)
   {
     std::vector<CFGEdge> result;
     switch (idx)
        {
          case 0: makeEdge(getNodeJustBeforeInContainer(this), CFGNode(this, idx), result); break;
          case 1: makeEdge(this->get_expression()->cfgForEnd(), CFGNode(this, idx), result); break;
          default: ROSE_ASSERT (!"Bad index for SgActualArgumentExpression");
        }

     return result;
   }

std::vector<CFGEdge> SgDesignatedInitializer::cfgOutEdges(unsigned int idx) {
  std::vector<CFGEdge> result;
  switch (idx) {
    case 0: makeEdge(CFGNode(this, idx), this->get_memberInit()->cfgForBeginning(), result); break;
    case 1: makeEdge(CFGNode(this, idx), getNodeJustAfterInContainer(this), result); break;
    default: ROSE_ASSERT (!"Bad index for SgDesignatedInitializer");
  }
  return result;
}

std::vector<CFGEdge> SgDesignatedInitializer::cfgInEdges(unsigned int idx) {
  std::vector<CFGEdge> result;
  switch (idx) {
    case 0: makeEdge(getNodeJustBeforeInContainer(this), CFGNode(this, idx), result); break;
    case 1: makeEdge(this->get_memberInit()->cfgForEnd(), CFGNode(this, idx), result); break;
    default: ROSE_ASSERT (!"Bad index for SgDesignatedInitializer");
  }
  return result;
}

unsigned int
SgDesignatedInitializer::cfgFindChildIndex(SgNode* n)
   {
     if (n == this->get_memberInit()) return 0;
     ROSE_ASSERT (!"Bad child in cfgFindChildIndex on SgDesignatedInitializer");

     // DQ (11/29/2009): Avoid MSVC warning about missing return.
     return 0;
   }

unsigned int
SgInitializedName::cfgIndexForEnd() const {
  return this->get_initializer() ? 1 : 0;
}

bool
SgInitializedName::cfgIsIndexInteresting(unsigned int idx) const {
  return true;
}

unsigned int
SgInitializedName::cfgFindChildIndex(SgNode* n)
   {
// This function could be rewritten to be:
// Check for inappropriate child in initialized name
// ROSE_ASSERT(n == this->get_initializer());
// return 0;

     if (n == this->get_initializer())
        {
          return 0;
        }
       else
          ROSE_ASSERT (!"Bad child in initialized name");

  // DQ (8/24/2006): Added return to avoid compiler warning!
     return 0;
   }

unsigned int
SgInitializedName::cfgFindNextChildIndex(SgNode* n) {
  return this->cfgFindChildIndex(n) + 1;
}

std::vector<CFGEdge>
SgInitializedName::cfgOutEdges(unsigned int idx) {
  std::vector<CFGEdge> result;
  switch (idx) {
    case 0:
    if (this->get_initializer()) {
      makeEdge(CFGNode(this, idx), this->get_initializer()->cfgForBeginning(),
               result);
    } else {
      makeEdge(CFGNode(this, idx), getNodeJustAfterInContainer(this), result);
    }
    break;

    case 1:
    ROSE_ASSERT (this->get_initializer());
    makeEdge(CFGNode(this, idx), getNodeJustAfterInContainer(this), result);
    break;

    default: ROSE_ASSERT (!"Bad index in SgInitializedName");
  }
  return result;
}

std::vector<CFGEdge>
SgInitializedName::cfgInEdges(unsigned int idx) {
  std::vector<CFGEdge> result;
  switch (idx) {
    case 0:
    makeEdge(getNodeJustBeforeInContainer(this), CFGNode(this, idx), result);
    break;

    case 1:
    ROSE_ASSERT (this->get_initializer());
    makeEdge(this->get_initializer()->cfgForEnd(),
             CFGNode(this, idx), result);
    break;

    default: ROSE_ASSERT (!"Bad index in SgInitializedName");
  }
  return result;
}
// Liao, 6/11/2009 support for OpenMP nodes
unsigned int
SgOmpBodyStatement::cfgIndexForEnd() const {
  return 1;
}

std::vector<CFGEdge> SgOmpBodyStatement::cfgOutEdges(unsigned int idx) {
  std::vector<CFGEdge> result;
  switch (idx) {
    case 0: makeEdge(CFGNode(this, idx), this->get_body()->cfgForBeginning(), result); break;
    case 1: makeEdge(CFGNode(this, idx), getNodeJustAfterInContainer(this), result); break;
    default: ROSE_ASSERT (!"Bad index for SgOmpBodyStatement");
  }
  return result;
}

std::vector<CFGEdge> SgOmpBodyStatement::cfgInEdges(unsigned int idx) {
  std::vector<CFGEdge> result;
  addIncomingFortranGotos(this, idx, result);
  switch (idx) {
    case 0: makeEdge(getNodeJustBeforeInContainer(this), CFGNode(this, idx), result); break;
    case 1: makeEdge(this->get_body()->cfgForEnd(), CFGNode(this, idx), result); break;
    default: ROSE_ASSERT (!"Bad index for SgOmpBodyStatement");
  }
  return result;
}
//----------------------------------------
 unsigned int
SgOmpClauseBodyStatement::cfgIndexForEnd() const {
  return 2;
}

std::vector<CFGEdge> SgOmpClauseBodyStatement::cfgOutEdges(unsigned int idx) {
  std::vector<CFGEdge> result;
  switch (idx) {
    case 0: makeEdge(CFGNode(this, idx), this->get_body()->cfgForBeginning(), result); break;
    case 1: break; // we don't build edges for OpenMP clause list for now //TODO  not sure if the code is correct
    case 2: makeEdge(CFGNode(this, idx), getNodeJustAfterInContainer(this), result); break;
    default: ROSE_ASSERT (!"Bad index for SgOmpClauseBodyStatement");
  }
  return result;
}

std::vector<CFGEdge> SgOmpClauseBodyStatement::cfgInEdges(unsigned int idx) {
  std::vector<CFGEdge> result;
  addIncomingFortranGotos(this, idx, result);
  switch (idx) {
    case 0: makeEdge(getNodeJustBeforeInContainer(this), CFGNode(this, idx), result); break;
    case 1: break; // we don't build edges for OpenMP clause list for now //TODO  not sure if the code is correct here
    case 2: makeEdge(this->get_body()->cfgForEnd(), CFGNode(this, idx), result); break;
    default: ROSE_ASSERT (!"Bad index for SgOmpClauseBodyStatement");
  }
  return result;
}

 
	bool SgExpression::isDefinable() const
	{
		return false;
	}

	bool SgExpression::isUsedAsDefinable() const
	{
		if (isDefinable())
		{
//			SgStatement* stmt = isSgStatement(get_parent());
//			if (stmt)
//				return stmt->isChildUsedAsLValue(this);
			if (SgAssignOp* expr = isSgAssignOp(get_parent()))
			{
				if (expr == expr->get_lhs_operand())
					return true;
				else
					return false;
			}
			else
				return false;
		}
		else
			return false;
	}
 
	bool SgExpression::isLValue() const
	{
		return false;
	}

	bool SgExpression::isUsedAsLValue() const
	{
		if (isLValue())
		{
			SgStatement* stmt = isSgStatement(get_parent());
			if (stmt)
				return stmt->isChildUsedAsLValue(this);
			SgExpression* expr = isSgExpression(get_parent());
			if (expr)
				return expr->isChildUsedAsLValue(this);
			return false;
		}
		else
			return false;
	}

	bool SgExpression::isChildUsedAsLValue(const SgExpression* child) const
	{
		return false;
	}

/*! std:5.1 par:2*/
bool SgStringVal::isLValue() const
{
	return true;
}

bool SgStringVal::isChildUsedAsLValue(const SgExpression* child) const
{
	ROSE_ASSERT(!"Bad child in isChildUsedAsLValue on SgStringVal");
	return false;
}

/*! std:5.1 par:7*/
bool SgScopeOp::isLValue() const
{
	return get_rhs_operand()->isLValue();
}

bool SgScopeOp::isChildUsedAsLValue(const SgExpression* child) const
{
	if (child == get_lhs_operand())
	{
		ROSE_ASSERT(!"Only the right-hand-side is used as an lvalue for SgScopeOp");
		return false;
	}
	else if (child != get_rhs_operand())
	{
		ROSE_ASSERT(!"Bad child in isChildUsedAsLValue on SgScopeOp");
		return false;
	}
	else
	{
		if (isLValue())
		{
			SgStatement* stmt = isSgStatement(get_parent());
			if (stmt)
				return stmt->isChildUsedAsLValue(this);
			SgExpression* expr = isSgExpression(get_parent());
			if (expr)
				return expr->isChildUsedAsLValue(this);
			return false;
		}
		else
			return false;
	}
	return false;
}

/*! std:5.2.1 par:1*/
bool SgPntrArrRefExp::isLValue() const
{
	return true;
}

bool SgPntrArrRefExp::isChildUsedAsLValue(const SgExpression* child) const
{
	if (child == get_lhs_operand())
	{
		if (!child->isLValue())
		{
			ROSE_ASSERT(!"Left-hand-side of a pointer-index expression must be an lvalue in isChildUsedAsLValue on SgPntrArrayRefExp");
			return true;
		}
		return true;
	}
	else if (child == get_rhs_operand())
	{
		return false;
	}
	else
	{
		ROSE_ASSERT(!"Bad child in isChildUsedAsLValue on SgPntrArrayRefExp");
		return false;
	}
	return true;
}

/*! std:5.2.1 par:1*/ bool SgPointerDerefExp::isLValue() const
{
	return true;
}

bool SgPointerDerefExp::isChildUsedAsLValue(const SgExpression* child) const
{
	if (child == get_operand())
	{
		return true;
	}
	else
	{
		ROSE_ASSERT(!"Bad child in isChildUsedAsLValue on SgPointerDerefExp");
		return true;
	}
	return true;
}

/*! std:5.3.1 par:2 */
bool SgAddressOfOp::isLValue() const
{
	return true;
}

/*! std:5.3.1 par:2 */
bool SgAddressOfOp::isChildUsedAsLValue(const SgExpression* child) const
{
	/*! std:5.3.1 par:2 */
	if (child != this->get_operand())
	{
		ROSE_ASSERT(!"Bad child in isChildUsedAsLValue on SgAddressOfOp");
		return false;
	}
	return true;
}

/*! std:5.1 par:7,8 */
bool SgArrowExp::isLValue() const
{
	// TODO: king84
	// if rhs is a non-static member function, the result is not an lvalue (static member functions are lvalues)
	// see std:5.2.5 par:4
	// if rhs is an enum value, then the result is not an lvalue
	// see std:5.2.5 par:4
	return true;
}

bool SgArrowExp::isChildUsedAsLValue(const SgExpression* child) const
{
	if (!isChild(const_cast<SgExpression*>(child)))
	{
		ROSE_ASSERT(!"Bad child in isChildUsedAsLValue on SgArrowExp");
		return false;
	}
	return true;
}

/*! std:5.1 par:7,8 */
bool SgDotExp::isLValue() const
{
	// TODO: king84
	// if rhs is a non-static member function, the result is not an lvalue (static member functions are lvalues)
	// see std:5.2.5 par:4
	// if rhs is an enum value, then the result is not an lvalue
	// see std:5.2.5 par:4
	return true;
}

bool SgDotExp::isChildUsedAsLValue(const SgExpression* child) const
{
	if (!isChild(const_cast<SgExpression*>(child)))
	{
		ROSE_ASSERT(!"Bad child in isChildUsedAsLValue on SgDotExp");
		return false;
	}
	return true;
}

/*! std:5.4 par:6 */
bool SgDotStarOp::isLValue() const
{
	// TODO: king84
	// rhs must be a data member (and not a member function)
	// this is approximated here with an lvalue check
	// TODO: king84: is this true?
//	if (!get_rhs_operand()->isLValue())
//	{
//		ROSE_ASSERT(!"Right-hand-side must be a pointer to a data member in isLValue for SgDotStarOp");
//		return false;
//	}
	return true;
}

/*! std:5.4 par:6 */
bool SgDotStarOp::isChildUsedAsLValue(const SgExpression* child) const
{
	if (child == get_lhs_operand())
		return true;
	else if (child == get_rhs_operand())
		return false;
	else
	{
		ROSE_ASSERT(!"Bad child in isChildUsedAsLValue on SgDotStarExp");
		return false;
	}
	return true;
}

/*! std:5.4 par:6 */
bool SgArrowStarOp::isLValue() const
{
	// TODO: king84
	// rhs must be a data member (and not a member function)
	// this is approximated here with an lvalue check
	// TODO: king84: is this true?
//	if (!get_rhs_operand()->isLValue())
//	{
//		ROSE_ASSERT(!"Right-hand-side must be a pointer to a data member in isLValue for SgArrowStarOp");
//		return false;
//	}
	return true;
}

/*! std:5.4 par:6 */
bool SgArrowStarOp::isChildUsedAsLValue(const SgExpression* child) const
{
	if (child == get_lhs_operand())
		return true;
	else if (child == get_rhs_operand())
		return false;
	else
	{
		ROSE_ASSERT(!"Bad child in isChildUsedAsLValue on SgArrowStarExp");
		return false;
	}
	return true;
}


/*! std:5.2.8 par:1 */
bool SgTypeIdOp::isLValue() const
{
	return true;
}

/*! std:5.2.8 par:1 */
bool SgTypeIdOp::isChildUsedAsLValue(const SgExpression* child) const
{
	return false;
}

/*! std:5.2.6 par:2; std:5.3.2 par:2 */
bool SgMinusMinusOp::isLValue() const
{
	/*! std:5.2.6 par:1 */
	if (get_mode() == SgUnaryOp::postfix)
	{
		return false;
	}
	else
	{
		return true;
	}
}

/*! std:5.2.6 par:2; std:5.3.2 par:2 */
bool SgMinusMinusOp::isChildUsedAsLValue(const SgExpression* child) const
{
	/*! std:5.2.6 par:1 */
	if (get_mode() == SgUnaryOp::postfix)
	{
		if (child != this->get_operand())
		{
			ROSE_ASSERT(!"Bad child in isChildUsedAsLValue on SgPlusPlusOp");
			return false;
		}
		else
		{
			return isUsedAsLValue();
		}
	}
	/*! std:5.3.2 par:2 */
	else
	{
		return isUsedAsLValue();
	}
}

/*! std:5.2.6 par:1; std:5.3.2 par:1 */
bool SgPlusPlusOp::isLValue() const
{
	/*! std:5.2.6 par:1 */
	if (get_mode() == SgUnaryOp::postfix)
	{
		return false;
	}
	else
	{
		return true;
	}
}

/*! std:5.2.6 par:1; std:5.3.2 par:1 */
bool SgPlusPlusOp::isChildUsedAsLValue(const SgExpression* child) const
{
	/*! std:5.2.6 par:1 */
	if (get_mode() == SgUnaryOp::postfix)
	{
		if (child != this->get_operand())
		{
			ROSE_ASSERT(!"Bad child in isChildUsedAsLValue on SgPlusPlusOp");
			return false;
		}
		else
		{
			return isUsedAsLValue();
		}
	}
	/*! std:5.3.2 par:1 */
	else
	{
		return isUsedAsLValue();
	}
}

/*! std:5.2.2 par:1,10 */
bool SgFunctionCallExp::isLValue() const
{
	//! Function Pointers don't have a declaration!
//	if (getAssociatedFunctionDeclaration()->get_orig_return_type()->get_ref_to() != NULL)
	SgType* type = get_function()->get_type();
	while (SgTypedefType* type2 = isSgTypedefType(type))
		type = type2->get_base_type();
	SgFunctionType* ftype = isSgFunctionType(type);
	if (!ftype)
	{
		ROSE_ASSERT(!"Error calling a function through a non-function type in isLValue on SgFunctionCallExp");
		return true;
	}
	else
	{
		// depends on the return-type being a reference type
//		if (ftype->get_return_type()->get_ref_to() == NULL)
//		if (isSgReferenceType(ftype->get_return_type()) != NULL)
		if (SageInterface::isReferenceType(ftype->get_return_type()) != NULL)
			return true;
		else
			return false;
	}
}

bool SgFunctionCallExp::isChildUsedAsLValue(const SgExpression* child) const
{
	if (get_function() == child)
	{
		// King84: I'm unsure if the function itself is an lvalue or an rvalue.  I'm just playing it safe here.
		return false;
	}
	else
	{
		ROSE_ASSERT(!"Bad child in isChildUsedAsLValue on SgFunctionCallExp");
		return false;
	}
}

/*! std:5.4 par:1; std:5.2.11 par:1; std:5.2.9 par:1; std:5.2.7 par:2; std:5.2.10 par:1 */
bool SgCastExp::isLValue() const
{
//	printf("%d: %s : %s\n", get_file_info()->get_line(), unparseToString().c_str(), get_type()->unparseToString().c_str());
	switch (cast_type())
	{
		case e_C_style_cast:
//			if (get_type()->get_ref_to() != NULL) /*! std:5.4 par:1 */
//			if (isSgReferenceType(get_type()) != NULL) /*! std:5.4 par:1 */
			if (SageInterface::isReferenceType(get_type()) != NULL) /*! std:5.4 par:1 */
				return true;
			else
				return false;
		case e_const_cast:
			if (SageInterface::isReferenceType(get_type()) != NULL) /*! std:5.2.11 par:1 */
				return true;
			else
				return false;
		case e_static_cast:
			if (SageInterface::isReferenceType(get_type()) != NULL) /*! std:5.2.9 par:1 */
				return true;
			else
				return false;
		case e_dynamic_cast:
			if (SageInterface::isReferenceType(get_type()) != NULL) /*! std:5.2.7 par:2 */
				return true;
			else
				return false;
		case e_reinterpret_cast:
			if (SageInterface::isReferenceType(get_type()) != NULL) /*! std:5.2.10 par:1 */
				return true;
			else
				return false;
		case e_unknown:
		case e_default:
		default:
			return false;
	}
}

bool SgCastExp::isChildUsedAsLValue(const SgExpression* child) const
{
	// if it is an lvalue and we use it as an lvalue, then true
	if (child != this->get_operand())
	{
		ROSE_ASSERT (!"Bad child in isChildUsedAsLValue on SgCastExp");
		return false;
	}
	if (isUsedAsLValue())
	{
		if (child->isLValue())
			return true;
		else
		{
			ROSE_ASSERT (!"Child is not an LValue, so it cannot be used as an LValue in isChildUsedAsLValue on SgCastExp");
			return false;
		}
	}
	else
		return false;
}

//bool SgFunctionRefExp::isLValue() const
//{
//	return true;
//}
//
//bool SgFunctionRefExp::isChildUsedAsLValue(const SgExpression* child) const
//{
//	ROSE_ASSERT(!"Bad child in isChildUsedAsLValue on SgFunctionRefExp");
//	return false;
//}

/*! std:5.1 par:7,8 */
bool SgMemberFunctionRefExp::isLValue() const
{
	return true;
}

bool SgMemberFunctionRefExp::isChildUsedAsLValue(const SgExpression* child) const
{
	ROSE_ASSERT(!"Bad child in isChildUsedAsLValue on SgMemberFunctionRefExp");
	return false;
}

/*! std:2.5 par:5 */
bool SgVarRefExp::isDefinable() const
{
	// if not constant
	return !SageInterface::isConstType(get_type());
}

/*! std:5.1 par:7,8 */
bool SgVarRefExp::isLValue() const
{
	return true;
}

bool SgVarRefExp::isChildUsedAsLValue(const SgExpression* child) const
{
	ROSE_ASSERT(!"Bad child in isChildUsedAsLValue on SgVarRefExp");
	return false;
}

/*! std:5.16 par:4 */
bool SgConditionalExp::isLValue() const
{
	if (get_true_exp()->isLValue() && get_false_exp()->isLValue())
	{
		// TODO: king84
		// need to make sure they are of the same type, possibly without cv-qualifiers
		if (get_true_exp()->get_type() == get_false_exp()->get_type())
			return true;
		else
			return false;
	}
	else
		return false;
}

/*! std:5.16 par:4 */
bool SgConditionalExp::isChildUsedAsLValue(const SgExpression* child) const
{
	if (get_conditional_exp() == child)
		return false;
	else if (get_true_exp() == child || get_false_exp() == child)
	{
		if (isUsedAsLValue())
			return true;
		else
			return false;
	}
	else// if (!isChild(const_cast<SgExpression*>(child)))
	{
		ROSE_ASSERT(!"Bad child in isChildUsedAsLValue on SgConditionalExp");
		return false;
	}
}

/*! std:5.17 par:1 */
bool SgAssignOp::isLValue() const
{
	return true;
}

bool SgAssignOp::isChildUsedAsLValue(const SgExpression* child) const
{
	if (get_lhs_operand() == child)
		return true;
	else if (get_rhs_operand() == child)
		return false;
	else
	{
		ROSE_ASSERT(!"Bad child in isChildUsedAsLValue on SgAssignOp");
		return false;
	}
}

/*! std:5.17 par:1 */
bool SgPlusAssignOp::isLValue() const
{
	return true;
}

bool SgPlusAssignOp::isChildUsedAsLValue(const SgExpression* child) const
{
	if (get_lhs_operand() == child)
		return true;
	else if (get_rhs_operand() == child)
		return false;
	else
	{
		ROSE_ASSERT(!"Bad child in isChildUsedAsLValue on SgPlusAssignOp");
		return false;
	}
}

/*! std:5.17 par:1 */
bool SgMinusAssignOp::isLValue() const
{
	return true;
}

bool SgMinusAssignOp::isChildUsedAsLValue(const SgExpression* child) const
{
	if (get_lhs_operand() == child)
		return true;
	else if (get_rhs_operand() == child)
		return false;
	else
	{
		ROSE_ASSERT(!"Bad child in isChildUsedAsLValue on SgMinusAssignOp");
		return false;
	}
}

/*! std:5.17 par:1 */
bool SgAndAssignOp::isLValue() const
{
	return true;
}

bool SgAndAssignOp::isChildUsedAsLValue(const SgExpression* child) const
{
	if (get_lhs_operand() == child)
		return true;
	else if (get_rhs_operand() == child)
		return false;
	else
	{
		ROSE_ASSERT(!"Bad child in isChildUsedAsLValue on SgAndAssignOp");
		return false;
	}
}

/*! std:5.17 par:1 */
bool SgIorAssignOp::isLValue() const
{
	return true;
}

bool SgIorAssignOp::isChildUsedAsLValue(const SgExpression* child) const
{
	if (get_lhs_operand() == child)
		return true;
	else if (get_rhs_operand() == child)
		return false;
	else
	{
		ROSE_ASSERT(!"Bad child in isChildUsedAsLValue on SgIorAssignOp");
		return false;
	}
}

/*! std:5.17 par:1 */
bool SgMultAssignOp::isLValue() const
{
	return true;
}

bool SgMultAssignOp::isChildUsedAsLValue(const SgExpression* child) const
{
	if (get_lhs_operand() == child)
		return true;
	else if (get_rhs_operand() == child)
		return false;
	else
	{
		ROSE_ASSERT(!"Bad child in isChildUsedAsLValue on SgMultAssignOp");
		return false;
	}
}

/*! std:5.17 par:1 */
bool SgDivAssignOp::isLValue() const
{
	return true;
}

bool SgDivAssignOp::isChildUsedAsLValue(const SgExpression* child) const
{
	if (get_lhs_operand() == child)
		return true;
	else if (get_rhs_operand() == child)
		return false;
	else
	{
		ROSE_ASSERT(!"Bad child in isChildUsedAsLValue on SgDivAssignOp");
		return false;
	}
}

/*! std:5.17 par:1 */
bool SgModAssignOp::isLValue() const
{
	return true;
}

bool SgModAssignOp::isChildUsedAsLValue(const SgExpression* child) const
{
	if (get_lhs_operand() == child)
		return true;
	else if (get_rhs_operand() == child)
		return false;
	else
	{
		ROSE_ASSERT(!"Bad child in isChildUsedAsLValue on SgModAssignOp");
		return false;
	}
}

/*! std:5.17 par:1 */
bool SgXorAssignOp::isLValue() const
{
	return true;
}

bool SgXorAssignOp::isChildUsedAsLValue(const SgExpression* child) const
{
	if (get_lhs_operand() == child)
		return true;
	else if (get_rhs_operand() == child)
		return false;
	else
	{
		ROSE_ASSERT(!"Bad child in isChildUsedAsLValue on SgXorAssignOp");
		return false;
	}
}

/*! std:5.17 par:1 */
bool SgLshiftAssignOp::isLValue() const
{
	return true;
}

bool SgLshiftAssignOp::isChildUsedAsLValue(const SgExpression* child) const
{
	if (get_lhs_operand() == child)
		return true;
	else if (get_rhs_operand() == child)
		return false;
	else
	{
		ROSE_ASSERT(!"Bad child in isChildUsedAsLValue on SgLshiftAssignOp");
		return false;
	}
}

/*! std:5.17 par:1 */
bool SgRshiftAssignOp::isLValue() const
{
	return true;
}

bool SgRshiftAssignOp::isChildUsedAsLValue(const SgExpression* child) const
{
	if (get_lhs_operand() == child)
		return true;
	else if (get_rhs_operand() == child)
		return false;
	else
	{
		ROSE_ASSERT(!"Bad child in isChildUsedAsLValue on SgRshiftAssignOp");
		return false;
	}
}

bool SgPointerAssignOp::isDefinable() const
{
	return true;
}

/*! std:5.17 par:1 */
bool SgCommaOpExp::isLValue() const
{
	return get_rhs_operand()->isLValue();
}

bool SgCommaOpExp::isChildUsedAsLValue(const SgExpression* child) const
{

	if (get_lhs_operand() == child)
		return false;
	else if (get_rhs_operand() == child)
	{
		if (!isUsedAsLValue())
			return true;
		else
			return false;
	}
	else
	{
		ROSE_ASSERT(!"Bad child in isChildUsedAsLValue on SgCommaOpExp");
		return false;
	}
}
<|MERGE_RESOLUTION|>--- conflicted
+++ resolved
@@ -1,9 +1,6 @@
 // tps (01/14/2010) : Switching from rose.h to sage3.
 #include "sage3basic.h"
-<<<<<<< HEAD
 #include "sageInterface.h" // for isConstType
-=======
->>>>>>> 300cc2d0
 #include "CallGraph.h"
 #include <vector>
 
@@ -48,13 +45,8 @@
   return std::vector<CFGEdge>();
 }
 
-<<<<<<< HEAD
-template <class NodeT1, class NodeT2, class EdgeT>
-void makeEdge(NodeT1 from, NodeT2 to, vector<EdgeT>& result) {
-=======
-template <class Node1T, class Node2T, class EdgeT>
-static void VirtualCFG::makeEdge(Node1T from, Node2T to, vector<EdgeT>& result) {
->>>>>>> 300cc2d0
+template <class NodeT, class EdgeT>
+void makeEdge(NodeT from, NodeT to, vector<EdgeT>& result) {
   // Makes a CFG edge, adding appropriate labels
   SgNode* fromNode = from.getNode();
   unsigned int fromIndex = from.getIndex();
@@ -2770,20 +2762,12 @@
      std::vector<CFGEdge> result;
      switch (idx)
         {
-<<<<<<< HEAD
           case 0:
 			if (this->get_operand())
 			{
 				makeEdge(CFGNode(this, idx), this->get_operand()->cfgForBeginning(), result); break;
 				break;
 			}
-=======
-          case 0: {
-                    ROSE_ASSERT(get_operand() != NULL);
-                    makeEdge(CFGNode(this, idx), get_operand()->cfgForBeginning(), result); 
-                    break;
-                  }
->>>>>>> 300cc2d0
           case 1: makeEdge(CFGNode(this, idx), getNodeJustAfterInContainer(this), result); break;
           default: ROSE_ASSERT (!"Bad index for SgUnaryOp");
         }
@@ -2798,20 +2782,12 @@
      switch (idx)
         {
           case 0: makeEdge(getNodeJustBeforeInContainer(this), CFGNode(this, idx), result); break;
-<<<<<<< HEAD
           case 1:
 			if (this->get_operand())
 			{
 				makeEdge(this->get_operand()->cfgForEnd(), CFGNode(this, idx), result);
 				break;
 			}
-=======
-          case 1: {
-                    ROSE_ASSERT(get_operand() != NULL);
-                    makeEdge(get_operand()->cfgForEnd(), CFGNode(this, idx), result); 
-                    break;
-                  }
->>>>>>> 300cc2d0
           default: ROSE_ASSERT (!"Bad index for SgUnaryOp");
         }
 
