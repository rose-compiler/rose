// tps (01/14/2010) : Switching from rose.h to sage3.
#include "sage3basic.h"
#include "CallGraph.h"
#include "sageInterface.h" // for isConstType
#include "CallGraph.h"
#include <vector>

using namespace std;
using namespace VirtualCFG;

bool virtualInterproceduralControlFlowGraphs = false;

unsigned int
SgNode::cfgIndexForEnd() const {
  ROSE_ASSERT (!"CFG functions only work on SgExpression, SgStatement, and SgInitializedName");
  return 0;
}

bool
SgNode::cfgIsIndexInteresting(unsigned int) const {
  ROSE_ASSERT (!"CFG functions only work on SgExpression, SgStatement, and SgInitializedName");
  return false;
}

unsigned int
SgNode::cfgFindChildIndex(SgNode*) {
  ROSE_ASSERT (!"CFG functions only work on SgExpression, SgStatement, and SgInitializedName");
  return 0;
}

unsigned int
SgNode::cfgFindNextChildIndex(SgNode*) {
  ROSE_ASSERT (!"CFG functions only work on SgExpression, SgStatement, and SgInitializedName");
  return 0;
}

std::vector<CFGEdge>
SgNode::cfgOutEdges(unsigned int idx) {
  ROSE_ASSERT (!"CFG functions only work on SgExpression, SgStatement, and SgInitializedName");
  return std::vector<CFGEdge>();
}

std::vector<CFGEdge>
SgNode::cfgInEdges(unsigned int idx) {
  ROSE_ASSERT (!"CFG functions only work on SgExpression, SgStatement, and SgInitializedName");
  return std::vector<CFGEdge>();
}

<<<<<<< HEAD
template <class NodeT, class EdgeT>
void makeEdge(NodeT from, NodeT to, vector<EdgeT>& result) {
=======
template <class NodeT1, class NodeT2, class EdgeT>
void makeEdge(NodeT1 from, NodeT2 to, vector<EdgeT>& result) {
>>>>>>> a50de225
  // Makes a CFG edge, adding appropriate labels
  SgNode* fromNode = from.getNode();
  unsigned int fromIndex = from.getIndex();
  SgNode* toNode = to.getNode();
  // unsigned int toIndex = to.getIndex();

  // Exit early if the edge should not exist because of a control flow discontinuity
  if (fromIndex == 1 && (isSgGotoStatement(fromNode) || isSgBreakStmt(fromNode) || isSgContinueStmt(fromNode))) {
    return;
  }
  if (isSgReturnStmt(fromNode) && toNode == fromNode->get_parent()) {
    SgReturnStmt* rs = isSgReturnStmt(fromNode);
    if (fromIndex == 1 || (fromIndex == 0 && !rs->get_expression())) return;
  }
  if (isSgStopOrPauseStatement(fromNode) && toNode == fromNode->get_parent()) {
    SgStopOrPauseStatement* sps = isSgStopOrPauseStatement(fromNode);
    if (fromIndex == 0 && sps->get_stop_or_pause() == SgStopOrPauseStatement::e_stop) return;
  }
  if (fromIndex == 1 && isSgSwitchStatement(fromNode) &&
      isSgSwitchStatement(fromNode)->get_body() == toNode) return;

  // Create the edge
  result.push_back(CFGEdge(from, to));
}

static void addIncomingFortranGotos(SgStatement* stmt, unsigned int index, vector<CFGEdge>& result) {
  bool hasLabel = false;
  if (index == 0 && stmt->get_numeric_label()) hasLabel = true;
  if (index == stmt->cfgIndexForEnd() && stmt->has_end_numeric_label()) hasLabel = true;
  if (index == 0 &&
      isSgIfStmt(stmt->get_parent()) &&
      stmt != NULL &&
      stmt == isSgIfStmt(stmt->get_parent())->get_false_body()) hasLabel = true;
  if (isSgProcedureHeaderStatement(stmt) ||
      isSgProgramHeaderStatement(stmt) ||
      isSgFunctionDefinition(stmt))
    hasLabel = true;
  if (!hasLabel) return;

  CFGNode cfgNode(stmt, index);
  // Find all gotos to this CFG node, functionwide
  SgFunctionDefinition* thisFunction = SageInterface::getEnclosingProcedure(stmt, true);

#if 1 
    // Liao 5/20/2010, NodeQuery::querySubTree() is very expensive
   // using memory pool traversal instead as a workaround
  VariantVector vv(V_SgGotoStatement);
  Rose_STL_Container<SgNode*> allGotos = NodeQuery::queryMemoryPool(vv);
  for (Rose_STL_Container<SgNode*>::const_iterator i = allGotos.begin(); i != allGotos.end(); ++i) 
  {
    if (SageInterface::isAncestor(thisFunction,*i ))
    {
      SgLabelRefExp* lRef = isSgGotoStatement(*i)->get_label_expression();
      if (!lRef) continue;
      SgLabelSymbol* sym = lRef->get_symbol();
      ROSE_ASSERT(sym);
      if (getCFGTargetOfFortranLabelSymbol(sym) == cfgNode) {
        makeEdge(CFGNode(isSgGotoStatement(*i), 0), cfgNode, result);
      }
    }
  }
#else
  Rose_STL_Container<SgNode*> allGotos = NodeQuery::querySubTree(thisFunction, V_SgGotoStatement);
  for (Rose_STL_Container<SgNode*>::const_iterator i = allGotos.begin(); i != allGotos.end(); ++i) 
  {

    SgLabelRefExp* lRef = isSgGotoStatement(*i)->get_label_expression();
    if (!lRef) continue;
    SgLabelSymbol* sym = lRef->get_symbol();
    ROSE_ASSERT(sym);
    if (getCFGTargetOfFortranLabelSymbol(sym) == cfgNode) {
      makeEdge(CFGNode(isSgGotoStatement(*i), 0), cfgNode, result);
    }
  }
#endif  

  // Liao 5/20/2010, NodeQuery::querySubTree() is very expensive when used to generate virtual CFG on the fly
  // I have to skip unnecessary queries here
  if (SageInterface::is_Fortran_language()) 
  {
    Rose_STL_Container<SgNode*> allComputedGotos = NodeQuery::querySubTree(thisFunction, V_SgComputedGotoStatement);
    for (Rose_STL_Container<SgNode*>::const_iterator i = allComputedGotos.begin(); i != allComputedGotos.end(); ++i) {
      const Rose_STL_Container<SgExpression*>& labels = isSgComputedGotoStatement(*i)->get_labelList()->get_expressions();
      for (Rose_STL_Container<SgExpression*>::const_iterator j = labels.begin(); j != labels.end(); ++j) {
        SgLabelRefExp* lRef = isSgLabelRefExp(*j);
        ROSE_ASSERT (lRef);
        SgLabelSymbol* sym = lRef->get_symbol();
        ROSE_ASSERT(sym);
        if (getCFGTargetOfFortranLabelSymbol(sym) == cfgNode) {
          makeEdge(CFGNode(isSgComputedGotoStatement(*i), 1), cfgNode, result);
        }
      }
    }
    Rose_STL_Container<SgNode*> allArithmeticIfs = NodeQuery::querySubTree(thisFunction, V_SgArithmeticIfStatement);
    for (Rose_STL_Container<SgNode*>::const_iterator i = allArithmeticIfs.begin(); i != allArithmeticIfs.end(); ++i) {
      SgArithmeticIfStatement* aif = isSgArithmeticIfStatement(*i);
      if (getCFGTargetOfFortranLabelRef(aif->get_less_label()) == cfgNode ||
          getCFGTargetOfFortranLabelRef(aif->get_equal_label()) == cfgNode ||
          getCFGTargetOfFortranLabelRef(aif->get_greater_label()) == cfgNode) {
        makeEdge(CFGNode(aif, 1), cfgNode, result);
      }
    }
  }
}

static CFGNode getNodeJustAfterInContainer(SgNode* n) {
  // Only handles next-statement control flow
  SgNode* parent = n->get_parent();
  if (isSgFunctionParameterList(n)) {
    SgFunctionDeclaration* decl = isSgFunctionDeclaration(isSgFunctionParameterList(n)->get_parent());
    ROSE_ASSERT (decl);
    return CFGNode(decl->get_definition(), 1);
  }
  unsigned int idx = parent->cfgFindNextChildIndex(n);
  if ( idx > parent->cfgIndexForEnd() ) {
    if (SgProject::get_verbose() >= 3) {
      std::cerr << "getNodeJustAfter has bad index:" << std::endl;
      std::cerr << parent->get_file_info()->get_filename() << ":" << parent->get_file_info()->get_line() << std::endl;
      std::cerr << parent->unparseToString() << std::endl;
    }
    ROSE_ASSERT (!"Bad index in getNodeJustAfterInContainer");
  }
  return CFGNode(parent, idx);
}

//! Find the CFG node of which n is a child (subtree descended into)
//! This is mostly just doing lookups in the children of n's parent to find
//! out which index n is at
static CFGNode findParentNode(SgNode* n) {
  SgNode* parent = n->get_parent();
  ROSE_ASSERT (parent);
  if (isSgFunctionDefinition(n)) return CFGNode(0, 0); // Should not be used
  if (isSgFunctionParameterList(n)) {
    SgFunctionDeclaration* decl = isSgFunctionDeclaration(isSgFunctionParameterList(n)->get_parent());
    ROSE_ASSERT (decl);
    return CFGNode(decl->get_definition(), 0);
  }
  unsigned int idx = parent->cfgFindChildIndex(n);
  ROSE_ASSERT( idx <= parent->cfgIndexForEnd() );
  return CFGNode(parent, idx);
}

static CFGNode getNodeJustBeforeInContainer(SgNode* n) {
  // Only handles previous-statement control flow
  return findParentNode(n);
}
//---------------------------------------
unsigned int
SgStatement::cfgIndexForEnd() const {
    std::cerr << "Bad statement case " << this->class_name() << " in cfgIndexForEnd()" << std::endl;
    ROSE_ASSERT (false);
    return 0;
  }

bool
SgStatement::cfgIsIndexInteresting(unsigned int idx) const {
    // Default -- overridden in some cases
    return idx == this->cfgIndexForEnd();
  }

unsigned int
SgStatement::cfgFindChildIndex(SgNode* n) {
    // Default -- overridden in some cases
    size_t idx = this->getChildIndex(n);
    ROSE_ASSERT (idx != (size_t)(-1)); // Not found
    return idx;
  }

unsigned int
SgStatement::cfgFindNextChildIndex(SgNode* n) {
    // Default -- overridden in some cases
    return this->cfgFindChildIndex(n) + 1;
  }

std::vector<CFGEdge>
SgStatement::cfgOutEdges(unsigned int idx) {
    std::cerr << "Bad statement case " << this->class_name() << " in cfgOutEdges()" << std::endl;
    ROSE_ASSERT (false);
    return std::vector<CFGEdge>();
  }

std::vector<CFGEdge>
SgStatement::cfgInEdges(unsigned int idx) {
    std::cerr << "Bad statement case " << this->class_name() << " in cfgInEdges()" << std::endl;
    ROSE_ASSERT (false);
    return std::vector<CFGEdge>();
  }

bool SgStatement::isChildUsedAsLValue(const SgExpression* child) const
{
	return false;
}

//---------------------------------------
std::vector<CFGEdge> SgGlobal::cfgOutEdges(unsigned int idx) {
  return std::vector<CFGEdge>();
}

std::vector<CFGEdge> SgGlobal::cfgInEdges(unsigned int idx) {
  return std::vector<CFGEdge>();
}

unsigned int
SgGlobal::cfgIndexForEnd() const {
  return 0;
}

bool 
SgGlobal::cfgIsIndexInteresting(unsigned int idx) const {
  return false;
}

unsigned int
SgBasicBlock::cfgIndexForEnd() const {
  return this->get_statements().size();
}

bool SgBasicBlock::cfgIsIndexInteresting(unsigned int idx) const {
  return false;
}

std::vector<CFGEdge> SgBasicBlock::cfgOutEdges(unsigned int idx) {
  std::vector<CFGEdge> result;
  if (idx == this->get_statements().size()) {
    makeEdge(CFGNode(this, idx), getNodeJustAfterInContainer(this), result);
  } else if (idx < this->get_statements().size()) {
    makeEdge(CFGNode(this, idx), this->get_statements()[idx]->cfgForBeginning(), result);
  } else ROSE_ASSERT (!"Bad index for SgBasicBlock");
  return result;
}

std::vector<CFGEdge> SgBasicBlock::cfgInEdges(unsigned int idx) {
  std::vector<CFGEdge> result;
  addIncomingFortranGotos(this, idx, result);
  if (idx == 0) {
    makeEdge(getNodeJustBeforeInContainer(this), CFGNode(this, idx), result);
  } else if (idx <= this->get_statements().size()) {
    makeEdge(this->get_statements()[idx - 1]->cfgForEnd(), CFGNode(this, idx), result);
  } else ROSE_ASSERT (!"Bad index for SgBasicBlock");
  return result;
}

unsigned int
SgIfStmt::cfgIndexForEnd() const
   {
     return 2;
   }

bool
SgIfStmt::cfgIsIndexInteresting(unsigned int idx) const
   {
     return idx == 1;
   }

unsigned int
SgIfStmt::cfgFindChildIndex(SgNode* n)
   {
  // DQ (8/24/2006): Could be rewritten as:
  // Make sure that this is either the conditional, true body, or the false body
  // ROSE_ASSERT (n == this->get_conditional() || n == this->get_true_body() || n == this->get_false_body() );
  // return (n == this->get_conditional()) ? 0 : 1;

     if (n == this->get_conditional())
        {
          return 0;
        }
       else
          if (n != NULL && (n == this->get_true_body() || n == this->get_false_body()))
             {
               return 1;
             } 
            else
               ROSE_ASSERT (!"Bad child in if statement");

  // DQ (8/24/2006): Added return to avoid compiler warning.
     return 0;
   }

std::vector<CFGEdge>
SgIfStmt::cfgOutEdges(unsigned int idx) {
  std::vector<CFGEdge> result;
  switch (idx) {
    case 0: makeEdge(CFGNode(this, idx), this->get_conditional()->cfgForBeginning(), result); break;
    case 1: makeEdge(CFGNode(this, idx), this->get_true_body()->cfgForBeginning(), result);
	    if (this->get_false_body()) {
	      makeEdge(CFGNode(this, idx), this->get_false_body()->cfgForBeginning(), result);
	    } else {
	      makeEdge(CFGNode(this, idx), CFGNode(this, 2), result);
	    }
	    break;
    case 2: makeEdge(CFGNode(this, idx), getNodeJustAfterInContainer(this), result); break;
    default: ROSE_ASSERT (!"Bad index for SgIfStmt");
  }
  return result;
}

std::vector<CFGEdge>
SgIfStmt::cfgInEdges(unsigned int idx) {
  std::vector<CFGEdge> result;
  addIncomingFortranGotos(this, idx, result);
  switch (idx) {
    case 0: makeEdge(getNodeJustBeforeInContainer(this), CFGNode(this, idx), result); break;
    case 1: makeEdge(this->get_conditional()->cfgForEnd(), CFGNode(this, idx), result); break;
    case 2: makeEdge(this->get_true_body()->cfgForEnd(), CFGNode(this, idx), result);
	    if (this->get_false_body()) {
	      makeEdge(this->get_false_body()->cfgForEnd(), CFGNode(this, idx), result);
	    } else {
	      makeEdge(CFGNode(this, 1), CFGNode(this, idx), result);
	    }
	    break;
    default: ROSE_ASSERT (!"Bad index for SgIfStmt");
  }
  return result;
}

unsigned int
SgForInitStatement::cfgIndexForEnd() const {
  return this->get_init_stmt().size();
}

std::vector<CFGEdge>
SgForInitStatement::cfgOutEdges(unsigned int idx) {
  std::vector<CFGEdge> result;
  if (idx == this->get_init_stmt().size()) {
    makeEdge(CFGNode(this, idx), getNodeJustAfterInContainer(this), result);
  } else if (idx < this->get_init_stmt().size()) {
    makeEdge(CFGNode(this, idx), this->get_init_stmt()[idx]->cfgForBeginning(), result);
  } else ROSE_ASSERT (!"Bad index for SgForInitStatement");
  return result;
}

std::vector<CFGEdge>
SgForInitStatement::cfgInEdges(unsigned int idx) {
  std::vector<CFGEdge> result;
  addIncomingFortranGotos(this, idx, result);
  if (idx == 0) {
    makeEdge(getNodeJustBeforeInContainer(this), CFGNode(this, idx), result);
  } else if (idx <= this->get_init_stmt().size()) {
    makeEdge(this->get_init_stmt()[idx - 1]->cfgForEnd(), CFGNode(this, idx), result);
  } else ROSE_ASSERT (!"Bad index for SgForInitStatement");
  return result;
}

unsigned int
SgForStatement::cfgIndexForEnd() const {
  return 4;
}

bool SgForStatement::cfgIsIndexInteresting(unsigned int idx) const {
  return idx == 2;
}

unsigned int SgForStatement::cfgFindChildIndex(SgNode* n)
   {
  // DQ (8/24/2006): Could be rewritten as:
  // Make sure that this is either the conditional, true body, or the false body
  // ROSE_ASSERT (n == this->get_for_init_stmt() || n == this->get_test() || n == this->get_loop_body() || n == this->get_increment_expr_root() );
  // return (n == this->get_conditional()) ? 0 : ((n == this->get_test()) ? 1 : ((n == this->get_loop_body()) ? 2 : 3) );

     if (n == this->get_for_init_stmt())
        {
          return 0;
        }
       else
        {
          if (n == this->get_test())
             {
               return 1;
             }
            else
             {
               if (n == this->get_loop_body())
                  {
                    return 2;
                  }
                 else
                  {
                 // if (n == this->get_increment_expr_root())
                    if (n == this->get_increment())
                       {
                         return 3;
                       }
                      else
                       {
                         cerr<<"Error: SgForStatement::cfgFindChildIndex(): cannot find a matching child for SgNode n:";
                         cerr<<n->class_name()<<endl;
                         if (isSgLocatedNode(n))
                         {
                           isSgLocatedNode(n)->get_file_info()->display();
                         }
                         ROSE_ASSERT (!"Bad child in for statement");
                       }
                  }
             }
        }

  // DQ (8/24/2006): Added to avoid compiler warning
     return 0;
   }

unsigned int SgForStatement::cfgFindNextChildIndex(SgNode* n)
   {
     unsigned int parentIndex = this->cfgFindChildIndex(n);

  // DQ (8/24/2006): Modified function to avoid compiler warning about no return value
     unsigned int returnValue;
  // if (parentIndex == 3) return 1; else return parentIndex + 1;
     if (parentIndex == 3) 
          returnValue = 1;
       else
          returnValue = parentIndex + 1;

     return returnValue;
   }

std::vector<CFGEdge> SgForStatement::cfgOutEdges(unsigned int idx) {
  std::vector<CFGEdge> result;
  switch (idx) {
    case 0: makeEdge(CFGNode(this, idx), this->get_for_init_stmt()->cfgForBeginning(), result); break;
    case 1: makeEdge(CFGNode(this, idx), this->get_test()->cfgForBeginning(), result); break;
    case 2: makeEdge(CFGNode(this, idx), this->get_loop_body()->cfgForBeginning(), result);
	    makeEdge(CFGNode(this, idx), CFGNode(this, 4), result); break;
 // case 3: makeEdge(CFGNode(this, idx), this->get_increment_expr_root()->cfgForBeginning(), result); break;
    case 3: makeEdge(CFGNode(this, idx), this->get_increment()->cfgForBeginning(), result); break;
    case 4: makeEdge(CFGNode(this, idx), getNodeJustAfterInContainer(this), result); break;
    default: ROSE_ASSERT (!"Bad index for SgForStatement");
  }
  return result;
}

std::vector<CFGEdge> SgForStatement::cfgInEdges(unsigned int idx) {
  std::vector<CFGEdge> result;
  addIncomingFortranGotos(this, idx, result);
  switch (idx) {
    case 0: makeEdge(getNodeJustBeforeInContainer(this), CFGNode(this, idx), result); break;
    case 1: makeEdge(this->get_for_init_stmt()->cfgForEnd(), CFGNode(this, idx), result);
            makeEdge(this->get_increment()->cfgForEnd(), CFGNode(this, idx), result);
	    break;
    case 2: makeEdge(this->get_test()->cfgForEnd(), CFGNode(this, idx), result); break;
    case 3: {
      makeEdge(this->get_loop_body()->cfgForEnd(), CFGNode(this, idx), result);
      vector<SgContinueStmt*> continueStmts = SageInterface::findContinueStmts(this->get_loop_body(), "");
      for (unsigned int i = 0; i < continueStmts.size(); ++i) {
	makeEdge(CFGNode(continueStmts[i], 0), CFGNode(this, idx), result);
      }
      break;
    }
    case 4: {
      makeEdge(CFGNode(this, 2), CFGNode(this, idx), result);
      vector<SgBreakStmt*> breakStmts = SageInterface::findBreakStmts(this->get_loop_body(), "");
      for (unsigned int i = 0; i < breakStmts.size(); ++i) {
	makeEdge(CFGNode(breakStmts[i], 0), CFGNode(this, idx), result);
      }
      break;
    }
    default: ROSE_ASSERT (!"Bad index for SgForStatement");
  }
  return result;
}

static void addOutEdgeOrBypassForExpressionChild(SgNode* me, unsigned int idx, SgExpression* e, vector<CFGEdge>& result) {
  if (e) {
    makeEdge(CFGNode(me, idx), e->cfgForBeginning(), result);
  } else {
    makeEdge(CFGNode(me, idx), CFGNode(me, idx + 1), result);
  }
}

static void addInEdgeOrBypassForExpressionChild(SgNode* me, unsigned int idx, SgExpression* e, vector<CFGEdge>& result) {
  if (e) {
    makeEdge(e->cfgForEnd(), CFGNode(me, idx), result);
  } else {
    makeEdge(CFGNode(me, idx - 1), CFGNode(me, idx), result);
  }
}

// Forall CFG layout:
// forall:0 -> header -> forall:1 (representing initial assignments)
// forall:1 -> forall:2 (conditioned on loop tests) and forall:7
// forall:2 -> mask (if any) -> forall:3
// forall:3 -> forall:4 (on mask)
// forall:3 -> forall:6 (on !mask)
// forall:4 -> body -> forall:5 -> forall:6 (for increment(s)) -> forall:1
// forall:7 -> successor

unsigned int SgForAllStatement::cfgIndexForEnd() const {
  return 7;
}

bool SgForAllStatement::cfgIsIndexInteresting(unsigned int idx) const {
  return idx == 1 || idx == 3 || idx == 6;
}

unsigned int SgForAllStatement::cfgFindChildIndex(SgNode* tgt) {
  if (tgt == this->get_forall_header()) {
    return 0;
  } else if (tgt && tgt == SageInterface::forallMaskExpression(this)) {
    return 2;
  } else if (tgt == this->get_body()) {
    return 4;
  } else { ROSE_ASSERT (!"Bad child in SgForAllStatement::cfgFindChildIndex()"); /* avoid MSVC warning. */ return 0; }
}

unsigned int SgForAllStatement::cfgFindNextChildIndex(SgNode* n) {
  return this->cfgFindChildIndex(n) + 1;
}

std::vector<CFGEdge> SgForAllStatement::cfgOutEdges(unsigned int idx) {
  vector<CFGEdge> result;
  switch (idx) {
    case 0: addOutEdgeOrBypassForExpressionChild(this, idx, this->get_forall_header(), result); break;
    case 1: {
      makeEdge(CFGNode(this, 1), CFGNode(this, 2), result);
      makeEdge(CFGNode(this, 1), CFGNode(this, 7), result);
      break;
    }
    case 2: addOutEdgeOrBypassForExpressionChild(this, idx, SageInterface::forallMaskExpression(this), result); break;
    case 3: {
      makeEdge(CFGNode(this, 3), CFGNode(this, 4), result);
      makeEdge(CFGNode(this, 3), CFGNode(this, 6), result);
      break;
    }
    case 4: makeEdge(CFGNode(this, 4), this->get_body()->cfgForBeginning(), result); break;
    case 5: makeEdge(CFGNode(this, 5), CFGNode(this, 6), result); break;
    case 6: makeEdge(CFGNode(this, 6), CFGNode(this, 1), result); break;
    case 7: makeEdge(CFGNode(this, 7), getNodeJustAfterInContainer(this), result); break;
    default: ROSE_ASSERT (!"Bad index in SgForAllStatement::cfgOutEdges()");
  }
  return result;
}

std::vector<CFGEdge> SgForAllStatement::cfgInEdges(unsigned int idx) {
  vector<CFGEdge> result;
  addIncomingFortranGotos(this, idx, result);
  switch (idx) {
    case 0: makeEdge(getNodeJustBeforeInContainer(this), CFGNode(this, idx), result); break;
    case 1: {
      addInEdgeOrBypassForExpressionChild(this, idx, this->get_forall_header(), result);
      makeEdge(CFGNode(this, 6), CFGNode(this, 1), result);
      break;
    }
    case 2: makeEdge(CFGNode(this, 1), CFGNode(this, 2), result); break;
    case 3: addInEdgeOrBypassForExpressionChild(this, idx, SageInterface::forallMaskExpression(this), result); break;
    case 4: makeEdge(CFGNode(this, 3), CFGNode(this, 4), result); break;
    case 5: makeEdge(this->get_body()->cfgForEnd(), CFGNode(this, 5), result); break;
    case 6: {
      makeEdge(CFGNode(this, 3), CFGNode(this, 6), result);
      makeEdge(CFGNode(this, 5), CFGNode(this, 6), result);
      break;
    }
    case 7: makeEdge(CFGNode(this, 1), CFGNode(this, 7), result); break;
    default: ROSE_ASSERT (!"Bad index in SgForAllStatement::cfgInEdges()");
  }
  return result;
}

unsigned int SgUpcForAllStatement::cfgIndexForEnd() const
   {
     printf ("Sorry not implemented, need CFG support for UPC forall IR node \n");
     ROSE_ASSERT(false);

     return 0;
  // return doForallCfgIndexForEnd(this);
   }

bool SgUpcForAllStatement::cfgIsIndexInteresting(unsigned int idx) const 
   {
     printf ("Sorry not implemented, need CFG support for UPC forall IR node \n");
     ROSE_ASSERT(false);

     return false;
  // return doForallCfgIsIndexInteresting(this, idx);
   }

unsigned int SgUpcForAllStatement::cfgFindChildIndex(SgNode* n)
   {
     printf ("Sorry not implemented, need CFG support for UPC forall IR node \n");
     ROSE_ASSERT(false);

     return 0;
  // return doForallCfgFindChildIndex(this, n);
   }

unsigned int SgUpcForAllStatement::cfgFindNextChildIndex(SgNode* n)
   {
     printf ("Sorry not implemented, need CFG support for UPC forall IR node \n");
     ROSE_ASSERT(false);

     return 0;
  // return doForallCfgFindNextChildIndex(this, n);
   }

std::vector<CFGEdge> SgUpcForAllStatement::cfgOutEdges(unsigned int idx)
   {
     printf ("Sorry not implemented, need CFG support for UPC forall IR node \n");
     ROSE_ASSERT(false);

     return std::vector<CFGEdge>();
  // return doForallCfgOutEdges(this, idx);
   }

std::vector<CFGEdge> SgUpcForAllStatement::cfgInEdges(unsigned int idx)
   {
     printf ("Sorry not implemented, need CFG support for UPC forall IR node \n");
     ROSE_ASSERT(false);

     return std::vector<CFGEdge>();
  // return doForallCfgInEdges(this, idx);
   }

unsigned int
SgFunctionDeclaration::cfgIndexForEnd() const {
  return 0;
}

std::vector<CFGEdge> SgFunctionDeclaration::cfgOutEdges(unsigned int idx) {
  ROSE_ASSERT (idx == 0);
  std::vector<CFGEdge> result;
  makeEdge(CFGNode(this, idx), getNodeJustAfterInContainer(this), result);
  return result;
}

std::vector<CFGEdge> SgFunctionDeclaration::cfgInEdges(unsigned int idx) {
  ROSE_ASSERT (idx == 0);
  std::vector<CFGEdge> result;
  addIncomingFortranGotos(this, idx, result);
  makeEdge(getNodeJustBeforeInContainer(this), CFGNode(this, idx), result);
  return result;
}

unsigned int
SgFunctionParameterList::cfgIndexForEnd() const
   {
     return this->get_args().size();
   }

std::vector<CFGEdge>
SgFunctionParameterList::cfgOutEdges(unsigned int idx)
   {
     std::vector<CFGEdge> result;
     if (idx == this->get_args().size())
        {
          makeEdge(CFGNode(this, idx), getNodeJustAfterInContainer(this), result);
        }
       else
        {
          if (idx < this->get_args().size())
             {
               makeEdge(CFGNode(this, idx), this->get_args()[idx]->cfgForBeginning(), result);
             }
            else
             {
               ROSE_ASSERT (!"Bad index for SgFunctionParameterList");
             }
        }

     return result;
   }

std::vector<CFGEdge>
SgFunctionParameterList::cfgInEdges(unsigned int idx)
   {
     std::vector<CFGEdge> result;
     addIncomingFortranGotos(this, idx, result);
     if (idx == 0)
        {
          makeEdge(getNodeJustBeforeInContainer(this), CFGNode(this, idx), result);
        }
       else
        {
          if (idx <= this->get_args().size())
             {
               makeEdge(this->get_args()[idx - 1]->cfgForEnd(), CFGNode(this, idx), result);
             }
            else
             {
               ROSE_ASSERT (!"Bad index for SgFunctionParameterList");
             }
        }

     return result;
   }

unsigned int
SgFunctionDefinition::cfgIndexForEnd() const {
  return 2;
}

bool
SgFunctionDefinition::cfgIsIndexInteresting(unsigned int idx) const {
  return idx == 0 || idx == 2;
}

unsigned int 
SgFunctionDefinition::cfgFindChildIndex(SgNode* n)
   {
  // DQ (8/24/2006): Could be rewritten as:
  // Make sure that this is either the conditional, true body, or the false body
  // ROSE_ASSERT (n == this->get_declaration()->get_parameterList() || n == this->get_body() );
  // return (n == this->get_declaration()->get_parameterList()) ? 0 : 1;

     if (n == this->get_declaration()->get_parameterList())
        {
          return 0;
        }
       else 
          if (n == this->get_body())
             {
               return 1;
             }
            else
               ROSE_ASSERT (!"Bad child in function definition");

  // DQ (8/24/2006): Added return to avoid compiler warning.
     return 0;
   }

std::vector<CFGEdge> 
SgFunctionDefinition::cfgOutEdges(unsigned int idx) {
  std::vector<CFGEdge> result;
  switch (idx) {
    case 0: makeEdge(CFGNode(this, idx), this->get_declaration()->get_parameterList()->cfgForBeginning(), result); break;
    case 1: makeEdge(CFGNode(this, idx), this->get_body()->cfgForBeginning(), result); break;
    case SGFUNCTIONDEFINITION_INTERPROCEDURAL_INDEX: { 
     if (! virtualInterproceduralControlFlowGraphs) 
       break;
     Rose_STL_Container<SgExpression*> calls;
     CallTargetSet::getCallLikeExpsForFunctionDefinition(this, calls);
     Rose_STL_Container<SgExpression*>::iterator call;
     for (call = calls.begin(); call != calls.end(); ++call) 
       makeEdge(CFGNode(this, idx), (*call)->cfgForEnd(), result);
     break;
    }
    default: ROSE_ASSERT (!"Bad index for SgFunctionDefinition");
  }
  return result;
}

std::vector<CFGEdge> 
SgFunctionDefinition::cfgInEdges(unsigned int idx) {
  std::vector<CFGEdge> result;
  addIncomingFortranGotos(this, idx, result);
  switch (idx) {
    case 0: {
     if (! virtualInterproceduralControlFlowGraphs) 
       break;
     Rose_STL_Container<SgExpression*> calls;
     CallTargetSet::getCallLikeExpsForFunctionDefinition(this, calls);
     Rose_STL_Container<SgExpression*>::iterator call;
     for (call = calls.begin(); call != calls.end(); ++call) 
       makeEdge((*call)->cfgForEnd(), CFGNode(this, idx), result);
     break;
    }
    case 1: makeEdge(this->get_declaration()->get_parameterList()->cfgForEnd(), CFGNode(this, idx), result); break;
    case 2: {
      makeEdge(this->get_body()->cfgForEnd(), CFGNode(this, idx), result);
      // Liao, 5/21/2010. bad implementation since vectors are created/destroyed  multiple times
      //std::vector<SgReturnStmt*> returnStmts = SageInterface::findReturnStmts(this);
     //      Rose_STL_Container <SgNode*> returnStmts = NodeQuery::querySubTree(this,V_SgReturnStmt);
     VariantVector vv(V_SgReturnStmt);
     Rose_STL_Container<SgNode*> returnStmts = NodeQuery::queryMemoryPool(vv);
     for (unsigned int i = 0; i < returnStmts.size(); ++i) {
       if (SageInterface::isAncestor(this,returnStmts[i] ))
         makeEdge(isSgReturnStmt(returnStmts[i])->cfgForEnd(), CFGNode(this, idx), result);
     }
      break;
    }
    default: ROSE_ASSERT (!"Bad index for SgFunctionDefinition");
  }
  return result;
}

unsigned int
SgMemberFunctionDeclaration::cfgIndexForEnd() const {
  return 0;
}

// FIXME: these both assume that a function declaration is outside any
// function, which may not actually be the case.

std::vector<CFGEdge> SgMemberFunctionDeclaration::cfgOutEdges(unsigned int idx) {
  ROSE_ASSERT (idx == 0);
  std::vector<CFGEdge> result;
  makeEdge(CFGNode(this, idx), getNodeJustAfterInContainer(this), result);
  return result;
}

std::vector<CFGEdge> SgMemberFunctionDeclaration::cfgInEdges(unsigned int idx) {
  ROSE_ASSERT (idx == 0);
  std::vector<CFGEdge> result;
  addIncomingFortranGotos(this, idx, result);
  makeEdge(getNodeJustBeforeInContainer(this), CFGNode(this, idx), result);
  return result;
}

unsigned int
SgVariableDeclaration::cfgIndexForEnd() const {
  return this->get_variables().size();
}

unsigned int
SgVariableDeclaration::cfgFindChildIndex(SgNode* n) {
    size_t idx = this->get_childIndex(n);
    ROSE_ASSERT (idx != (size_t)(-1)); // Not found
    ROSE_ASSERT (idx != 0); // Not found
    return idx - 1;
  }

std::vector<CFGEdge> SgVariableDeclaration::cfgOutEdges(unsigned int idx) {
  std::vector<CFGEdge> result;
  if (idx == this->get_variables().size()) {
    makeEdge(CFGNode(this, idx), getNodeJustAfterInContainer(this), result);
  } else if (idx < this->get_variables().size()) {
    makeEdge(CFGNode(this, idx), this->get_variables()[idx]->cfgForBeginning(), result);
  } else ROSE_ASSERT (!"Bad index for SgVariableDeclaration");
  return result;
}

std::vector<CFGEdge> SgVariableDeclaration::cfgInEdges(unsigned int idx) {
  std::vector<CFGEdge> result;
  addIncomingFortranGotos(this, idx, result);
  if (idx == 0) {
    makeEdge(getNodeJustBeforeInContainer(this), CFGNode(this, idx), result);
  } else if (idx <= this->get_variables().size()) {
    makeEdge(this->get_variables()[idx - 1]->cfgForEnd(), CFGNode(this, idx), result);
  } else ROSE_ASSERT (!"Bad index for SgVariableDeclaration");
  return result;
}

unsigned int
SgClassDeclaration::cfgIndexForEnd() const {
  return 0;
}

std::vector<CFGEdge> SgClassDeclaration::cfgOutEdges(unsigned int idx) {
  ROSE_ASSERT (idx == 0);
  std::vector<CFGEdge> result;
  makeEdge(CFGNode(this, idx), getNodeJustAfterInContainer(this), result);
  return result;
}

std::vector<CFGEdge> SgClassDeclaration::cfgInEdges(unsigned int idx) {
  ROSE_ASSERT (idx == 0);
  std::vector<CFGEdge> result;
  addIncomingFortranGotos(this, idx, result);
  makeEdge(getNodeJustBeforeInContainer(this), CFGNode(this, idx), result);
  return result;
}

unsigned int
SgEnumDeclaration::cfgIndexForEnd() const {
  return 0;
}

std::vector<CFGEdge> SgEnumDeclaration::cfgOutEdges(unsigned int idx) {
  ROSE_ASSERT (idx == 0);
  std::vector<CFGEdge> result;
  makeEdge(CFGNode(this, idx), getNodeJustAfterInContainer(this), result);
  return result;
}

std::vector<CFGEdge> SgEnumDeclaration::cfgInEdges(unsigned int idx) {
  ROSE_ASSERT (idx == 0);
  std::vector<CFGEdge> result;
  addIncomingFortranGotos(this, idx, result);
  makeEdge(getNodeJustBeforeInContainer(this), CFGNode(this, idx), result);
  return result;
}

unsigned int
SgExprStatement::cfgIndexForEnd() const {
  return 1;
}

std::vector<CFGEdge> SgExprStatement::cfgOutEdges(unsigned int idx) {
  std::vector<CFGEdge> result;
  switch (idx) {
 // case 0: makeEdge(CFGNode(this, idx), this->get_expression_root()->cfgForBeginning(), result); break;
    case 0: makeEdge(CFGNode(this, idx), this->get_expression()->cfgForBeginning(), result); break;
    case 1: makeEdge(CFGNode(this, idx), getNodeJustAfterInContainer(this), result); break;
    default: ROSE_ASSERT (!"Bad index for SgExprStatement");
  }
  return result;
}

std::vector<CFGEdge> SgExprStatement::cfgInEdges(unsigned int idx) {
  std::vector<CFGEdge> result;
  addIncomingFortranGotos(this, idx, result);
  switch (idx) {
    case 0: makeEdge(getNodeJustBeforeInContainer(this), CFGNode(this, idx), result); break;
 // case 1: makeEdge(this->get_expression_root()->cfgForEnd(), CFGNode(this, idx), result); break;
    case 1: makeEdge(this->get_expression()->cfgForEnd(), CFGNode(this, idx), result); break;
    default: ROSE_ASSERT (!"Bad index for SgExprStatement");
  }
  return result;
}

unsigned int
SgLabelStatement::cfgIndexForEnd() const
   {
     return 0;
   }

std::vector<CFGEdge> SgLabelStatement::cfgOutEdges(unsigned int idx)
   {
     std::vector<CFGEdge> result;
     switch (idx)
        {
          case 0: makeEdge(CFGNode(this, idx), getNodeJustAfterInContainer(this), result); break;
          default: ROSE_ASSERT (!"Bad index for SgLabelStatement");
        }

     return result;
   }

std::vector<CFGEdge> SgLabelStatement::cfgInEdges(unsigned int idx)
   {
     std::vector<CFGEdge> result;
     addIncomingFortranGotos(this, idx, result);
     switch (idx)
        {
          case 0:
             {
               makeEdge(getNodeJustBeforeInContainer(this), CFGNode(this, idx), result);
            // Find all gotos to this label, functionwide
               SgFunctionDefinition* thisFunction = SageInterface::getEnclosingProcedure(this);
               std::vector<SgGotoStatement*> gotos = SageInterface::findGotoStmts(thisFunction, this);
               for (unsigned int i = 0; i < gotos.size(); ++i)
                  {
                    makeEdge(CFGNode(gotos[i], 0), CFGNode(this, idx), result);
                  }
               break;
            }

          default: ROSE_ASSERT (!"Bad index for SgLabelStatement");
        }
     return result;
   }

bool SgWhileStmt::cfgIsIndexInteresting(unsigned int idx) const {
  return idx == 1;
}

unsigned int
SgWhileStmt::cfgIndexForEnd() const {
  return 2;
}

unsigned int SgWhileStmt::cfgFindNextChildIndex(SgNode* n)
   {
     unsigned int parentIndex = this->cfgFindChildIndex(n);
  // DQ (8/24/2006): Modified function to avoid compiler warning about no return value
     unsigned int returnValue;
  // if (parentIndex == 1) return 0; else return parentIndex + 1;
     if (parentIndex == 1)
          returnValue = 0;
       else
          returnValue = parentIndex + 1;

     return returnValue;
   }

std::vector<CFGEdge> SgWhileStmt::cfgOutEdges(unsigned int idx) {
  std::vector<CFGEdge> result;
  switch (idx) {
    case 0: makeEdge(CFGNode(this, idx), this->get_condition()->cfgForBeginning(), result); break;
    case 1: makeEdge(CFGNode(this, idx), this->get_body()->cfgForBeginning(), result);
	    makeEdge(CFGNode(this, idx), CFGNode(this, 2), result); break;
    case 2: makeEdge(CFGNode(this, idx), getNodeJustAfterInContainer(this), result); break;
    default: ROSE_ASSERT (!"Bad index for SgWhileStmt");
  }
  return result;
}

std::vector<CFGEdge> SgWhileStmt::cfgInEdges(unsigned int idx) {
  std::vector<CFGEdge> result;
  addIncomingFortranGotos(this, idx, result);
  switch (idx) {
    case 0: {
      makeEdge(getNodeJustBeforeInContainer(this), CFGNode(this, idx), result);
      makeEdge(this->get_body()->cfgForEnd(), CFGNode(this, idx), result);
      std::vector<SgContinueStmt*> continueStmts = SageInterface::findContinueStmts(this->get_body(), this->get_string_label());
      for (unsigned int i = 0; i < continueStmts.size(); ++i) {
	makeEdge(CFGNode(continueStmts[i], 0), CFGNode(this, idx), result);
      }
      break;
    }
    case 1: makeEdge(this->get_condition()->cfgForEnd(), CFGNode(this, idx), result); break;
    case 2: {
      makeEdge(CFGNode(this, 1), CFGNode(this, idx), result);
      std::vector<SgBreakStmt*> breakStmts = SageInterface::findBreakStmts(this->get_body(), this->get_string_label());
      for (unsigned int i = 0; i < breakStmts.size(); ++i) {
	makeEdge(CFGNode(breakStmts[i], 0), CFGNode(this, idx), result);
      }
      break;
    }
    default: ROSE_ASSERT (!"Bad index for SgWhileStmt");
  }
  return result;
}

unsigned int
SgDoWhileStmt::cfgIndexForEnd() const {
  return 3;
}

bool SgDoWhileStmt::cfgIsIndexInteresting(unsigned int idx) const {
  return idx == 2;
}

std::vector<CFGEdge> SgDoWhileStmt::cfgOutEdges(unsigned int idx) {
  std::vector<CFGEdge> result;
  switch (idx) {
    case 0: makeEdge(CFGNode(this, idx), this->get_body()->cfgForBeginning(), result); break;
    case 1: makeEdge(CFGNode(this, idx), this->get_condition()->cfgForBeginning(), result); break;
    case 2: makeEdge(CFGNode(this, idx), CFGNode(this, 0), result);
	    makeEdge(CFGNode(this, idx), CFGNode(this, 3), result); break;
    case 3: makeEdge(CFGNode(this, idx), getNodeJustAfterInContainer(this), result); break;
    default: ROSE_ASSERT (!"Bad index for SgDoWhileStmt");
  }
  return result;
}

std::vector<CFGEdge> SgDoWhileStmt::cfgInEdges(unsigned int idx) {
  std::vector<CFGEdge> result;
  addIncomingFortranGotos(this, idx, result);
  switch (idx) {
    case 0: makeEdge(getNodeJustBeforeInContainer(this), CFGNode(this, idx), result);
	    makeEdge(CFGNode(this, 2), CFGNode(this, idx), result); break;
    case 1: {
      makeEdge(this->get_body()->cfgForEnd(), CFGNode(this, idx), result);
      vector<SgContinueStmt*> continueStmts = SageInterface::findContinueStmts(this->get_body(), "");
      for (unsigned int i = 0; i < continueStmts.size(); ++i) {
	makeEdge(CFGNode(continueStmts[i], 0), CFGNode(this, idx), result);
      }
      break;
    }
    case 2: {
      makeEdge(this->get_condition()->cfgForEnd(), CFGNode(this, idx), result);
      break;
    }
    case 3: {
      makeEdge(CFGNode(this, 2), CFGNode(this, idx), result);
      vector<SgBreakStmt*> breakStmts = SageInterface::findBreakStmts(this->get_body(), "");
      for (unsigned int i = 0; i < breakStmts.size(); ++i) {
	makeEdge(CFGNode(breakStmts[i], 0), CFGNode(this, idx), result);
      }
      break;
    }
    default: ROSE_ASSERT (!"Bad index for SgDoWhileStmt");
  }
  return result;
}

unsigned int
SgSwitchStatement::cfgIndexForEnd() const {
  return 2;
}

bool SgSwitchStatement::cfgIsIndexInteresting(unsigned int idx) const {
  return idx == 1;
}

std::vector<CFGEdge> SgSwitchStatement::cfgOutEdges(unsigned int idx) {
  std::vector<CFGEdge> result;
  switch (idx) {
    case 0: makeEdge(CFGNode(this, idx), this->get_item_selector()->cfgForBeginning(), result); break;
    case 1: {
      vector<SgStatement*> cases = SageInterface::getSwitchCases(this); // Also includes default statements
      bool hasDefault = false;
      for (unsigned int i = 0; i < cases.size(); ++i) {
	makeEdge(CFGNode(this, idx), cases[i]->cfgForBeginning(), result);
	if (isSgDefaultOptionStmt(cases[i])) {
          hasDefault = true;
        }
      }
      if (!hasDefault) {
        makeEdge(CFGNode(this, idx), CFGNode(this, 2), result);
      }
      break;
    }
    case 2: makeEdge(CFGNode(this, idx), getNodeJustAfterInContainer(this), result); break;
    default: ROSE_ASSERT (!"Bad index for SgSwitchStatement");
  }
  return result;
}

std::vector<CFGEdge> SgSwitchStatement::cfgInEdges(unsigned int idx) {
  std::vector<CFGEdge> result;
  addIncomingFortranGotos(this, idx, result);
  switch (idx) {
    case 0: makeEdge(getNodeJustBeforeInContainer(this), CFGNode(this, idx), result); break;
    case 1: makeEdge(this->get_item_selector()->cfgForEnd(), CFGNode(this, idx), result); break;
    case 2: {
      makeEdge(this->get_body()->cfgForEnd(), CFGNode(this, idx), result);
      vector<SgBreakStmt*> breakStmts = SageInterface::findBreakStmts(this->get_body(), "");
      for (unsigned int i = 0; i < breakStmts.size(); ++i) {
	makeEdge(CFGNode(breakStmts[i], 0), CFGNode(this, idx), result);
      }
      vector<SgStatement*> cases = SageInterface::getSwitchCases(this); // Also includes default statements
      bool hasDefault = false;
      for (unsigned int i = 0; i < cases.size(); ++i) {
	if (isSgDefaultOptionStmt(cases[i])) {
          hasDefault = true;
          break;
        }
      }
      if (!hasDefault) {
        makeEdge(CFGNode(this, 1), CFGNode(this, idx), result);
      }
      break;
    }
    default: ROSE_ASSERT (!"Bad index for SgSwitchStatement");
  }
  return result;
}

unsigned int
SgCaseOptionStmt::cfgIndexForEnd() const {
  return 1;
}


bool SgCaseOptionStmt::cfgIsIndexInteresting(unsigned int idx) const {
  return idx == 0;
}

unsigned int SgCaseOptionStmt::cfgFindChildIndex(SgNode* n) {
  ROSE_ASSERT (n == this->get_body());
  return 0;
}

std::vector<CFGEdge> SgCaseOptionStmt::cfgOutEdges(unsigned int idx) {
  std::vector<CFGEdge> result;
  switch (idx) {
    case 0: makeEdge(CFGNode(this, idx), this->get_body()->cfgForBeginning(), result); break;
    case 1: makeEdge(CFGNode(this, idx), getNodeJustAfterInContainer(this), result); break;
    default: ROSE_ASSERT (!"Bad index for SgCaseOptionStmt");
  }
  return result;
}

std::vector<CFGEdge> SgCaseOptionStmt::cfgInEdges(unsigned int idx) {
  std::vector<CFGEdge> result;
  addIncomingFortranGotos(this, idx, result);
  switch (idx) {
    case 0: {
      makeEdge(getNodeJustBeforeInContainer(this), CFGNode(this, idx), result);
      SgSwitchStatement* mySwitch = SageInterface::findEnclosingSwitch(this);
      makeEdge(CFGNode(mySwitch, 1), CFGNode(this, idx), result);
      break;
    }
    case 1: makeEdge(this->get_body()->cfgForEnd(), CFGNode(this, idx), result); break;
    default: ROSE_ASSERT (!"Bad index for SgCaseOptionStmt");
  }
  return result;
}

unsigned int
SgTryStmt::cfgIndexForEnd() const {
  return 1;
}

bool SgTryStmt::cfgIsIndexInteresting(unsigned int idx) const {
  return true;
}

std::vector<CFGEdge> SgTryStmt::cfgOutEdges(unsigned int idx) {
  std::vector<CFGEdge> result;
  switch (idx) {
    case 0: makeEdge(CFGNode(this, idx), this->get_body()->cfgForBeginning(), result); break;
    case 1: makeEdge(CFGNode(this, idx), getNodeJustAfterInContainer(this), result); break;
    default: {
               if (SgProject::get_verbose() >= 3) {
                 std::cerr << "SgTryStmt::cfgOutEdges failed" << std::endl;
                 std::cerr << get_file_info()->get_filename() << ":" << get_file_info()->get_line() << std::endl;
                 std::cerr << unparseToString() << std::endl;
               }
               ROSE_ASSERT (!"Bad index for SgTryStmt");
             }
  }
  return result;
}

std::vector<CFGEdge> SgTryStmt::cfgInEdges(unsigned int idx) {
  std::vector<CFGEdge> result;
  addIncomingFortranGotos(this, idx, result);
  switch (idx) {
    case 0: makeEdge(getNodeJustBeforeInContainer(this), CFGNode(this, idx), result); break;
    case 1: makeEdge(this->get_body()->cfgForEnd(), CFGNode(this, idx), result); break;
    default: {
               if (SgProject::get_verbose() >= 3) {
                 std::cerr << "SgTryStmt::cfgInEdges failed" << std::endl;
                 std::cerr << get_file_info()->get_filename() << ":" << get_file_info()->get_line() << std::endl;
                 std::cerr << unparseToString() << std::endl;
               }
               ROSE_ASSERT (!"Bad index for SgTryStmt");
             }
  }
  return result;
}

unsigned int
SgCatchStatementSeq::cfgIndexForEnd() const {
  return this->get_catch_statement_seq().size();
}

bool SgCatchStatementSeq::cfgIsIndexInteresting(unsigned int idx) const {
  return false;
}

std::vector<CFGEdge> SgCatchStatementSeq::cfgOutEdges(unsigned int idx) {
  std::vector<CFGEdge> result;
  // FIXME
  if (idx == this->get_catch_statement_seq().size()) {
    //makeEdge(CFGNode(this, idx), getNodeJustAfterInContainer(this), result);
  } else if (idx < this->get_catch_statement_seq().size()) {
    makeEdge(CFGNode(this, idx), this->get_catch_statement_seq()[idx]->cfgForBeginning(), result);
  } else {
    ROSE_ASSERT (!"Bad index for SgCatchStatementSeq");
  }
  return result;
}

std::vector<CFGEdge> SgCatchStatementSeq::cfgInEdges(unsigned int idx) {
  std::vector<CFGEdge> result;
  addIncomingFortranGotos(this, idx, result);
  // FIXME
  if (idx == 0) {
    //makeEdge(getNodeJustBeforeInContainer(this), CFGNode(this, idx), result);
  } else if (idx <= this->get_catch_statement_seq().size()) {
    makeEdge(this->get_catch_statement_seq()[idx - 1]->cfgForEnd(), CFGNode(this, idx), result);
  } else ROSE_ASSERT (!"Bad index for SgCatchStatementSeq");
  return result;
}

unsigned int
SgCatchOptionStmt::cfgIndexForEnd() const {
  return 2;
}

std::vector<CFGEdge> SgCatchOptionStmt::cfgOutEdges(unsigned int idx) {
  std::vector<CFGEdge> result;
  switch (idx) {
    case 0: makeEdge(CFGNode(this, idx), this->get_condition()->cfgForBeginning(), result); break;
    case 1: makeEdge(CFGNode(this, idx), this->get_body()->cfgForBeginning(), result); break;
    case 2: makeEdge(CFGNode(this, idx), getNodeJustAfterInContainer(this), result); break;
    default: ROSE_ASSERT (!"Bad index for SgCatchOptionStmt");
  }
  return result;
}

std::vector<CFGEdge> SgCatchOptionStmt::cfgInEdges(unsigned int idx) {
  std::vector<CFGEdge> result;
  addIncomingFortranGotos(this, idx, result);
  switch (idx) {
    case 0: makeEdge(getNodeJustBeforeInContainer(this), CFGNode(this, idx), result); break;
    case 1: makeEdge(this->get_condition()->cfgForEnd(), CFGNode(this, idx), result); break;
    case 2: makeEdge(this->get_body()->cfgForEnd(), CFGNode(this, idx), result); break;
    default: ROSE_ASSERT (!"Bad index for SgCatchOptionStmt");
  }
  return result;
}

unsigned int
SgDefaultOptionStmt::cfgIndexForEnd() const {
  return 1;
}

bool SgDefaultOptionStmt::cfgIsIndexInteresting(unsigned int idx) const {
  return idx == 0;
}

std::vector<CFGEdge> SgDefaultOptionStmt::cfgOutEdges(unsigned int idx) {
  std::vector<CFGEdge> result;
  switch (idx) {
    case 0: makeEdge(CFGNode(this, idx), this->get_body()->cfgForBeginning(), result); break;
    case 1: makeEdge(CFGNode(this, idx), getNodeJustAfterInContainer(this), result); break;
    default: ROSE_ASSERT (!"Bad index for SgDefaultOptionStmt");
  }
  return result;
}

std::vector<CFGEdge> SgDefaultOptionStmt::cfgInEdges(unsigned int idx) {
  std::vector<CFGEdge> result;
  addIncomingFortranGotos(this, idx, result);
  switch (idx) {
    case 0: {
      makeEdge(getNodeJustBeforeInContainer(this), CFGNode(this, idx), result);
      SgSwitchStatement* mySwitch = SageInterface::findEnclosingSwitch(this);
      makeEdge(CFGNode(mySwitch, 1), CFGNode(this, idx), result);
      break;
    }
    case 1: makeEdge(this->get_body()->cfgForEnd(), CFGNode(this, idx), result); break;
    default: ROSE_ASSERT (!"Bad index for SgDefaultOptionStmt");
  }
  return result;
}

unsigned int
SgBreakStmt::cfgIndexForEnd() const {
  return 1; // So the end of this construct will be an unreachable node
}

bool SgBreakStmt::cfgIsIndexInteresting(unsigned int idx) const {
  return idx == 0;
}

std::vector<CFGEdge> SgBreakStmt::cfgOutEdges(unsigned int idx) {
  std::vector<CFGEdge> result;
  switch (idx) {
    case 0: {
      SgStatement* enc = SageInterface::findEnclosingLoop(this, this->get_do_string_label(), true); // May also find a switch statement in C or C++
      ROSE_ASSERT (enc);
      unsigned int newIndex;
      switch (enc->variantT()) {
	case V_SgDoWhileStmt: newIndex = 3; break;
	case V_SgForStatement: newIndex = 4; break;
	case V_SgWhileStmt: newIndex = 2; break;
	case V_SgSwitchStatement: newIndex = 2; break;
        case V_SgFortranDo: newIndex = 6; break;
	default: ROSE_ASSERT (false);
      }
      makeEdge(CFGNode(this, idx), CFGNode(enc, newIndex), result);
      break;
    }
    case 1: /* No out edges */ break;
    default: ROSE_ASSERT (!"Bad index for SgBreakStmt");
  }
  return result;
}

std::vector<CFGEdge> SgBreakStmt::cfgInEdges(unsigned int idx) {
  std::vector<CFGEdge> result;
  addIncomingFortranGotos(this, idx, result);
  switch (idx) {
    case 0: makeEdge(getNodeJustBeforeInContainer(this), CFGNode(this, idx), result); break;
    case 1: /* No in edges */ break;
    default: ROSE_ASSERT (!"Bad index for SgBreakStmt");
  }
  return result;
}

unsigned int
SgContinueStmt::cfgIndexForEnd() const {
  return 1; // So the end of this construct will be an unreachable node
}

bool SgContinueStmt::cfgIsIndexInteresting(unsigned int idx) const {
  return idx == 0;
}

std::vector<CFGEdge> SgContinueStmt::cfgOutEdges(unsigned int idx) {
  std::vector<CFGEdge> result;
  switch (idx) {
    case 0: {
      SgStatement* loop = SageInterface::findEnclosingLoop(this, this->get_do_string_label(), false);
      ROSE_ASSERT (loop);
      unsigned int newIndex;
      switch (loop->variantT()) {
	case V_SgDoWhileStmt: newIndex = 1; break;
	case V_SgForStatement: newIndex = 3; break;
	case V_SgWhileStmt: newIndex = 0; break;
        case V_SgFortranDo: newIndex = 5; break;
	default: ROSE_ASSERT (false);
      }
      makeEdge(CFGNode(this, idx), CFGNode(loop, newIndex), result);
      break;
    }
    case 1: /* No out edges */ break;
    default: ROSE_ASSERT (!"Bad index for SgContinueStmt");
  }
  return result;
}

std::vector<CFGEdge> SgContinueStmt::cfgInEdges(unsigned int idx) {
  std::vector<CFGEdge> result;
  addIncomingFortranGotos(this, idx, result);
  switch (idx) {
    case 0: makeEdge(getNodeJustBeforeInContainer(this), CFGNode(this, idx), result); break;
    case 1: /* No in edges */ break;
    default: ROSE_ASSERT (!"Bad index for SgContinueStmt");
  }
  return result;
}

unsigned int
SgReturnStmt::cfgIndexForEnd() const
   {
  // return this->get_expression_root() ? 1 : 0;
     return this->get_expression() ? 1 : 0;
   }

std::vector<CFGEdge>
SgReturnStmt::cfgOutEdges(unsigned int idx)
   {
     std::vector<CFGEdge> result;
  // bool hasReturnValue = this->get_expression_root();
     bool hasReturnValue = this->get_expression();
     bool exitingFunctionNow = idx == 1 || (idx == 0 && !hasReturnValue);
     if (exitingFunctionNow)
        {
          SgFunctionDefinition* enclosingFunc = SageInterface::getEnclosingProcedure(this);
          makeEdge(CFGNode(this, idx), CFGNode(enclosingFunc, 2), result);
        }
       else
        {
          makeEdge(CFGNode(this, idx), this->get_expression()->cfgForBeginning(), result);
        }
     return result;
   }

std::vector<CFGEdge>
SgReturnStmt::cfgInEdges(unsigned int idx)
   {
     std::vector<CFGEdge> result;
     addIncomingFortranGotos(this, idx, result);
     switch (idx)
        {
          case 0: makeEdge(getNodeJustBeforeInContainer(this), CFGNode(this, idx), result); break;
          case 1: ROSE_ASSERT (this->get_expression());
	            makeEdge(this->get_expression()->cfgForEnd(), CFGNode(this, idx), result); break;
          default: ROSE_ASSERT (!"Bad index for SgReturnStmt");
        }
     return result;
   }

unsigned int
SgGotoStatement::cfgIndexForEnd() const {
  return 1; // So the end of this construct will be an unreachable node
}

bool SgGotoStatement::cfgIsIndexInteresting(unsigned int idx) const {
  return idx == 0;
}

std::vector<CFGEdge> SgGotoStatement::cfgOutEdges(unsigned int idx) {
  std::vector<CFGEdge> result;
  switch (idx) {
    case 0: {
      if (this->get_label_expression()) { // A Fortran goto
        makeEdge(CFGNode(this, idx), getCFGTargetOfFortranLabelRef(this->get_label_expression()), result);
      } else { // A C/C++ goto
	makeEdge(CFGNode(this, idx), this->get_label()->cfgForBeginning(), result);
      }
      break;
    }
    case 1: /* No out edges */ break;
    default: ROSE_ASSERT (!"Bad index for SgGotoStatement");
  }
  return result;
}

std::vector<CFGEdge> SgGotoStatement::cfgInEdges(unsigned int idx) {
  std::vector<CFGEdge> result;
  addIncomingFortranGotos(this, idx, result);
  switch (idx) {
    case 0: makeEdge(getNodeJustBeforeInContainer(this), CFGNode(this, idx), result); break;
    case 1: /* No in edges */ break;
    default: ROSE_ASSERT (!"Bad index for SgGotoStatement");
  }
  return result;
}

unsigned int
SgAsmStmt::cfgIndexForEnd() const {
  return 0;
}

// Work around the fact that this node has children that we don't use in the
// CFG, but might still be reached (using outEdges()) from
unsigned int
SgAsmStmt::cfgFindChildIndex(SgNode* n) {
  return 0;
}

std::vector<CFGEdge> SgAsmStmt::cfgOutEdges(unsigned int idx) {
  ROSE_ASSERT (idx == 0);
  std::vector<CFGEdge> result;
  makeEdge(CFGNode(this, idx), getNodeJustAfterInContainer(this), result);
  return result;
}

std::vector<CFGEdge> SgAsmStmt::cfgInEdges(unsigned int idx) {
  ROSE_ASSERT (idx == 0);
  std::vector<CFGEdge> result;
  addIncomingFortranGotos(this, idx, result);
  makeEdge(getNodeJustBeforeInContainer(this), CFGNode(this, idx), result);
  return result;
}

unsigned int
SgNullStatement::cfgIndexForEnd() const {
  return 0;
}

std::vector<CFGEdge> SgNullStatement::cfgOutEdges(unsigned int idx) {
  ROSE_ASSERT (idx == 0);
  std::vector<CFGEdge> result;
  makeEdge(CFGNode(this, idx), getNodeJustAfterInContainer(this), result);
  return result;
}

std::vector<CFGEdge> SgNullStatement::cfgInEdges(unsigned int idx) {
  ROSE_ASSERT (idx == 0);
  std::vector<CFGEdge> result;
  addIncomingFortranGotos(this, idx, result);
  makeEdge(getNodeJustBeforeInContainer(this), CFGNode(this, idx), result);
  return result;
}

unsigned int
SgTypedefDeclaration::cfgIndexForEnd() const
   {
     return 0;
   }

std::vector<CFGEdge>
SgTypedefDeclaration::cfgOutEdges(unsigned int idx)
   {
     ROSE_ASSERT (idx == 0);
     std::vector<CFGEdge> result;
     makeEdge(CFGNode(this, idx), getNodeJustAfterInContainer(this), result);
     return result;
   }

std::vector<CFGEdge>
SgTypedefDeclaration::cfgInEdges(unsigned int idx)
   {
     ROSE_ASSERT (idx == 0);
     std::vector<CFGEdge> result;
     addIncomingFortranGotos(this, idx, result);
     makeEdge(getNodeJustBeforeInContainer(this), CFGNode(this, idx), result);
     return result;
   }

unsigned int
SgPragmaDeclaration::cfgIndexForEnd() const {
  return 0;
}

std::vector<CFGEdge> SgPragmaDeclaration::cfgOutEdges(unsigned int idx) {
  ROSE_ASSERT (idx == 0);
  std::vector<CFGEdge> result;
  makeEdge(CFGNode(this, idx), getNodeJustAfterInContainer(this), result);
  return result;
}

std::vector<CFGEdge> SgPragmaDeclaration::cfgInEdges(unsigned int idx) {
  ROSE_ASSERT (idx == 0);
  std::vector<CFGEdge> result;
  addIncomingFortranGotos(this, idx, result);
  makeEdge(getNodeJustBeforeInContainer(this), CFGNode(this, idx), result);
  return result;
}

unsigned int
SgUsingDirectiveStatement::cfgIndexForEnd() const {
  return 0;
}

std::vector<CFGEdge> SgUsingDirectiveStatement::cfgOutEdges(unsigned int idx) {
  ROSE_ASSERT (idx == 0);
  std::vector<CFGEdge> result;
  makeEdge(CFGNode(this, idx), getNodeJustAfterInContainer(this), result);
  return result;
}

std::vector<CFGEdge> SgUsingDirectiveStatement::cfgInEdges(unsigned int idx) {
  ROSE_ASSERT (idx == 0);
  std::vector<CFGEdge> result;
  addIncomingFortranGotos(this, idx, result);
  makeEdge(getNodeJustBeforeInContainer(this), CFGNode(this, idx), result);
  return result;
}

unsigned int
SgUsingDeclarationStatement::cfgIndexForEnd() const {
  return 0;
}

std::vector<CFGEdge> SgUsingDeclarationStatement::cfgOutEdges(unsigned int idx) {
  ROSE_ASSERT (idx == 0);
  std::vector<CFGEdge> result;
  makeEdge(CFGNode(this, idx), getNodeJustAfterInContainer(this), result);
  return result;
}

std::vector<CFGEdge> SgUsingDeclarationStatement::cfgInEdges(unsigned int idx) {
  ROSE_ASSERT (idx == 0);
  std::vector<CFGEdge> result;
  addIncomingFortranGotos(this, idx, result);
  makeEdge(getNodeJustBeforeInContainer(this), CFGNode(this, idx), result);
  return result;
}

unsigned int
SgCommonBlock::cfgIndexForEnd() const {
  return 0;
}

std::vector<CFGEdge>
SgCommonBlock::cfgOutEdges(unsigned int idx) {
  std::vector<CFGEdge> result;
  makeEdge(CFGNode(this, idx), getNodeJustAfterInContainer(this), result);
  return result;
}

std::vector<CFGEdge>
SgCommonBlock::cfgInEdges(unsigned int idx) {
  std::vector<CFGEdge> result;
  addIncomingFortranGotos(this, idx, result);
  makeEdge(getNodeJustBeforeInContainer(this), CFGNode(this, idx), result);
  return result;
}

unsigned int
SgModuleStatement::cfgIndexForEnd() const {
  return 0;
}

std::vector<CFGEdge>
SgModuleStatement::cfgOutEdges(unsigned int idx) {
  std::vector<CFGEdge> result;
  makeEdge(CFGNode(this, idx), getNodeJustAfterInContainer(this), result);
  return result;
}

std::vector<CFGEdge>
SgModuleStatement::cfgInEdges(unsigned int idx) {
  std::vector<CFGEdge> result;
  addIncomingFortranGotos(this, idx, result);
  makeEdge(getNodeJustBeforeInContainer(this), CFGNode(this, idx), result);
  return result;
}

unsigned int
SgContainsStatement::cfgIndexForEnd() const {
  return 0;
}

std::vector<CFGEdge> SgContainsStatement::cfgOutEdges(unsigned int idx) {
  ROSE_ASSERT (idx == 0);
  std::vector<CFGEdge> result;
  makeEdge(CFGNode(this, idx), getNodeJustAfterInContainer(this), result);
  return result;
}

std::vector<CFGEdge> SgContainsStatement::cfgInEdges(unsigned int idx) {
  ROSE_ASSERT (idx == 0);
  std::vector<CFGEdge> result;
  addIncomingFortranGotos(this, idx, result);
  makeEdge(getNodeJustBeforeInContainer(this), CFGNode(this, idx), result);
  return result;
}

unsigned int
SgUseStatement::cfgIndexForEnd() const {
  return 0;
}

std::vector<CFGEdge> SgUseStatement::cfgOutEdges(unsigned int idx) {
  ROSE_ASSERT (idx == 0);
  std::vector<CFGEdge> result;
  makeEdge(CFGNode(this, idx), getNodeJustAfterInContainer(this), result);
  return result;
}

std::vector<CFGEdge> SgUseStatement::cfgInEdges(unsigned int idx) {
  ROSE_ASSERT (idx == 0);
  std::vector<CFGEdge> result;
  addIncomingFortranGotos(this, idx, result);
  makeEdge(getNodeJustBeforeInContainer(this), CFGNode(this, idx), result);
  return result;
}

unsigned int
SgStopOrPauseStatement::cfgIndexForEnd() const {
  return 0;
}

std::vector<CFGEdge> SgStopOrPauseStatement::cfgOutEdges(unsigned int idx) {
  ROSE_ASSERT (idx == 0);
  std::vector<CFGEdge> result;
  if (this->get_stop_or_pause() == SgStopOrPauseStatement::e_pause) {
    makeEdge(CFGNode(this, idx), getNodeJustAfterInContainer(this), result);
  }
  return result;
}

std::vector<CFGEdge> SgStopOrPauseStatement::cfgInEdges(unsigned int idx) {
  ROSE_ASSERT (idx == 0);
  std::vector<CFGEdge> result;
  addIncomingFortranGotos(this, idx, result);
  makeEdge(getNodeJustBeforeInContainer(this), CFGNode(this, idx), result);
  return result;
}

static const unsigned int numberOfFortranIOCommonEdges = 5;

static bool handleFortranIOCommonOutEdges(SgIOStatement* me, unsigned int idx, unsigned int numChildren, vector<CFGEdge>& result) {
  switch (idx - numChildren) {
    case 0: addOutEdgeOrBypassForExpressionChild(me, idx, me->get_io_stmt_list(), result); return true;
    case 1: addOutEdgeOrBypassForExpressionChild(me, idx, me->get_unit(), result); return true;
    case 2: addOutEdgeOrBypassForExpressionChild(me, idx, me->get_iostat(), result); return true;
    case 3: addOutEdgeOrBypassForExpressionChild(me, idx, me->get_err(), result); return true;
    case 4: addOutEdgeOrBypassForExpressionChild(me, idx, me->get_iomsg(), result); return true;
    default: return false;
  }
}

static bool handleFortranIOCommonInEdges(SgIOStatement* me, unsigned int idx, unsigned int numChildren, vector<CFGEdge>& result) {
  switch (idx - numChildren) {
    case 1: addInEdgeOrBypassForExpressionChild(me, idx, me->get_io_stmt_list(), result); return true;
    case 2: addInEdgeOrBypassForExpressionChild(me, idx, me->get_unit(), result); return true;
    case 3: addInEdgeOrBypassForExpressionChild(me, idx, me->get_iostat(), result); return true;
    case 4: addInEdgeOrBypassForExpressionChild(me, idx, me->get_err(), result); return true;
    case 5: addInEdgeOrBypassForExpressionChild(me, idx, me->get_iomsg(), result); return true;
    default: return false;
  }
}

unsigned int
SgPrintStatement::cfgIndexForEnd() const {
  return numberOfFortranIOCommonEdges + 1;
}

std::vector<CFGEdge>
SgPrintStatement::cfgOutEdges(unsigned int idx) {
  std::vector<CFGEdge> result;
  if (handleFortranIOCommonOutEdges(this, idx, 1, result)) return result;
  switch (idx) {
    case 0: addOutEdgeOrBypassForExpressionChild(this, idx, this->get_format(), result); break;
    case numberOfFortranIOCommonEdges + 1: {
      makeEdge(CFGNode(this, idx), getNodeJustAfterInContainer(this), result);
      break;
    }
    default: ROSE_ASSERT (!"Invalid index for SgPrintStatement");
  }
  return result;
}

std::vector<CFGEdge>
SgPrintStatement::cfgInEdges(unsigned int idx) {
  std::vector<CFGEdge> result;
  addIncomingFortranGotos(this, idx, result);
  if (handleFortranIOCommonInEdges(this, idx, 1, result)) return result;
  switch (idx) {
    case 0: {
      makeEdge(getNodeJustBeforeInContainer(this), CFGNode(this, idx), result);
      break;
    }
    case 1: addInEdgeOrBypassForExpressionChild(this, idx, this->get_format(), result); break;
    default: ROSE_ASSERT (!"Invalid index for SgPrintStatement");
  }
  return result;
}

unsigned int
SgReadStatement::cfgIndexForEnd() const {
  return numberOfFortranIOCommonEdges + 8;
}

std::vector<CFGEdge>
SgReadStatement::cfgOutEdges(unsigned int idx) {
  std::vector<CFGEdge> result;
  if (handleFortranIOCommonOutEdges(this, idx, 8, result)) return result;
  switch (idx) {
    case 0: addOutEdgeOrBypassForExpressionChild(this, idx, this->get_format(), result); break;
    case 1: addOutEdgeOrBypassForExpressionChild(this, idx, this->get_rec(), result); break;
    case 2: addOutEdgeOrBypassForExpressionChild(this, idx, this->get_end(), result); break;
    case 3: addOutEdgeOrBypassForExpressionChild(this, idx, this->get_namelist(), result); break;
    case 4: addOutEdgeOrBypassForExpressionChild(this, idx, this->get_advance(), result); break;
    case 5: addOutEdgeOrBypassForExpressionChild(this, idx, this->get_size(), result); break;
    case 6: addOutEdgeOrBypassForExpressionChild(this, idx, this->get_eor(), result); break;
    case 7: addOutEdgeOrBypassForExpressionChild(this, idx, this->get_asynchronous(), result); break;
    case numberOfFortranIOCommonEdges + 8: {
      makeEdge(CFGNode(this, idx), getNodeJustAfterInContainer(this), result);
      break;
    }
    default: ROSE_ASSERT (!"Invalid index for SgReadStatement");
  }
  return result;
}

std::vector<CFGEdge>
SgReadStatement::cfgInEdges(unsigned int idx) {
  std::vector<CFGEdge> result;
  addIncomingFortranGotos(this, idx, result);
  if (handleFortranIOCommonInEdges(this, idx, 8, result)) return result;
  switch (idx) {
    case 0: {
      makeEdge(getNodeJustBeforeInContainer(this), CFGNode(this, idx), result);
      break;
    }
    case 1: addInEdgeOrBypassForExpressionChild(this, idx, this->get_format(), result); break;
    case 2: addInEdgeOrBypassForExpressionChild(this, idx, this->get_rec(), result); break;
    case 3: addInEdgeOrBypassForExpressionChild(this, idx, this->get_end(), result); break;
    case 4: addInEdgeOrBypassForExpressionChild(this, idx, this->get_namelist(), result); break;
    case 5: addInEdgeOrBypassForExpressionChild(this, idx, this->get_advance(), result); break;
    case 6: addInEdgeOrBypassForExpressionChild(this, idx, this->get_size(), result); break;
    case 7: addInEdgeOrBypassForExpressionChild(this, idx, this->get_eor(), result); break;
    case 8: addInEdgeOrBypassForExpressionChild(this, idx, this->get_asynchronous(), result); break;
    default: ROSE_ASSERT (!"Invalid index for SgReadStatement");
  }
  return result;
}

unsigned int
SgWriteStatement::cfgIndexForEnd() const {
  return numberOfFortranIOCommonEdges + 5;
}

std::vector<CFGEdge>
SgWriteStatement::cfgOutEdges(unsigned int idx) {
  std::vector<CFGEdge> result;
  if (handleFortranIOCommonOutEdges(this, idx, 5, result)) return result;
  switch (idx) {
    case 0: addOutEdgeOrBypassForExpressionChild(this, idx, this->get_format(), result); break;
    case 1: addOutEdgeOrBypassForExpressionChild(this, idx, this->get_rec(), result); break;
    case 2: addOutEdgeOrBypassForExpressionChild(this, idx, this->get_namelist(), result); break;
    case 3: addOutEdgeOrBypassForExpressionChild(this, idx, this->get_advance(), result); break;
    case 4: addOutEdgeOrBypassForExpressionChild(this, idx, this->get_asynchronous(), result); break;
    case numberOfFortranIOCommonEdges + 5: {
      makeEdge(CFGNode(this, idx), getNodeJustAfterInContainer(this), result);
      break;
    }
    default: ROSE_ASSERT (!"Invalid index for SgWriteStatement");
  }
  return result;
}

std::vector<CFGEdge>
SgWriteStatement::cfgInEdges(unsigned int idx) {
  std::vector<CFGEdge> result;
  addIncomingFortranGotos(this, idx, result);
  if (handleFortranIOCommonInEdges(this, idx, 5, result)) return result;
  switch (idx) {
    case 0: {
      makeEdge(getNodeJustBeforeInContainer(this), CFGNode(this, idx), result);
      break;
    }
    case 1: addInEdgeOrBypassForExpressionChild(this, idx, this->get_format(), result); break;
    case 2: addInEdgeOrBypassForExpressionChild(this, idx, this->get_rec(), result); break;
    case 3: addInEdgeOrBypassForExpressionChild(this, idx, this->get_namelist(), result); break;
    case 4: addInEdgeOrBypassForExpressionChild(this, idx, this->get_advance(), result); break;
    case 5: addInEdgeOrBypassForExpressionChild(this, idx, this->get_asynchronous(), result); break;
    default: ROSE_ASSERT (!"Invalid index for SgWriteStatement");
  }
  return result;
}

unsigned int
SgOpenStatement::cfgIndexForEnd() const {
  return numberOfFortranIOCommonEdges + 13;
}

std::vector<CFGEdge>
SgOpenStatement::cfgOutEdges(unsigned int idx) {
  std::vector<CFGEdge> result;
  if (handleFortranIOCommonOutEdges(this, idx, 13, result)) return result;
  switch (idx) {
    case 0: addOutEdgeOrBypassForExpressionChild(this, idx, this->get_file(), result); break;
    case 1: addOutEdgeOrBypassForExpressionChild(this, idx, this->get_status(), result); break;
    case 2: addOutEdgeOrBypassForExpressionChild(this, idx, this->get_access(), result); break;
    case 3: addOutEdgeOrBypassForExpressionChild(this, idx, this->get_form(), result); break;
    case 4: addOutEdgeOrBypassForExpressionChild(this, idx, this->get_recl(), result); break;
    case 5: addOutEdgeOrBypassForExpressionChild(this, idx, this->get_blank(), result); break;
    case 6: addOutEdgeOrBypassForExpressionChild(this, idx, this->get_position(), result); break;
    case 7: addOutEdgeOrBypassForExpressionChild(this, idx, this->get_action(), result); break;
    case 8: addOutEdgeOrBypassForExpressionChild(this, idx, this->get_delim(), result); break;
    case 9: addOutEdgeOrBypassForExpressionChild(this, idx, this->get_pad(), result); break;
    case 10: addOutEdgeOrBypassForExpressionChild(this, idx, this->get_round(), result); break;
    case 11: addOutEdgeOrBypassForExpressionChild(this, idx, this->get_sign(), result); break;
    case 12: addOutEdgeOrBypassForExpressionChild(this, idx, this->get_asynchronous(), result); break;
    case numberOfFortranIOCommonEdges + 13: {
      makeEdge(CFGNode(this, idx), getNodeJustAfterInContainer(this), result);
      break;
    }
    default: ROSE_ASSERT (!"Invalid index for SgOpenStatement");
  }
  return result;
}

std::vector<CFGEdge>
SgOpenStatement::cfgInEdges(unsigned int idx) {
  std::vector<CFGEdge> result;
  addIncomingFortranGotos(this, idx, result);
  if (handleFortranIOCommonInEdges(this, idx, 13, result)) return result;
  switch (idx) {
    case 0: {
      makeEdge(getNodeJustBeforeInContainer(this), CFGNode(this, idx), result);
      break;
    }
    case 1: addInEdgeOrBypassForExpressionChild(this, idx, this->get_file(), result); break;
    case 2: addInEdgeOrBypassForExpressionChild(this, idx, this->get_status(), result); break;
    case 3: addInEdgeOrBypassForExpressionChild(this, idx, this->get_access(), result); break;
    case 4: addInEdgeOrBypassForExpressionChild(this, idx, this->get_form(), result); break;
    case 5: addInEdgeOrBypassForExpressionChild(this, idx, this->get_recl(), result); break;
    case 6: addInEdgeOrBypassForExpressionChild(this, idx, this->get_blank(), result); break;
    case 7: addInEdgeOrBypassForExpressionChild(this, idx, this->get_position(), result); break;
    case 8: addInEdgeOrBypassForExpressionChild(this, idx, this->get_action(), result); break;
    case 9: addInEdgeOrBypassForExpressionChild(this, idx, this->get_delim(), result); break;
    case 10: addInEdgeOrBypassForExpressionChild(this, idx, this->get_pad(), result); break;
    case 11: addInEdgeOrBypassForExpressionChild(this, idx, this->get_round(), result); break;
    case 12: addInEdgeOrBypassForExpressionChild(this, idx, this->get_sign(), result); break;
    case 13: addInEdgeOrBypassForExpressionChild(this, idx, this->get_asynchronous(), result); break;
    default: ROSE_ASSERT (!"Invalid index for SgOpenStatement");
  }
  return result;
}

unsigned int
SgCloseStatement::cfgIndexForEnd() const {
  return numberOfFortranIOCommonEdges + 1;
}

std::vector<CFGEdge>
SgCloseStatement::cfgOutEdges(unsigned int idx) {
  std::vector<CFGEdge> result;
  if (handleFortranIOCommonOutEdges(this, idx, 1, result)) return result;
  switch (idx) {
    case 0: addOutEdgeOrBypassForExpressionChild(this, idx, this->get_status(), result); break;
    case numberOfFortranIOCommonEdges + 1: {
      makeEdge(CFGNode(this, idx), getNodeJustAfterInContainer(this), result);
      break;
    }
    default: ROSE_ASSERT (!"Invalid index for SgCloseStatement");
  }
  return result;
}

std::vector<CFGEdge>
SgCloseStatement::cfgInEdges(unsigned int idx) {
  std::vector<CFGEdge> result;
  addIncomingFortranGotos(this, idx, result);
  if (handleFortranIOCommonInEdges(this, idx, 1, result)) return result;
  switch (idx) {
    case 0: {
      makeEdge(getNodeJustBeforeInContainer(this), CFGNode(this, idx), result);
      break;
    }
    case 1: addInEdgeOrBypassForExpressionChild(this, idx, this->get_status(), result); break;
    default: ROSE_ASSERT (!"Invalid index for SgCloseStatement");
  }
  return result;
}

unsigned int
SgInquireStatement::cfgIndexForEnd() const {
  return numberOfFortranIOCommonEdges + 27;
}

std::vector<CFGEdge>
SgInquireStatement::cfgOutEdges(unsigned int idx) {
  std::vector<CFGEdge> result;
  if (handleFortranIOCommonOutEdges(this, idx, 27, result)) return result;
  switch (idx) {
    case  0: addOutEdgeOrBypassForExpressionChild(this, idx, this->get_file(), result); break;
    case  1: addOutEdgeOrBypassForExpressionChild(this, idx, this->get_access(), result); break;
    case  2: addOutEdgeOrBypassForExpressionChild(this, idx, this->get_form(), result); break;
    case  3: addOutEdgeOrBypassForExpressionChild(this, idx, this->get_recl(), result); break;
    case  4: addOutEdgeOrBypassForExpressionChild(this, idx, this->get_blank(), result); break;
    case  5: addOutEdgeOrBypassForExpressionChild(this, idx, this->get_exist(), result); break;
    case  6: addOutEdgeOrBypassForExpressionChild(this, idx, this->get_opened(), result); break;
    case  7: addOutEdgeOrBypassForExpressionChild(this, idx, this->get_number(), result); break;
    case  8: addOutEdgeOrBypassForExpressionChild(this, idx, this->get_named(), result); break;
    case  9: addOutEdgeOrBypassForExpressionChild(this, idx, this->get_name(), result); break;
    case 10: addOutEdgeOrBypassForExpressionChild(this, idx, this->get_sequential(), result); break;
    case 11: addOutEdgeOrBypassForExpressionChild(this, idx, this->get_direct(), result); break;
    case 12: addOutEdgeOrBypassForExpressionChild(this, idx, this->get_formatted(), result); break;
    case 13: addOutEdgeOrBypassForExpressionChild(this, idx, this->get_unformatted(), result); break;
    case 14: addOutEdgeOrBypassForExpressionChild(this, idx, this->get_nextrec(), result); break;
    case 15: addOutEdgeOrBypassForExpressionChild(this, idx, this->get_position(), result); break;
    case 16: addOutEdgeOrBypassForExpressionChild(this, idx, this->get_action(), result); break;
    case 17: addOutEdgeOrBypassForExpressionChild(this, idx, this->get_read(), result); break;
    case 18: addOutEdgeOrBypassForExpressionChild(this, idx, this->get_write(), result); break;
    case 19: addOutEdgeOrBypassForExpressionChild(this, idx, this->get_readwrite(), result); break;
    case 20: addOutEdgeOrBypassForExpressionChild(this, idx, this->get_delim(), result); break;
    case 21: addOutEdgeOrBypassForExpressionChild(this, idx, this->get_pad(), result); break;
    case 22: addOutEdgeOrBypassForExpressionChild(this, idx, this->get_asynchronous(), result); break;
    case 23: addOutEdgeOrBypassForExpressionChild(this, idx, this->get_decimal(), result); break;
    case 24: addOutEdgeOrBypassForExpressionChild(this, idx, this->get_stream(), result); break;
    case 25: addOutEdgeOrBypassForExpressionChild(this, idx, this->get_size(), result); break;
    case 26: addOutEdgeOrBypassForExpressionChild(this, idx, this->get_pending(), result); break;
    case numberOfFortranIOCommonEdges + 27: {
      makeEdge(CFGNode(this, idx), getNodeJustAfterInContainer(this), result);
      break;
    }
    default: ROSE_ASSERT (!"Invalid index for SgInquireStatement");
  }
  return result;
}

std::vector<CFGEdge>
SgInquireStatement::cfgInEdges(unsigned int idx) {
  std::vector<CFGEdge> result;
  addIncomingFortranGotos(this, idx, result);
  if (handleFortranIOCommonInEdges(this, idx, 27, result)) return result;
  switch (idx) {
    case 0: {
      makeEdge(getNodeJustBeforeInContainer(this), CFGNode(this, idx), result);
      break;
    }
    case  1: addInEdgeOrBypassForExpressionChild(this, idx, this->get_file(), result); break;
    case  2: addInEdgeOrBypassForExpressionChild(this, idx, this->get_access(), result); break;
    case  3: addInEdgeOrBypassForExpressionChild(this, idx, this->get_form(), result); break;
    case  4: addInEdgeOrBypassForExpressionChild(this, idx, this->get_recl(), result); break;
    case  5: addInEdgeOrBypassForExpressionChild(this, idx, this->get_blank(), result); break;
    case  6: addInEdgeOrBypassForExpressionChild(this, idx, this->get_exist(), result); break;
    case  7: addInEdgeOrBypassForExpressionChild(this, idx, this->get_opened(), result); break;
    case  8: addInEdgeOrBypassForExpressionChild(this, idx, this->get_number(), result); break;
    case  9: addInEdgeOrBypassForExpressionChild(this, idx, this->get_named(), result); break;
    case 10: addInEdgeOrBypassForExpressionChild(this, idx, this->get_name(), result); break;
    case 11: addInEdgeOrBypassForExpressionChild(this, idx, this->get_sequential(), result); break;
    case 12: addInEdgeOrBypassForExpressionChild(this, idx, this->get_direct(), result); break;
    case 13: addInEdgeOrBypassForExpressionChild(this, idx, this->get_formatted(), result); break;
    case 14: addInEdgeOrBypassForExpressionChild(this, idx, this->get_unformatted(), result); break;
    case 15: addInEdgeOrBypassForExpressionChild(this, idx, this->get_nextrec(), result); break;
    case 16: addInEdgeOrBypassForExpressionChild(this, idx, this->get_position(), result); break;
    case 17: addInEdgeOrBypassForExpressionChild(this, idx, this->get_action(), result); break;
    case 18: addInEdgeOrBypassForExpressionChild(this, idx, this->get_read(), result); break;
    case 19: addInEdgeOrBypassForExpressionChild(this, idx, this->get_write(), result); break;
    case 20: addInEdgeOrBypassForExpressionChild(this, idx, this->get_readwrite(), result); break;
    case 21: addInEdgeOrBypassForExpressionChild(this, idx, this->get_delim(), result); break;
    case 22: addInEdgeOrBypassForExpressionChild(this, idx, this->get_pad(), result); break;
    case 23: addInEdgeOrBypassForExpressionChild(this, idx, this->get_asynchronous(), result); break;
    case 24: addInEdgeOrBypassForExpressionChild(this, idx, this->get_decimal(), result); break;
    case 25: addInEdgeOrBypassForExpressionChild(this, idx, this->get_stream(), result); break;
    case 26: addInEdgeOrBypassForExpressionChild(this, idx, this->get_size(), result); break;
    case 27: addInEdgeOrBypassForExpressionChild(this, idx, this->get_pending(), result); break;
    default: ROSE_ASSERT (!"Invalid index for SgInquireStatement");
  }
  return result;
}

unsigned int
SgFlushStatement::cfgIndexForEnd() const {
  return numberOfFortranIOCommonEdges + 0;
}

std::vector<CFGEdge>
SgFlushStatement::cfgOutEdges(unsigned int idx) {
  std::vector<CFGEdge> result;
  if (handleFortranIOCommonOutEdges(this, idx, 0, result)) return result;
  switch (idx) {
    case numberOfFortranIOCommonEdges + 0: {
      makeEdge(CFGNode(this, idx), getNodeJustAfterInContainer(this), result);
      break;
    }
    default: ROSE_ASSERT (!"Invalid index for SgFlushStatement");
  }
  return result;
}

std::vector<CFGEdge>
SgFlushStatement::cfgInEdges(unsigned int idx) {
  std::vector<CFGEdge> result;
  addIncomingFortranGotos(this, idx, result);
  if (handleFortranIOCommonInEdges(this, idx, 0, result)) return result;
  switch (idx) {
    case 0: {
      makeEdge(getNodeJustBeforeInContainer(this), CFGNode(this, idx), result);
      break;
    }
    default: ROSE_ASSERT (!"Invalid index for SgFlushStatement");
  }
  return result;
}

unsigned int
SgRewindStatement::cfgIndexForEnd() const {
  return numberOfFortranIOCommonEdges + 0;
}

std::vector<CFGEdge>
SgRewindStatement::cfgOutEdges(unsigned int idx) {
  std::vector<CFGEdge> result;
  if (handleFortranIOCommonOutEdges(this, idx, 0, result)) return result;
  switch (idx) {
    case numberOfFortranIOCommonEdges + 0: {
      makeEdge(CFGNode(this, idx), getNodeJustAfterInContainer(this), result);
      break;
    }
    default: ROSE_ASSERT (!"Invalid index for SgRewindStatement");
  }
  return result;
}

std::vector<CFGEdge>
SgRewindStatement::cfgInEdges(unsigned int idx) {
  std::vector<CFGEdge> result;
  addIncomingFortranGotos(this, idx, result);
  if (handleFortranIOCommonInEdges(this, idx, 0, result)) return result;
  switch (idx) {
    case 0: {
      makeEdge(getNodeJustBeforeInContainer(this), CFGNode(this, idx), result);
      break;
    }
    default: ROSE_ASSERT (!"Invalid index for SgRewindStatement");
  }
  return result;
}

unsigned int
SgBackspaceStatement::cfgIndexForEnd() const {
  return numberOfFortranIOCommonEdges + 0;
}

std::vector<CFGEdge>
SgBackspaceStatement::cfgOutEdges(unsigned int idx) {
  std::vector<CFGEdge> result;
  if (handleFortranIOCommonOutEdges(this, idx, 0, result)) return result;
  switch (idx) {
    case numberOfFortranIOCommonEdges + 0: {
      makeEdge(CFGNode(this, idx), getNodeJustAfterInContainer(this), result);
      break;
    }
    default: ROSE_ASSERT (!"Invalid index for SgBackspaceStatement");
  }
  return result;
}

std::vector<CFGEdge>
SgBackspaceStatement::cfgInEdges(unsigned int idx) {
  std::vector<CFGEdge> result;
  addIncomingFortranGotos(this, idx, result);
  if (handleFortranIOCommonInEdges(this, idx, 0, result)) return result;
  switch (idx) {
    case 0: {
      makeEdge(getNodeJustBeforeInContainer(this), CFGNode(this, idx), result);
      break;
    }
    default: ROSE_ASSERT (!"Invalid index for SgBackspaceStatement");
  }
  return result;
}

unsigned int
SgEndfileStatement::cfgIndexForEnd() const {
  return numberOfFortranIOCommonEdges + 0;
}

std::vector<CFGEdge>
SgEndfileStatement::cfgOutEdges(unsigned int idx) {
  std::vector<CFGEdge> result;
  if (handleFortranIOCommonOutEdges(this, idx, 0, result)) return result;
  switch (idx) {
    case numberOfFortranIOCommonEdges + 0: {
      makeEdge(CFGNode(this, idx), getNodeJustAfterInContainer(this), result);
      break;
    }
    default: ROSE_ASSERT (!"Invalid index for SgEndfileStatement");
  }
  return result;
}

std::vector<CFGEdge>
SgEndfileStatement::cfgInEdges(unsigned int idx) {
  std::vector<CFGEdge> result;
  addIncomingFortranGotos(this, idx, result);
  if (handleFortranIOCommonInEdges(this, idx, 0, result)) return result;
  switch (idx) {
    case 0: {
      makeEdge(getNodeJustBeforeInContainer(this), CFGNode(this, idx), result);
      break;
    }
    default: ROSE_ASSERT (!"Invalid index for SgEndfileStatement");
  }
  return result;
}

unsigned int
SgWaitStatement::cfgIndexForEnd() const {
  return numberOfFortranIOCommonEdges + 0;
}

std::vector<CFGEdge>
SgWaitStatement::cfgOutEdges(unsigned int idx) {
  std::vector<CFGEdge> result;
  if (handleFortranIOCommonOutEdges(this, idx, 0, result)) return result;
  switch (idx) {
    case numberOfFortranIOCommonEdges + 0: {
      makeEdge(CFGNode(this, idx), getNodeJustAfterInContainer(this), result);
      break;
    }
    default: ROSE_ASSERT (!"Invalid index for SgWaitStatement");
  }
  return result;
}

std::vector<CFGEdge>
SgWaitStatement::cfgInEdges(unsigned int idx) {
  std::vector<CFGEdge> result;
  addIncomingFortranGotos(this, idx, result);
  if (handleFortranIOCommonInEdges(this, idx, 0, result)) return result;
  switch (idx) {
    case 0: {
      makeEdge(getNodeJustBeforeInContainer(this), CFGNode(this, idx), result);
      break;
    }
    default: ROSE_ASSERT (!"Invalid index for SgWaitStatement");
  }
  return result;
}

unsigned int SgFortranDo::cfgIndexForEnd() const {
  return 6;
}

bool SgFortranDo::cfgIsIndexInteresting(unsigned int idx) const {
  return idx == 3 || idx == 5;
}

unsigned int SgFortranDo::cfgFindChildIndex(SgNode* n)
   {
  // DQ (8/24/2006): Could be rewritten as:
  // Make sure that this is either the conditional, true body, or the false body
  // ROSE_ASSERT (n == this->get_for_init_stmt() || n == this->get_test() || n == this->get_loop_body() || n == this->get_increment_expr_root() );
  // return (n == this->get_conditional()) ? 0 : ((n == this->get_test()) ? 1 : ((n == this->get_loop_body()) ? 2 : 3) );

     if (n == this->get_initialization()) {
       return 0;
     } else if (n == this->get_increment()) {
       return 1;
     } else if (n == this->get_bound()) {
       return 2;
     } else if (n == this->get_body()) {
       return 4;
     } else {
       ROSE_ASSERT (!"Bad child in for statement");
     }

  // DQ (8/24/2006): Added to avoid compiler warning
     return 0;
   }

unsigned int SgFortranDo::cfgFindNextChildIndex(SgNode* n)
   {
     unsigned int parentIndex = this->cfgFindChildIndex(n);
     return parentIndex + 1;
   }

std::vector<CFGEdge> SgFortranDo::cfgOutEdges(unsigned int idx) {
  std::vector<CFGEdge> result;
  switch (idx) {
    case 0: makeEdge(CFGNode(this, idx), this->get_initialization()->cfgForBeginning(), result); break;
    case 1: makeEdge(CFGNode(this, idx), this->get_increment()->cfgForBeginning(), result); break;
    case 2: makeEdge(CFGNode(this, idx), this->get_bound()->cfgForBeginning(), result); break;
    case 3: makeEdge(CFGNode(this, idx), CFGNode(this, 4), result);
            makeEdge(CFGNode(this, idx), CFGNode(this, 6), result); break;
    case 4: makeEdge(CFGNode(this, idx), this->get_body()->cfgForBeginning(), result); break;
    case 5: makeEdge(CFGNode(this, idx), CFGNode(this, 3), result); break;
    case 6: makeEdge(CFGNode(this, idx), getNodeJustAfterInContainer(this), result); break;
    default: ROSE_ASSERT (!"Bad index for SgFortranDo");
  }
  return result;
}

std::vector<CFGEdge> SgFortranDo::cfgInEdges(unsigned int idx) {
  std::vector<CFGEdge> result;
  addIncomingFortranGotos(this, idx, result);
  switch (idx) {
    case 0: makeEdge(getNodeJustBeforeInContainer(this), CFGNode(this, idx), result); break;
    case 1: makeEdge(this->get_initialization()->cfgForEnd(), CFGNode(this, idx), result); break;
    case 2: makeEdge(this->get_increment()->cfgForEnd(), CFGNode(this, idx), result); break;
    case 3: makeEdge(this->get_bound()->cfgForEnd(), CFGNode(this, idx), result);
            makeEdge(CFGNode(this, 5), CFGNode(this, idx), result); break;
    case 4: makeEdge(CFGNode(this, 3), CFGNode(this, idx), result); break;
    case 5: {
      makeEdge(this->get_body()->cfgForEnd(), CFGNode(this, idx), result);
      vector<SgContinueStmt*> continueStmts = SageInterface::findContinueStmts(this->get_body(), this->get_string_label());
      for (unsigned int i = 0; i < continueStmts.size(); ++i) {
        makeEdge(CFGNode(continueStmts[i], 0), CFGNode(this, idx), result);
      }
      break;
    }
    case 6: {
      makeEdge(CFGNode(this, 3), CFGNode(this, idx), result);
      vector<SgBreakStmt*> breakStmts = SageInterface::findBreakStmts(this->get_body(), this->get_string_label());
      for (unsigned int i = 0; i < breakStmts.size(); ++i) {
        makeEdge(CFGNode(breakStmts[i], 0), CFGNode(this, idx), result);
      }
      break;
    }
    default: ROSE_ASSERT (!"Bad index for SgFortranDo");
  }
  return result;
}

unsigned int
SgInterfaceStatement::cfgIndexForEnd() const
   {
     return 0;
   }

std::vector<CFGEdge> SgInterfaceStatement::cfgOutEdges(unsigned int idx)
   {
     ROSE_ASSERT (idx == 0);
     std::vector<CFGEdge> result;
     makeEdge(CFGNode(this, idx), getNodeJustAfterInContainer(this), result);
     return result;
   }

std::vector<CFGEdge> SgInterfaceStatement::cfgInEdges(unsigned int idx)
   {
     ROSE_ASSERT (idx == 0);
     std::vector<CFGEdge> result;
     addIncomingFortranGotos(this, idx, result);
     makeEdge(getNodeJustBeforeInContainer(this), CFGNode(this, idx), result);
     return result;
   }

unsigned int
SgImplicitStatement::cfgIndexForEnd() const {
  return 0;
}

std::vector<CFGEdge>
SgImplicitStatement::cfgOutEdges(unsigned int idx) {
  std::vector<CFGEdge> result;
  makeEdge(CFGNode(this, idx), getNodeJustAfterInContainer(this), result);
  return result;
}

std::vector<CFGEdge>
SgImplicitStatement::cfgInEdges(unsigned int idx) {
  std::vector<CFGEdge> result;
  addIncomingFortranGotos(this, idx, result);
  makeEdge(getNodeJustBeforeInContainer(this), CFGNode(this, idx), result);
  return result;
}

unsigned int
SgWhereStatement::cfgIndexForEnd() const {
  return 3;
}

std::vector<CFGEdge> SgWhereStatement::cfgOutEdges(unsigned int idx) {
  std::vector<CFGEdge> result;
  switch (idx) {
    case 0:
    if (this->get_condition()) {
      makeEdge(CFGNode(this, idx), this->get_condition()->cfgForBeginning(), result); break;
    } else {
      makeEdge(CFGNode(this, idx), CFGNode(this, idx + 1), result); break;
    }
    case 1: makeEdge(CFGNode(this, idx), this->get_body()->cfgForBeginning(), result); break;
    case 2:
    if (this->get_elsewhere()) {
      makeEdge(CFGNode(this, idx), this->get_elsewhere()->cfgForBeginning(), result); break;
    } else {
      makeEdge(CFGNode(this, idx), CFGNode(this, idx + 1), result); break;
    }
    case 3: makeEdge(CFGNode(this, idx), getNodeJustAfterInContainer(this), result); break;
    default: ROSE_ASSERT (!"Bad index for SgWhereStatement");
  }
  return result;
}

std::vector<CFGEdge> SgWhereStatement::cfgInEdges(unsigned int idx) {
  std::vector<CFGEdge> result;
  addIncomingFortranGotos(this, idx, result);
  switch (idx) {
    case 0: makeEdge(getNodeJustBeforeInContainer(this), CFGNode(this, idx), result); break;
    case 1:
    if (this->get_condition()) {
      makeEdge(this->get_condition()->cfgForEnd(), CFGNode(this, idx), result); break;
    } else {
      makeEdge(CFGNode(this, idx - 1), CFGNode(this, idx), result); break;
    }
    case 2: makeEdge(this->get_body()->cfgForEnd(), CFGNode(this, idx), result); break;
    case 3:
    if (this->get_elsewhere()) {
      makeEdge(this->get_elsewhere()->cfgForEnd(), CFGNode(this, idx), result); break;
    } else {
      makeEdge(CFGNode(this, idx - 1), CFGNode(this, idx), result); break;
    }
    default: ROSE_ASSERT (!"Bad index for SgWhereStatement");
  }
  return result;
}

unsigned int
SgElseWhereStatement::cfgIndexForEnd() const {
  return 3;
}

std::vector<CFGEdge> SgElseWhereStatement::cfgOutEdges(unsigned int idx) {
  std::vector<CFGEdge> result;
  switch (idx) {
    case 0:
    if (this->get_condition()) {
      makeEdge(CFGNode(this, idx), this->get_condition()->cfgForBeginning(), result); break;
    } else {
      makeEdge(CFGNode(this, idx), CFGNode(this, idx + 1), result); break;
    }
    case 1: makeEdge(CFGNode(this, idx), this->get_body()->cfgForBeginning(), result); break;
    case 2:
    if (this->get_elsewhere()) {
      makeEdge(CFGNode(this, idx), this->get_elsewhere()->cfgForBeginning(), result); break;
    } else {
      makeEdge(CFGNode(this, idx), CFGNode(this, idx + 1), result); break;
    }
    case 3: makeEdge(CFGNode(this, idx), getNodeJustAfterInContainer(this), result); break;
    default: ROSE_ASSERT (!"Bad index for SgElseWhereStatement");
  }
  return result;
}

std::vector<CFGEdge> SgElseWhereStatement::cfgInEdges(unsigned int idx) {
  std::vector<CFGEdge> result;
  addIncomingFortranGotos(this, idx, result);
  switch (idx) {
    case 0: makeEdge(getNodeJustBeforeInContainer(this), CFGNode(this, idx), result); break;
    case 1:
    if (this->get_condition()) {
      makeEdge(this->get_condition()->cfgForEnd(), CFGNode(this, idx), result); break;
    } else {
      makeEdge(CFGNode(this, idx - 1), CFGNode(this, idx), result); break;
    }
    case 2: makeEdge(this->get_body()->cfgForEnd(), CFGNode(this, idx), result); break;
    case 3:
    if (this->get_elsewhere()) {
      makeEdge(this->get_elsewhere()->cfgForEnd(), CFGNode(this, idx), result); break;
    } else {
      makeEdge(CFGNode(this, idx - 1), CFGNode(this, idx), result); break;
    }
    default: ROSE_ASSERT (!"Bad index for SgElseWhereStatement");
  }
  return result;
}

unsigned int
SgEquivalenceStatement::cfgIndexForEnd() const {
  return 0;
}

std::vector<CFGEdge>
SgEquivalenceStatement::cfgOutEdges(unsigned int idx) {
  std::vector<CFGEdge> result;
  makeEdge(CFGNode(this, idx), getNodeJustAfterInContainer(this), result);
  return result;
}

std::vector<CFGEdge>
SgEquivalenceStatement::cfgInEdges(unsigned int idx) {
  std::vector<CFGEdge> result;
  addIncomingFortranGotos(this, idx, result);
  makeEdge(getNodeJustBeforeInContainer(this), CFGNode(this, idx), result);
  return result;
}

unsigned int
SgAttributeSpecificationStatement::cfgIndexForEnd() const {
  return 0;
}

std::vector<CFGEdge>
SgAttributeSpecificationStatement::cfgOutEdges(unsigned int idx) {
  std::vector<CFGEdge> result;
  makeEdge(CFGNode(this, idx), getNodeJustAfterInContainer(this), result);
  return result;
}

std::vector<CFGEdge>
SgAttributeSpecificationStatement::cfgInEdges(unsigned int idx) {
  std::vector<CFGEdge> result;
  addIncomingFortranGotos(this, idx, result);
  makeEdge(getNodeJustBeforeInContainer(this), CFGNode(this, idx), result);
  return result;
}

unsigned int
SgArithmeticIfStatement::cfgIndexForEnd() const
   {
     return 1;
   }

std::vector<CFGEdge>
SgArithmeticIfStatement::cfgOutEdges(unsigned int idx) {
  std::vector<CFGEdge> result;
  switch (idx) {
    case 0: makeEdge(CFGNode(this, idx), this->get_conditional()->cfgForBeginning(), result); break;
    case 1: {
      makeEdge(CFGNode(this, idx), getCFGTargetOfFortranLabelRef(this->get_less_label()), result);
      makeEdge(CFGNode(this, idx), getCFGTargetOfFortranLabelRef(this->get_equal_label()), result);
      makeEdge(CFGNode(this, idx), getCFGTargetOfFortranLabelRef(this->get_greater_label()), result);
      break;
    }
    default: ROSE_ASSERT (!"Bad index for SgArithmeticIfStatement");
  }
  return result;
}

std::vector<CFGEdge>
SgArithmeticIfStatement::cfgInEdges(unsigned int idx) {
  std::vector<CFGEdge> result;
  addIncomingFortranGotos(this, idx, result);
  switch (idx) {
    case 0: makeEdge(getNodeJustBeforeInContainer(this), CFGNode(this, idx), result); break;
    case 1: makeEdge(this->get_conditional()->cfgForEnd(), CFGNode(this, idx), result); break;
    default: ROSE_ASSERT (!"Bad index for SgArithmeticIfStatement");
  }
  return result;
}

unsigned int
SgComputedGotoStatement::cfgIndexForEnd() const {
  return 2;
}

bool SgComputedGotoStatement::cfgIsIndexInteresting(unsigned int idx) const {
  return idx == 1;
}

// Someone got the order of the fields of SgComputedGotoStatement backwards so
// the switch condition is not the first field (like it is in
// SgSwitchStatement), so we need to change the order for CFG purposes
unsigned int
SgComputedGotoStatement::cfgFindChildIndex(SgNode* n) {
  if (n == this->get_label_index()) {
    return 0;
  } else if (n == this->get_labelList()) {
    ROSE_ASSERT (!"Should not be doing SgComputedGotoStatement::cfgFindChildIndex() on the label list");
    return 1;
  } else {
    ROSE_ASSERT (!"Bad child in SgComputedGotoStatement::cfgFindChildIndex()");
    return 0;
  }
}

std::vector<CFGEdge> SgComputedGotoStatement::cfgOutEdges(unsigned int idx) {
  std::vector<CFGEdge> result;
  switch (idx) {
    case 0: makeEdge(CFGNode(this, idx), this->get_label_index()->cfgForBeginning(), result); break;
    case 1: {
      SgExprListExp* labels = this->get_labelList();
      const vector<SgExpression*>& cases = labels->get_expressions();
      for (unsigned int i = 0; i < cases.size(); ++i) {
        SgLabelRefExp* lRef = isSgLabelRefExp(cases[i]);
        makeEdge(CFGNode(this, idx), getCFGTargetOfFortranLabelRef(lRef), result);
      }
      makeEdge(CFGNode(this, idx), CFGNode(this, 2), result); // For default
      break;
    }
    case 2: makeEdge(CFGNode(this, idx), getNodeJustAfterInContainer(this), result); break;
    default: ROSE_ASSERT (!"Bad index for SgComputedGotoStatement");
  }
  return result;
}

std::vector<CFGEdge> SgComputedGotoStatement::cfgInEdges(unsigned int idx) {
  std::vector<CFGEdge> result;
  addIncomingFortranGotos(this, idx, result);
  switch (idx) {
    case 0: makeEdge(getNodeJustBeforeInContainer(this), CFGNode(this, idx), result); break;
    case 1: makeEdge(this->get_label_index()->cfgForEnd(), CFGNode(this, idx), result); break;
    case 2: {
      makeEdge(CFGNode(this, 1), CFGNode(this, idx), result); // For default
      break;
    }
    default: ROSE_ASSERT (!"Bad index for SgComputedGotoStatement");
  }
  return result;
}

unsigned int
SgNamelistStatement::cfgIndexForEnd() const {
  return 0;
}

std::vector<CFGEdge>
SgNamelistStatement::cfgOutEdges(unsigned int idx) {
  std::vector<CFGEdge> result;
  makeEdge(CFGNode(this, idx), getNodeJustAfterInContainer(this), result);
  return result;
}

std::vector<CFGEdge>
SgNamelistStatement::cfgInEdges(unsigned int idx) {
  std::vector<CFGEdge> result;
  addIncomingFortranGotos(this, idx, result);
  makeEdge(getNodeJustBeforeInContainer(this), CFGNode(this, idx), result);
  return result;
}

unsigned int
SgImportStatement::cfgIndexForEnd() const {
  return 0;
}

std::vector<CFGEdge> SgImportStatement::cfgOutEdges(unsigned int idx) {
  ROSE_ASSERT (idx == 0);
  std::vector<CFGEdge> result;
  makeEdge(CFGNode(this, idx), getNodeJustAfterInContainer(this), result);
  return result;
}

std::vector<CFGEdge> SgImportStatement::cfgInEdges(unsigned int idx) {
  ROSE_ASSERT (idx == 0);
  std::vector<CFGEdge> result;
  addIncomingFortranGotos(this, idx, result);
  makeEdge(getNodeJustBeforeInContainer(this), CFGNode(this, idx), result);
  return result;
}

unsigned int
SgAssociateStatement::cfgIndexForEnd() const {
  return 2;
}

std::vector<CFGEdge> SgAssociateStatement::cfgOutEdges(unsigned int idx) {
  std::vector<CFGEdge> result;
  switch (idx) {
    case 0: makeEdge(CFGNode(this, idx), this->get_variable_declaration()->cfgForBeginning(), result); break;
    case 1: makeEdge(CFGNode(this, idx), this->get_body()->cfgForBeginning(), result); break;
    case 2: {
      makeEdge(CFGNode(this, idx), getNodeJustAfterInContainer(this), result);
      break;
    }
    default: ROSE_ASSERT (!"Bad index for SgAssociateStatement");
  }
  return result;
}

std::vector<CFGEdge> SgAssociateStatement::cfgInEdges(unsigned int idx) {
  std::vector<CFGEdge> result;
  addIncomingFortranGotos(this, idx, result);
  switch (idx) {
    case 0: makeEdge(getNodeJustBeforeInContainer(this), CFGNode(this, idx), result); break;
    case 1: makeEdge(this->get_variable_declaration()->cfgForEnd(), CFGNode(this, idx), result); break;
    case 2: makeEdge(this->get_body()->cfgForEnd(), CFGNode(this, idx), result); break;
    default: ROSE_ASSERT (!"Bad index for SgAssociateStatement");
  }
  return result;
}

unsigned int
SgFormatStatement::cfgIndexForEnd() const {
  return 0;
}

std::vector<CFGEdge> SgFormatStatement::cfgOutEdges(unsigned int idx) {
  ROSE_ASSERT (idx == 0);
  std::vector<CFGEdge> result;
  makeEdge(CFGNode(this, idx), getNodeJustAfterInContainer(this), result);
  return result;
}

std::vector<CFGEdge> SgFormatStatement::cfgInEdges(unsigned int idx) {
  ROSE_ASSERT (idx == 0);
  std::vector<CFGEdge> result;
  addIncomingFortranGotos(this, idx, result);
  makeEdge(getNodeJustBeforeInContainer(this), CFGNode(this, idx), result);
  return result;
}

unsigned int 
SgExpression::cfgIndexForEnd() const 
   {
     std::cerr << "Bad expression case " << this->class_name() << " in cfgIndexForEnd()" << std::endl;
     ROSE_ASSERT (false);

  // DQ (11/28/2009): This function was already commented out, but must return a value for use in MSVC.
     return 0;
   }

bool
SgExpression::cfgIsIndexInteresting(unsigned int idx) const {
    // Default -- overridden in short-circuiting operators
    return idx == this->cfgIndexForEnd();
  }

unsigned int
SgExpression::cfgFindChildIndex(SgNode* n) {
    // Default -- overridden in some cases
    size_t idx = this->get_childIndex(n);
    ROSE_ASSERT (idx != (size_t)(-1)); // Not found
    return idx;
  }

unsigned int
SgExpression::cfgFindNextChildIndex(SgNode* n) {
    return this->cfgFindChildIndex(n) + 1;
  }

  std::vector<CFGEdge> SgExpression::cfgOutEdges(unsigned int idx) {
    std::cerr << "Bad expression case " << this->class_name() << " in cfgOutEdges()" << std::endl;
    ROSE_ASSERT (false);

  // DQ (11/28/2009): This function was already commented out, but must return a value for use in MSVC.
     return std::vector<CFGEdge>();
  }

  std::vector<CFGEdge> SgExpression::cfgInEdges(unsigned int idx) {
    std::cerr << "Bad expression case " << this->class_name() << " in cfgInEdges()" << std::endl;
    ROSE_ASSERT (false);

  // DQ (11/28/2009): This function was already commented out, but must return a value for use in MSVC.
     return std::vector<CFGEdge>();
  }

unsigned int
SgUnaryOp::cfgIndexForEnd() const 
   {
     return 1;
   }

std::vector<CFGEdge>
SgUnaryOp::cfgOutEdges(unsigned int idx)
   {
     std::vector<CFGEdge> result;
     switch (idx)
        {
          case 0:
			if (this->get_operand())
			{
				makeEdge(CFGNode(this, idx), this->get_operand()->cfgForBeginning(), result); break;
				break;
			}
          case 1: makeEdge(CFGNode(this, idx), getNodeJustAfterInContainer(this), result); break;
          default: ROSE_ASSERT (!"Bad index for SgUnaryOp");
        }

     return result;
   }

std::vector<CFGEdge>
SgUnaryOp::cfgInEdges(unsigned int idx)
   {
     std::vector<CFGEdge> result;
     switch (idx)
        {
          case 0: makeEdge(getNodeJustBeforeInContainer(this), CFGNode(this, idx), result); break;
          case 1:
			if (this->get_operand())
			{
				makeEdge(this->get_operand()->cfgForEnd(), CFGNode(this, idx), result);
				break;
			}
          default: ROSE_ASSERT (!"Bad index for SgUnaryOp");
        }

     return result;
   }

unsigned int
SgThrowOp::cfgIndexForEnd() const 
   {
     return (get_operand() == NULL) ? 0 : 1;
   }

std::vector<CFGEdge>
SgThrowOp::cfgOutEdges(unsigned int idx)
   {
     std::vector<CFGEdge> result;
     switch (idx)
        {
          case 0: {
                    if (get_operand() == NULL) 
                      makeEdge(CFGNode(this, idx), getNodeJustAfterInContainer(this), result);
                    else
                      makeEdge(CFGNode(this, idx), this->get_operand()->cfgForBeginning(), result); 
                    break;
                  }
          case 1: makeEdge(CFGNode(this, idx), getNodeJustAfterInContainer(this), result); break;
          default: ROSE_ASSERT (!"Bad index for SgThrowOp");
        }
     return result;
   }

std::vector<CFGEdge>
SgThrowOp::cfgInEdges(unsigned int idx)
   {
     std::vector<CFGEdge> result;
     switch (idx)
        {
          case 0: makeEdge(getNodeJustBeforeInContainer(this), CFGNode(this, idx), result); break;
          case 1: {
                    ROSE_ASSERT(get_operand() != NULL);
                    makeEdge(get_operand()->cfgForEnd(), CFGNode(this, idx), result); 
                    break;
                  }
          default: ROSE_ASSERT (!"Bad index for SgThrowOp");
        }

     return result;
   }

unsigned int SgBinaryOp::cfgIndexForEnd() const
   {
     return 2;
   }

std::vector<CFGEdge>
SgBinaryOp::cfgOutEdges(unsigned int idx)
   {
     std::vector<CFGEdge> result;
     switch (idx)
        {
          case 0: makeEdge(CFGNode(this, idx), this->get_lhs_operand()->cfgForBeginning(), result); break;
          case 1: makeEdge(CFGNode(this, idx), this->get_rhs_operand()->cfgForBeginning(), result); break;
          case 2: makeEdge(CFGNode(this, idx), getNodeJustAfterInContainer(this), result); break;
          default: ROSE_ASSERT (!"Bad index for SgBinaryOp");
        }

     return result;
   }

std::vector<CFGEdge>
SgBinaryOp::cfgInEdges(unsigned int idx)
   {
     std::vector<CFGEdge> result;
     switch (idx)
        {
          case 0: makeEdge(getNodeJustBeforeInContainer(this), CFGNode(this, idx), result); break;
          case 1: makeEdge(this->get_lhs_operand()->cfgForEnd(), CFGNode(this, idx), result); break;
          case 2: makeEdge(this->get_rhs_operand()->cfgForEnd(), CFGNode(this, idx), result); break;
          default: ROSE_ASSERT (!"Bad index for SgBinaryOp");
        }

     return result;
   }

unsigned int
SgExprListExp::cfgIndexForEnd() const
   {
     return this->get_expressions().size();
   }

std::vector<CFGEdge>
SgExprListExp::cfgOutEdges(unsigned int idx)
   {
     std::vector<CFGEdge> result;
     if (idx == this->get_expressions().size())
        {
          makeEdge(CFGNode(this, idx), getNodeJustAfterInContainer(this), result);
        }
       else
          if (idx < this->get_expressions().size())
             {
               makeEdge(CFGNode(this, idx), this->get_expressions()[idx]->cfgForBeginning(), result);
             }
            else
               ROSE_ASSERT (!"Bad index for SgExprListExp");

     return result;
   }

std::vector<CFGEdge>
SgExprListExp::cfgInEdges(unsigned int idx)
   {
     std::vector<CFGEdge> result;
     if (idx == 0)
        {
          makeEdge(getNodeJustBeforeInContainer(this), CFGNode(this, idx), result);
        }
       else
          if (idx <= this->get_expressions().size())
             {
               makeEdge(this->get_expressions()[idx - 1]->cfgForEnd(), CFGNode(this, idx), result);
             }
            else
               ROSE_ASSERT (!"Bad index for SgExprListExp");

     return result;
   }

unsigned int
SgVarRefExp::cfgIndexForEnd() const
   {
     return 0;
   }

std::vector<CFGEdge>
SgVarRefExp::cfgOutEdges(unsigned int idx)
   {
     std::vector<CFGEdge> result;
     ROSE_ASSERT (idx == 0);
     makeEdge(CFGNode(this, idx), getNodeJustAfterInContainer(this), result);
     return result;
   }

std::vector<CFGEdge>
SgVarRefExp::cfgInEdges(unsigned int idx)
   {
     std::vector<CFGEdge> result;
     ROSE_ASSERT (idx == 0);
     makeEdge(getNodeJustBeforeInContainer(this), CFGNode(this, idx), result);
     return result;
   }

unsigned int
SgLabelRefExp::cfgIndexForEnd() const
   {
     return 0;
   }

std::vector<CFGEdge>
SgLabelRefExp::cfgOutEdges(unsigned int idx)
   {
     std::vector<CFGEdge> result;
     ROSE_ASSERT (idx == 0);
     makeEdge(CFGNode(this, idx), getNodeJustAfterInContainer(this), result);
     return result;
   }

std::vector<CFGEdge>
SgLabelRefExp::cfgInEdges(unsigned int idx)
   {
     std::vector<CFGEdge> result;
     ROSE_ASSERT (idx == 0);
     makeEdge(getNodeJustBeforeInContainer(this), CFGNode(this, idx), result);
     return result;
   }

#if 0
// DQ (12/30/2007): I don't think there is any control flow through this sorts of variables, but this 
// should be discussed (might apply to assigned goto).

unsigned int
SgLabelRefExp::cfgIndexForEnd() const
   {
     return 0;
   }

std::vector<CFGEdge>
SgLabelRefExp::cfgOutEdges(unsigned int idx)
   {
     std::vector<CFGEdge> result;
     ROSE_ASSERT (idx == 0);
     makeEdge(CFGNode(this, idx), getNodeJustAfterInContainer(this), result);
     return result;
   }

std::vector<CFGEdge>
SgLabelRefExp::cfgInEdges(unsigned int idx)
   {
     std::vector<CFGEdge> result;
     ROSE_ASSERT (idx == 0);
     makeEdge(getNodeJustBeforeInContainer(this), CFGNode(this, idx), result);
     return result;
   }
#endif

unsigned int
SgFunctionRefExp::cfgIndexForEnd() const
   {
     return 0;
   }

std::vector<CFGEdge>
SgFunctionRefExp::cfgOutEdges(unsigned int idx)
   {
     std::vector<CFGEdge> result;
     ROSE_ASSERT (idx == 0);
     makeEdge(CFGNode(this, idx), getNodeJustAfterInContainer(this), result);
     return result;
   }

std::vector<CFGEdge>
SgFunctionRefExp::cfgInEdges(unsigned int idx)
   {
     std::vector<CFGEdge> result;
     ROSE_ASSERT (idx == 0);
     makeEdge(getNodeJustBeforeInContainer(this), CFGNode(this, idx), result);
     return result;
   }

unsigned int
SgMemberFunctionRefExp::cfgIndexForEnd() const
   {
     return 0;
   }

std::vector<CFGEdge>
SgMemberFunctionRefExp::cfgOutEdges(unsigned int idx)
   {
     std::vector<CFGEdge> result;
     ROSE_ASSERT (idx == 0);
     makeEdge(CFGNode(this, idx), getNodeJustAfterInContainer(this), result);
     return result;
   }

std::vector<CFGEdge>
SgMemberFunctionRefExp::cfgInEdges(unsigned int idx)
   {
     std::vector<CFGEdge> result;
     ROSE_ASSERT (idx == 0);
     makeEdge(getNodeJustBeforeInContainer(this), CFGNode(this, idx), result);
     return result;
   }

unsigned int
SgPseudoDestructorRefExp::cfgIndexForEnd() const
   {
     return 0;
   }

std::vector<CFGEdge>
SgPseudoDestructorRefExp::cfgOutEdges(unsigned int idx)
   {
     std::vector<CFGEdge> result;
     ROSE_ASSERT (idx == 0);
     makeEdge(CFGNode(this, idx), getNodeJustAfterInContainer(this), result);
     return result;
   }

std::vector<CFGEdge>
SgPseudoDestructorRefExp::cfgInEdges(unsigned int idx)
   {
     std::vector<CFGEdge> result;
     ROSE_ASSERT (idx == 0);
     makeEdge(getNodeJustBeforeInContainer(this), CFGNode(this, idx), result);
     return result;
   }

  unsigned int SgValueExp::cfgIndexForEnd() const {
    return 0;
  }

  std::vector<CFGEdge> SgValueExp::cfgOutEdges(unsigned int idx) {
    std::vector<CFGEdge> result;
    ROSE_ASSERT (idx == 0);
    makeEdge(CFGNode(this, idx), getNodeJustAfterInContainer(this), result);
    return result;
  }

  std::vector<CFGEdge> SgValueExp::cfgInEdges(unsigned int idx) {
    std::vector<CFGEdge> result;
    ROSE_ASSERT (idx == 0);
    makeEdge(getNodeJustBeforeInContainer(this), CFGNode(this, idx), result);
    return result;
  }

  unsigned int SgFunctionCallExp::cfgIndexForEnd() const {
    return 3;
  }

  std::vector<CFGEdge> SgFunctionCallExp::cfgOutEdges(unsigned int idx) {
    ROSE_ASSERT(this);
    std::vector<CFGEdge> result;
    switch (idx) {
      case 0: makeEdge(CFGNode(this, idx), this->get_function()->cfgForBeginning(), result); break;
      case 1: makeEdge(CFGNode(this, idx), this->get_args()->cfgForBeginning(), result); break;
      case SGFUNCTIONCALLEXP_INTERPROCEDURAL_INDEX: {
                if (virtualInterproceduralControlFlowGraphs) {
                  Rose_STL_Container<SgFunctionDefinition*> defs;
                  CallTargetSet::getFunctionDefinitionsForCallLikeExp(this, defs);
                  Rose_STL_Container<SgFunctionDefinition*>::iterator def;
                  for (def = defs.begin(); def != defs.end(); ++def) 
                    makeEdge(CFGNode(this, idx), (*def)->cfgForBeginning(), result);
                }
                else {
                  makeEdge(CFGNode(this, idx), CFGNode(this, idx+1), result);
                }
                break;
      }
      case 3: makeEdge(CFGNode(this, idx), getNodeJustAfterInContainer(this), result); break;
      default: ROSE_ASSERT (!"Bad index for SgFunctionCallExp");
    }
    return result;
  }

  std::vector<CFGEdge> SgFunctionCallExp::cfgInEdges(unsigned int idx) {
    ROSE_ASSERT(this);
    std::vector<CFGEdge> result;
    switch (idx) {
      case 0: makeEdge(getNodeJustBeforeInContainer(this), CFGNode(this, idx), result); break;
      case 1: makeEdge(this->get_function()->cfgForEnd(), CFGNode(this, idx), result); break;
      case 2: makeEdge(this->get_args()->cfgForEnd(), CFGNode(this, idx), result); break;
      case 3: {
                if (virtualInterproceduralControlFlowGraphs) {
                  Rose_STL_Container<SgFunctionDefinition*> defs;
                  CallTargetSet::getFunctionDefinitionsForCallLikeExp(this, defs);
                  Rose_STL_Container<SgFunctionDefinition*>::iterator def;
                  for (def = defs.begin(); def != defs.end(); ++def) 
                    makeEdge((*def)->cfgForEnd(), CFGNode(this, idx), result);
                }
                else
                  makeEdge(CFGNode(this, idx-1), CFGNode(this, idx), result);
                break;
      }
      default: ROSE_ASSERT (!"Bad index for SgFunctionCallExp");
    }
    return result;
  }

bool
SgAndOp::cfgIsIndexInteresting(unsigned int idx) const
   {
     return idx == 1 || idx == 2;
   }

std::vector<CFGEdge>
SgAndOp::cfgOutEdges(unsigned int idx)
   {
     std::vector<CFGEdge> result;
     switch (idx) {
       case 0: makeEdge(CFGNode(this, idx), this->get_lhs_operand()->cfgForBeginning(), result); break;
       case 1: makeEdge(CFGNode(this, idx), this->get_rhs_operand()->cfgForBeginning(), result);
	       makeEdge(CFGNode(this, idx), CFGNode(this, 2), result); break;
       case 2: makeEdge(CFGNode(this, idx), getNodeJustAfterInContainer(this), result); break;
       default: ROSE_ASSERT (!"Bad index in SgAndOp");
     }
     return result;
   }

std::vector<CFGEdge>
SgAndOp::cfgInEdges(unsigned int idx) 
   {
     std::vector<CFGEdge> result;
     switch (idx) {
       case 0: makeEdge(getNodeJustBeforeInContainer(this), CFGNode(this, idx), result); break;
       case 1: makeEdge(this->get_lhs_operand()->cfgForEnd(), CFGNode(this, idx), result); break;
       case 2: makeEdge(this->get_rhs_operand()->cfgForEnd(), CFGNode(this, idx), result);
	       makeEdge(CFGNode(this, 1), CFGNode(this, idx), result); break;
       default: ROSE_ASSERT (!"Bad index in SgAndOp");
     }
     return result;
   }

bool
SgOrOp::cfgIsIndexInteresting(unsigned int idx) const 
   {
     return idx == 1 || idx == 2;
   }

std::vector<CFGEdge>
SgOrOp::cfgOutEdges(unsigned int idx)
   {
     std::vector<CFGEdge> result;
     switch (idx) {
       case 0: makeEdge(CFGNode(this, idx), this->get_lhs_operand()->cfgForBeginning(), result); break;
       case 1: makeEdge(CFGNode(this, idx), this->get_rhs_operand()->cfgForBeginning(), result);
	       makeEdge(CFGNode(this, idx), CFGNode(this, 2), result); break;
       case 2: makeEdge(CFGNode(this, idx), getNodeJustAfterInContainer(this), result); break;
       default: ROSE_ASSERT (!"Bad index in SgOrOp");
     }
     return result;
   }

   std::vector<CFGEdge> SgOrOp::cfgInEdges(unsigned int idx) {
     std::vector<CFGEdge> result;
     switch (idx) {
       case 0: makeEdge(getNodeJustBeforeInContainer(this), CFGNode(this, idx), result); break;
       case 1: makeEdge(this->get_lhs_operand()->cfgForEnd(), CFGNode(this, idx), result); break;
       case 2: makeEdge(this->get_rhs_operand()->cfgForEnd(), CFGNode(this, idx), result);
	       makeEdge(CFGNode(this, 1), CFGNode(this, idx), result); break;
       default: ROSE_ASSERT (!"Bad index in SgOrOp");
     }
     return result;
   }

unsigned int
SgTypeIdOp::cfgIndexForEnd() const
   {
     return 0;
   }

std::vector<CFGEdge>
SgTypeIdOp::cfgOutEdges(unsigned int idx)
   {
     std::vector<CFGEdge> result;
     ROSE_ASSERT (idx == 0);
     makeEdge(CFGNode(this, idx), getNodeJustAfterInContainer(this), result);
     return result;
   }

std::vector<CFGEdge>
SgTypeIdOp::cfgInEdges(unsigned int idx)
   {
     std::vector<CFGEdge> result;
     ROSE_ASSERT (idx == 0);
     makeEdge(getNodeJustBeforeInContainer(this), CFGNode(this, idx), result);
     return result;
   }

  unsigned int SgVarArgStartOp::cfgIndexForEnd() const {
    return 2;
  }

  std::vector<CFGEdge> SgVarArgStartOp::cfgOutEdges(unsigned int idx) {
    std::vector<CFGEdge> result;
    switch (idx) {
      case 0: makeEdge(CFGNode(this, idx), this->get_lhs_operand()->cfgForBeginning(), result); break;
      case 1: makeEdge(CFGNode(this, idx), this->get_rhs_operand()->cfgForBeginning(), result); break;
      case 2: makeEdge(CFGNode(this, idx), getNodeJustAfterInContainer(this), result); break;
      default: ROSE_ASSERT (!"Bad index for SgVarArgStartOp");
    }
    return result;
  }

  std::vector<CFGEdge> SgVarArgStartOp::cfgInEdges(unsigned int idx) {
    std::vector<CFGEdge> result;
    switch (idx) {
      case 0: makeEdge(getNodeJustBeforeInContainer(this), CFGNode(this, idx), result); break;
      case 1: makeEdge(this->get_lhs_operand()->cfgForEnd(), CFGNode(this, idx), result); break;
      case 2: makeEdge(this->get_rhs_operand()->cfgForEnd(), CFGNode(this, idx), result); break;
      default: ROSE_ASSERT (!"Bad index for SgVarArgStartOp");
    }
    return result;
  }

  unsigned int SgVarArgOp::cfgIndexForEnd() const {
    return 1;
  }

  std::vector<CFGEdge> SgVarArgOp::cfgOutEdges(unsigned int idx) {
    std::vector<CFGEdge> result;
    switch (idx) {
      case 0: makeEdge(CFGNode(this, idx), this->get_operand_expr()->cfgForBeginning(), result); break;
      case 1: makeEdge(CFGNode(this, idx), getNodeJustAfterInContainer(this), result); break;
      default: ROSE_ASSERT (!"Bad index for SgVarArgOp");
    }
    return result;
  }

  std::vector<CFGEdge> SgVarArgOp::cfgInEdges(unsigned int idx) {
    std::vector<CFGEdge> result;
    switch (idx) {
      case 0: makeEdge(getNodeJustBeforeInContainer(this), CFGNode(this, idx), result); break;
      case 1: makeEdge(this->get_operand_expr()->cfgForEnd(), CFGNode(this, idx), result); break;
      default: ROSE_ASSERT (!"Bad index for SgVarArgOp");
    }
    return result;
  }

  unsigned int SgVarArgEndOp::cfgIndexForEnd() const {
    return 1;
  }

  std::vector<CFGEdge> SgVarArgEndOp::cfgOutEdges(unsigned int idx) {
    std::vector<CFGEdge> result;
    switch (idx) {
      case 0: makeEdge(CFGNode(this, idx), this->get_operand_expr()->cfgForBeginning(), result); break;
      case 1: makeEdge(CFGNode(this, idx), getNodeJustAfterInContainer(this), result); break;
      default: ROSE_ASSERT (!"Bad index for SgVarArgEndOp");
    }
    return result;
  }

  std::vector<CFGEdge> SgVarArgEndOp::cfgInEdges(unsigned int idx) {
    std::vector<CFGEdge> result;
    switch (idx) {
      case 0: makeEdge(getNodeJustBeforeInContainer(this), CFGNode(this, idx), result); break;
      case 1: makeEdge(this->get_operand_expr()->cfgForEnd(), CFGNode(this, idx), result); break;
      default: ROSE_ASSERT (!"Bad index for SgVarArgEndOp");
    }
    return result;
  }

unsigned int
SgConditionalExp::cfgIndexForEnd() const 
  {
    return 2;
  }

  bool SgConditionalExp::cfgIsIndexInteresting(unsigned int idx) const {
    return idx == 1 || idx == 2;
  }

unsigned int
SgConditionalExp::cfgFindChildIndex(SgNode* n)
   {
  // DQ (8/24/2006): Could be rewritten as:
  // Make sure that this is either the conditional, true body, or the fals body
  // ROSE_ASSERT (n == this->get_conditional_exp() || n == this->get_true_exp() || n == this->get_false_exp() );
  // return (n == this->get_conditional_exp()) ? 0 : 1;

     if (n == this->get_conditional_exp())
        {
          return 0;
        }
       else
          if (n == this->get_true_exp() || n == this->get_false_exp())
             {
               return 1;
             }
            else
               ROSE_ASSERT (!"Bad child in conditional expression");

  // DQ (8/24/2006): Added return to avoid compiler warning.
     return 0;
   }

  std::vector<CFGEdge> SgConditionalExp::cfgOutEdges(unsigned int idx) {
    std::vector<CFGEdge> result;
    switch (idx) {
      case 0: makeEdge(CFGNode(this, idx), this->get_conditional_exp()->cfgForBeginning(), result); break;
      case 1: makeEdge(CFGNode(this, idx), this->get_true_exp()->cfgForBeginning(), result);
	      makeEdge(CFGNode(this, idx), this->get_false_exp()->cfgForBeginning(), result); break;
      case 2: makeEdge(CFGNode(this, idx), getNodeJustAfterInContainer(this), result); break;
      default: ROSE_ASSERT (!"Bad index in SgConditionalExp");
    }
    return result;
  }

  std::vector<CFGEdge> SgConditionalExp::cfgInEdges(unsigned int idx) {
    std::vector<CFGEdge> result;
    switch (idx) {
      case 0: makeEdge(getNodeJustBeforeInContainer(this), CFGNode(this, idx), result); break;
      case 1: makeEdge(this->get_conditional_exp()->cfgForEnd(), CFGNode(this, idx), result); break;
      case 2: makeEdge(this->get_true_exp()->cfgForEnd(), CFGNode(this, idx), result);
	      makeEdge(this->get_false_exp()->cfgForEnd(), CFGNode(this, idx), result); break;
      default: ROSE_ASSERT (!"Bad index in SgConditionalExp");
    }
    return result;
  }

unsigned int
SgCastExp::cfgFindChildIndex(SgNode* n)
   {
     if (n == this->get_operand()) return 0;

         ROSE_ASSERT (!"Bad child in cfgFindChildIndex on SgCastExp");
         // DQ (11/29/2009): Avoid MSVC warning about missing return.
         return 0;
   }


unsigned int
SgNewExp::cfgIndexForEnd() const
  {
    return 2; // At most one of constructor args or array size are present
  }

unsigned int
SgNewExp::cfgFindChildIndex(SgNode* n)
   {
  // DQ (8/24/2006): Could be rewritten as:
  // Make sure that this is either the conditional, true body, or the fals body
  // ROSE_ASSERT (n == this->get_placement_args() || n == this->get_constructor_args() || n == this->get_builtin_args() );
  // return (n == this->get_placement_args()) ? 0 : 1;

     if (n == this->get_placement_args())
        {
          return 0;
        }
       else
          if (n == this->get_constructor_args() || n == this->get_builtin_args())
             {
               return 1;
             }
            else
               ROSE_ASSERT (!"Bad child in new expression");

  // DQ (8/24/2006): Added return to avoid compiler warning.
     return 0;
   }

  std::vector<CFGEdge> SgNewExp::cfgOutEdges(unsigned int idx) {
    std::vector<CFGEdge> result;
    switch (idx) {
      case 0: {
	if (this->get_placement_args()) {
	  makeEdge(CFGNode(this, idx), this->get_placement_args()->cfgForBeginning(), result);
	} else {
	  makeEdge(CFGNode(this, idx), CFGNode(this, 1), result);
	}
	break;
      }
      case 1: {
	if (this->get_constructor_args()) {
	  makeEdge(CFGNode(this, idx), this->get_constructor_args()->cfgForBeginning(), result);
	} else if (this->get_builtin_args()) {
	  makeEdge(CFGNode(this, idx), this->get_builtin_args()->cfgForBeginning(), result);
	} else {
	  makeEdge(CFGNode(this, idx), CFGNode(this, 2), result);
	}
	break;
      }
      case 2: makeEdge(CFGNode(this, idx), getNodeJustAfterInContainer(this), result); break;
      default: ROSE_ASSERT (!"Bad index for SgNewExp");
    }
    return result;
  }

  std::vector<CFGEdge> SgNewExp::cfgInEdges(unsigned int idx) {
    std::vector<CFGEdge> result;
    switch (idx) {
      case 0: makeEdge(getNodeJustBeforeInContainer(this), CFGNode(this, idx), result); break;
      case 1: {
	if (this->get_placement_args()) {
	  makeEdge(this->get_placement_args()->cfgForEnd(), CFGNode(this, idx), result);
	} else {
	  makeEdge(CFGNode(this, 0), CFGNode(this, idx), result);
	}
	break;
      }
      case 2: {
	if (this->get_constructor_args()) {
	  makeEdge(this->get_constructor_args()->cfgForEnd(), CFGNode(this, idx), result);
	} else if (this->get_builtin_args()) {
	  makeEdge(this->get_builtin_args()->cfgForEnd(), CFGNode(this, idx), result);
	} else {
	  makeEdge(CFGNode(this, 1), CFGNode(this, idx), result);
	}
	break;
      }
      default: ROSE_ASSERT (!"Bad index for SgNewExp");
    }
    return result;
  }

unsigned int SgDeleteExp::cfgIndexForEnd() const
   {
     return 1;
   }

std::vector<CFGEdge>
SgDeleteExp::cfgOutEdges(unsigned int idx)
   {
     std::vector<CFGEdge> result;
     switch (idx)
        {
          case 0: makeEdge(CFGNode(this, idx), this->get_variable()->cfgForBeginning(), result); break;
          case 1: makeEdge(CFGNode(this, idx), getNodeJustAfterInContainer(this), result); break;
          default: ROSE_ASSERT (!"Bad index for SgDeleteExp");
        }

     return result;
   }

std::vector<CFGEdge>
SgDeleteExp::cfgInEdges(unsigned int idx)
   {
     std::vector<CFGEdge> result;
     switch (idx)
        {
          case 0: makeEdge(getNodeJustBeforeInContainer(this), CFGNode(this, idx), result); break;
          case 1: makeEdge(this->get_variable()->cfgForEnd(), CFGNode(this, idx), result); break;
          default: ROSE_ASSERT (!"Bad index for SgDeleteExp");
        }

     return result;
   }

unsigned int
SgThisExp::cfgIndexForEnd() const
   {
     return 0;
   }

std::vector<CFGEdge>
SgThisExp::cfgOutEdges(unsigned int idx)
   {
     std::vector<CFGEdge> result;
     ROSE_ASSERT (idx == 0);
     makeEdge(CFGNode(this, idx), getNodeJustAfterInContainer(this), result);
     return result;
  }

std::vector<CFGEdge>
SgThisExp::cfgInEdges(unsigned int idx)
   {
     std::vector<CFGEdge> result;
     ROSE_ASSERT (idx == 0);
     makeEdge(getNodeJustBeforeInContainer(this), CFGNode(this, idx), result);
     return result;
   }

unsigned int SgInitializer::cfgIndexForEnd() const
   {
     return 1;
   }

std::vector<CFGEdge>
SgAggregateInitializer::cfgOutEdges(unsigned int idx)
   {
     std::vector<CFGEdge> result;
     switch (idx) {
       case 0: makeEdge(CFGNode(this, idx), this->get_initializers()->cfgForBeginning(), result); break;
       case 1: makeEdge(CFGNode(this, idx), getNodeJustAfterInContainer(this), result); break;
       default: ROSE_ASSERT (!"Bad index for SgAggregateInitializer");
     }

     return result;
   }

std::vector<CFGEdge>
SgAggregateInitializer::cfgInEdges(unsigned int idx)
   {
     std::vector<CFGEdge> result;
     switch (idx) {
       case 0: makeEdge(getNodeJustBeforeInContainer(this), CFGNode(this, idx), result); break;
       case 1: makeEdge(this->get_initializers()->cfgForEnd(), CFGNode(this, idx), result); break;
       default: ROSE_ASSERT (!"Bad index for SgAggregateInitializer");
     }

     return result;
   }

unsigned int SgConstructorInitializer::cfgIndexForEnd() const 
  {
    return 2;
  }

std::vector<CFGEdge> SgConstructorInitializer::cfgOutEdges(unsigned int idx) {
    std::vector<CFGEdge> result;
    switch (idx) {
      case 0: makeEdge(CFGNode(this, idx), this->get_args()->cfgForBeginning(), result); break;
      case SGCONSTRUCTORINITIALIZER_INTERPROCEDURAL_INDEX: {
                if (virtualInterproceduralControlFlowGraphs) {
                  SgFunctionDeclaration* decl = get_declaration();
                  if (decl != NULL) {
                    SgFunctionDefinition* def = decl->get_definition();
                    if (def != NULL) {
                      makeEdge(CFGNode(this, idx), def->cfgForBeginning(), result);
                      break;
                    }
                  }
                }
                makeEdge(CFGNode(this, idx), CFGNode(this, idx + 1), result);
                break;
              }
      case 2: makeEdge(CFGNode(this, idx), getNodeJustAfterInContainer(this), result); break;
      default: ROSE_ASSERT (!"Bad index for SgConstructorInitializer");
    }
    return result;
  }

std::vector<CFGEdge> SgConstructorInitializer::cfgInEdges(unsigned int idx) {
    std::vector<CFGEdge> result;
    switch (idx) {
      case 0: makeEdge(getNodeJustBeforeInContainer(this), CFGNode(this, idx), result); break;
      case 1: makeEdge(this->get_args()->cfgForEnd(), CFGNode(this, idx), result); break;
      case 2: {
                if (virtualInterproceduralControlFlowGraphs) {
                  SgFunctionDeclaration* decl = get_declaration();
                  if (decl != NULL) {
                    SgFunctionDefinition* def = decl->get_definition();
                    if (def != NULL) { 
                      makeEdge(def->cfgForEnd(), CFGNode(this, idx), result);
                      break;
                    }
                  }
                }
                makeEdge(CFGNode(this, idx - 1), CFGNode(this, idx), result);
                break;
              }
      default: ROSE_ASSERT (!"Bad index for SgConstructorInitializer");
    }
    return result;
  }

  std::vector<CFGEdge> SgAssignInitializer::cfgOutEdges(unsigned int idx) {
    std::vector<CFGEdge> result;
    switch (idx) {
      case 0: makeEdge(CFGNode(this, idx), this->get_operand()->cfgForBeginning(), result); break;
      case 1: makeEdge(CFGNode(this, idx), getNodeJustAfterInContainer(this), result); break;
      default: ROSE_ASSERT (!"Bad index for SgAssignInitializer");
    }
    return result;
  }

  std::vector<CFGEdge> SgAssignInitializer::cfgInEdges(unsigned int idx) {
    std::vector<CFGEdge> result;
    switch (idx) {
      case 0: makeEdge(getNodeJustBeforeInContainer(this), CFGNode(this, idx), result); break;
      case 1: makeEdge(this->get_operand()->cfgForEnd(), CFGNode(this, idx), result); break;
      default: ROSE_ASSERT (!"Bad index for SgAssignInitializer");
    }
    return result;
  }

  unsigned int SgNullExpression::cfgIndexForEnd() const {
    return 0;
  }

  std::vector<CFGEdge> SgNullExpression::cfgOutEdges(unsigned int idx) {
    std::vector<CFGEdge> result;
    ROSE_ASSERT (idx == 0);
    makeEdge(CFGNode(this, idx), getNodeJustAfterInContainer(this), result);
    return result;
  }

  std::vector<CFGEdge> SgNullExpression::cfgInEdges(unsigned int idx) {
    std::vector<CFGEdge> result;
    ROSE_ASSERT (idx == 0);
    makeEdge(getNodeJustBeforeInContainer(this), CFGNode(this, idx), result);
    return result;
  }

unsigned int SgCtorInitializerList::cfgIndexForEnd() const 
  {
    return get_ctors().size();
  }

std::vector<CFGEdge> SgCtorInitializerList::cfgOutEdges(unsigned int idx) {
     std::vector<CFGEdge> result;
     //FIXME 
     return result;
     if (idx == this->get_ctors().size()) 
       makeEdge(CFGNode(this, idx), getNodeJustAfterInContainer(this), result);
     else if (idx < this->get_ctors().size()) 
       makeEdge(CFGNode(this, idx), this->get_ctors()[idx]->cfgForBeginning(), result);
     else 
       ROSE_ASSERT (!"Bad index for SgCtorInitializerList");
     return result;
  }

std::vector<CFGEdge> SgCtorInitializerList::cfgInEdges(unsigned int idx) {
     std::vector<CFGEdge> result;
     //FIXME 
     return result;
     if (idx == 0) 
       makeEdge(getNodeJustBeforeInContainer(this), CFGNode(this, idx), result);
     else if (idx <= this->get_ctors().size()) 
       makeEdge(this->get_ctors()[idx - 1]->cfgForEnd(), CFGNode(this, idx), result);
     else 
       ROSE_ASSERT (!"Bad index for SgCtorInitializerList");
     return result;
  }

unsigned int
SgStatementExpression::cfgIndexForEnd() const 
   {
     return 1;
   }

std::vector<CFGEdge>
SgStatementExpression::cfgOutEdges(unsigned int idx)
   {
     std::vector<CFGEdge> result;
     switch (idx)
        {
          case 0: makeEdge(CFGNode(this, idx), this->get_statement()->cfgForBeginning(), result); break;
          case 1: makeEdge(CFGNode(this, idx), getNodeJustAfterInContainer(this), result); break;
          default: ROSE_ASSERT (!"Bad index for SgStatementExpression");
        }

     return result;
   }

std::vector<CFGEdge>
SgStatementExpression::cfgInEdges(unsigned int idx)
   {
     std::vector<CFGEdge> result;
     switch (idx)
        {
          case 0: makeEdge(getNodeJustBeforeInContainer(this), CFGNode(this, idx), result); break;
          case 1: makeEdge(this->get_statement()->cfgForEnd(), CFGNode(this, idx), result); break;
          default: ROSE_ASSERT (!"Bad index for SgStatementExpression");
        }

     return result;
   }

unsigned int
SgAsmOp::cfgIndexForEnd() const
   {
     return 0;
   }

std::vector<CFGEdge>
SgAsmOp::cfgOutEdges(unsigned int idx)
   {
     std::vector<CFGEdge> result;
     ROSE_ASSERT (idx == 0);
     makeEdge(CFGNode(this, idx), getNodeJustAfterInContainer(this), result);
     return result;
   }

std::vector<CFGEdge>
SgAsmOp::cfgInEdges(unsigned int idx)
   {
     std::vector<CFGEdge> result;
     ROSE_ASSERT (idx == 0);
     makeEdge(getNodeJustBeforeInContainer(this), CFGNode(this, idx), result);
     return result;
   }

unsigned int SgSubscriptExpression::cfgIndexForEnd() const
   {
     return 3;
   }

std::vector<CFGEdge>
SgSubscriptExpression::cfgOutEdges(unsigned int idx)
   {
     std::vector<CFGEdge> result;
     switch (idx)
        {
          case 0: makeEdge(CFGNode(this, idx), this->get_lowerBound()->cfgForBeginning(), result); break;
          case 1: makeEdge(CFGNode(this, idx), this->get_upperBound()->cfgForBeginning(), result); break;
          case 2: makeEdge(CFGNode(this, idx), this->get_stride()->cfgForBeginning(), result); break;
          case 3: makeEdge(CFGNode(this, idx), getNodeJustAfterInContainer(this), result); break;
          default: ROSE_ASSERT (!"Bad index for SgSubscriptExpression");
        }

     return result;
   }

std::vector<CFGEdge>
SgSubscriptExpression::cfgInEdges(unsigned int idx)
   {
     std::vector<CFGEdge> result;
     switch (idx)
        {
          case 0: makeEdge(getNodeJustBeforeInContainer(this), CFGNode(this, idx), result); break;
          case 1: makeEdge(this->get_lowerBound()->cfgForEnd(), CFGNode(this, idx), result); break;
          case 2: makeEdge(this->get_upperBound()->cfgForEnd(), CFGNode(this, idx), result); break;
          case 3: makeEdge(this->get_stride()->cfgForEnd(), CFGNode(this, idx), result); break;
          default: ROSE_ASSERT (!"Bad index for SgSubscriptExpression");
        }

     return result;
   }

unsigned int SgAsteriskShapeExp::cfgIndexForEnd() const {
  return 0;
}

std::vector<CFGEdge> SgAsteriskShapeExp::cfgOutEdges(unsigned int idx) {
  std::vector<CFGEdge> result;
  ROSE_ASSERT (idx == 0);
  makeEdge(CFGNode(this, idx), getNodeJustAfterInContainer(this), result);
  return result;
}

std::vector<CFGEdge> SgAsteriskShapeExp::cfgInEdges(unsigned int idx) {
  std::vector<CFGEdge> result;
  ROSE_ASSERT (idx == 0);
  makeEdge(getNodeJustBeforeInContainer(this), CFGNode(this, idx), result);
  return result;
}

unsigned int SgImpliedDo::cfgIndexForEnd() const
   {
     return 4;
   }

std::vector<CFGEdge>
SgImpliedDo::cfgOutEdges(unsigned int idx)
   {
     std::vector<CFGEdge> result;
     switch (idx)
        {
          case 0: makeEdge(CFGNode(this, idx), this->get_do_var()->cfgForBeginning(), result); break;
          case 1: makeEdge(CFGNode(this, idx), this->get_first_val()->cfgForBeginning(), result); break;
          case 2: makeEdge(CFGNode(this, idx), this->get_last_val()->cfgForBeginning(), result); break;
          case 3: makeEdge(CFGNode(this, idx), this->get_increment()->cfgForBeginning(), result); break;
          case 4: makeEdge(CFGNode(this, idx), getNodeJustAfterInContainer(this), result); break;
          default: ROSE_ASSERT (!"Bad index for SgImpliedDo");
        }

     return result;
   }

std::vector<CFGEdge>
SgImpliedDo::cfgInEdges(unsigned int idx)
   {
     std::vector<CFGEdge> result;
     switch (idx)
        {
          case 0: makeEdge(getNodeJustBeforeInContainer(this), CFGNode(this, idx), result); break;
          case 1: makeEdge(this->get_do_var()->cfgForEnd(), CFGNode(this, idx), result); break;
          case 2: makeEdge(this->get_first_val()->cfgForEnd(), CFGNode(this, idx), result); break;
          case 3: makeEdge(this->get_last_val()->cfgForEnd(), CFGNode(this, idx), result); break;
          case 4: makeEdge(this->get_increment()->cfgForEnd(), CFGNode(this, idx), result); break;
          default: ROSE_ASSERT (!"Bad index for SgImpliedDo");
        }

     return result;
   }

unsigned int
SgActualArgumentExpression::cfgIndexForEnd() const 
   {
     return 1;
   }

std::vector<CFGEdge>
SgActualArgumentExpression::cfgOutEdges(unsigned int idx)
   {
     std::vector<CFGEdge> result;
     switch (idx)
        {
          case 0: makeEdge(CFGNode(this, idx), this->get_expression()->cfgForBeginning(), result); break;
          case 1: makeEdge(CFGNode(this, idx), getNodeJustAfterInContainer(this), result); break;
          default: ROSE_ASSERT (!"Bad index for SgActualArgumentExpression");
        }

     return result;
   }

std::vector<CFGEdge>
SgActualArgumentExpression::cfgInEdges(unsigned int idx)
   {
     std::vector<CFGEdge> result;
     switch (idx)
        {
          case 0: makeEdge(getNodeJustBeforeInContainer(this), CFGNode(this, idx), result); break;
          case 1: makeEdge(this->get_expression()->cfgForEnd(), CFGNode(this, idx), result); break;
          default: ROSE_ASSERT (!"Bad index for SgActualArgumentExpression");
        }

     return result;
   }

std::vector<CFGEdge> SgDesignatedInitializer::cfgOutEdges(unsigned int idx) {
  std::vector<CFGEdge> result;
  switch (idx) {
    case 0: makeEdge(CFGNode(this, idx), this->get_memberInit()->cfgForBeginning(), result); break;
    case 1: makeEdge(CFGNode(this, idx), getNodeJustAfterInContainer(this), result); break;
    default: ROSE_ASSERT (!"Bad index for SgDesignatedInitializer");
  }
  return result;
}

std::vector<CFGEdge> SgDesignatedInitializer::cfgInEdges(unsigned int idx) {
  std::vector<CFGEdge> result;
  switch (idx) {
    case 0: makeEdge(getNodeJustBeforeInContainer(this), CFGNode(this, idx), result); break;
    case 1: makeEdge(this->get_memberInit()->cfgForEnd(), CFGNode(this, idx), result); break;
    default: ROSE_ASSERT (!"Bad index for SgDesignatedInitializer");
  }
  return result;
}

unsigned int
SgDesignatedInitializer::cfgFindChildIndex(SgNode* n)
   {
     if (n == this->get_memberInit()) return 0;
     ROSE_ASSERT (!"Bad child in cfgFindChildIndex on SgDesignatedInitializer");

     // DQ (11/29/2009): Avoid MSVC warning about missing return.
     return 0;
   }

unsigned int
SgInitializedName::cfgIndexForEnd() const {
  return this->get_initializer() ? 1 : 0;
}

bool
SgInitializedName::cfgIsIndexInteresting(unsigned int idx) const {
  return true;
}

unsigned int
SgInitializedName::cfgFindChildIndex(SgNode* n)
   {
// This function could be rewritten to be:
// Check for inappropriate child in initialized name
// ROSE_ASSERT(n == this->get_initializer());
// return 0;

     if (n == this->get_initializer())
        {
          return 0;
        }
       else
          ROSE_ASSERT (!"Bad child in initialized name");

  // DQ (8/24/2006): Added return to avoid compiler warning!
     return 0;
   }

unsigned int
SgInitializedName::cfgFindNextChildIndex(SgNode* n) {
  return this->cfgFindChildIndex(n) + 1;
}

std::vector<CFGEdge>
SgInitializedName::cfgOutEdges(unsigned int idx) {
  std::vector<CFGEdge> result;
  switch (idx) {
    case 0:
    if (this->get_initializer()) {
      makeEdge(CFGNode(this, idx), this->get_initializer()->cfgForBeginning(),
               result);
    } else {
      makeEdge(CFGNode(this, idx), getNodeJustAfterInContainer(this), result);
    }
    break;

    case 1:
    ROSE_ASSERT (this->get_initializer());
    makeEdge(CFGNode(this, idx), getNodeJustAfterInContainer(this), result);
    break;

    default: ROSE_ASSERT (!"Bad index in SgInitializedName");
  }
  return result;
}

std::vector<CFGEdge>
SgInitializedName::cfgInEdges(unsigned int idx) {
  std::vector<CFGEdge> result;
  switch (idx) {
    case 0:
    makeEdge(getNodeJustBeforeInContainer(this), CFGNode(this, idx), result);
    break;

    case 1:
    ROSE_ASSERT (this->get_initializer());
    makeEdge(this->get_initializer()->cfgForEnd(),
             CFGNode(this, idx), result);
    break;

    default: ROSE_ASSERT (!"Bad index in SgInitializedName");
  }
  return result;
}
// Liao, 6/11/2009 support for OpenMP nodes
unsigned int
SgOmpBodyStatement::cfgIndexForEnd() const {
  return 1;
}

std::vector<CFGEdge> SgOmpBodyStatement::cfgOutEdges(unsigned int idx) {
  std::vector<CFGEdge> result;
  switch (idx) {
    case 0: makeEdge(CFGNode(this, idx), this->get_body()->cfgForBeginning(), result); break;
    case 1: makeEdge(CFGNode(this, idx), getNodeJustAfterInContainer(this), result); break;
    default: ROSE_ASSERT (!"Bad index for SgOmpBodyStatement");
  }
  return result;
}

std::vector<CFGEdge> SgOmpBodyStatement::cfgInEdges(unsigned int idx) {
  std::vector<CFGEdge> result;
  addIncomingFortranGotos(this, idx, result);
  switch (idx) {
    case 0: makeEdge(getNodeJustBeforeInContainer(this), CFGNode(this, idx), result); break;
    case 1: makeEdge(this->get_body()->cfgForEnd(), CFGNode(this, idx), result); break;
    default: ROSE_ASSERT (!"Bad index for SgOmpBodyStatement");
  }
  return result;
}
//----------------------------------------
 unsigned int
SgOmpClauseBodyStatement::cfgIndexForEnd() const {
  return 2;
}

std::vector<CFGEdge> SgOmpClauseBodyStatement::cfgOutEdges(unsigned int idx) {
  std::vector<CFGEdge> result;
  switch (idx) {
    case 0: makeEdge(CFGNode(this, idx), this->get_body()->cfgForBeginning(), result); break;
    case 1: break; // we don't build edges for OpenMP clause list for now //TODO  not sure if the code is correct
    case 2: makeEdge(CFGNode(this, idx), getNodeJustAfterInContainer(this), result); break;
    default: ROSE_ASSERT (!"Bad index for SgOmpClauseBodyStatement");
  }
  return result;
}

std::vector<CFGEdge> SgOmpClauseBodyStatement::cfgInEdges(unsigned int idx) {
  std::vector<CFGEdge> result;
  addIncomingFortranGotos(this, idx, result);
  switch (idx) {
    case 0: makeEdge(getNodeJustBeforeInContainer(this), CFGNode(this, idx), result); break;
    case 1: break; // we don't build edges for OpenMP clause list for now //TODO  not sure if the code is correct here
    case 2: makeEdge(this->get_body()->cfgForEnd(), CFGNode(this, idx), result); break;
    default: ROSE_ASSERT (!"Bad index for SgOmpClauseBodyStatement");
  }
  return result;
}

 
	bool SgExpression::isDefinable() const
	{
		return false;
	}

	bool SgExpression::isUsedAsDefinable() const
	{
		if (isDefinable())
		{
//			SgStatement* stmt = isSgStatement(get_parent());
//			if (stmt)
//				return stmt->isChildUsedAsLValue(this);
			if (SgAssignOp* expr = isSgAssignOp(get_parent()))
			{
				if (expr == expr->get_lhs_operand())
					return true;
				else
					return false;
			}
			else
				return false;
		}
		else
			return false;
	}
 
	bool SgExpression::isLValue() const
	{
		return false;
	}

	bool SgExpression::isUsedAsLValue() const
	{
		if (isLValue())
		{
			SgStatement* stmt = isSgStatement(get_parent());
			if (stmt)
				return stmt->isChildUsedAsLValue(this);
			SgExpression* expr = isSgExpression(get_parent());
			if (expr)
				return expr->isChildUsedAsLValue(this);
			return false;
		}
		else
			return false;
	}

	bool SgExpression::isChildUsedAsLValue(const SgExpression* child) const
	{
		return false;
	}

/*! std:5.1 par:2*/
bool SgStringVal::isLValue() const
{
	return true;
}

bool SgStringVal::isChildUsedAsLValue(const SgExpression* child) const
{
	ROSE_ASSERT(!"Bad child in isChildUsedAsLValue on SgStringVal");
	return false;
}

/*! std:5.1 par:7*/
bool SgScopeOp::isLValue() const
{
	return get_rhs_operand()->isLValue();
}

bool SgScopeOp::isChildUsedAsLValue(const SgExpression* child) const
{
	if (child == get_lhs_operand())
	{
		ROSE_ASSERT(!"Only the right-hand-side is used as an lvalue for SgScopeOp");
		return false;
	}
	else if (child != get_rhs_operand())
	{
		ROSE_ASSERT(!"Bad child in isChildUsedAsLValue on SgScopeOp");
		return false;
	}
	else
	{
		if (isLValue())
		{
			SgStatement* stmt = isSgStatement(get_parent());
			if (stmt)
				return stmt->isChildUsedAsLValue(this);
			SgExpression* expr = isSgExpression(get_parent());
			if (expr)
				return expr->isChildUsedAsLValue(this);
			return false;
		}
		else
			return false;
	}
	return false;
}

/*! std:5.2.1 par:1*/
bool SgPntrArrRefExp::isLValue() const
{
	return true;
}

bool SgPntrArrRefExp::isChildUsedAsLValue(const SgExpression* child) const
{
	if (child == get_lhs_operand())
	{
		if (!child->isLValue())
		{
			ROSE_ASSERT(!"Left-hand-side of a pointer-index expression must be an lvalue in isChildUsedAsLValue on SgPntrArrayRefExp");
			return true;
		}
		return true;
	}
	else if (child == get_rhs_operand())
	{
		return false;
	}
	else
	{
		ROSE_ASSERT(!"Bad child in isChildUsedAsLValue on SgPntrArrayRefExp");
		return false;
	}
	return true;
}

/*! std:5.2.1 par:1*/ bool SgPointerDerefExp::isLValue() const
{
	return true;
}

bool SgPointerDerefExp::isChildUsedAsLValue(const SgExpression* child) const
{
	if (child == get_operand())
	{
		return true;
	}
	else
	{
		ROSE_ASSERT(!"Bad child in isChildUsedAsLValue on SgPointerDerefExp");
		return true;
	}
	return true;
}

/*! std:5.3.1 par:2 */
bool SgAddressOfOp::isLValue() const
{
	return true;
}

/*! std:5.3.1 par:2 */
bool SgAddressOfOp::isChildUsedAsLValue(const SgExpression* child) const
{
	/*! std:5.3.1 par:2 */
	if (child != this->get_operand())
	{
		ROSE_ASSERT(!"Bad child in isChildUsedAsLValue on SgAddressOfOp");
		return false;
	}
	return true;
}

/*! std:5.1 par:7,8 */
bool SgArrowExp::isLValue() const
{
	// TODO: king84
	// if rhs is a non-static member function, the result is not an lvalue (static member functions are lvalues)
	// see std:5.2.5 par:4
	// if rhs is an enum value, then the result is not an lvalue
	// see std:5.2.5 par:4
	return true;
}

bool SgArrowExp::isChildUsedAsLValue(const SgExpression* child) const
{
	if (!isChild(const_cast<SgExpression*>(child)))
	{
		ROSE_ASSERT(!"Bad child in isChildUsedAsLValue on SgArrowExp");
		return false;
	}
	return true;
}

/*! std:5.1 par:7,8 */
bool SgDotExp::isLValue() const
{
	// TODO: king84
	// if rhs is a non-static member function, the result is not an lvalue (static member functions are lvalues)
	// see std:5.2.5 par:4
	// if rhs is an enum value, then the result is not an lvalue
	// see std:5.2.5 par:4
	return true;
}

bool SgDotExp::isChildUsedAsLValue(const SgExpression* child) const
{
	if (!isChild(const_cast<SgExpression*>(child)))
	{
		ROSE_ASSERT(!"Bad child in isChildUsedAsLValue on SgDotExp");
		return false;
	}
	return true;
}

/*! std:5.4 par:6 */
bool SgDotStarOp::isLValue() const
{
	// TODO: king84
	// rhs must be a data member (and not a member function)
	// this is approximated here with an lvalue check
	// TODO: king84: is this true?
//	if (!get_rhs_operand()->isLValue())
//	{
//		ROSE_ASSERT(!"Right-hand-side must be a pointer to a data member in isLValue for SgDotStarOp");
//		return false;
//	}
	return true;
}

/*! std:5.4 par:6 */
bool SgDotStarOp::isChildUsedAsLValue(const SgExpression* child) const
{
	if (child == get_lhs_operand())
		return true;
	else if (child == get_rhs_operand())
		return false;
	else
	{
		ROSE_ASSERT(!"Bad child in isChildUsedAsLValue on SgDotStarExp");
		return false;
	}
	return true;
}

/*! std:5.4 par:6 */
bool SgArrowStarOp::isLValue() const
{
	// TODO: king84
	// rhs must be a data member (and not a member function)
	// this is approximated here with an lvalue check
	// TODO: king84: is this true?
//	if (!get_rhs_operand()->isLValue())
//	{
//		ROSE_ASSERT(!"Right-hand-side must be a pointer to a data member in isLValue for SgArrowStarOp");
//		return false;
//	}
	return true;
}

/*! std:5.4 par:6 */
bool SgArrowStarOp::isChildUsedAsLValue(const SgExpression* child) const
{
	if (child == get_lhs_operand())
		return true;
	else if (child == get_rhs_operand())
		return false;
	else
	{
		ROSE_ASSERT(!"Bad child in isChildUsedAsLValue on SgArrowStarExp");
		return false;
	}
	return true;
}


/*! std:5.2.8 par:1 */
bool SgTypeIdOp::isLValue() const
{
	return true;
}

/*! std:5.2.8 par:1 */
bool SgTypeIdOp::isChildUsedAsLValue(const SgExpression* child) const
{
	return false;
}

/*! std:5.2.6 par:2; std:5.3.2 par:2 */
bool SgMinusMinusOp::isLValue() const
{
	/*! std:5.2.6 par:1 */
	if (get_mode() == SgUnaryOp::postfix)
	{
		return false;
	}
	else
	{
		return true;
	}
}

/*! std:5.2.6 par:2; std:5.3.2 par:2 */
bool SgMinusMinusOp::isChildUsedAsLValue(const SgExpression* child) const
{
	/*! std:5.2.6 par:1 */
	if (get_mode() == SgUnaryOp::postfix)
	{
		if (child != this->get_operand())
		{
			ROSE_ASSERT(!"Bad child in isChildUsedAsLValue on SgPlusPlusOp");
			return false;
		}
		else
		{
			return isUsedAsLValue();
		}
	}
	/*! std:5.3.2 par:2 */
	else
	{
		return isUsedAsLValue();
	}
}

/*! std:5.2.6 par:1; std:5.3.2 par:1 */
bool SgPlusPlusOp::isLValue() const
{
	/*! std:5.2.6 par:1 */
	if (get_mode() == SgUnaryOp::postfix)
	{
		return false;
	}
	else
	{
		return true;
	}
}

/*! std:5.2.6 par:1; std:5.3.2 par:1 */
bool SgPlusPlusOp::isChildUsedAsLValue(const SgExpression* child) const
{
	/*! std:5.2.6 par:1 */
	if (get_mode() == SgUnaryOp::postfix)
	{
		if (child != this->get_operand())
		{
			ROSE_ASSERT(!"Bad child in isChildUsedAsLValue on SgPlusPlusOp");
			return false;
		}
		else
		{
			return isUsedAsLValue();
		}
	}
	/*! std:5.3.2 par:1 */
	else
	{
		return isUsedAsLValue();
	}
}

/*! std:5.2.2 par:1,10 */
bool SgFunctionCallExp::isLValue() const
{
	//! Function Pointers don't have a declaration!
//	if (getAssociatedFunctionDeclaration()->get_orig_return_type()->get_ref_to() != NULL)
	SgType* type = get_function()->get_type();
	while (SgTypedefType* type2 = isSgTypedefType(type))
		type = type2->get_base_type();
	SgFunctionType* ftype = isSgFunctionType(type);
	if (!ftype)
	{
		ROSE_ASSERT(!"Error calling a function through a non-function type in isLValue on SgFunctionCallExp");
		return true;
	}
	else
	{
		// depends on the return-type being a reference type
//		if (ftype->get_return_type()->get_ref_to() == NULL)
//		if (isSgReferenceType(ftype->get_return_type()) != NULL)
		if (SageInterface::isReferenceType(ftype->get_return_type()) != NULL)
			return true;
		else
			return false;
	}
}

bool SgFunctionCallExp::isChildUsedAsLValue(const SgExpression* child) const
{
	if (get_function() == child)
	{
		// King84: I'm unsure if the function itself is an lvalue or an rvalue.  I'm just playing it safe here.
		return false;
	}
	else
	{
		ROSE_ASSERT(!"Bad child in isChildUsedAsLValue on SgFunctionCallExp");
		return false;
	}
}

/*! std:5.4 par:1; std:5.2.11 par:1; std:5.2.9 par:1; std:5.2.7 par:2; std:5.2.10 par:1 */
bool SgCastExp::isLValue() const
{
//	printf("%d: %s : %s\n", get_file_info()->get_line(), unparseToString().c_str(), get_type()->unparseToString().c_str());
	switch (cast_type())
	{
		case e_C_style_cast:
//			if (get_type()->get_ref_to() != NULL) /*! std:5.4 par:1 */
//			if (isSgReferenceType(get_type()) != NULL) /*! std:5.4 par:1 */
			if (SageInterface::isReferenceType(get_type()) != NULL) /*! std:5.4 par:1 */
				return true;
			else
				return false;
		case e_const_cast:
			if (SageInterface::isReferenceType(get_type()) != NULL) /*! std:5.2.11 par:1 */
				return true;
			else
				return false;
		case e_static_cast:
			if (SageInterface::isReferenceType(get_type()) != NULL) /*! std:5.2.9 par:1 */
				return true;
			else
				return false;
		case e_dynamic_cast:
			if (SageInterface::isReferenceType(get_type()) != NULL) /*! std:5.2.7 par:2 */
				return true;
			else
				return false;
		case e_reinterpret_cast:
			if (SageInterface::isReferenceType(get_type()) != NULL) /*! std:5.2.10 par:1 */
				return true;
			else
				return false;
		case e_unknown:
		case e_default:
		default:
			return false;
	}
}

bool SgCastExp::isChildUsedAsLValue(const SgExpression* child) const
{
	// if it is an lvalue and we use it as an lvalue, then true
	if (child != this->get_operand())
	{
		ROSE_ASSERT (!"Bad child in isChildUsedAsLValue on SgCastExp");
		return false;
	}
	if (isUsedAsLValue())
	{
		if (child->isLValue())
			return true;
		else
		{
			ROSE_ASSERT (!"Child is not an LValue, so it cannot be used as an LValue in isChildUsedAsLValue on SgCastExp");
			return false;
		}
	}
	else
		return false;
}

//bool SgFunctionRefExp::isLValue() const
//{
//	return true;
//}
//
//bool SgFunctionRefExp::isChildUsedAsLValue(const SgExpression* child) const
//{
//	ROSE_ASSERT(!"Bad child in isChildUsedAsLValue on SgFunctionRefExp");
//	return false;
//}

/*! std:5.1 par:7,8 */
bool SgMemberFunctionRefExp::isLValue() const
{
	return true;
}

bool SgMemberFunctionRefExp::isChildUsedAsLValue(const SgExpression* child) const
{
	ROSE_ASSERT(!"Bad child in isChildUsedAsLValue on SgMemberFunctionRefExp");
	return false;
}

/*! std:2.5 par:5 */
bool SgVarRefExp::isDefinable() const
{
	// if not constant
	return !SageInterface::isConstType(get_type());
}

/*! std:5.1 par:7,8 */
bool SgVarRefExp::isLValue() const
{
	return true;
}

bool SgVarRefExp::isChildUsedAsLValue(const SgExpression* child) const
{
	ROSE_ASSERT(!"Bad child in isChildUsedAsLValue on SgVarRefExp");
	return false;
}

/*! std:5.16 par:4 */
bool SgConditionalExp::isLValue() const
{
	if (get_true_exp()->isLValue() && get_false_exp()->isLValue())
	{
		// TODO: king84
		// need to make sure they are of the same type, possibly without cv-qualifiers
		if (get_true_exp()->get_type() == get_false_exp()->get_type())
			return true;
		else
			return false;
	}
	else
		return false;
}

/*! std:5.16 par:4 */
bool SgConditionalExp::isChildUsedAsLValue(const SgExpression* child) const
{
	if (get_conditional_exp() == child)
		return false;
	else if (get_true_exp() == child || get_false_exp() == child)
	{
		if (isUsedAsLValue())
			return true;
		else
			return false;
	}
	else// if (!isChild(const_cast<SgExpression*>(child)))
	{
		ROSE_ASSERT(!"Bad child in isChildUsedAsLValue on SgConditionalExp");
		return false;
	}
}

/*! std:5.17 par:1 */
bool SgAssignOp::isLValue() const
{
	return true;
}

bool SgAssignOp::isChildUsedAsLValue(const SgExpression* child) const
{
	if (get_lhs_operand() == child)
		return true;
	else if (get_rhs_operand() == child)
		return false;
	else
	{
		ROSE_ASSERT(!"Bad child in isChildUsedAsLValue on SgAssignOp");
		return false;
	}
}

/*! std:5.17 par:1 */
bool SgPlusAssignOp::isLValue() const
{
	return true;
}

bool SgPlusAssignOp::isChildUsedAsLValue(const SgExpression* child) const
{
	if (get_lhs_operand() == child)
		return true;
	else if (get_rhs_operand() == child)
		return false;
	else
	{
		ROSE_ASSERT(!"Bad child in isChildUsedAsLValue on SgPlusAssignOp");
		return false;
	}
}

/*! std:5.17 par:1 */
bool SgMinusAssignOp::isLValue() const
{
	return true;
}

bool SgMinusAssignOp::isChildUsedAsLValue(const SgExpression* child) const
{
	if (get_lhs_operand() == child)
		return true;
	else if (get_rhs_operand() == child)
		return false;
	else
	{
		ROSE_ASSERT(!"Bad child in isChildUsedAsLValue on SgMinusAssignOp");
		return false;
	}
}

/*! std:5.17 par:1 */
bool SgAndAssignOp::isLValue() const
{
	return true;
}

bool SgAndAssignOp::isChildUsedAsLValue(const SgExpression* child) const
{
	if (get_lhs_operand() == child)
		return true;
	else if (get_rhs_operand() == child)
		return false;
	else
	{
		ROSE_ASSERT(!"Bad child in isChildUsedAsLValue on SgAndAssignOp");
		return false;
	}
}

/*! std:5.17 par:1 */
bool SgIorAssignOp::isLValue() const
{
	return true;
}

bool SgIorAssignOp::isChildUsedAsLValue(const SgExpression* child) const
{
	if (get_lhs_operand() == child)
		return true;
	else if (get_rhs_operand() == child)
		return false;
	else
	{
		ROSE_ASSERT(!"Bad child in isChildUsedAsLValue on SgIorAssignOp");
		return false;
	}
}

/*! std:5.17 par:1 */
bool SgMultAssignOp::isLValue() const
{
	return true;
}

bool SgMultAssignOp::isChildUsedAsLValue(const SgExpression* child) const
{
	if (get_lhs_operand() == child)
		return true;
	else if (get_rhs_operand() == child)
		return false;
	else
	{
		ROSE_ASSERT(!"Bad child in isChildUsedAsLValue on SgMultAssignOp");
		return false;
	}
}

/*! std:5.17 par:1 */
bool SgDivAssignOp::isLValue() const
{
	return true;
}

bool SgDivAssignOp::isChildUsedAsLValue(const SgExpression* child) const
{
	if (get_lhs_operand() == child)
		return true;
	else if (get_rhs_operand() == child)
		return false;
	else
	{
		ROSE_ASSERT(!"Bad child in isChildUsedAsLValue on SgDivAssignOp");
		return false;
	}
}

/*! std:5.17 par:1 */
bool SgModAssignOp::isLValue() const
{
	return true;
}

bool SgModAssignOp::isChildUsedAsLValue(const SgExpression* child) const
{
	if (get_lhs_operand() == child)
		return true;
	else if (get_rhs_operand() == child)
		return false;
	else
	{
		ROSE_ASSERT(!"Bad child in isChildUsedAsLValue on SgModAssignOp");
		return false;
	}
}

/*! std:5.17 par:1 */
bool SgXorAssignOp::isLValue() const
{
	return true;
}

bool SgXorAssignOp::isChildUsedAsLValue(const SgExpression* child) const
{
	if (get_lhs_operand() == child)
		return true;
	else if (get_rhs_operand() == child)
		return false;
	else
	{
		ROSE_ASSERT(!"Bad child in isChildUsedAsLValue on SgXorAssignOp");
		return false;
	}
}

/*! std:5.17 par:1 */
bool SgLshiftAssignOp::isLValue() const
{
	return true;
}

bool SgLshiftAssignOp::isChildUsedAsLValue(const SgExpression* child) const
{
	if (get_lhs_operand() == child)
		return true;
	else if (get_rhs_operand() == child)
		return false;
	else
	{
		ROSE_ASSERT(!"Bad child in isChildUsedAsLValue on SgLshiftAssignOp");
		return false;
	}
}

/*! std:5.17 par:1 */
bool SgRshiftAssignOp::isLValue() const
{
	return true;
}

bool SgRshiftAssignOp::isChildUsedAsLValue(const SgExpression* child) const
{
	if (get_lhs_operand() == child)
		return true;
	else if (get_rhs_operand() == child)
		return false;
	else
	{
		ROSE_ASSERT(!"Bad child in isChildUsedAsLValue on SgRshiftAssignOp");
		return false;
	}
}

bool SgPointerAssignOp::isDefinable() const
{
	return true;
}

/*! std:5.17 par:1 */
bool SgCommaOpExp::isLValue() const
{
	return get_rhs_operand()->isLValue();
}

bool SgCommaOpExp::isChildUsedAsLValue(const SgExpression* child) const
{

	if (get_lhs_operand() == child)
		return false;
	else if (get_rhs_operand() == child)
	{
		if (!isUsedAsLValue())
			return true;
		else
			return false;
	}
	else
	{
		ROSE_ASSERT(!"Bad child in isChildUsedAsLValue on SgCommaOpExp");
		return false;
	}
}
<|MERGE_RESOLUTION|>--- conflicted
+++ resolved
@@ -1,6 +1,5 @@
 // tps (01/14/2010) : Switching from rose.h to sage3.
 #include "sage3basic.h"
-#include "CallGraph.h"
 #include "sageInterface.h" // for isConstType
 #include "CallGraph.h"
 #include <vector>
@@ -46,13 +45,8 @@
   return std::vector<CFGEdge>();
 }
 
-<<<<<<< HEAD
 template <class NodeT, class EdgeT>
 void makeEdge(NodeT from, NodeT to, vector<EdgeT>& result) {
-=======
-template <class NodeT1, class NodeT2, class EdgeT>
-void makeEdge(NodeT1 from, NodeT2 to, vector<EdgeT>& result) {
->>>>>>> a50de225
   // Makes a CFG edge, adding appropriate labels
   SgNode* fromNode = from.getNode();
   unsigned int fromIndex = from.getIndex();
@@ -319,7 +313,7 @@
         {
           return 0;
         }
-       else
+     else
           if (n != NULL && (n == this->get_true_body() || n == this->get_false_body()))
              {
                return 1;
