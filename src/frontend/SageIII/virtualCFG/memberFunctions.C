--- conflicted
+++ resolved
@@ -4785,14 +4785,7 @@
 		return false;
 	else if (get_rhs_operand() == child)
 	{
-<<<<<<< HEAD
-		if (isUsedAsLValue())
-			return true;
-		else
-			return false;
-=======
 		return isUsedAsLValue();
->>>>>>> 2460f915
 	}
 	else
 	{
