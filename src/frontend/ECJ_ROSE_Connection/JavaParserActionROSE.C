--- conflicted
+++ resolved
@@ -1617,18 +1617,6 @@
      << endl;
 cout.flush();
 */
-<<<<<<< HEAD
-
-    SgVariableDeclaration *variable_declaration = SageBuilder::buildVariableDeclaration (name, type, NULL, astJavaScopeStack.top());
-    ROSE_ASSERT(variable_declaration != NULL);
-    variable_declaration -> set_parent(astJavaScopeStack.top());
-    setJavaSourcePosition(variable_declaration, env, jToken);
-    vector<SgInitializedName *> vars = variable_declaration -> get_variables();
-    for (vector<SgInitializedName *>::iterator name_it = vars.begin(); name_it != vars.end(); name_it++) {
-        setJavaSourcePosition(*name_it, env, jToken);
-    }
-
-=======
 
     SgVariableDeclaration *variable_declaration = SageBuilder::buildVariableDeclaration (name, type, NULL, astJavaScopeStack.top());
     ROSE_ASSERT(variable_declaration != NULL);
@@ -1637,7 +1625,6 @@
     SgInitializedName *initialized_name = *(variable_declaration -> get_variables().begin());
     setJavaSourcePosition(initialized_name, env, jToken);
 
->>>>>>> 25195423
 // TODO: Remove this !!!
 /*
 SgScopeStatement *field_definition_scope = variable_declaration -> get_scope();
@@ -1980,38 +1967,6 @@
         printf ("Leaving Java_JavaParser_cactionCompilationUnitListEnd() \n");
 }
 
-<<<<<<< HEAD
-/*
-JNIEXPORT void JNICALL Java_JavaParser_cactionSetupObject(JNIEnv *env, jclass) {
-    if (SgProject::get_verbose() > 0)
-        printf ("Inside of Java_JavaParser_cactionSetupObject\n");
-
-    ROSE_ASSERT(astJavaScopeStack.size());
-    ::ObjectClassDefinition = isSgClassDefinition(astJavaScopeStack.top());
-    ROSE_ASSERT(::ObjectClassDefinition);
-// TODO: Remove this!
-
-cout << "The object class name is " 
-<< ::ObjectClassDefinition -> get_qualified_name().getString()
-<< endl;
-cout.flush();
-
-    ROSE_ASSERT(::ObjectClassDefinition -> get_qualified_name().getString().compare("java.lang.Object") == 0);
-
-    SgName object_name = "Object";
-
-// TODO: Remove this
-//cout << "Here 5.5" << endl;
-//cout.flush();
-    ::ObjectClassType = isSgClassType(lookupTypeByName(::java_lang, object_name, 0));
-    ROSE_ASSERT(::ObjectClassType);
-
-    if (SgProject::get_verbose() > 0)
-        printf ("Leaving Java_JavaParser_cactionSetupObject\n");
-}
-*/
-=======
->>>>>>> 25195423
 
 JNIEXPORT void JNICALL Java_JavaParser_cactionSetupBasicTypes(JNIEnv *env, jclass) {
     if (SgProject::get_verbose() > 0)
@@ -2144,11 +2099,7 @@
     // Actually, there are derived from SgSupport instead of SgLocatedNode, so they don't have a source position, but they do have a parent.
     //
     SgJavaImportStatementList* import_statement_list = new SgJavaImportStatementList();
-<<<<<<< HEAD
-    import_statement_list -> set_parent(package_definition);
-=======
     import_statement_list -> set_parent(::currentSourceFile);
->>>>>>> 25195423
     // setJavaSourcePosition(import_statement_list, env, jToken);
     ::currentSourceFile -> set_import_list(import_statement_list);
 
@@ -3179,119 +3130,6 @@
 }
 
 
-<<<<<<< HEAD
-/*
-JNIEXPORT void JNICALL Java_JavaParser_cactionArgumentTypeParameterReference(JNIEnv *env, jclass, jstring java_package_name, jstring java_type_name, jint method_index, jstring java_type_parameter_name, jobject jToken) {
-    if (SgProject::get_verbose() > 0)
-        printf ("Inside cactionArgumentTypeParameterReference\n");
-
-    SgName package_name = convertJavaStringToCxxString(env, java_package_name),
-           type_name = convertJavaStringToCxxString(env, java_type_name),
-           type_parameter_name = convertJavaStringToCxxString(env, java_type_parameter_name);
-// TODO: Remove this
-//cout << "Here 7.5" << endl;
-//cout.flush();
-SgType *enclosing_type = lookupTypeByName(package_name, type_name, 0 /* not an array - number of dimensions is 0 *//*);
-    ROSE_ASSERT(enclosing_type);
-// TODO: Remove this !!!
-/*
-cout << "Looking for type parameter "
-<< type_parameter_name.getString()
-<< " in "
-<< getTypeName(enclosing_type)
-<< "; the method index is "  
-<< method_index
-<< endl;
-cout.flush();
-*/
-/*
-    SgClassDeclaration *class_declaration = isSgClassDeclaration(enclosing_type -> getAssociatedDeclaration() -> get_definingDeclaration());
-    ROSE_ASSERT(class_declaration);
-*/
-    /*
-    SgClassDefinition *class_definition = class_declaration -> get_definition();
-    ROSE_ASSERT(class_definition);
-    */
-// Testing : 1, 2, 3
-/*
-class_definition = isSgClassDefinition(astJavaScopeStack.top());
-if (! class_definition) {
-cout << "The scope found is: " << astJavaScopeStack.top() -> class_name()
- << "; method_index = " << method_index << endl;
-cout.flush();
-}
-ROSE_ASSERT(class_definition);
-*/
-
-    /*
-    SgClassSymbol *class_symbol = NULL;
-    if (method_index >= 0) { // The type parameter is enclosed in a method in the enclosing type?
-        AstSgNodeListAttribute *attribute = (AstSgNodeListAttribute *) class_definition -> getAttribute("method-type-parameter-scopes");
-        ROSE_ASSERT(method_index < attribute -> size());
-        SgScopeStatement *type_space = isSgScopeStatement(attribute -> getNode(method_index));
-// TODO: Remove this !!!
-//if (!type_space){
-//  cout << " The method at index " << method_index << " is enclosed in scope " << attribute -> getNode(method_index) -> class_name() << endl;
-//  cout.flush();
-//}
-        ROSE_ASSERT(type_space);
-        class_symbol = lookupClassSymbolInScope(type_space, type_parameter_name);
-    }
-
-    //
-    // Look in the type parameter scopes for the type in question.
-    //
-    for (std::list<SgScopeStatement*>::iterator i = astJavaScopeStack.begin(); class_symbol == NULL && *i != ::globalScope; i++) {
-        if (isSgScopeStatement(*i)) { // a type parameter scope?
-            class_symbol = lookupClassSymbolInScope(*i, type_parameter_name); // lookupSimpleNameTypeInClass(type_parameter_name, class_definition);
-        }
-    }
-    */
-
-    // 
-    //  Since this function is only called for raw parameters, we should only look for the parameter type in question in the enclosing type.
-    // 
-/*
-    AstSgNodeAttribute *type_space_attribute = (AstSgNodeAttribute *) class_declaration -> getAttribute("type_space");
-    ROSE_ASSERT(type_space_attribute);
-    SgScopeStatement *type_space = (SgScopeStatement *) type_space_attribute -> getNode();
-    SgClassSymbol *class_symbol =  lookupClassSymbolInScope(type_space, type_parameter_name);
-
-// TODO: Remove this !!!
-if (! class_symbol){
-cout << "Could not find type parameter " << type_parameter_name.getString() << " enclosed in scope " << (isSgClassDefinition(astJavaScopeStack.top()) ? isSgClassDefinition(astJavaScopeStack.top()) -> get_qualified_name().getString() : astJavaScopeStack.top() -> class_name())
-<< "; method_index = " << method_index 
-<< "; Maybe it is in the containing class " << class_declaration -> get_qualified_name().getString()
-<< endl;
-cout.flush();
-cout << "...in the stack: " << endl;
-for (std::list<SgScopeStatement*>::iterator i = astJavaScopeStack.begin(); i != astJavaScopeStack.end(); i++) {
-cout << "    "
-<< (isSgClassDefinition(*i) ? isSgClassDefinition(*i) -> get_qualified_name().getString()
-                            : isSgFunctionDefinition(*i) ? (isSgFunctionDefinition(*i) -> get_declaration() -> get_name().getString() + "(...)")
-                                                         : (*i) -> class_name())
-<< " ("
-<< ((unsigned long) (*i))
-<< ")"
-<< endl;
-cout.flush();
-}
-}
-    ROSE_ASSERT(class_symbol);
-
-    SgType *type = class_symbol -> get_type();
-    ROSE_ASSERT(type && type -> attributeExists("is_parameter_type"));
-
-    astJavaComponentStack.push(type);
-
-    if (SgProject::get_verbose() > 0)
-        printf ("Exiting cactionArgumentTypeParameterReference\n");
-}
-*/
-
-
-=======
->>>>>>> 25195423
 JNIEXPORT void JNICALL Java_JavaParser_cactionTypeParameterReference(JNIEnv *env, jclass, jstring java_package_name, jstring java_type_name, jint method_index, jstring java_type_parameter_name, jobject jToken) {
     if (SgProject::get_verbose() > 0)
         printf ("Inside cactionTypeParameterReference\n");
@@ -3444,11 +3282,7 @@
 // TODO: Remove this
 //cout << "Here 10" << endl;
 //cout.flush();
-<<<<<<< HEAD
-    SgType *type = lookupTypeByName(package_name, type_name, 0 /* not an array - number of dimensions is 0 */);
-=======
     SgNamedType *type = isSgNamedType(lookupTypeByName(package_name, type_name, 0 /* not an array - number of dimensions is 0 */));
->>>>>>> 25195423
     ROSE_ASSERT(type != NULL);
 
     SgClassDeclaration *class_declaration = isSgClassDeclaration(type -> getAssociatedDeclaration() -> get_definingDeclaration());
@@ -5024,19 +4858,6 @@
         result = SageBuilder::buildBinaryExpression<SgDotExp>(receiver, field);
     }
     else {
-<<<<<<< HEAD
-        //
-        // TODO: (PC) This is very sloppy and imprecise because we do not yet have an array type !!!
-        //
-        if (isSgPointerType(receiver_type)) { // In fact, this is a Java array which is a type!!!
-            SgType *base_type = isSgPointerType(receiver_type) -> get_base_type();
-            if (! isSgNamedType(base_type)) {  // isSgClassType(base_type)) {
-                receiver_type = ::ObjectClassType;
-            }
-            else {
-                receiver_type = base_type;
-            }
-=======
         if (isSgArrayType(receiver_type)) {
             receiver_type = isSgArrayType(receiver_type) -> get_base_type();
         }
@@ -5048,7 +4869,6 @@
             if (wildcard_type) {
                 receiver_type = (wildcard_type -> is_unbound() ? ::ObjectClassType : wildcard_type -> get_bound_type());
             }
->>>>>>> 25195423
         }
 */
 
@@ -5726,7 +5546,6 @@
     if (SgProject::get_verbose() > 0)
         printf ("Leaving Java_JavaParser_cactionLocalDeclaration() for %s \n", variable_name.getString().c_str());
 }
-<<<<<<< HEAD
 
 
 JNIEXPORT void JNICALL Java_JavaParser_cactionLocalDeclarationEnd(JNIEnv *env, jclass, jstring variable_name, jboolean hasInitializer, jobject jToken) {
@@ -5735,16 +5554,6 @@
 
     SgName name = convertJavaStringToCxxString(env, variable_name);
 
-=======
-
-
-JNIEXPORT void JNICALL Java_JavaParser_cactionLocalDeclarationEnd(JNIEnv *env, jclass, jstring variable_name, jboolean hasInitializer, jobject jToken) {
-    if (SgProject::get_verbose() > 0)
-        printf ("Inside of Java_JavaParser_cactionLocalDeclarationEnd() \n");
-
-    SgName name = convertJavaStringToCxxString(env, variable_name);
-
->>>>>>> 25195423
     if (SgProject::get_verbose() > 2)
         printf ("Building a local variable declaration for name = %s \n", name.str());
 
@@ -6690,11 +6499,7 @@
         for (int i = num_resources - 1; i >= 0; i--) { // pop declarations from the stack and place them on the list in proper order.
             SgVariableDeclaration *local_declaration = isSgVariableDeclaration(astJavaComponentStack.popStatement());
             ROSE_ASSERT(local_declaration);
-            attribute -> setNode(
-                local_declaration,
-                // TOO1 (2/3/2014) Unparse in the correct order (essentially, FIFO)
-                // See tests/CompileTests/Java_tests/14.20.3.try-with-resources/TryWithResources001.java
-                ((num_resources - 1) - i));
+            attribute -> setNode(local_declaration, i);
         }
         try_statement -> setAttribute("resources", attribute);
     }
