#include "sage3basic.h"

#include <algorithm>
#include <numeric>
#include <cmath>

#include <boost/algorithm/string/replace.hpp>

#include "AdaMaker.h"

#include "Ada_to_ROSE.h"
#include "sageInterfaceAda.h"

// turn on all GCC warnings after include files have been processed
#pragma GCC diagnostic warning "-Wall"
#pragma GCC diagnostic warning "-Wextra"


namespace sb = SageBuilder;
namespace si = SageInterface;


namespace Ada_ROSE_Translation
{

// anonymous namespace for auxiliary functions
namespace
{
  /// creates a new node by calling new SageNode::createType(args)
  template <class SageNode, class ... Args>
  inline
  SageNode&
  mkTypeNode(Args... args)
  {
    return SG_DEREF(SageNode::createType(args...));
  }

  /// creates fresh type nodes since the containing elements (e.g., expressions)
  ///   cannot be properly unified (
  template <class SageNode, class ... Args>
  inline
  SageNode&
  mkNonSharedTypeNode(Args... args)
  {
    return mkBareNode<SageNode>(args...);
  }

  /// \private
  /// sets the symbol defining decl
  void linkDecls(SgFunctionSymbol& funcsy, SgFunctionDeclaration& func)
  {
    SgFunctionDeclaration& sdcl = SG_DEREF(funcsy.get_declaration());

    // defining and first non-defining must differ
    ROSE_ASSERT(&sdcl != &func);

    sdcl.set_definingDeclaration(&func);
    func.set_firstNondefiningDeclaration(&sdcl);
  }
}


//
// file info related functions

Sg_File_Info& mkFileInfo()
{
  Sg_File_Info& sgnode = SG_DEREF( Sg_File_Info::generateDefaultFileInfoForTransformationNode() );

  sgnode.setOutputInCodeGeneration();

#if NOT_USED
  Sg_File_Info& sgnode = SG_DEREF( Sg_File_Info::generateDefaultFileInfoForCompilerGeneratedNode() );

  //~ sgnode.setOutputInCodeGeneration();
  sgnode.unsetTransformation();
#endif /* NOT_USED */
  return sgnode;
}

Sg_File_Info& mkFileInfo(const std::string& file, int line, int col)
{
  Sg_File_Info& sgnode = mkBareNode<Sg_File_Info>(file, line, col);

  sgnode.setOutputInCodeGeneration();
  //~ sgnode.unsetTransformation();
  return sgnode;
}

#if NOT_USED
Sg_File_Info& mkFileInfo(const Sg_File_Info& orig)
{
  return mkBareNode<Sg_File_Info>(orig);
}

void copyFileInfo(const SgLocatedNode& src, SgLocatedNode& tgt)
{
  //~ tgt.set_file_info       (&mkFileInfo(SG_DEREF(src.get_file_info())));
  tgt.set_startOfConstruct(&mkFileInfo(SG_DEREF(src.get_startOfConstruct())));
  tgt.set_endOfConstruct  (&mkFileInfo(SG_DEREF(src.get_endOfConstruct())));
}
#endif /* NOT_USED */


void markCompilerGenerated(SgLocatedNode& n)
{
  n.set_startOfConstruct(&mkFileInfo());
  n.set_endOfConstruct  (&mkFileInfo());

  n.unsetTransformation();
  n.setCompilerGenerated();
}

void markCompilerGenerated(SgExpression& n)
{
  n.set_operatorPosition(&mkFileInfo());

  markCompilerGenerated(static_cast<SgLocatedNode&>(n));
}


void setSymbolTableCaseSensitivity(SgScopeStatement& n)
{
  SgSymbolTable& sytable = SG_DEREF(n.get_symbol_table());

  sytable.setCaseInsensitive(true);
}


//
// types

SgAdaRangeConstraint&
mkAdaRangeConstraint(SgRangeExp& range)
{
  SgAdaRangeConstraint& sgnode = mkLocatedNode<SgAdaRangeConstraint>(&range);

  range.set_parent(&sgnode);
  return sgnode;
}

SgAdaIndexConstraint&
mkAdaIndexConstraint(SgExpressionPtrList&& ranges)
{
  SgAdaIndexConstraint& sgnode = mkLocatedNode<SgAdaIndexConstraint>();

  sgnode.get_indexRanges().swap(ranges);

  for (SgExpression* expr : sgnode.get_indexRanges())
    SG_DEREF(expr).set_parent(&sgnode);

  return sgnode;
}


SgAdaSubtype&
mkAdaSubtype(SgType& superty, SgAdaTypeConstraint& constr, bool fromRoot)
{
  SgAdaSubtype& sgnode = mkNonSharedTypeNode<SgAdaSubtype>(&superty, &constr);

  sgnode.set_fromRootType(fromRoot);
  constr.set_parent(&sgnode);
  return sgnode;
}

SgAdaDerivedType&
mkAdaDerivedType(SgType& basetype)
{
  return mkNonSharedTypeNode<SgAdaDerivedType>(&basetype);
}

SgAdaModularType&
mkAdaModularType(SgExpression& modexpr)
{
  SgAdaModularType& sgnode = mkNonSharedTypeNode<SgAdaModularType>(&modexpr);

  modexpr.set_parent(&sgnode);
  return sgnode;
}

SgAdaFloatType&
mkAdaFloatType(SgExpression& digits, SgAdaRangeConstraint* range_opt)
{
  SgAdaFloatType& sgnode = mkNonSharedTypeNode<SgAdaFloatType>(&digits, range_opt);

  digits.set_parent(&sgnode);
  if (range_opt) range_opt->set_parent(&sgnode);

  return sgnode;
}

SgDeclType&
mkExceptionType(SgExpression& n)
{
  return mkNonSharedTypeNode<SgDeclType>(&n);
}

SgDeclType&
mkAttributeType(SgAdaAttributeExp& n)
{
  return mkNonSharedTypeNode<SgDeclType>(&n);
}


SgTypeDefault&
mkOpaqueType()
{
  return mkTypeNode<SgTypeDefault>();
}

SgTypeTuple&
mkTypeUnion(const std::vector<SgType*>& elemtypes)
{
  SgTypeTuple&   sgnode = mkNonSharedTypeNode<SgTypeTuple>();
  SgTypePtrList& lst    = sgnode.get_types();

  lst.insert(lst.end(), elemtypes.begin(), elemtypes.end());
  return sgnode;
}

SgClassType&
mkRecordType(SgClassDeclaration& dcl)
{
  return mkTypeNode<SgClassType>(&dcl);
}

SgEnumDeclaration&
mkEnumDecl(const std::string& name, SgScopeStatement& scope)
{
  return SG_DEREF(sb::buildEnumDeclaration_nfi(name, &scope));
}

SgAdaAccessType&
mkAdaAccessType(SgType *base_type)
{
  SgAdaAccessType& sgnode = mkNonSharedTypeNode<SgAdaAccessType>(base_type);
  return sgnode;
}

SgAdaTaskType&
mkAdaTaskType(SgAdaTaskTypeDecl& dcl)
{
  SgAdaTaskType& sgnode = mkTypeNode<SgAdaTaskType>(&dcl);

  sgnode.set_decl(&dcl);
  return sgnode;
}

SgFunctionType& mkAdaEntryType(SgFunctionParameterList& lst)
{
  return SG_DEREF(sb::buildFunctionType(sb::buildVoidType(), &lst));
}

SgFunctionType& mkAdaFunctionRenamingDeclType(SgType& retty, SgFunctionParameterList& lst)
{
  return SG_DEREF(sb::buildFunctionType(&retty, &lst));
}

SgArrayType& mkArrayType(SgType& comptype, SgExprListExp& dimInfo, bool variableLength)
{
  // in Ada, dim_info is used for dimensions, since it can directly represent multi-dimensional arrays
  SgArrayType& sgnode = SG_DEREF(sb::buildArrayType(&comptype, &dimInfo));

  sgnode.set_is_variable_length_array(variableLength);
  //~ dimInfo.set_parent(&sgnode);
  return sgnode;
}

SgType& mkIntegralType()
{
  return SG_DEREF(sb::buildLongLongType());
}

SgType& mkRealType()
{
  return SG_DEREF(sb::buildLongDoubleType());
}


//
// Statements

namespace
{
  SgExprStatement&
  mkExprStatement(SgExpression& expr)
  {
    SgExprStatement& sgnode  = SG_DEREF( sb::buildExprStatement_nfi(&expr) );

    markCompilerGenerated(sgnode);
    return sgnode;
  }
}

SgStatement&
mkRaiseStmt(SgExpression& raised)
{
  SgExpression&    raiseop = SG_DEREF( sb::buildThrowOp(&raised, SgThrowOp::throw_expression ) );
  SgExprStatement& sgnode  = mkExprStatement(raiseop);

  markCompilerGenerated(raiseop);
  return sgnode;
}

SgStatement&
mkRaiseStmt(SgExpression& raised, SgExpression& what)
{
  SgExprListExp& duo = SG_DEREF( sb::buildExprListExp(&raised, &what) );

  markCompilerGenerated(duo);
  return mkRaiseStmt(duo);
}


SgBasicBlock&
mkBasicBlock()
{
  SgBasicBlock& sgnode = SG_DEREF( sb::buildBasicBlock() );

  markCompilerGenerated(sgnode);
  setSymbolTableCaseSensitivity(sgnode);
  return sgnode;
}

SgWhileStmt&
mkWhileStmt(SgExpression& cond, SgBasicBlock& body)
{
  SgExprStatement& condStmt = mkExprStatement(cond);
  SgWhileStmt&     sgnode = SG_DEREF( sb::buildWhileStmt_nfi(&condStmt, &body) );

  markCompilerGenerated(sgnode);
  setSymbolTableCaseSensitivity(sgnode);
  return sgnode;
}

SgAdaLoopStmt&
mkLoopStmt(SgBasicBlock& body)
{
  SgAdaLoopStmt& sgnode = mkLocatedNode<SgAdaLoopStmt>();

  sg::linkParentChild(sgnode, body, &SgAdaLoopStmt::set_body);
  return sgnode;
}

SgForStatement&
mkForStatement(SgBasicBlock& body)
{
  SgNullStatement& test = mkNullStatement();
  SgForStatement&  sgnode = SG_DEREF( sb::buildForStatement(nullptr, &test, nullptr, &body) );
  //~ SgForStatement&  sgnode = SG_DEREF( sb::buildForStatement_nfi(nullptr, &test, nullptr, &body) );

  markCompilerGenerated(sgnode);
  setSymbolTableCaseSensitivity(sgnode);
  return sgnode;
}


SgIfStmt&
mkIfStmt(SgExpression& cond, SgStatement& thenBranch, SgStatement* elseBranch_opt)
{
  SgExprStatement& condStmt = mkExprStatement(cond);
  SgIfStmt&        sgnode = SG_DEREF( sb::buildIfStmt_nfi(&condStmt, &thenBranch, elseBranch_opt) );

  markCompilerGenerated(sgnode);
  setSymbolTableCaseSensitivity(sgnode);
  return sgnode;
}


SgImportStatement&
mkWithClause(const std::vector<SgExpression*>& imported)
{
  SgImportStatement&   sgnode = mkBareNode<SgImportStatement>(&mkFileInfo());
  SgExpressionPtrList& lst    = sgnode.get_import_list();

  lst.insert(lst.end(), imported.begin(), imported.end());
  markCompilerGenerated(sgnode);
  return sgnode;
}

SgUsingDeclarationStatement&
mkUseClause(SgDeclarationStatement& used)
{
  SgUsingDeclarationStatement& sgnode = mkBareNode<SgUsingDeclarationStatement>(&used, nullptr);

  markCompilerGenerated(sgnode);
  return sgnode;
}


SgAdaExitStmt&
mkAdaExitStmt(SgStatement& loop, SgExpression& cond, bool explicitLoopName)
{
  SgAdaExitStmt& sgnode = mkBareNode<SgAdaExitStmt>(&loop, &cond, explicitLoopName);

  cond.set_parent(&sgnode);
  return sgnode;
}

SgSwitchStatement&
mkAdaCaseStmt(SgExpression& selector, SgBasicBlock& body)
{
  SgExprStatement&   selStmt = mkExprStatement(selector);
  SgSwitchStatement& sgnode  = SG_DEREF( sb::buildSwitchStatement_nfi(&selStmt, &body) );

  setSymbolTableCaseSensitivity(sgnode);
  return sgnode;
}

SgCaseOptionStmt&
mkWhenPath(SgExpression& cond, SgBasicBlock& blk)
{
  SgCaseOptionStmt& sgnode = SG_DEREF(sb::buildCaseOptionStmt(&cond, &blk));

  sgnode.set_has_fall_through(false);
  return sgnode;
}

SgDefaultOptionStmt&
mkWhenOthersPath(SgBasicBlock& blk)
{
  SgDefaultOptionStmt& sgnode = SG_DEREF(sb::buildDefaultOptionStmt(&blk));

  sgnode.set_has_fall_through(false);
  return sgnode;
}


SgAdaDelayStmt&
mkAdaDelayStmt(SgExpression& timeExp, bool relativeTime)
{
  SgAdaDelayStmt& sgnode = mkBareNode<SgAdaDelayStmt>(&timeExp, relativeTime);

  sg::linkParentChild(sgnode, timeExp, &SgAdaDelayStmt::set_time);
  return sgnode;
}

SgProcessControlStatement&
mkAbortStmt(SgExprListExp& abortList)
{
  SgProcessControlStatement& sgnode = mkBareNode<SgProcessControlStatement>(&abortList);

  abortList.set_parent(&sgnode);
  sgnode.set_control_kind(SgProcessControlStatement::e_abort);
  return sgnode;
}


SgLabelStatement&
mkLabelStmt(const std::string& label, SgStatement& stmt, SgScopeStatement& encl)
{
  SgLabelStatement& sgnode = SG_DEREF( sb::buildLabelStatement(label, &stmt, &encl) );

  sg::linkParentChild(sgnode, stmt, &SgLabelStatement::set_statement);
  return sgnode;
}

SgNullStatement&
mkNullStatement()
{
  SgNullStatement& sgnode = mkLocatedNode<SgNullStatement>();

  return sgnode;
}

SgEmptyDeclaration&
mkNullDecl(SgScopeStatement& encl)
{
  SgEmptyDeclaration& sgnode = SG_DEREF(sb::buildEmptyDeclaration());

  sg::linkParentChild(encl, as<SgStatement>(sgnode), &SgScopeStatement::append_statement);
  return sgnode;
}

SgTryStmt&
mkTryStmt(SgBasicBlock& blk)
{
  SgTryStmt& sgnode = SG_DEREF(sb::buildTryStmt(&blk));

  markCompilerGenerated(SG_DEREF(sgnode.get_catch_statement_seq_root()));
  markCompilerGenerated(sgnode);
  return sgnode;
}

SgAdaTerminateStmt&
mkTerminateStmt()
{
  return mkLocatedNode<SgAdaTerminateStmt>();
}


//
// declarations

SgTypedefDeclaration&
mkTypeDecl(const std::string& name, SgType& ty, SgScopeStatement& scope)
{
  SgTypedefDeclaration& sgnode = SG_DEREF( sb::buildTypedefDeclaration(name, &ty, &scope) );

  return sgnode;
}

SgClassDefinition&
mkRecordBody()
{
  SgClassDefinition& sgnode = SG_DEREF( sb::buildClassDefinition_nfi() );

  setSymbolTableCaseSensitivity(sgnode);
  return sgnode;
}


SgClassDeclaration&
mkRecordDecl(SgClassDeclaration& nondef, SgClassDefinition& def, SgScopeStatement& scope)
{
  SgClassDeclaration& sgnode = SG_DEREF( sb::buildNondefiningClassDeclaration_nfi( nondef.get_name(),
                                                                                   SgClassDeclaration::e_struct,
                                                                                   &scope,
                                                                                   false /* template instance */,
                                                                                   nullptr /* template parameter list */
                                                                                 ));

  sg::linkParentChild(sgnode, def, &SgClassDeclaration::set_definition);
  sgnode.unsetForward();
  sgnode.set_definingDeclaration(&sgnode);
  nondef.set_definingDeclaration(&sgnode);
  sgnode.set_firstNondefiningDeclaration(&nondef);
  return sgnode;
}

SgClassDeclaration&
mkRecordDecl(const std::string& name, SgScopeStatement& scope)
{
  SgClassDeclaration& sgnode = SG_DEREF( sb::buildNondefiningClassDeclaration_nfi( name,
                                                                                   SgClassDeclaration::e_struct,
                                                                                   &scope,
                                                                                   false /* template instance */,
                                                                                   nullptr /* template parameter list */
                                                                                 ));

  sgnode.set_firstNondefiningDeclaration(&sgnode);
  return sgnode;
}

SgClassDeclaration&
mkRecordDecl(const std::string& name, SgClassDefinition& def, SgScopeStatement& scope)
{
  return mkRecordDecl(mkRecordDecl(name, scope), def, scope);
}


SgAdaPackageSpecDecl&
mkAdaPackageSpecDecl(const std::string& name, SgScopeStatement& scope)
{
  SgAdaPackageSpec&     pkgdef = mkScopeStmt<SgAdaPackageSpec>();
  SgAdaPackageSpecDecl& sgnode = mkLocatedNode<SgAdaPackageSpecDecl>(name, nullptr);

  sgnode.set_parent(&scope);
  sgnode.set_firstNondefiningDeclaration(&sgnode);

  sg::linkParentChild(sgnode, pkgdef, &SgAdaPackageSpecDecl::set_definition);

  // add the symbol to the table
  scope.insert_symbol(name, &mkBareNode<SgAdaPackageSymbol>(&sgnode));
  return sgnode;
}

namespace
{
  template <class SageNode>
  SgAdaRenamingDecl&
  mkAdaRenamingDeclInternal(const std::string& name, SageNode& renamed, SgScopeStatement& scope)
  {
    SgSymbol&          origsy = SG_DEREF(renamed.search_for_symbol_from_symbol_table());
    SgAdaRenamingDecl& sgnode = mkLocatedNode<SgAdaRenamingDecl>(name, &origsy);

    sgnode.set_parent(&scope);
    sgnode.set_firstNondefiningDeclaration(&sgnode);
    scope.insert_symbol(name, &mkBareNode<SgAdaRenamingSymbol>(&sgnode));
    return sgnode;
  }
}

SgAdaRenamingDecl&
mkAdaRenamingDecl(const std::string& name, SgDeclarationStatement& dcl, SgScopeStatement& scope)
{
  return mkAdaRenamingDeclInternal(name, dcl, scope);
}

SgAdaRenamingDecl&
mkAdaRenamingDecl(const std::string& name, SgInitializedName& ini, SgScopeStatement& scope)
{
  return mkAdaRenamingDeclInternal(name, ini, scope);
}


SgAdaPackageBodyDecl&
mkAdaPackageBodyDecl(SgAdaPackageSpecDecl& specdcl, SgScopeStatement& scope)
{
  SgAdaPackageBody&     pkgbody = mkScopeStmt<SgAdaPackageBody>();
  SgAdaPackageBodyDecl& sgnode  = mkLocatedNode<SgAdaPackageBodyDecl>(specdcl.get_name(), &pkgbody);

  pkgbody.set_parent(&sgnode);
  sgnode.set_parent(&scope);
  sgnode.set_firstNondefiningDeclaration(&sgnode);

  SgAdaPackageSpec&     pkgspec = SG_DEREF( specdcl.get_definition() );

  pkgspec.set_body(&pkgbody);
  pkgbody.set_spec(&pkgspec);

  // \todo make sure assertion holds
  // ROSE_ASSERT(scope.symbol_exists(specdcl.get_name()));
/*
  if (!scope.symbol_exists(specdcl.get_name()))
    scope.insert_symbol(specdcl.get_name(), new SgAdaPackageSymbol(&sgnode));
*/

/*
  nsdcl.set_parent(&scope);
  sg::linkParentChild(nsdcl, nsdef, &SgNamespaceDeclarationStatement::set_definition);

  // set if first definition
  if (nsdef.get_global_definition() == nullptr)
  {
    SgNamespaceDefinitionStatement&  globdef = SG_DEREF(sb::buildNamespaceDefinition(&nsdcl));

    globdef.set_parent(&scope);
    globdef.set_global_definition(&globdef);
    nsdef.set_global_definition(&globdef);
  }
*/
  return sgnode;
}


namespace
{
  template <class SagaAdaTaskDecl>
  SagaAdaTaskDecl&
  mkAdaTaskDeclInternal(const std::string& name, SgAdaTaskSpec& spec, SgScopeStatement& scope)
  {
    SagaAdaTaskDecl& sgnode = mkLocatedNode<SagaAdaTaskDecl>(name, &spec);

    scope.insert_symbol(name, &mkBareNode<SgAdaTaskSymbol>(&sgnode));

    spec.set_parent(&sgnode);
    return sgnode;
  }
}


SgAdaTaskTypeDecl&
mkAdaTaskTypeDecl(const std::string& name, SgAdaTaskSpec& spec, SgScopeStatement& scope)
{
  return mkAdaTaskDeclInternal<SgAdaTaskTypeDecl>(name, spec, scope);
}

SgAdaTaskSpecDecl&
mkAdaTaskSpecDecl(const std::string& name, SgAdaTaskSpec& spec, SgScopeStatement& scope)
{
  return mkAdaTaskDeclInternal<SgAdaTaskSpecDecl>(name, spec, scope);
}

namespace
{
  struct TaskDeclInfo
  {
    std::string    name;
    SgAdaTaskSpec* spec;
  };

  struct ExtractTaskDeclinfo : sg::DispatchHandler<TaskDeclInfo>
  {
    template <class SageTaskDecl>
    void handleTaskDecl(SageTaskDecl& n)
    {
      res.name = n.get_name();
      res.spec = n.get_definition();
    }

    void handle(SgNode& n)            { SG_UNEXPECTED_NODE(n); }
    void handle(SgAdaTaskSpecDecl& n) { handleTaskDecl(n); }
    void handle(SgAdaTaskTypeDecl& n) { handleTaskDecl(n); }
  };
} // anonymous namespace

SgAdaTaskBodyDecl&
mkAdaTaskBodyDecl(SgDeclarationStatement& tskdecl, SgAdaTaskBody& tskbody, SgScopeStatement& scope)
{
  //~ SgAdaPackageBody&     pkgbody = SG_DEREF( new SgAdaPackageBody() );
  TaskDeclInfo       specinfo = sg::dispatch(ExtractTaskDeclinfo(), &tskdecl);
  SgAdaTaskBodyDecl& sgnode   = mkLocatedNode<SgAdaTaskBodyDecl>(specinfo.name, &tskbody);

  tskbody.set_parent(&sgnode);
  sgnode.set_parent(&scope);

  SgAdaTaskSpec&     tskspec = SG_DEREF( specinfo.spec );

  tskspec.set_body(&tskbody);
  tskbody.set_spec(&tskspec);

  ROSE_ASSERT(scope.symbol_exists(specinfo.name));
  return sgnode;
}


SgAdaTaskBodyDecl&
mkAdaTaskBodyDecl(const std::string& name, SgAdaTaskBody& tskbody, SgScopeStatement& scope)
{
  SgAdaTaskBodyDecl& sgnode = mkLocatedNode<SgAdaTaskBodyDecl>(name, &tskbody);

  tskbody.set_parent(&sgnode);
  sgnode.set_parent(&scope);

  /*
  SgAdaTaskSpec&     tskspec = SG_DEREF( specinfo.spec );

  tskspec.set_body(&tskbody);
  tskbody.set_spec(&tskspec);
  */

  //~ ROSE_ASSERT(scope.symbol_exists(specinfo.name));
  scope.insert_symbol(name, &mkBareNode<SgAdaTaskSymbol>(&sgnode));
  return sgnode;
}

SgAdaTaskSpec&
mkAdaTaskSpec() { return mkScopeStmt<SgAdaTaskSpec>(); }

SgAdaTaskBody&
mkAdaTaskBody() { return mkScopeStmt<SgAdaTaskBody>(); }

SgFunctionParameterList&
mkFunctionParameterList()
{
  return mkLocatedNode<SgFunctionParameterList>();
}



namespace
{
  void linkParameterScope(SgFunctionDeclaration& decl, SgFunctionParameterList& lst, SgScopeStatement& parmScope)
  {
    // the sage builder overrides this information, so we reset it
    // \todo needs to be fixed in the sage builder
    for (SgInitializedName* n : lst.get_args())
      SG_DEREF(n).set_scope(&parmScope);

    if (SgFunctionParameterScope* fps = isSgFunctionParameterScope(&parmScope))
    {
      sg::linkParentChild(decl, *fps, &SgFunctionDeclaration::set_functionParameterScope);
      return;
    }

    SgFunctionDefinition* defn = isSgFunctionDefinition(&parmScope);
    ROSE_ASSERT(defn);
    sg::linkParentChild(decl, *defn, &SgFunctionDeclaration::set_definition);
  }


  /// \private
  /// helps to create a procedure definition:
  ///   attaches the definition to the declaration and returns the *function body*.
  SgScopeStatement&
  mkProcDef()
  {
    //~ SgFunctionDefinition& sgnode = mkLocatedNode<SgFunctionDefinition>(&dcl, nullptr);
    SgBasicBlock&         body   = mkBasicBlock();
    SgFunctionDefinition& sgnode = mkScopeStmt<SgFunctionDefinition>(&mkFileInfo(), &body);

    body.set_parent(&sgnode);
    //~ sg::linkParentChild(sgnode, body, &SgFunctionDefinition::set_body);
    //~ sg::linkParentChild(dcl, sgnode, &SgFunctionDeclaration::set_definition);
    return sgnode;
  }

  /// \private
  /// helps to create a procedure definition as declaration
  SgScopeStatement&
  //~ mkProcDecl(SgFunctionDeclaration& dcl)
  mkProcDecl()
  {
    SgFunctionParameterScope& sgnode = mkScopeStmt<SgFunctionParameterScope>(&mkFileInfo());

    //~ sg::linkParentChild(dcl, sgnode, &SgFunctionDeclaration::set_functionParameterScope);
    return sgnode;
  }

  SgFunctionDeclaration&
  mkProcedureInternal( const std::string& nm,
                       SgScopeStatement& scope,
                       SgType& retty,
                       std::function<void(SgFunctionParameterList&, SgScopeStatement&)> complete,
                       //~ SgScopeStatement& (*scopeMaker) (SgFunctionDeclaration&)
                       SgScopeStatement& (*scopeMaker) ()
                     )
  {
    SgFunctionParameterList& lst       = mkFunctionParameterList();
    //~ SgScopeStatement&        parmScope = scopeMaker(sgnode);
    SgScopeStatement&        parmScope = scopeMaker();

    complete(lst, parmScope);

    SgFunctionDeclaration&   sgnode    = SG_DEREF(sb::buildNondefiningFunctionDeclaration(nm, &retty, &lst, &scope, nullptr));

    ROSE_ASSERT(sgnode.get_type() != nullptr);

    linkParameterScope(sgnode, lst, parmScope);

    markCompilerGenerated(lst); // this is overwritten in buildNondefiningFunctionDeclaration
    markCompilerGenerated(sgnode);
    return sgnode;
  }
}

SgFunctionDeclaration&
mkProcedure( const std::string& nm,
             SgScopeStatement& scope,
             SgType& retty,
             std::function<void(SgFunctionParameterList&, SgScopeStatement&)> complete
           )
{
  return mkProcedureInternal(nm, scope, retty, std::move(complete), mkProcDecl);
}

SgFunctionDeclaration&
mkProcedureDef( SgFunctionDeclaration& ndef,
                SgScopeStatement& scope,
                SgType& retty,
                std::function<void(SgFunctionParameterList&, SgScopeStatement&)> complete
              )
{
  SgName                 nm     = ndef.get_name();
  SgFunctionDeclaration& sgnode = mkProcedureInternal(nm, scope, retty, std::move(complete), mkProcDef);
  SgSymbol*              baseSy = ndef.search_for_symbol_from_symbol_table();
  SgFunctionSymbol&      funcSy = *SG_ASSERT_TYPE(SgFunctionSymbol, baseSy);

  linkDecls(funcSy, sgnode);
  sgnode.set_definingDeclaration(&sgnode);
  sgnode.unsetForward();

  return sgnode;
}

SgFunctionDeclaration&
mkProcedureDef( const std::string& nm,
                SgScopeStatement& scope,
                SgType& retty,
                std::function<void(SgFunctionParameterList&, SgScopeStatement&)> complete
              )
{
  SgFunctionDeclaration& ndef = mkProcedure(nm, scope, retty, complete);
  SgFunctionDeclaration& sgnode = mkProcedureDef(ndef, scope, retty, std::move(complete));

  return sgnode;
}

// MS: 12/20/2020 Ada function renaming declaration maker
SgAdaFunctionRenamingDecl&
mkAdaFunctionRenamingDecl( const std::string& name,
                           SgScopeStatement& scope,
                           SgType& retty,
                           std::function<void(SgFunctionParameterList&, SgScopeStatement&)> complete
                           )
{
  SgAdaFunctionRenamingDecl& sgnode = mkLocatedNode<SgAdaFunctionRenamingDecl>(name, nullptr, nullptr);
  SgFunctionParameterList&   lst    = SG_DEREF(sgnode.get_parameterList());
  SgFunctionParameterScope&  psc    = mkScopeStmt<SgFunctionParameterScope>(&mkFileInfo());
  ROSE_ASSERT(sgnode.get_functionParameterScope() == nullptr);

  sg::linkParentChild<SgFunctionDeclaration>(sgnode, psc, &SgFunctionDeclaration::set_functionParameterScope);
  complete(lst, psc);

  SgFunctionType& funty = mkAdaFunctionRenamingDeclType(retty, lst);
  sgnode.set_type(&funty);
  ROSE_ASSERT(sgnode.get_parameterList_syntax() == nullptr);

  SgFunctionSymbol *funsy = scope.find_symbol_by_type_of_function<SgFunctionDeclaration>(name, &funty, NULL, NULL);
  ROSE_ASSERT(funsy == nullptr);

  funsy = &mkBareNode<SgFunctionSymbol>(&sgnode);
  scope.insert_symbol(name, funsy);
  sgnode.set_scope(&scope);
  sgnode.set_definingDeclaration(&sgnode);
  sgnode.unsetForward();

  markCompilerGenerated(lst);
  return sgnode;
}

SgAdaEntryDecl&
mkAdaEntryDecl( const std::string& name,
                SgScopeStatement& scope,
                std::function<void(SgFunctionParameterList&, SgScopeStatement&)> complete
              )
{
  //~ SgFunctionParameterList&  lst    = mkFunctionParameterList();
  SgAdaEntryDecl&           sgnode = mkLocatedNode<SgAdaEntryDecl>(name, nullptr /* entry type */, nullptr /* definition */);
  SgFunctionParameterList&  lst    = SG_DEREF(sgnode.get_parameterList());
  SgFunctionParameterScope& psc    = mkScopeStmt<SgFunctionParameterScope>(&mkFileInfo());

  ROSE_ASSERT(sgnode.get_functionParameterScope() == nullptr);
  sg::linkParentChild<SgFunctionDeclaration>(sgnode, psc, &SgFunctionDeclaration::set_functionParameterScope);

  complete(lst, psc);

  SgFunctionType&           funty  = mkAdaEntryType(lst);

  sgnode.set_type(&funty);

  //~ ROSE_ASSERT(sgnode.get_parameterList() == nullptr);
  //~ sg::linkParentChild<SgFunctionDeclaration>(sgnode, lst, &SgFunctionDeclaration::set_parameterList);

  // not used
  ROSE_ASSERT(sgnode.get_parameterList_syntax() == nullptr);

  //~ SgFunctionSymbol*         funsy  = scope.find_symbol_by_type_of_function<SgAdaEntryDecl>(name, &funty, NULL, NULL);
  SgFunctionSymbol*         funsy  = scope.find_symbol_by_type_of_function<SgFunctionDeclaration>(name, &funty, NULL, NULL);

  ROSE_ASSERT(funsy == nullptr);
  funsy = &mkBareNode<SgFunctionSymbol>(&sgnode);

  scope.insert_symbol(name, funsy);
  sgnode.set_scope(&scope);
  sgnode.set_definingDeclaration(&sgnode);
  sgnode.unsetForward();

  markCompilerGenerated(lst);
  return sgnode;
}

SgAdaAcceptStmt&
mkAdaAcceptStmt(SgExpression& ref, SgExpression& idx)
{
  SgAdaAcceptStmt&          sgnode = mkScopeStmt<SgAdaAcceptStmt>();
  SgFunctionParameterScope& psc    = mkScopeStmt<SgFunctionParameterScope>(&mkFileInfo());
  SgFunctionParameterList&  lst    = mkFunctionParameterList();

  ROSE_ASSERT(sgnode.get_parameterScope() == nullptr);
  sg::linkParentChild(sgnode, psc, &SgAdaAcceptStmt::set_parameterScope);

  ROSE_ASSERT(sgnode.get_parameterList() == nullptr);
  sg::linkParentChild(sgnode, lst, &SgAdaAcceptStmt::set_parameterList);

  sg::linkParentChild(sgnode, ref, &SgAdaAcceptStmt::set_entry);
  sg::linkParentChild(sgnode, idx, &SgAdaAcceptStmt::set_index);
  return sgnode;
}


SgCatchOptionStmt&
mkExceptionHandler(SgInitializedName& parm, SgBasicBlock& body)
{
  SgCatchOptionStmt&     sgnode = SG_DEREF( sb::buildCatchOptionStmt(nullptr, &body) );

  setSymbolTableCaseSensitivity(sgnode);

  SgVariableDeclaration& exparm = mkVarDecl(parm, sgnode);

  sg::linkParentChild(sgnode, exparm, &SgCatchOptionStmt::set_condition);
  return sgnode;
}

namespace
{
  struct InitMaker : sg::DispatchHandler<SgInitializer*>
  {
      using base = sg::DispatchHandler<SgInitializer*>;

      explicit
      InitMaker(SgType& varty)
      : base(), vartype(&varty)
      {}

      void handle(SgNode& n)        { SG_UNEXPECTED_NODE(n); }
      void handle(SgExpression& n)  { res = &mkLocatedNode<SgAssignInitializer>(&n, vartype); }
      void handle(SgInitializer& n) { res = &n; /* can this happen? */ }
      void handle(SgExprListExp& n) { res = sb::buildAggregateInitializer(&n); }

    private:
      SgType* vartype;
  };

  SgInitializer* mkInitializerAsNeeded(SgType& vartype, SgExpression* n)
  {
    if (n == nullptr)
      return nullptr;

    SgInitializer* res = sg::dispatch(InitMaker(vartype), n);

    ROSE_ASSERT(res);
    return res;
  }
}

SgInitializedName&
mkInitializedName(const std::string& varname, SgType& vartype, SgExpression* val)
{
  ROSE_ASSERT(! (val && val->isTransformation()));
  SgInitializer*     varinit = mkInitializerAsNeeded(vartype, val);
  SgInitializedName& sgnode  = SG_DEREF( sb::buildInitializedName_nfi(varname, &vartype, varinit) );

  //~ sgnode.set_type(&vartype);
  //~ if (varinit)
    //~ markCompilerGenerated(*varinit);

  markCompilerGenerated(sgnode);
  return sgnode;
}

SgVariableDeclaration&
mkParameter( const std::vector<SgInitializedName*>& parms,
             SgTypeModifier parmmode,
             SgScopeStatement& scope
           )
{
  SgVariableDeclaration&    parmDecl = mkLocatedNode<SgVariableDeclaration>(&mkFileInfo());
  SgInitializedNamePtrList& names    = parmDecl.get_variables();
  SgDeclarationModifier&    declMods = parmDecl.get_declarationModifier();

  // insert initialized names and set the proper declaration node
  for (SgInitializedName* prm : parms)
  {
    // \note set_definition is the same as set_declptr
    ROSE_ASSERT(prm);
    prm->set_definition(&parmDecl);
    names.push_back(prm);
  }

  declMods.get_typeModifier() = parmmode;

  si::fixVariableDeclaration(&parmDecl, &scope);
  parmDecl.set_parent(&scope);

  ROSE_ASSERT(parmDecl.get_definingDeclaration() == nullptr);
  ROSE_ASSERT(parmDecl.get_firstNondefiningDeclaration() == nullptr);

  parmDecl.set_firstNondefiningDeclaration(&parmDecl);
  return parmDecl;
}

namespace
{
  template <class FwdIterator>
  SgVariableDeclaration&
  mkVarExceptionDeclInternal(FwdIterator aa, FwdIterator zz, SgScopeStatement& scope)
  {
    SgVariableDeclaration&    vardcl = mkLocatedNode<SgVariableDeclaration>(&mkFileInfo());
    SgInitializedNamePtrList& names  = vardcl.get_variables();

    names.insert(names.end(), aa, zz);
    std::for_each( aa, zz,
                   [&](SgInitializedName* var) -> void { var->set_parent(&vardcl); }
                 );

    si::fixVariableDeclaration(&vardcl, &scope);
    vardcl.set_parent(&scope);

    return vardcl;
  }

  template <class FwdIterator>
  SgVariableDeclaration&
  mkVarDeclInternal(FwdIterator aa, FwdIterator zz, SgScopeStatement& scope)
  {
    SgVariableDeclaration&    vardcl = mkVarExceptionDeclInternal(aa, zz, scope);

    ROSE_ASSERT(vardcl.get_definingDeclaration() == nullptr);
    ROSE_ASSERT(vardcl.get_firstNondefiningDeclaration() == nullptr);
    vardcl.set_firstNondefiningDeclaration(&vardcl);

    return vardcl;
  }
} // anonymous namespace

SgVariableDeclaration&
mkVarDecl(const std::vector<SgInitializedName*>& vars, SgScopeStatement& scope)
{
  return mkVarDeclInternal(vars.begin(), vars.end(), scope);
}

SgVariableDeclaration&
mkVarDecl(SgInitializedName& var, SgScopeStatement& scope)
{
  SgInitializedName*  alias = &var;
  SgInitializedName** aa    = &alias;

  return mkVarDeclInternal(aa, aa+1, scope);
}

SgVariableDeclaration&
mkExceptionDecl(const std::vector<SgInitializedName*>& vars, SgScopeStatement& scope)
{
  // \todo revise exception declarations
  return mkVarExceptionDeclInternal(vars.begin(), vars.end(), scope);
}

SgAdaComponentClause&
mkAdaComponentClause(SgVarRefExp& field, SgExpression& offset, SgRangeExp& range)
{
  SgAdaComponentClause& sgnode = mkBareNode<SgAdaComponentClause>(&field, &offset, &range);

  field.set_parent(&sgnode);
  offset.set_parent(&sgnode);
  range.set_parent(&sgnode);
  return sgnode;
}

SgAdaRecordRepresentationClause&
mkAdaRecordRepresentationClause(SgClassType& record, SgExpression& align)
{
  SgBasicBlock&                    elems  = mkBasicBlock();
  SgAdaRecordRepresentationClause& sgnode = mkLocatedNode<SgAdaRecordRepresentationClause>(&record, &align, &elems);

  align.set_parent(&sgnode);
  elems.set_parent(&sgnode);
  return sgnode;
}

SgAdaEnumRepresentationClause&
mkAdaEnumRepresentationClause(SgEnumType& enumtype, SgExprListExp& initlst)
{
  SgAdaEnumRepresentationClause& sgnode = mkLocatedNode<SgAdaEnumRepresentationClause>(&enumtype, &initlst);

  initlst.set_parent(&sgnode);
  return sgnode;
}


SgAdaLengthClause&
mkAdaLengthClause(SgAdaAttributeExp& attr, SgExpression& size)
{
  SgAdaLengthClause& sgnode = mkLocatedNode<SgAdaLengthClause>(&attr, &size);

  attr.set_parent(&sgnode);
  size.set_parent(&sgnode);
  return sgnode;
}

SgPragmaDeclaration&
mkPragmaDeclaration(const std::string& name, SgExprListExp& args)
{
  SgPragma&            details = mkBareNode<SgPragma>(std::ref(name));
  SgPragmaDeclaration& sgnode  = mkLocatedNode<SgPragmaDeclaration>(&details);

  details.set_parent(&sgnode);
  sg::linkParentChild(details, args, &SgPragma::set_args);

  sgnode.set_definingDeclaration(&sgnode);
  sgnode.set_firstNondefiningDeclaration(&sgnode);

  return sgnode;
}

SgBaseClass&
mkRecordParent(SgClassDeclaration& n)
{
  if (!n.get_definingDeclaration())
  {
    logWarn() << "no defining declaration for base class: " << n.get_name()
              << std::endl;
  }

  return mkBareNode<SgBaseClass>(&n, true /* direct base */);
}

//
// Expression Makers

SgDesignatedInitializer&
mkAdaNamedInitializer(SgExprListExp& components, SgExpression& val)
{
  SgAssignInitializer&     ini    = mkLocatedNode<SgAssignInitializer>(&val, val.get_type());
  SgDesignatedInitializer& sgnode = mkLocatedNode<SgDesignatedInitializer>(&components, &ini);

  val.set_parent(&ini);
  components.set_parent(&sgnode);
  ini.set_parent(&sgnode);
  return sgnode;
}


SgExpression&
mkUnresolvedName(const std::string& n, SgScopeStatement& scope)
{
  logWarn() << "ADDING unresolved name: " << n << std::endl;

  return SG_DEREF(sb::buildOpaqueVarRefExp(n, &scope));
}


SgRangeExp&
mkRangeExp(SgExpression& start, SgExpression& end)
{
  SgRangeExp&   sgnode = SG_DEREF(sb::buildRangeExp(&start));
  SgExpression& stride = SG_DEREF(sb::buildIntVal(1));

  sg::linkParentChild(sgnode, stride, &SgRangeExp::set_stride);
  sg::linkParentChild(sgnode, end,    &SgRangeExp::set_end);

  markCompilerGenerated(stride);
  markCompilerGenerated(sgnode);
  return sgnode;
}

SgRangeExp&
mkRangeExp()
{
  SgExpression& start  = mkNullExpression();
  SgExpression& end    = mkNullExpression();

  return mkRangeExp(start, end);
}


namespace
{
  SgConstructorInitializer&
  mkConstructorInitializer(SgExprListExp& args, SgType& ty)
  {
    SgConstructorInitializer& sgnode = SG_DEREF(sb::buildConstructorInitializer_nfi(nullptr, &args, &ty, false, false, false, false));

    markCompilerGenerated(sgnode);
    return sgnode;
  }
}

SgNewExp&
mkNewExp(SgType& ty, SgExprListExp* args_opt)
{
  SgConstructorInitializer* init = args_opt ? &mkConstructorInitializer(*args_opt, ty)
                                            : nullptr;

  return mkLocatedNode<SgNewExp>(&ty, nullptr /*placement*/, init, nullptr, 0 /* no global */, nullptr);
}


SgAdaOthersExp&
mkAdaOthersExp()
{
  return mkLocatedNode<SgAdaOthersExp>();
}

SgExpression&
mkExceptionRef(SgInitializedName& exception, SgScopeStatement& scope)
{
  return SG_DEREF( sb::buildVarRefExp(&exception, &scope) );
}


SgDotExp&
mkSelectedComponent(SgExpression& prefix, SgExpression& selector)
{
  return SG_DEREF( sb::buildDotExp(&prefix, &selector) );
}

SgAdaTaskRefExp&
mkAdaTaskRefExp(SgAdaTaskSpecDecl& task)
{
  return mkBareNode<SgAdaTaskRefExp>(&task);
}


SgAdaRenamingRefExp&
mkAdaRenamingRefExp(SgAdaRenamingDecl& decl)
{
  return mkBareNode<SgAdaRenamingRefExp>(&decl);
}


SgCastExp&
mkCastExp(SgExpression& expr, SgType& ty)
{
  return SG_DEREF(sb::buildCastExp_nfi(&expr, &ty, SgCastExp::e_static_cast));
}


SgExpression&
mkQualifiedExp(SgExpression& expr, SgType& ty)
{
  return SG_DEREF(sb::buildCastExp_nfi(&expr, &ty, SgCastExp::e_ada_type_qualification));
}


namespace
{
  SgCommaOpExp* commaOpExpMaker(SgExpression* lhs, SgExpression* rhs)
  {
    ROSE_ASSERT(lhs && rhs);

    SgCommaOpExp* sgnode = sb::buildCommaOpExp(lhs, rhs);

    markCompilerGenerated(SG_DEREF(sgnode));
    return sgnode;
  }
}

SgExpression& mkChoiceExpIfNeeded(std::vector<SgExpression*>&& choices)
{
  ROSE_ASSERT(choices.size() > 0);

  return SG_DEREF( std::accumulate( choices.begin()+1, choices.end(),
                                    choices.front(),
                                    commaOpExpMaker
                                  ));
}


SgUnaryOp&
mkForLoopIncrement(bool forward, SgVariableDeclaration& var)
{
  static constexpr SgUnaryOp::Sgop_mode mode = SgUnaryOp::prefix;

  SgVarRefExp& varref = SG_DEREF( sb::buildVarRefExp(&var) );
  SgUnaryOp*   sgnode = forward ? static_cast<SgUnaryOp*>(sb::buildPlusPlusOp(&varref, mode))
                                : sb::buildMinusMinusOp(&varref, mode)
                                ;
  ROSE_ASSERT(sgnode);

  markCompilerGenerated(varref);
  markCompilerGenerated(*sgnode);
  return *sgnode;
}


SgExprListExp&
mkExprListExp(const std::vector<SgExpression*>& exprs)
{
  SgExprListExp& sgnode = SG_DEREF(sb::buildExprListExp(exprs));

  markCompilerGenerated(sgnode);
  return sgnode;
}

SgNullExpression&
mkNullExpression()
{
  SgNullExpression& sgnode = SG_DEREF(sb::buildNullExpression());

  markCompilerGenerated(sgnode);
  return sgnode;
}



SgAdaAttributeExp&
mkAdaAttributeExp(SgExpression& expr, const std::string& ident, SgExprListExp& args)
{
  SgAdaAttributeExp& sgnode = mkLocatedNode<SgAdaAttributeExp>(ident, &expr, &args);
  //~ SG_DEREF(sb::buildTypeTraitBuiltinOperator(ident, { &expr, &args }));

  expr.set_parent(&sgnode);
  args.set_parent(&sgnode);

  markCompilerGenerated(sgnode);
  return sgnode;
}

//
// specialized templates

template <>
SgStringVal& mkValue<SgStringVal>(const char* textrep)
{
  ROSE_ASSERT(textrep);

  const char delimiter = *textrep;
  ROSE_ASSERT(delimiter == '"' || delimiter == '%');

  SgStringVal& sgnode = mkLocatedNode<SgStringVal>(si::ada::convertStringLiteral(textrep));

  sgnode.set_stringDelimiter(delimiter);
  return sgnode;
}


template <>
int convAdaLiteral<int>(const char* img)
{
<<<<<<< HEAD
  long int    res  = 0;
  int         base = 10;
  int         exp  = 0;
  const char* cur  = img;

  if (*cur == '#')
  {
    return basedLiteral(res, cur, base);;
  }

  std::tie(res, cur) = parseDec<long int>(cur);

  if (*cur == '.')
  {
    logError() << "decimal literals not yet handled!" << std::endl;
    long int decimal = 0;

    ++cur;
    std::tie(decimal, cur) = parseDec<long int>(cur);
  }

  std::tie(exp, cur) = parseExp(cur);

  return computeLiteral(res, base, exp);
=======
  return si::ada::convertIntLiteral(img);
>>>>>>> 1223706a
}


template <>
long double convAdaLiteral<long double>(const char* img)
{
  return si::ada::convertRealLiteral(img);
}


//
// builder functions

SgRemOp*
buildRemOp(SgExpression* lhs, SgExpression* rhs)
{
  return &mkLocatedNode<SgRemOp>(lhs, rhs, nullptr);
}

SgAbsOp*
buildAbsOp(SgExpression* op)
{
  return &mkLocatedNode<SgAbsOp>(op, nullptr);
}


}<|MERGE_RESOLUTION|>--- conflicted
+++ resolved
@@ -1379,34 +1379,7 @@
 template <>
 int convAdaLiteral<int>(const char* img)
 {
-<<<<<<< HEAD
-  long int    res  = 0;
-  int         base = 10;
-  int         exp  = 0;
-  const char* cur  = img;
-
-  if (*cur == '#')
-  {
-    return basedLiteral(res, cur, base);;
-  }
-
-  std::tie(res, cur) = parseDec<long int>(cur);
-
-  if (*cur == '.')
-  {
-    logError() << "decimal literals not yet handled!" << std::endl;
-    long int decimal = 0;
-
-    ++cur;
-    std::tie(decimal, cur) = parseDec<long int>(cur);
-  }
-
-  std::tie(exp, cur) = parseExp(cur);
-
-  return computeLiteral(res, base, exp);
-=======
   return si::ada::convertIntLiteral(img);
->>>>>>> 1223706a
 }
 
 
