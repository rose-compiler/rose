with Asis.Clauses;
with Asis.Elements;

package body Asis_Tool_2.Element.Clauses is

   ------------
   -- EXPORTED:
   ------------
   procedure Do_Pre_Child_Processing
     (Element : in Asis.Element;
      State : in out Class)
   is
      Parent_Name : constant String := Module_Name;
      Module_Name : constant String := Parent_Name & ".Do_Pre_Child_Processing";
      Result : a_nodes_h.Clause_Struct :=
        a_nodes_h.Support.Default_Clause_Struct;

      Clause_Kind : constant Asis.Clause_Kinds :=
        Asis.Elements.Clause_Kind (Element);

      -- Supporting procedures are in alphabetical order (except
      -- Add_Common_Items comes last):

      procedure Add_Clause_Names is
      begin
         Add_Element_List
           (This           => State,
            Elements_In    => Asis.Clauses.Clause_Names (Element),
            Dot_Label_Name => "Clause_Name",
            List_Out       => Result.Clause_Names,
            Add_Edges      => True);
      end;

      procedure Add_Component_Clause_Position is
         ID : constant a_nodes_h.Expression_ID :=
           Get_Element_ID (Asis.Clauses.Component_Clause_Position (Element));
      begin
         State.Add_To_Dot_Label_And_Edge ("Component_Clause_Position",ID);
         Result.Component_Clause_Position := ID;
      end;

      procedure Add_Component_Clause_Range is
         ID : constant a_nodes_h.Element_ID :=
           Get_Element_ID (Asis.Clauses.Component_Clause_Range (Element));
      begin
         State.Add_To_Dot_Label_And_Edge ("Component_Clause_Range", ID);
         Result.Component_Clause_Range := ID;
      end;

      procedure Add_Has_Limited is
         Value : constant Boolean := Asis.Elements.Has_Limited (Element);
      begin
         State.Add_To_Dot_Label ("Has_Limited", Value);
         Result.Has_Limited := a_nodes_h.Support.To_bool (Value);
      end;

      --Clause_Struct takes a Name_ID
      procedure Add_Representation_Clause_Name is
         ID : constant a_nodes_h.Name_ID :=
           Get_Element_ID (Asis.Clauses.Representation_Clause_Name (Element));
      begin
         State.Add_To_Dot_Label_And_Edge ("Representation_Clause_Name", ID);
         Result.Representation_Clause_Name := ID;
      end;

      -- END Field support
      -----------------------------------------------------------------------
      -- BEGIN record support:

      function Representation_Clause
        return a_nodes_h.Representation_Clause_Struct
      is
         Parent_Name : constant String := Module_Name;
         Module_Name : constant String := Parent_Name & ".Representation_Clause";
         Result : a_nodes_h.Representation_Clause_Struct :=
           a_nodes_h.Support.Default_Representation_Clause_Struct;

         Representation_Clause_Kind : constant Asis.Representation_Clause_Kinds :=
           Asis.Elements.Representation_Clause_Kind (Element);

         -- Supporting procedures are in alphabetical order (except
         -- Add_Common_Items comes last):

         procedure Add_Component_Clauses is
         begin
            Add_Element_List
              (This           => State,
               Elements_In    => Asis.Clauses.Component_Clauses (Element),
               Dot_Label_Name => "Component_Clauses",
               List_Out       => Result.Component_Clauses,
               Add_Edges      => True);
         end;

         procedure Add_Mod_Clause_Expression is
            ID : constant a_nodes_h.Expression_ID :=
              Get_Element_ID (Asis.Clauses.Mod_Clause_Expression (Element));
         begin
            State.Add_To_Dot_Label_And_Edge ("Mod_Clause_Expression", ID);
            Result.Mod_Clause_Expression := ID;
         end;

<<<<<<< HEAD
         procedure Add_Pragmas is begin
            Add_Element_List
              (This           => State,
               Elements_In    => Asis.Elements.Pragmas (Element),
               Dot_Label_Name => "Pragmas",
               List_Out       => Result.Pragmas,
               Add_Edges      => True);
=======
         procedure Add_Representation_Clause_Name is
            ID : constant a_nodes_h.Name_ID :=
              Get_Element_ID (Asis.Clauses.Representation_Clause_Name (Element));
         begin
            State.Add_To_Dot_Label_And_Edge ("Representation_Clause_Name", ID);
            Result.Representation_Clause_Name := ID;
>>>>>>> bc8b7fde
         end;

         procedure Add_Representation_Clause_Expression is
            ID : constant a_nodes_h.Expression_ID :=
              Get_Element_ID (Asis.Clauses.Representation_Clause_Expression (Element));
         begin
            State.Add_To_Dot_Label_And_Edge ("Representation_Clause_Expression", ID);
            Result.Representation_Clause_Expression := ID;
         end;

         procedure Add_Representation_Clause_Name is
            ID : constant a_nodes_h.Name_ID :=
              Get_Element_ID (Asis.Clauses.Representation_Clause_Name (Element));
         begin
            State.Add_To_Dot_Label ("Representation_Clause_Name", To_String(ID));
            Result.Representation_Clause_Name := ID;
         end;

         procedure Add_Common_Items is
         begin
            State.Add_To_Dot_Label("Representation_Clause_Kind", Representation_Clause_Kind'Image);
            Result.Representation_Clause_Kind := anhS.To_Representation_Clause_Kinds (Representation_Clause_Kind);
            Add_Representation_Clause_Name;
         end Add_Common_Items;

         use all type Asis.Representation_Clause_Kinds;
      begin
<<<<<<< HEAD
         If Representation_Clause_Kind /= Not_A_Representation_Clause then
            Add_Common_Items;
         end if;
=======

         Add_Common_Representation_Clause_Items;
>>>>>>> bc8b7fde

         case Representation_Clause_Kind is
         when Not_A_Representation_Clause =>
            raise Internal_Error with
            Module_Name & " called with: " & Clause_Kind'Image;
         when An_Attribute_Definition_Clause =>
            Add_Representation_Clause_Expression;
         when An_Enumeration_Representation_Clause =>
            Add_Representation_Clause_Expression;
         when A_Record_Representation_Clause =>
            Add_Pragmas;
            Add_Mod_Clause_Expression;
            Add_Component_Clauses;
         when An_At_Clause =>
            Add_Representation_Clause_Expression;
         end case;

         return Result;
      end Representation_Clause;

      procedure Add_Common_Items is
      begin
         State.Add_To_Dot_Label ("Clause_Kind", Clause_Kind'Image);
         Result.Clause_Kind := anhS.To_Clause_Kinds (Clause_Kind);
      end Add_Common_Items;

      use all type Asis.Clause_Kinds;
   begin
      If Clause_Kind /= Not_A_Clause then
         Add_Common_Items;
      end if;

      case Clause_Kind is
         when Not_A_Clause =>
            raise Internal_Error with
              Module_Name & " called with: " & Clause_Kind'Image;
         when A_Use_Package_Clause =>
            Add_Clause_Names;
         when A_Use_Type_Clause =>
            Add_Clause_Names;
         when A_Use_All_Type_Clause => -- A2012
            Add_Clause_Names;
         when A_With_Clause =>
            Add_Has_Limited;
            Add_Clause_Names;
         when A_Representation_Clause =>
            Result.Representation_Clause := Representation_Clause;
         when A_Component_Clause =>
            Add_Representation_Clause_Name;
            Add_Component_Clause_Position;
            Add_Component_Clause_Range;
      end case;

      State.A_Element.Element_Kind := a_nodes_h.A_Clause;
      State.A_Element.the_union.clause := Result;
   end Do_Pre_Child_Processing;

end Asis_Tool_2.Element.Clauses;<|MERGE_RESOLUTION|>--- conflicted
+++ resolved
@@ -99,7 +99,6 @@
             Result.Mod_Clause_Expression := ID;
          end;
 
-<<<<<<< HEAD
          procedure Add_Pragmas is begin
             Add_Element_List
               (This           => State,
@@ -107,14 +106,6 @@
                Dot_Label_Name => "Pragmas",
                List_Out       => Result.Pragmas,
                Add_Edges      => True);
-=======
-         procedure Add_Representation_Clause_Name is
-            ID : constant a_nodes_h.Name_ID :=
-              Get_Element_ID (Asis.Clauses.Representation_Clause_Name (Element));
-         begin
-            State.Add_To_Dot_Label_And_Edge ("Representation_Clause_Name", ID);
-            Result.Representation_Clause_Name := ID;
->>>>>>> bc8b7fde
          end;
 
          procedure Add_Representation_Clause_Expression is
@@ -129,7 +120,7 @@
             ID : constant a_nodes_h.Name_ID :=
               Get_Element_ID (Asis.Clauses.Representation_Clause_Name (Element));
          begin
-            State.Add_To_Dot_Label ("Representation_Clause_Name", To_String(ID));
+            State.Add_To_Dot_Label_And_Edge ("Representation_Clause_Name", ID);
             Result.Representation_Clause_Name := ID;
          end;
 
@@ -142,14 +133,9 @@
 
          use all type Asis.Representation_Clause_Kinds;
       begin
-<<<<<<< HEAD
          If Representation_Clause_Kind /= Not_A_Representation_Clause then
             Add_Common_Items;
          end if;
-=======
-
-         Add_Common_Representation_Clause_Items;
->>>>>>> bc8b7fde
 
          case Representation_Clause_Kind is
          when Not_A_Representation_Clause =>
