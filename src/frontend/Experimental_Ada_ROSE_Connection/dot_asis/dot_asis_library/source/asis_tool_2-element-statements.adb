with Asis.Elements;
with Asis.Statements;
with Ada.Text_IO;

package body Asis_Tool_2.Element.Statements is

   ------------
   -- EXPORTED:
   ------------
   procedure Do_Pre_Child_Processing
     (Element : in Asis.Element; State : in out Class)
   is
      Parent_Name : constant String := Module_Name;
      Module_Name : constant String := Parent_Name & ".Do_Pre_Child_Processing";
      Result : a_nodes_h.Statement_Struct :=
        a_nodes_h.Support.Default_Statement_Struct;

      Statement_Kind : constant Asis.Statement_Kinds :=
        Asis.Elements.Statement_Kind (Element);

      -- Supporting procedures are in alphabetical order:
      procedure Add_Aborted_Tasks is
      begin
         Add_Element_List
           (This           => State,
            Elements_In    => Asis.Statements.Aborted_Tasks (Element),
            Dot_Label_Name => "Aborted_Tasks",
            List_Out       => Result.Aborted_Tasks,
            Add_Edges      => True);
      end;


      procedure Add_Accept_Body_Exception_Handlers is
      begin
         Add_Element_List
           (This           => State,
            Elements_In    => Asis.Statements.Accept_Body_Exception_Handlers (Element),
            Dot_Label_Name => "Accept_Body_Exception_Handlers",
            List_Out       => Result.Accept_Body_Exception_Handlers,
            Add_Edges      => True);
      end;

      procedure Add_Accept_Body_Statements is
      begin
         Add_Element_List
           (This           => State,
            Elements_In    => Asis.Statements.Accept_Body_Statements (Element),
            Dot_Label_Name => "Accept_Body_Statements",
            List_Out       => Result.Accept_Body_Statements,
            Add_Edges      => True);
      end;

      procedure Add_Accept_Entry_Direct_Name is
         ID : constant a_nodes_h.Element_ID :=
           Get_Element_ID (Asis.Statements.Accept_Entry_Direct_Name (Element));
      begin
         State.Add_To_Dot_Label_And_Edge ("Accept_Entry_Direct_Name", ID);
         Result.Accept_Entry_Direct_Name := ID;
      end;

      procedure Add_Accept_Entry_Index is
         ID : constant a_nodes_h.Element_ID :=
           Get_Element_ID (Asis.Statements.Accept_Entry_Index (Element));
      begin
         State.Add_To_Dot_Label_And_Edge ("Accept_Entry_Index", ID);
         Result.Accept_Entry_Index := ID;
      end;

      procedure Add_Accept_Parameters is
      begin
         Add_Element_List
           (This           => State,
            Elements_In    => Asis.Statements.Accept_Parameters (Element),
            Dot_Label_Name => "Accept_Parameters",
            List_Out       => Result.Accept_Parameters,
            Add_Edges      => True);
      end;

      procedure Add_Assignment_Expression is
         ID : constant a_nodes_h.Element_ID :=
           Get_Element_ID (Asis.Statements.Assignment_Expression (Element));
      begin
         State.Add_To_Dot_Label_And_Edge ("Assignment_Expression", ID);
         Result.Assignment_Expression := ID;
      end;

      procedure Add_Assignment_Variable_Name is
         ID : constant a_nodes_h.Element_ID :=
           Get_Element_ID (Asis.Statements.Assignment_Variable_Name (Element));
      begin
         State.Add_To_Dot_Label_And_Edge ("Assignment_Variable_Name", ID);
         Result.Assignment_Variable_Name := ID;
      end;

      procedure Add_Associated_Message is
         ID : constant a_nodes_h.Element_ID :=
           Get_Element_ID (Asis.Statements.Associated_Message (Element));
      begin
         State.Add_To_Dot_Label_And_Edge ("Associated_Message", ID);
         Result.Associated_Message := ID;
      end;

      procedure Add_Block_Declarative_Items is
      begin
         Add_Element_List
           (This           => State,
            Elements_In    => Asis.Statements.Block_Declarative_Items (Element),
            Dot_Label_Name => "Block_Declarative_Items",
            List_Out       => Result.Block_Declarative_Items,
            Add_Edges      => True);
      end;

      procedure Add_Block_Exception_Handlers is begin
         Add_Element_List
           (This           => State,
            Elements_In    => Asis.Statements.Block_Exception_Handlers (Element),
            Dot_Label_Name => "Block_Exception_Handlers",
            List_Out       => Result.Block_Exception_Handlers,
            Add_Edges      => True);
      end;

      procedure Add_Block_Statements is
      begin
         Add_Element_List
           (This           => State,
            Elements_In    => Asis.Statements.Block_Statements (Element),
            Dot_Label_Name => "Block_Statements",
            List_Out       => Result.Block_Statements,
            Add_Edges      => True);
      end;


      procedure Add_Call_Statement_Parameters is
      begin
         Add_Element_List
           (This           => State,
            Elements_In    => Asis.Statements.Call_Statement_Parameters (Element),
            Dot_Label_Name => "Call_Statement_Parameters",
            List_Out       => Result.Call_Statement_Parameters,
            Add_Edges      => True);
      end;

      procedure Add_Called_Name is
         ID : constant a_nodes_h.Element_ID :=
           Get_Element_ID (Asis.Statements.Called_Name (Element));
      begin
         State.Add_To_Dot_Label_And_Edge ("Called_Name", ID);
         Result.Called_Name := ID;
      end;

      procedure Add_Case_Expression is
         ID : constant a_nodes_h.Element_ID :=
           Get_Element_ID (Asis.Statements.Case_Expression (Element));
      begin
         State.Add_To_Dot_Label_And_Edge ("Case_Expression", ID);
         Result.Case_Expression := ID;
      end;

      procedure Add_Corresponding_Called_Entity is
         ID : constant a_nodes_h.Element_ID :=
           Get_Element_ID (Asis.Statements.Corresponding_Called_Entity (Element));
      begin
         State.Add_To_Dot_Label ("Corresponding_Called_Entity", To_String (ID));
         Result.Corresponding_Called_Entity := ID;
      end;


      procedure Add_Corresponding_Destination_Statement is
         ID : constant a_nodes_h.Element_ID :=
           Get_Element_ID (Asis.Statements.Corresponding_Destination_Statement(Element));
      begin
         State.Add_To_Dot_Label ("Corresponding_Destination_Statement", To_String (ID));
         Result.Corresponding_Destination_Statement := ID;
      end;

      procedure Add_Corresponding_Entry is
         ID : constant a_nodes_h.Element_ID :=
           Get_Element_ID (Asis.Statements.Corresponding_Entry (Element));
      begin
         State.Add_To_Dot_Label ("Corresponding_Entry", To_String (ID));
         Result.Corresponding_Entry := ID;
      end;

      procedure Add_Corresponding_Loop_Exited is
         ID : constant a_nodes_h.Element_ID :=
           Get_Element_ID (Asis.Statements.Corresponding_Loop_Exited (Element));
      begin
         State.Add_To_Dot_Label ("Corresponding_Loop_Exited", To_String (ID));
         Result.Corresponding_Loop_Exited := ID;
      end;

      procedure Add_Delay_Expression is
         ID : constant a_nodes_h.Element_ID :=
           Get_Element_ID (Asis.Statements.Delay_Expression (Element));
      begin
         State.Add_To_Dot_Label_And_Edge ("Delay_Expression", ID);
         Result.Delay_Expression := ID;
      end;

      procedure Add_Exit_Condition is
         ID : constant a_nodes_h.Element_ID :=
           Get_Element_ID (Asis.Statements.Exit_Condition (Element));
      begin
         State.Add_To_Dot_Label_And_Edge ("Exit_Condition", ID);
         Result.Exit_Condition := ID;
      end;

      procedure Add_Exit_Loop_Name is
         ID : constant a_nodes_h.Element_ID :=
           Get_Element_ID (Asis.Statements.Exit_Loop_Name (Element));
      begin
         State.Add_To_Dot_Label_And_Edge ("Exit_Loop_Name", ID);
         Result.Exit_Loop_Name := ID;
      end;

      procedure Add_For_Loop_Parameter_Specification is
         ID : constant a_nodes_h.Element_ID :=
           Get_Element_ID (Asis.Statements.For_Loop_Parameter_Specification (Element));
      begin
         State.Add_To_Dot_Label_And_Edge ("For_Loop_Parameter_Specification", ID);
         Result.For_Loop_Parameter_Specification := ID;
      end;

      procedure Add_Goto_Label is
         ID : constant a_nodes_h.Element_ID :=
           Get_Element_ID (Asis.Statements.Goto_Label (Element));
      begin
         State.Add_To_Dot_Label_And_Edge ("Goto_Label", ID);
         Result.Goto_Label := ID;
      end;

      procedure Add_Is_Declare_Block is
         Value : constant Boolean := Asis.Statements.Is_Declare_Block (Element);
      begin
         State.Add_To_Dot_Label ("Is_Declare_Block", Value);
         Result.Is_Declare_Block := a_nodes_h.Support.To_bool (Value);
      end;

<<<<<<< HEAD
=======
      procedure Add_Is_Dispatching_Call is
         Value : constant Boolean := Asis.Statements.Is_Dispatching_Call (Element);
      begin
         State.Add_To_Dot_Label ("Is_Dispatching_Call", Value);
         Result.Is_Dispatching_Call := a_nodes_h.Support.To_bool (Value);
      end;

      procedure Add_Is_Call_On_Dispatching_Operation is
         Value : constant Boolean := Asis.Statements.Is_Call_On_Dispatching_Operation (Element);
      begin
         State.Add_To_Dot_Label ("Is_Call_On_Dispatching_Operation", Value);
         Result.Is_Call_On_Dispatching_Operation := a_nodes_h.Support.To_bool (Value);
      end;

>>>>>>> 4deadc85
      --In a declaration this says if the block name is repeated on the
      --end line or not.  e.g. end MyBlock;
      procedure Add_Is_Name_Repeated is
         Value : constant Boolean := Asis.Statements.Is_Name_Repeated (Element);
      begin
         State.Add_To_Dot_Label ("Is_Name_Repeated", Value);
         Result.Is_Name_Repeated := a_nodes_h.Support.To_bool (Value);
      end;

      procedure Add_Label_Names is
      begin
         Add_Element_List
           (This           => State,
            Elements_In    => Asis.Statements.Label_Names (Element),
            Dot_Label_Name => "Label_Names",
            List_Out       => Result.Label_Names,
            Add_Edges      => True);
      end;

      procedure Add_Loop_Statements is
      begin
         Add_Element_List
           (This           => State,
            Elements_In    => Asis.Statements.Loop_Statements (Element),
            Dot_Label_Name => "Loop_Statements",
            List_Out       => Result.Loop_Statements,
            Add_Edges      => True);
      end;

      procedure Add_Qualified_Expression is
         ID : constant a_nodes_h.Element_ID :=
           Get_Element_ID (Asis.Statements.Qualified_Expression (Element));
      begin
         State.Add_To_Dot_Label_And_Edge ("Qualified_Expression", ID);
         Result.Qualified_Expression := ID;
      end;

      procedure Add_Raised_Exception is
         ID : constant a_nodes_h.Element_ID :=
           Get_Element_ID (Asis.Statements.Raised_Exception (Element));
      begin
         State.Add_To_Dot_Label_And_Edge ("Raised_Exception", ID);
         Result.Raised_Exception := ID;
      end;

      procedure Add_Requeue_Entry_Name is
         ID : constant a_nodes_h.Element_ID :=
           Get_Element_ID (Asis.Statements.Requeue_Entry_Name (Element));
      begin
         State.Add_To_Dot_Label_And_Edge ("Requeue_Entry_Name", ID);
         Result.Requeue_Entry_Name := ID;
      end;

      procedure Add_Return_Expression is
         ID : constant a_nodes_h.Element_ID :=
           Get_Element_ID (Asis.Statements.Return_Expression (Element));
      begin
         State.Add_To_Dot_Label_And_Edge ("Return_Expression", ID);
         Result.Return_Expression := ID;
      end;

      procedure Add_Statement_Identifier is
         ID : constant a_nodes_h.Element_ID :=
           Get_Element_ID (Asis.Statements.Statement_Identifier (Element));
      begin
         State.Add_To_Dot_Label_And_Edge ("Statement_Identifier", ID);
         Result.Statement_Identifier := ID;
      end;

      procedure Add_Statement_Paths is
      begin
         Add_Element_List
           (This           => State,
            Elements_In    => Asis.Statements.Statement_Paths (Element),
            Dot_Label_Name => "Statement_Paths",
            List_Out       => Result.Statement_Paths,
            Add_Edges      => True);
      end;

      procedure Add_While_Condition is
         ID : constant a_nodes_h.Element_ID :=
           Get_Element_ID (Asis.Statements.While_Condition (Element));
      begin
         State.Add_To_Dot_Label_And_Edge ("While_Condition", ID);
         Result.While_Condition := ID;
      end;

      procedure Add_Common_Items is
      begin
         State.Add_To_Dot_Label ("Statement_Kind", Statement_Kind'Image);
         Result.Statement_Kind := anhS.To_Statement_Kinds (Statement_Kind);
         Add_Label_Names;
      end Add_Common_Items;

      procedure Add_Common_Loop_Items is
      begin
         Add_Statement_Identifier;
         Add_Is_Name_Repeated;
         Add_Loop_Statements;
      end Add_Common_Loop_Items;


      use all type Asis.Statement_Kinds;
   begin
      If Statement_Kind /= Not_A_Statement then
         Add_Common_Items;
      end if;

      case Statement_Kind is
         when Not_A_Statement =>
            raise Program_Error with
            Module_Name & " called with: " & Statement_Kind'Image;

         when A_Null_Statement =>
            null; -- No more info.

         when An_Assignment_Statement =>
            Add_Assignment_Variable_Name;
            Add_Assignment_Expression;

         when An_If_Statement =>
            Add_Statement_Paths;

         when A_Case_Statement =>
            Add_Case_Expression;
            Add_Statement_Paths;

         when A_Loop_Statement =>
            Add_Common_Loop_Items;

         when A_While_Loop_Statement =>
            Add_While_Condition;
            Add_Common_Loop_Items;

         when A_For_Loop_Statement =>
            Add_For_Loop_Parameter_Specification;
            Add_Common_Loop_Items;

         when A_Block_Statement =>
            Add_Statement_Identifier;
            Add_Is_Name_Repeated;
            Add_Is_Declare_Block;
            Add_Block_Declarative_Items;
            Add_Block_Statements;
            Add_Block_Exception_Handlers;

         when An_Exit_Statement =>
            Add_Exit_Condition;
            Add_Exit_Loop_Name;
            Add_Corresponding_Loop_Exited;

         when A_Goto_Statement =>
            Add_Goto_Label;
            Add_Corresponding_Destination_Statement;

         when A_Procedure_Call_Statement =>
            Add_Called_Name;
            Add_Corresponding_Called_Entity;
            Add_Call_Statement_Parameters;
            Add_Is_Dispatching_Call;
            Add_Is_Call_On_Dispatching_Operation;

         when A_Return_Statement =>
            Add_Return_Expression;

         when An_Extended_Return_Statement =>
            --Added in Ada 2005, Skip
            State.Add_Not_Implemented;

         when An_Accept_Statement =>
            --I think this works, but it cannot be tested until task declaration work
            Add_Accept_Entry_Index;
            Add_Accept_Entry_Direct_Name;
            Add_Accept_Parameters;
            Add_Accept_Body_Statements;
            Add_Accept_Body_Exception_Handlers;
            Add_Corresponding_Entry;

         when An_Entry_Call_Statement =>
            --I think this works, but it cannot be tested until task declaration work
            Add_Called_Name;
            Add_Corresponding_Called_Entity;
            Add_Call_Statement_Parameters;

         when A_Requeue_Statement =>
            --I think this works, but it cannot be tested until task declaration work
            --Ada.Text_IO.Put_Line("----  Requeue----");
            Add_Requeue_Entry_Name;

         when A_Requeue_Statement_With_Abort =>
            --I think this works, but it cannot be tested until task declaration work
            --Ada.Text_IO.Put_Line("----  Requeue----");
            Add_Requeue_Entry_Name;

         when A_Delay_Until_Statement =>
            Add_Delay_Expression;

         when A_Delay_Relative_Statement =>
            Add_Delay_Expression;

         when A_Terminate_Alternative_Statement =>
            null; -- No more info

         when A_Selective_Accept_Statement =>
            --I think this works, but it cannot be tested until task declaration work
            --Ada.Text_IO.Put_Line("----  Selective Accept----");
            Add_Statement_Paths;

         when A_Timed_Entry_Call_Statement =>
            --I think this works, but it cannot be tested until task declaration work
            --Ada.Text_IO.Put_Line("----  Timed Entry Call----");
            Add_Statement_Paths;

         when A_Conditional_Entry_Call_Statement =>
            --I think this works, but it cannot be tested until task declaration work
            --Ada.Text_IO.Put_Line("----  Conditional Entry Call----");
            Add_Statement_Paths;

         when An_Asynchronous_Select_Statement =>
            --I think this works, but it cannot be tested until task declaration work
            --Ada.Text_IO.Put_Line("----  Asynchronous Select----");
            Add_Statement_Paths;

         when An_Abort_Statement =>
            --I think this works, but it cannot be tested until task declaration work
            Add_Aborted_Tasks;

         when A_Raise_Statement =>
            Add_Raised_Exception;
            Add_Associated_Message;

         when A_Code_Statement =>
            -- TODO: Untested.  I can't figure out how to get this statement
            -- The standard example is unintelligble, and everywhere else says
            -- "Don't do this, use gcc style asm instead."
            Add_Qualified_Expression;

      end case;

      State.A_Element.Element_Kind := a_nodes_h.A_Statement;
      State.A_Element.the_union.statement := Result;
   end Do_Pre_Child_Processing;

end Asis_Tool_2.Element.Statements;<|MERGE_RESOLUTION|>--- conflicted
+++ resolved
@@ -236,8 +236,6 @@
          Result.Is_Declare_Block := a_nodes_h.Support.To_bool (Value);
       end;
 
-<<<<<<< HEAD
-=======
       procedure Add_Is_Dispatching_Call is
          Value : constant Boolean := Asis.Statements.Is_Dispatching_Call (Element);
       begin
@@ -252,7 +250,6 @@
          Result.Is_Call_On_Dispatching_Operation := a_nodes_h.Support.To_bool (Value);
       end;
 
->>>>>>> 4deadc85
       --In a declaration this says if the block name is repeated on the
       --end line or not.  e.g. end MyBlock;
       procedure Add_Is_Name_Repeated is
