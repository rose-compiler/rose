--- conflicted
+++ resolved
@@ -288,19 +288,11 @@
 ATbool traverse_EndBlockDataStmt(ATerm term, SgUntypedNamedStatement** end_block_data_stmt);
 
 // R1123-2018-N2146
-<<<<<<< HEAD
-ATbool traverse_LoopConcurrentControl(ATerm term, SgUntypedType** type, SgUntypedExprListExpression** header,
-                                                  SgUntypedExprListExpression** locality, SgUntypedExpression** mask);
-
-// R1125-2018-N2146
-ATbool traverse_ConcurrentHeader(ATerm term, SgUntypedType** type, SgUntypedExprListExpression** header, SgUntypedExpression** mask);
-=======
 ATbool traverse_LoopConcurrentControl(ATerm term, SgUntypedType* & type, SgUntypedExprListExpression** header,
                                                   SgUntypedExprListExpression** locality, SgUntypedExpression** mask);
 
 // R1125-2018-N2146
 ATbool traverse_ConcurrentHeader(ATerm term, SgUntypedType* & type, SgUntypedExprListExpression** header, SgUntypedExpression** mask);
->>>>>>> fc7c067a
 
 // R1126-2018-N2146
 ATbool traverse_ConcurrentControl(ATerm term, SgUntypedNamedExpression** control);
