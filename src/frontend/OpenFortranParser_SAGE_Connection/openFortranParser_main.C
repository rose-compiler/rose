--- conflicted
+++ resolved
@@ -108,10 +108,6 @@
     assert(env_status == 0);
 #endif
 
-<<<<<<< HEAD
-	 return status;
-=======
          return status;
->>>>>>> b89da91a
   }
 
