#ifndef __FORTRANPARSERSTATE_H_
#define __FORTRANPARSERSTATE_H_

// DQ (10/11/2010): We only require this include to support the type: AstNameListType.
#include "fortran_support.h"

#define DeclAttributes               (FortranParserState::getDeclAttrSpec())
#define astScopeStack                 (*(FortranParserState::getCurrentScopeStack()))
#define astExpressionStack            (*(FortranParserState::getCurrentExpressionStack()))
#define astNodeStack                  (*(FortranParserState::getCurrentNodeStack()))
#define astNameStack                  (*(FortranParserState::getCurrentNameStack()))
#define astTypeStack                  (*(FortranParserState::getCurrentTypeStack()))
#define astBaseTypeStack              (*(FortranParserState::getCurrentBaseTypeStack()))
#define astIntentSpecStack            (*(FortranParserState::getCurrentIntentSpecStack()))
#define astAttributeSpecStack         (*(FortranParserState::getCurrentAttributeSpecStack()))
#define astInitializerStack           (*(FortranParserState::getCurrentInitializerStack()))
#define astTypeKindStack              (*(FortranParserState::getCurrentTypeKindStack()))
#define astTypeParameterStack         (*(FortranParserState::getCurrentTypeParameterStack()))
#define astLabelSymbolStack           (*(FortranParserState::getCurrentLabelSymbolStack()))
#define astIfStatementStack           (*(FortranParserState::getCurrentIfStatementStack()))
#define astActualArgumentNameStack    (*(FortranParserState::getCurrentActualArgumentNameStack()))
#define astFunctionAttributeStack     (*(FortranParserState::getCurrentFunctionAttributeStack()))

// DQ (12/29/2010): Note that this stack is not cleared in the FortranParserState::clearStacks() function (is this an error).
#define astIncludeStack               (*(FortranParserState::getCurrentIncludeStack()))

// DQ (9/11/2010): Added support for lists of unresolved functions.
#define astUnresolvedFunctionsList    (*(FortranParserState::getCurrentUnresolvedFunctionsList()))

// DQ (12/29/2010): Added support for R612 & R613 handling.
#define astHasSelectionSubscriptStack (*(FortranParserState::getCurrentHasSelectionSubscriptStack()))
#define astMultipartReferenceStack (*(FortranParserState::getCurrentMultipartReferenceStack()))


using std::string;
using std::map;
using std::stack;
using std::list;
using std::vector;


namespace Rose {

struct CaseStmt {
   CaseStmt() { reset(); }

   SgExprListExp* key;
   bool isDefault;
   void reset() {key=NULL; isDefault=false;}
};

struct CaseValueRange {
   CaseValueRange() { reset(); }

   int numValues;
<<<<<<< HEAD
   SgExpression* values[2];
   void reset() {numValues=0; values[0]=NULL; values[1]=NULL;}
=======
   bool hasSuffix;
   bool hasSuffixExpr;
   SgExpression* values[2];
   void reset() {numValues=0; hasSuffix=false; hasSuffixExpr=false; values[0]=NULL; values[1]=NULL;}
>>>>>>> 67c03f0b
};

} // namespace Rose

// Class to record Fortran attributes in a type declaration statement or in a derived type statement
class AttributeRec
{
private:

    SgDeclarationStatement* declaration;
    SgType* entityType;
    SgExpression* charLenExpr;
    bool hasAccessSpec; int accessAttr; int accessType;
    bool isPublic; int publicAttr;
    bool isPrivate; int privateAttr;
    bool isAllocatable; int allocatableAttr;
    bool isAsynchronous; int asyncAttr;
    bool hasCodimension; int codimAttr; SgExprListExp* codimExp;
    bool isContiguous; int contiguousAttr;
    bool hasDimension; int dimAttr; SgExprListExp* dimExp;
    bool isExternal; int externalAttr;
    bool hasIntent; int intentAttr; int intent;
    bool isIntrinsic; int intrinsicAttr;
    bool hasLangBinding;  int bindingAttr;
    bool hasBindC; int bindCAttr;
    bool isOptional; int optionalAttr;
    bool hasParameter; int parameterAttr;
    bool isPointer; int pointerAttr;
    bool isCopointer; int copointerAttr;
    bool isProtected; int protectedAttr;
    bool isSave; int saveAttr;
    bool isTarget; int targetAttr;
    bool isCotarget; int cotargetAttr;
    bool isValue; int valueAttr;
    bool isVolatile; int volatileAttr;
    bool isPass; int passAttr;
    bool isNoPass; int noPassAttr;
    bool isNonOverridable; int nonOverrideAttr;
    bool isDeferred; int deferredAttr;

public:
    AttributeRec(): declaration(NULL), entityType(NULL), charLenExpr(NULL),
                hasAccessSpec(false), accessAttr(-1), accessType(-1),
                isPublic(false), publicAttr(-1), isPrivate(false), privateAttr(-1),
                isAllocatable(false), allocatableAttr(-1), isAsynchronous(false), asyncAttr(-1),
                hasCodimension(false), codimAttr(-1), codimExp(NULL), isContiguous(false), contiguousAttr(-1),
                hasDimension(false), dimAttr(-1), dimExp(NULL), isExternal(false), externalAttr(-1),
                hasIntent(false), intentAttr(-1), intent(-1), isIntrinsic(false), intrinsicAttr(-1),
                hasLangBinding(false), bindingAttr(-1), hasBindC(false), bindCAttr(-1),
                isOptional(false), optionalAttr(-1), hasParameter(false), parameterAttr(-1),
                isPointer(false), pointerAttr(-1), isCopointer(false), copointerAttr(-1),
                isProtected(false), protectedAttr(-1), isSave(false), saveAttr(-1),
                isTarget(false), targetAttr(-1), isCotarget(false), cotargetAttr(-1),
                isValue(false), valueAttr(-1), isVolatile(false), volatileAttr(-1),
                isPass(false), passAttr(-1), isNoPass(false), noPassAttr(-1),
                isNonOverridable(false), nonOverrideAttr(-1), isDeferred(false), deferredAttr(-1)
    { }

    // Setters and getters:
    SgDeclarationStatement* getDeclaration();
    void setDeclaration(SgDeclarationStatement* decl);
    SgType* getBaseType();
    void setBaseType(SgType* newType);
    SgExpression* getLenExpr ();
    void setLenExpr(SgExpression* exp);
    bool getHasAccessSpec ();
    void setHasAccessSpec (bool hasAccSpec);
    int getAccessAttr();
    void setAccessAttr(int accAttr);
    int getAccessType();
    void setAccessType(int accType);
    bool getIsPublic();
    void setIsPublic(int isPub);
    int getPublicAttr();
    void setPublicAttr(int attr);
    bool getIsPrivate();
    void setIsPrivate(bool isPriv);
    int getPrivateAttr();
    void setPrivateAttr(int privAttr);
    bool getIsAllocatable();
    void setIsAllocatable(bool isAlloc);
    int getAllocatableAttr();
    void setAllocatableAttr(int allocAttr);
    bool getIsAsynchronous();
    void setIsAsynchronous(bool isAsync);
    int getAsyncAttr();
    void setAsyncAttr(int attr);
    bool getHasCodimension();
    void setHasCodimension(int hasCodim);
    int getCodimAtt();
    void setCodimAttr(int attr);
    SgExprListExp* getCodimExp();
    void setCodimExp(SgExprListExp* exp);
    bool getIsContiguous() ;
    void setIsContiguous(bool isContig);
    int getContiguousAttr() ;
    void setContiguousAttr(int attr) ;
    bool getHasDimension();
    void setHasDimension(bool hasDim) ;
    int getDimAttr();
    void setDimAttr(int attr) ;
    SgExprListExp* getDimExp();
    void setDimExp(SgExprListExp* exp);
    bool getIsExternal() ;
    void setIsExternal(int isExt) ;
    int getExternalAttr();
    void setExternalAttr(int externAttr);
    bool getHasIntent();
    void setHasIntent(bool hasInt);
    int getIntentAttr();
    void setIntentAttr(int attr);
    int getIntent() ;
    void setIntent(int inout);
    bool getIsIntrinsic();
    void setIsIntrinsic(bool isIntrin) ;
    int getIntrinsicAttr() ;
    void setIntrinsicAttr(int attr);
    bool getHasLangBinding();
    void setHasLangBinding(bool hasBind);
    int getBindingAttr();
    void setBindingAttr(int attr);
    bool getHasBindC();
    void setHasBindC(bool bindC);
    int getBindCAttr();
    void setBindCAttr(int attr);
    bool getIsOptional();
    void setIsOptional(bool isOption) ;
    int getOptionalAttr();
    void setOptionalAttr(int attr);
    bool getHasParameter() ;
    void setHasParameter(bool hasParam);
    int getParameterAttr();
    void setParameterAttr(int attr);
    bool getIsPointer();
    void setIsPointer(bool isPoint);
    int getPointerAttr();
    void setPointerAttr(int attr);
    bool getIsCopointer();
    void setIsCopointer(bool isCopoint);
    int getCopointrAttr();
    void setCopointerAttr(int attr);
    bool getIsProtected();
    void setIsProtected(bool isProt);
    int getProtecedAttr() ;
    void setProtectedAttr(int attr) ;
    bool getIsSave() ;
    void setIsSave(bool saveFlag) ;
    int getSaveAttr() ;
    void setSaveAttr(int attr) ;
    bool getIsTarget() ;
    void setIsTarget(bool targetFlag) ;
    int getTargetAttr() ;
    void setTargetAttr(int attr) ;
    bool getIsCotarget() ;
    void setIsCotarget(bool cotargetFlag) ;
    int getCotargetAttr();
    void setCotargetAttr(int attr) ;
    bool getIsValue() ;
    void setIsValue(bool valueFlag) ;
    int getValueAttr() ;
    void setValueAttr(int attr) ;
    bool getIsVolatile() ;
    void setIsVolatile(bool volatileFlag) ;
    int getVolatileAttr();
    void setVolatileAttr(int attr) ;
    bool getIsPass() ;
    void setIsPass (bool passFlag) ;
    int getPassAttr();
    void setPassAttr(int attr) ;
    bool getIsNoPass() ;
    void setIsNoPass(bool noPassFlag) ;
    int getNoPassAttr() ;
    void setNoPassAttr(int attr);
    bool getIsNonOverridable() ;
    void setIsNonOverridable(bool nonOverrideFlag) ;
    int getNonOverrideAttr();
    void setNonOverrideAttr(int attr) ;
    bool getIsDeferred() ;
    void setIsDeferred(bool isDeferFlag);
    int getDeferredAttr() ;
    void setDeferredAttr(int attr) ;

    // Resets to initial states (as in the default constructor)
    void reset();

    // Sets all the existing attributes for varDeclaration.
    // Pre-condition: varDeclaration != NULL;
    void setDeclAttrSpecs();

    // Builds the appropriate SgExprListExp as the dimension/codimension info
    SgExprListExp* buildDimensionInfo();

    // Builds an SgArrayType object with the current entityType as the base type and with the given dim info
    // Pre-condition: dimInfo != NULL
    SgArrayType* buildArrayType(SgExprListExp* dimInfo);

    // Transforms entityType into a coarray with codimensionAttr as codim_info
    // Pre-condition: codimensionAttr != NULL
    void makeBaseTypeCoArray();

    // Computes the type of the entity_decl with the computed based type and accumulated attributes
    SgType* computeEntityType();
};

class FortranParserState
   {
  // This class supports a stack of the collections of stacks required to represent 
  // the state within the translation of the OFP actions to build the ROSE AST.

     private:
       static stack<FortranParserState*>  statesStack;

       // The declared attributes on the left-hand-side of the "::" in a type declaration statement or in a derived type statement
       static  AttributeRec* DeclAttrSpec;

     private:
       list<SgScopeStatement*> currScopeStack;
       list<SgExpression*>     currExpressionStack;
       list<SgNode*>           currNodeStack;
       AstNameListType         currNameStack;
       list<SgType*>           currTypeStack;
       list<SgType*>           currBaseTypeStack;
       list<int>               currIntentSpecStack;
       list<int>               currAttributeSpecStack;
       list<SgExpression*>     currInitializerStack;
       list<SgExpression*>     currTypeKindStack;
       list<SgExpression*>     currTypeParameterStack;
       list<SgLabelSymbol*>    currLabelSymbolStack;
       list<SgIfStmt*>         currIfStatementStack;
       AstNameListType         currActualArgumentNameStack;
       AstNameListType         currFunctionAttributeStack;
       vector<string>          currAstIncludeStack;

    // DQ (9/11/2010): Added support for lists of unresolved functions.
       list<SgStatement*>      currUnresolvedFunctionsList;

    // DQ (12/29/2010): Added support for R612 & R613 handling.
       list<bool>              currAstHasSelectionSubscriptStack;

    // DQ (12/29/2010): Added support for R612 & R613 handling.
       list<MultipartReferenceType> currAstMultipartReferenceStack;

       void clearStacks();

     public:

       static AttributeRec& getDeclAttrSpec()
       {
           return *DeclAttrSpec;
       }

     // DQ (7/30/2010): Added empty function to if there are entries in the stack
        static bool empty()
          { return statesStack.empty(); }

    // DQ (7/30/2010): Added assertions to all the functions below.
    // following functions will called by macro in ofp-rose connection files
       static  list<SgScopeStatement*>  *getCurrentScopeStack()
          {
            ROSE_ASSERT(statesStack.empty() == false);
            return &(statesStack.top()->currScopeStack);
          }

       static  list<SgExpression*>      *getCurrentExpressionStack()
          {
            ROSE_ASSERT(statesStack.empty() == false);
            return &(statesStack.top()->currExpressionStack);
          }

       static  list<SgNode*>            *getCurrentNodeStack()
          { 
            ROSE_ASSERT(statesStack.empty() == false);
            return &(statesStack.top()->currNodeStack);
          }

       static  AstNameListType          *getCurrentNameStack()
          {
            ROSE_ASSERT(statesStack.empty() == false);
            return &(statesStack.top()->currNameStack);
          }

       static  list<SgType*>            *getCurrentTypeStack()
          {
            ROSE_ASSERT(statesStack.empty() == false);
            return &(statesStack.top()->currTypeStack);
          }

       static  list<SgType*>            *getCurrentBaseTypeStack()
          {
            ROSE_ASSERT(statesStack.empty() == false);
            return &(statesStack.top()->currBaseTypeStack);
          }

       static  list<int>                *getCurrentIntentSpecStack()
          {
            ROSE_ASSERT(statesStack.empty() == false);
            return &(statesStack.top()->currIntentSpecStack);
          }

       static  list<int>                *getCurrentAttributeSpecStack()
          {
            ROSE_ASSERT(statesStack.empty() == false);
            return &(statesStack.top()->currAttributeSpecStack);
          }

       static  list<SgExpression*>      *getCurrentInitializerStack()
          {
            ROSE_ASSERT(statesStack.empty() == false);
            return &(statesStack.top()->currInitializerStack);
          }

       static  list<SgExpression*>      *getCurrentTypeKindStack()
          {
            ROSE_ASSERT(statesStack.empty() == false);
            return &(statesStack.top()->currTypeKindStack);
          }

       static  list<SgExpression*>      *getCurrentTypeParameterStack()
          {
            ROSE_ASSERT(statesStack.empty() == false);
            return &(statesStack.top()->currTypeParameterStack);
          }

       static  list<SgLabelSymbol*>     *getCurrentLabelSymbolStack()
          {
            ROSE_ASSERT(statesStack.empty() == false);
            return &(statesStack.top()->currLabelSymbolStack);
          }

       static  list<SgIfStmt*>          *getCurrentIfStatementStack()
          {
            ROSE_ASSERT(statesStack.empty() == false);
            return &(statesStack.top()->currIfStatementStack);
          }

       static  AstNameListType          *getCurrentActualArgumentNameStack()
          {
            ROSE_ASSERT(statesStack.empty() == false);
            return &(statesStack.top()->currActualArgumentNameStack);
          }

       static  AstNameListType          *getCurrentFunctionAttributeStack()
          {
            ROSE_ASSERT(statesStack.empty() == false);
            return &(statesStack.top()->currFunctionAttributeStack);
          }

       static  vector<string>          *getCurrentIncludeStack()
          {
            ROSE_ASSERT(statesStack.empty() == false);
            return &(statesStack.top()->currAstIncludeStack);
          }

    // DQ (9/11/2010): Added support for lists of unresolved functions.
       static  list<SgStatement*>      *getCurrentUnresolvedFunctionsList()
        {
          ROSE_ASSERT(statesStack.empty() == false);
          return &(statesStack.top()->currUnresolvedFunctionsList);
        }

       static  list<bool>              *getCurrentHasSelectionSubscriptStack()
          {
            ROSE_ASSERT(statesStack.empty() == false);
            return &(statesStack.top()->currAstHasSelectionSubscriptStack);
          }


       static  list<MultipartReferenceType> *getCurrentMultipartReferenceStack()
          {
            ROSE_ASSERT(statesStack.empty() == false);
            return &(statesStack.top()->currAstMultipartReferenceStack);
          }

    // Constructor:
    //   push "this" object of FortranParserState onto the "statesStack"
       FortranParserState();

       
    // Destructor: 
    //   Pop out the stack, clean all the member stacks 
       ~FortranParserState();

   };

#endif /*__FORTRANPARSERSTATE_H_*/<|MERGE_RESOLUTION|>--- conflicted
+++ resolved
@@ -53,15 +53,10 @@
    CaseValueRange() { reset(); }
 
    int numValues;
-<<<<<<< HEAD
-   SgExpression* values[2];
-   void reset() {numValues=0; values[0]=NULL; values[1]=NULL;}
-=======
    bool hasSuffix;
    bool hasSuffixExpr;
    SgExpression* values[2];
    void reset() {numValues=0; hasSuffix=false; hasSuffixExpr=false; values[0]=NULL; values[1]=NULL;}
->>>>>>> 67c03f0b
 };
 
 } // namespace Rose
