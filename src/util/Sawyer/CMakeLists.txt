add_library(util_sawyer OBJECT
  Assert.C Attribute.C CommandLine.C GraphTraversal.C Markup.C MarkupPod.C
  Message.C ProgressBar.C Sawyer.C SmallObject.C Stopwatch.C Synchronization.C)

install(FILES
<<<<<<< HEAD
    Access.h AddressMap.h AddressSegment.h AllocatingBuffer.h Assert.h
    BiMap.h BitVector.h BitVectorSupport.h Buffer.h Cached.h
    Callbacks.h CommandLine.h DefaultAllocator.h DistinctList.h
    Graph.h GraphAlgorithm.h GraphBoost.h GraphTraversal.h
    IndexedList.h Interval.h IntervalMap.h IntervalSet.h
    IntervalSetMap.h Map.h MappedBuffer.h Markup.h MarkupPod.h
    Message.h NullBuffer.h Optional.h PoolAllocator.h ProgressBar.h
    Sawyer.h Set.h SharedPointer.h SmallObject.h Stack.h
    StaticBuffer.h Stopwatch.h Synchronization.h ThreadWorkers.h
    WarningsOff.h WarningsRestore.h
=======
    Access.h AddressMap.h AddressSegment.h AllocatingBuffer.h Assert.h Attribute.h BiMap.h
    BitVector.h BitVectorSupport.h Buffer.h Cached.h Callbacks.h CommandLine.h
    DefaultAllocator.h DistinctList.h Graph.h GraphBoost.h GraphTraversal.h IndexedList.h
    Interval.h IntervalMap.h IntervalSet.h IntervalSetMap.h Map.h MappedBuffer.h Markup.h
    MarkupPod.h Message.h NullBuffer.h Optional.h PoolAllocator.h ProgressBar.h
    Sawyer.h Set.h SharedPointer.h SmallObject.h Stack.h StaticBuffer.h Stopwatch.h
    Synchronization.h WarningsOff.h WarningsRestore.h
>>>>>>> 557ebb5d
  DESTINATION ${INCLUDE_INSTALL_DIR}/Sawyer)
<|MERGE_RESOLUTION|>--- conflicted
+++ resolved
@@ -1,26 +1,13 @@
 add_library(util_sawyer OBJECT
-  Assert.C Attribute.C CommandLine.C GraphTraversal.C Markup.C MarkupPod.C
+  Assert.C CommandLine.C GraphTraversal.C Markup.C MarkupPod.C
   Message.C ProgressBar.C Sawyer.C SmallObject.C Stopwatch.C Synchronization.C)
 
 install(FILES
-<<<<<<< HEAD
-    Access.h AddressMap.h AddressSegment.h AllocatingBuffer.h Assert.h
-    BiMap.h BitVector.h BitVectorSupport.h Buffer.h Cached.h
-    Callbacks.h CommandLine.h DefaultAllocator.h DistinctList.h
-    Graph.h GraphAlgorithm.h GraphBoost.h GraphTraversal.h
-    IndexedList.h Interval.h IntervalMap.h IntervalSet.h
-    IntervalSetMap.h Map.h MappedBuffer.h Markup.h MarkupPod.h
-    Message.h NullBuffer.h Optional.h PoolAllocator.h ProgressBar.h
-    Sawyer.h Set.h SharedPointer.h SmallObject.h Stack.h
-    StaticBuffer.h Stopwatch.h Synchronization.h ThreadWorkers.h
-    WarningsOff.h WarningsRestore.h
-=======
     Access.h AddressMap.h AddressSegment.h AllocatingBuffer.h Assert.h Attribute.h BiMap.h
     BitVector.h BitVectorSupport.h Buffer.h Cached.h Callbacks.h CommandLine.h
-    DefaultAllocator.h DistinctList.h Graph.h GraphBoost.h GraphTraversal.h IndexedList.h
+    DefaultAllocator.h DistinctList.h Graph.h GraphAlgorithm.h GraphBoost.h GraphTraversal.h IndexedList.h
     Interval.h IntervalMap.h IntervalSet.h IntervalSetMap.h Map.h MappedBuffer.h Markup.h
     MarkupPod.h Message.h NullBuffer.h Optional.h PoolAllocator.h ProgressBar.h
     Sawyer.h Set.h SharedPointer.h SmallObject.h Stack.h StaticBuffer.h Stopwatch.h
-    Synchronization.h WarningsOff.h WarningsRestore.h
->>>>>>> 557ebb5d
+    Synchronization.h ThreadWorkers.h WarningsOff.h WarningsRestore.h
   DESTINATION ${INCLUDE_INSTALL_DIR}/Sawyer)
