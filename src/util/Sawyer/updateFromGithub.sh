#!/bin/bash
# Update ROSE with the latest Sawyer source code
set -e

SAWYER_REPO=${1-https://github.com/matzke1/sawyer}

emit_cpp_warning() {
    echo "// WARNING: Changes to this file must be contributed back to Sawyer or else they will"
    echo "//          be clobbered by the next update from Sawyer.  The Sawyer repository is at"
    echo "//          $SAWYER_REPO."
    echo
    echo
    echo
    echo
}

# Download the latest version of the source code
SAWYER_ROOT="sawyer-$(date +%Y%m%d)"
if [ -d "$SAWYER_ROOT" ]; then
    (
	cd "$SAWYER_ROOT"
	git fetch "$SAWYER_REPO" master
	git merge FETCH_HEAD
    )
else
    git clone "$SAWYER_REPO" "$SAWYER_ROOT"
fi
	
# Copy some of Sawyer's source files into the ROSE source tree. Don't worry about overwriting ROSE-local changes--they
# should have been contributed back to the Sawyer project by now (besides, that's what Git is for)!
for f in \
<<<<<<< HEAD
    Access Assert AddressMap AddressSegment AllocatingBuffer BiMap BitVector BitVectorSupport Buffer CommandLine Cached \
    Callbacks DefaultAllocator DistinctList Graph GraphAlgorithm GraphBoost GraphTraversal IndexedList Interval \
    IntervalMap IntervalSet IntervalSetMap Map MappedBuffer Markup MarkupPod Message NullBuffer Optional PoolAllocator \
    ProgressBar Sawyer Set SharedPointer SmallObject Stack StaticBuffer Stopwatch Synchronization ThreadWorkers \
    WarningsOff WarningsRestore
=======
    Access Assert AddressMap AddressSegment AllocatingBuffer Attribute BiMap BitVector BitVectorSupport Buffer CommandLine \
    Cached Callbacks DefaultAllocator DistinctList Graph GraphBoost GraphTraversal IndexedList Interval IntervalMap \
    IntervalSet IntervalSetMap Map MappedBuffer Markup MarkupPod Message NullBuffer Optional PoolAllocator ProgressBar Sawyer \
    Set SharedPointer SmallObject Stack StaticBuffer Stopwatch Synchronization WarningsOff WarningsRestore
>>>>>>> 557ebb5d
do
    srcbase="$SAWYER_ROOT/Sawyer/$f";
    ( emit_cpp_warning; cat "$srcbase.h" ) > ./$f.h
    [ -f "$srcbase.C" ] && ( emit_cpp_warning; cat "$srcbase.C" ) > ./$f.C
done

# Copy some of Sawyers examples. These are needed by ROSE's doxygen
mkdir -p docs/examples
for f in \
    commandLineEx1.C commandLineEx1.out attribute.C
do
    cp "$SAWYER_ROOT/docs/examples/$f" docs/examples/.
done


# Add a comment to the Message.h file
sed --in-place -e '1i// See also rose::Diagnostics in $ROSE/src/roseSupport/Diagnostics.h' Message.h<|MERGE_RESOLUTION|>--- conflicted
+++ resolved
@@ -29,18 +29,10 @@
 # Copy some of Sawyer's source files into the ROSE source tree. Don't worry about overwriting ROSE-local changes--they
 # should have been contributed back to the Sawyer project by now (besides, that's what Git is for)!
 for f in \
-<<<<<<< HEAD
-    Access Assert AddressMap AddressSegment AllocatingBuffer BiMap BitVector BitVectorSupport Buffer CommandLine Cached \
-    Callbacks DefaultAllocator DistinctList Graph GraphAlgorithm GraphBoost GraphTraversal IndexedList Interval \
-    IntervalMap IntervalSet IntervalSetMap Map MappedBuffer Markup MarkupPod Message NullBuffer Optional PoolAllocator \
-    ProgressBar Sawyer Set SharedPointer SmallObject Stack StaticBuffer Stopwatch Synchronization ThreadWorkers \
-    WarningsOff WarningsRestore
-=======
     Access Assert AddressMap AddressSegment AllocatingBuffer Attribute BiMap BitVector BitVectorSupport Buffer CommandLine \
-    Cached Callbacks DefaultAllocator DistinctList Graph GraphBoost GraphTraversal IndexedList Interval IntervalMap \
+    Cached Callbacks DefaultAllocator DistinctList Graph GraphAlgorithm GraphBoost GraphTraversal IndexedList Interval IntervalMap \
     IntervalSet IntervalSetMap Map MappedBuffer Markup MarkupPod Message NullBuffer Optional PoolAllocator ProgressBar Sawyer \
-    Set SharedPointer SmallObject Stack StaticBuffer Stopwatch Synchronization WarningsOff WarningsRestore
->>>>>>> 557ebb5d
+    Set SharedPointer SmallObject Stack StaticBuffer Stopwatch Synchronization ThreadWorkers WarningsOff WarningsRestore
 do
     srcbase="$SAWYER_ROOT/Sawyer/$f";
     ( emit_cpp_warning; cat "$srcbase.h" ) > ./$f.h
