--- conflicted
+++ resolved
@@ -11,10 +11,7 @@
 
 class BaseGraphCreate 
   : public MultiGraphCreate,
-<<<<<<< HEAD
           public
-=======
->>>>>>> 5f0cec61
            GraphAccessTemplate<BaseGraphNode,BaseGraphEdge>
 {
  protected:
