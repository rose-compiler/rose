// WARNING: Changes to this file must be contributed back to Sawyer or else they will
//          be clobbered by the next update from Sawyer.  The Sawyer repository is at
//          github.com:matzke1/sawyer.




#ifndef Sawyer_H
#define Sawyer_H

#include <boost/cstdint.hpp>
#include <boost/thread/recursive_mutex.hpp>
#include <cstdio>
#include <string>

/** @mainpage
 *
 *  %Sawyer is a library that provides the following:
 *
 *  @li Conditionally enable streams for program diagnostics.  These are C++ <code>std::ostreams</code> organized by software
 *      component and message importance and which can be enabled/disabled with a simple language. A complete plumbing system
 *      similar to Unix file I/O redirection but more flexible can do things like multiplexing messages to multiple locations
 *      (e.g., stderr and syslogd), rate-limiting, colorizing on ANSI terminals, and so on. See Sawyer::Message for details.
 *
 *  @li Logic assertions in the same vein as <tt>\<cassert></tt> but using the diagnostic streams and multi-line output to make
 *      them more readable.  See Sawyer::Assert for details.
 *
 *  @li Progress bars for text-based output using the diagnostic streams so that progress bars interact sanely with other
 *      diagnostic output.  See Sawyer::ProgressBar for details.
 *
 *  @li Command-line parsing to convert program switches and their arguments into C++ objects with the goal of being able to
 *      support nearly any command-line style in use, including esoteric command switches from programs like tar and
 *      dd. Additionally, documentation can be provided in the C++ source code for each switch and Unix man pages can be
 *      produced. See Sawyer::CommandLine for details.
 *
 *  @li Container classes: @ref Sawyer::Container::Graph "Graph", storing vertex and edge connectivity information along with
 *      user-defined values attached to each vertex and edge, sequential ID numbers, and constant time complexity for most
 *      operations; @ref Sawyer::Container::IndexedList "IndexedList", a combination list and vector having constant time
 *      insertion and erasure and constant time lookup-by-ID; @ref Sawyer::Container::Interval "Interval" represents integral
 *      intervals including empty and whole intervals; @ref Sawyer::Container::IntervalSet "IntervalSet" and @ref
 *      Sawyer::Container::IntervalMap "IntervalMap" similar to STL's <code>std::set</code> and <code>std::map</code>
 *      containers but optimized for cases when very large numbers of keys are adjacent; @ref Sawyer::Container::Map "Map",
 *      similar to STL's <code>std::map</code> but with an API that's consistent with other containers in this library; @ref
 *      Sawyer::Container::BitVector "BitVector" bit vectors with operations defined across index intervals.  These can be
 *      found in the Sawyer::Container namespace.
 *
 *   @li Miscellaneous: @ref Sawyer::SynchronizedPoolAllocator "PoolAllocator" (synchronized and unsynchronized variants) to
 *       allocate memory from large pools rather than one object at a time; and @ref Sawyer::SmallObject "SmallObject", a base
 *       class for objects that are only a few bytes; @ref Sawyer::Stopwatch "Stopwatch" for high-resolution elapsed time; @ref
 *       Sawyer::Optional "Optional" for optional values.
 *
 *  Design goals for this library can be found in the [Design goals](group__design__goals.html) page.
 *
 *  Installation instructions can be found on the [Installation](group__installation.html) page.
 *
 *  Other things on the way but not yet ready:
 *
 *  @li A simple, extensible, terse markup language that lets users write documentation that can be turned into TROFF, HTML,
 *      Doxygen, PerlDoc, TeX, etc. The markup language supports calling of C++ functors to transform the text as it is
 *      processed.
 *
 *  <b>Good starting places for reading documentation are the [namespaces](namespaces.html).</b> */


/** @defgroup installation Installation
 *
 *  %Sawyer can be downloaded from <a href="https://github.com/matzke1/sawyer">GitHub</a>. For example:
 *
 * @code
 *  $ SAWYER_SRC=/directory/in/which/to/store/sources
 *  $ git clone https://github.com/matzke1/sawyer $SAWYER_SRC
 * @endcode
 *
 *  %Sawyer uses <a href="http://www.cmake.org/">cmake</a> as its configuration and build system and building is typically
 *  performed in a separate directory from the source. The author usually creates various "_build-whatever" directories at the
 *  top level of the source code directory, but the build directories can be located anywhere. CMake operates in two steps:
 *  first one configures the build environment using the "cmake" commnd, then the library is built and installed.  Here is a
 *  typical configuration step:
 *
 * @code
 *  $ SAWYER_BLD=/some/directory/in/which/to/build
 *  $ mkdir $SAWYER_BLD
 *  $ cd $SAWYER_BLD
 *  $ cmake $SAWYER_SRC -DBOOST_ROOT=/location/of/boost -DCMAKE_INSTALL_PREFIX:PATH=/place/to/install/sawyer
 * @endcode
 *
 *  The @c BOOST_ROOT should be the directory containing Boost's "include" and "lib" directories. It's necessary only when
 *  Boost isn't installed in a well-known location.  In addition to Boost header files, %Sawyer also requires these Boost
 *  libraries: iostreams, system, filesystem, regex, chrono, and thread.
 *
 *  The @c CMAKE_BUILD_TYPE can be specified to control whether a debug or release version of the library is created. Its value
 *  should be the word "Debug" or "Release". The default is "Release".  For instance, "-DCMAKE_BUILD_TYPE=Debug".
 *
 *  The @c CMAKE_INSTALL_PREFIX is the directory that will contain the "include" and "lib" subdirectories where %Sawyer is
 *  eventually installed. %Sawyer is also designed to be used directly from the build directory if desired.
 *
 *  CMake will configure %Sawyer to use the system's multi-threading support by default.  If you plan to use %Sawyer in only
 *  single-threaded programs you can avoid the thread dependencies by providing the "-DTHREAD_SAFE:BOOL=no" switch, in which
 *  case even those parts of the API that are documented as being thread-safe will probably not be safe. Within a program that
 *  uses %Sawyer, one can check whether multi-thread support was enabled by checking the @c SAWYER_MULTI_THREADED C
 *  preprocessor symbol; it will be defined as zero if multi-threading is disabled, and non-zero otherwise.  The @c
 *  SAWYER_THREAD_TRAITS will point to one of the @ref Sawyer::SynchronizationTraits specializations, and
 *  <code>SAWYER_THREAD_TRAITS::SUPPORTED</code> is true or false depending on whether multi-threading is supported.
 *
 *  The next step after configuration is to build the library and tests:
 *
 * @code
 *  $ cd $SAWYER_BLD
 *  $ make
 * @endcode
 *
 *  Parallel building is supported with "make -jN" where @e N is the maximum number of parallel compile commands to allow.  If
 *  you need to see the compilation commands that are executed, add "VERBOSE=1" to the "make" command.
 *
 *  Finally, the library can be installed and the build directory can be removed:
 *
 * @code
 *  $ cd $SAWYER_BLD
 *  $ make install
 * @endcode
 *
 *  The current build system makes no attempt to name libraries in ways that distinguish the Boost version, build type,
 *  thread-support, compiler version, etc.  We recommend that %Sawyer be used only in programs that are built with compatible
 *  configuration, and the CMAKE_INSTALL_PREFIX can be used to create a naming scheme to install multiple %Sawyer
 *  configurations on one machine.
 *
 *  @section mingw Cross compiling on Linux targeting Microsoft Windows
 *
 *  %Sawyer is not regularly tested on Microsoft platforms, but the MinGW compiler is supported.  On Debian this compiler can be
 *  installed with "sudo apt-get install mingw-w64".  One also needs cross-compiled Boost libraries, that can be created with
 *  these steps:
 *
 *  @li Download and untar the Boost source code (this example uses version 1.47).
 *  @li Run "boostrap.sh" in the Boost source directory
 *  @li Edit project-config.jam and replace the (commented out) "using gcc" line with "using gcc : mingw32 :
 *      i586-mingw32msvc-g++ ;". The space before the semi-colon is required.
 *  @li Create the installation directory. This example uses "$HOME/lib-mingw32/boost-1.47".
 *  @li Compile Boost with the following commands. The NO_ZLIB and NO_BZIP2 are for the iostreams package since we didn't
 *      cross compile zlib or bzip2 (%Sawyer doesn't use those features of iosreams).
 *
 * @code
 *  $ ./bjam --help
 *  $ ./bjam install toolset=gcc-mingw32 \
 *        --prefix=$HOME/lib-mingw32/boost-1.47 \
 *        --layout=versioned \
 *        --with-iostreams --with-system --with-filesystem --with-regex --with-chrono \
 *        -sNO_ZLIB=1 -sNO_BZIP2=1
 * @endcode
 *
 *  To compile %Sawyer use the same cmake command as for native compiling, but add
 *  "-DCMAKE_TOOLCHAIN_FILE=$SAWYER_SRC/Toolchain-cross-mingw32-linux.cmake". Also make sure the @c BOOST_ROOT parameter points
 *  to the cross-compiled version of Boost, which must be installed in a directory that's at or below one of the @c
 *  CMAKE_FIND_ROOT_PATH directories specified in the Toolchain-cross-mingw32-linux.cmake. Then run "make" and "make install"
 *  like normal.
 *
 *  @section msvc Native compiling with Microsoft Visual Studio
 *
 *  %Sawyer is seldom tested in this manner, but Microsoft Visual Studio versions 10 2010 and 12 2013 have been tested at
 *  time or another.  To install Boost, follow the instructions at the <a href="http://boost.org">Boost web site</a>. The
 *  instructions didn't work for my virtual machine with Windows 8.1 Enterprise and Visual Studio 12 2013, so I used
 *  precompiled Boost libraries I found at boost.org [Matzke].
 *
 *  Generate a Visual Studio project file with a command like this, and the usual CMake options described above.  IIRC, cmake
 *  expects Windows-style path names having backslashes instead of POSIX names.
 *
 * @code
 *  cmake -G "Visual Studio 12 2013" ...
 * @endcode
 *
 *  Then fire up the Visual Studio IDE, open the project file, right click on a "solution", and select "Build". */

/** @defgroup design_goals Library design goals
 *
 *  Goals that influence the design of this library.
 *
 *  @li The API should be well documented and tested.  Every public symbol is documented with doxygen and includes all
 *      pertinent information about what it does, how it relates to other parts of the library, restrictions and caveats, etc.
 *      This kind of information is not evident from the C++ interface itself and is often omitted in other libraries'
 *      documentation.
 *
 *  @li The library should be easy to use yet highly configurable. Common things should be simple and terse, but less common
 *      things should still be possible without significant work. Users should not have to worry about who owns what
 *      objects--the library uses reference counting pointers to control deallocation.  The library should use a consistent
 *      naming scheme. It should avoid extensive use of templates since they're a common cause of difficulty for beginners.
 *
 *  @li The library should be familiar to experienced C++ programmers. It should use the facilities of the C++ language, C++
 *      idioms, and an object oriented design.  The API should not look like a C library being used in a C++ program, and the
 *      library should not be concerned about being used in languages that are not object oriented.
 *
 *  @li The library should be safe to use.  Errors should be handled in clear, recoverable, and predictable ways. The library
 *      should make every attempt to avoid situations where the user can cause a non-recoverable fault due to misunderstanding
 *      the API.
 *
 *  @li Functionality is more important than efficiency. Every attempt is made to have an efficient implementation, but when
 *      there is a choice between functionality and efficiencey, functionality wins. */


/** @defgroup smart_pointers Reference counting smart pointers
 *
 *  Pointers that automatically delete the underlying object.
 *
 *  The library makes extensive use of referencing counting smart pointers.  It uses the following paradigm consistently for
 *  any class that intends to be reference counted.
 *
 *  @li The class shall mark all of its normal C++ constructors as having protected access.  This is to prevent users from
 *      allocating such objects statically or on the stack, yet allowing subclasses to use them.
 *
 *  @li For each class their shall be defined a "Ptr" type which is the smart pointer type for the class.  Class templates
 *      define this type as a public member; non-template classes may define it as a public member and/or in the same namespace
 *      as the class. In the latter case, the type name will be "Ptr" appended to the class name.
 *
 *  @li The class shall have a static <code>instance</code> method corresponding to each C++ constructor. Each such
 *      class method takes the same arguments as one of the constructors, allocates and constructs and object with
 *      <code>new</code>, and returns a <code>Ptr</code>. These methods are usually public.
 *
 *  @li The class shall have a public destructor only for the sake of the smart pointer.
 *
 *  @li If a class hierarchy needs virtual constructors they shall be named <code>create</code>.
 *
 *  @li If a class needs virtual copy constructors they shall be named <code>copy</code>.
 *
 *  @li The class shall have a factory function corresponding to each public <code>instance</code> method.
 *
 *  @li Factory functions shall have the same name as the class, but an initial lower-case letter.
 *
 *  A simple example:
 *
 * @code
 *  class SomeClass {
 *      int someData_;           // underscores are used for private data members
 *
 *  protected:
 *      SomeClass(): someData_(0) {}
 *
 *      explicit SomeClass(int n): someData_(n) {}
 *
 *  public:
 *      typedef Sawyer::SharedPointer<SomeClass> Ptr;
 *
 *      static Ptr instance() {
 *          return Ptr(new SomeClass);
 *      }
 *
 *      static Ptr instance(int n) {
 *          return Ptr(new SomeClass(n));
 *      }
 *  };
 *
 *  SomeClass::Ptr someClass() {
 *      return SomeClass::instance();
 *  }
 *
 *  SomeClass::Ptr someClass(int n) {
 *      return SomeClass::instance(n);
 *  }
 * @endcode */


/** @defgroup class_properties Class properties
 *
 *  Data members that that store a simple value.
 *
 *  Class data members that act like user-accessible properties are declared with private access. As with all private data
 *  members, they end with an underscore.  The class provides a pair of methods for accessing each property--one for reading the
 *  property and one for modifying the property. Some properties are read-only in which case only the writer is provided.
 *
 *  All writer properties return a reference to the object that is modified so that property settings can be chained.  If the
 *  class uses the reference-counting smart-pointer paradigm, then a pointer to the object is returned instead. (See @ref
 *  smart_pointers).
 *
 * @code
 *  class SomeClass {
 *      int someProperty_;
 *  public:
 *      int someProperty() const {
 *          return someProperty_;
 *      }
 *      SomeClass& someProperty(int someProperty) {
 *          someProperty_ = someProperty;
 *          return *this;
 *      }
 *  };
 * @endcode */

// Macros for thread-safety portability. This allows Sawyer to be compiled with or without thread support and not have a huge
// proliferation of conditional compilation directives in the main body of source code.
#ifdef _REENTRANT
#   define SAWYER_MULTI_THREADED 1
#   define SAWYER_THREAD_TRAITS Sawyer::SynchronizationTraits<Sawyer::MultiThreadedTag>
#else
#   define SAWYER_MULTI_THREADED 0
#   define SAWYER_THREAD_TRAITS Sawyer::SynchronizationTraits<Sawyer::SingleThreadedTag>
#endif

#ifdef BOOST_WINDOWS
// FIXME[Robb Matzke 2014-06-18]: get rid of ROSE_UTIL_EXPORTS; cmake can only have one DEFINE_SYMBOL
#   if defined(SAWYER_DO_EXPORTS) || defined(ROSE_UTIL_EXPORTS) // defined in CMake when compiling libsawyer
#       define SAWYER_EXPORT __declspec(dllexport)
#       if _MSC_VER
#           define SAWYER_EXPORT_NORETURN __declspec(dllexport noreturn)
#       else
            // MinGW complains about __declspec(dllexport noreturn), so use only __declspec(dllexport) instead.
#           define SAWYER_EXPORT_NORETURN __declspec(dllexport)
#       endif
#   else
#       define SAWYER_EXPORT __declspec(dllimport)
#       define SAWYER_EXPORT_NORETURN __declspec(noreturn)
#   endif
#else
#   define SAWYER_EXPORT /*void*/
#   define SAWYER_EXPORT_NORETURN /*void*/
#endif


/** Name space for the entire library.  All %Sawyer functionality except for some C preprocessor macros exists inside this
 * namespace.  Most of the macros begin with the string "SAWYER_". */
namespace Sawyer {

/** Explicitly initialize the library. This initializes any global objects provided by the library to users.  This happens
 *  automatically for many API calls, but sometimes needs to be called explicitly. Calling this after the library has already
 *  been initialized does nothing. The function always returns true. */
SAWYER_EXPORT bool initializeLibrary();

/** Portable replacement for ::strtoll
 *
 *  Microsoft doesn't define this function, so we define it in the Sawyer namespace. */
SAWYER_EXPORT boost::int64_t strtoll(const char*, char**, int);

/** Portable replacement for ::strtoull
 *
 *  Microsoft doesn't define this function, so we define it in the Sawyer namespace. */
SAWYER_EXPORT boost::uint64_t strtoull(const char*, char**, int);

/** Reads one line of input from a file.
 *
 *  Returns one line, including any line termination.  Returns an empty string at the end of the file. */
SAWYER_EXPORT std::string readOneLine(FILE*);

/** Semi-portable replacement for popen. */
SAWYER_EXPORT FILE *popen(const std::string&, const char *how);

/** Semi-portable replacement for pclose. */
SAWYER_EXPORT int pclose(FILE*);

/** Generate a sequential name.
 *
 *  A new string is generated each time this is called. */
SAWYER_EXPORT std::string generateSequentialName(size_t length=3);

} // namespace

// Define only when we have the Boost Chrono library, which was first available in boost-1.47.
//#define SAWYER_HAVE_BOOST_CHRONO


////////////////////////////////////////////////////////////////////////////////////////////////////////////////////////////////
//                                      Compiler portability issues
//
// The following macros are used to distinguish between different compilers:
//     _MSC_VER         Defined only when compiled by Microsoft's MVC C++ compiler. This macro is predefined by Microsoft's
//                      preprocessor.
//
// The following macros are used to distinguish between different target environments, regardless of what compiler is being
// used or the environment which is doing the compiling.  For instance, BOOST_WINDOWS will be defined when using the MinGW
// compiler on Linux to target a Windows environment.
//     BOOST_WINDOWS    The Windows API is present.  This is defined (or not) by including <boost/config.hpp>.
//
////////////////////////////////////////////////////////////////////////////////////////////////////////////////////////////////

#ifdef _MSC_VER
//--------------------------
// Microsoft Windows
//--------------------------

# define SAWYER_ATTR_UNUSED /*void*/
# define SAWYER_ATTR_NORETURN /*void*/
# define SAWYER_PRETTY_FUNCTION __FUNCSIG__
# define SAWYER_MAY_ALIAS /*void*/
# define SAWYER_STATIC_INIT /*void*/

// Microsoft compiler doesn't support stack arrays whose size is not known at compile time.  We fudge by using an STL vector,
// which will be cleaned up propertly at end of scope or exceptions.
<<<<<<< HEAD
=======
# define SAWYER_VARIABLE_LENGTH_ARRAY(TYPE, NAME, SIZE) \
    std::vector<TYPE> NAME##Vec_(SIZE);                 \
    TYPE *NAME = &(NAME##Vec_[0]);

#elif defined(__APPLE__) && defined(__MACH__)
//--------------------------
// Apple OSX, iOS, Darwin
//--------------------------

# define SAWYER_ATTR_UNUSED /*void*/
# define SAWYER_ATTR_NORETURN /*void*/
# define SAWYER_PRETTY_FUNCTION __PRETTY_FUNCTION__
# define SAWYER_MAY_ALIAS /*void*/
# define SAWYER_STATIC_INIT /*void*/

// Apple compilers doesn't support stack arrays whose size is not known at compile time.  We fudge by using an STL vector,
// which will be cleaned up propertly at end of scope or exceptions.
>>>>>>> 9342da71
# define SAWYER_VARIABLE_LENGTH_ARRAY(TYPE, NAME, SIZE) \
    std::vector<TYPE> NAME##Vec_(SIZE);                 \
    TYPE *NAME = &(NAME##Vec_[0]);

<<<<<<< HEAD
#elif defined(__APPLE__) && defined(__MACH__)
//--------------------------
// Apple OSX, iOS, Darwin
//--------------------------

# define SAWYER_ATTR_UNUSED /*void*/
# define SAWYER_ATTR_NORETURN /*void*/
# define SAWYER_PRETTY_FUNCTION __PRETTY_FUNCTION__
# define SAWYER_MAY_ALIAS /*void*/
# define SAWYER_STATIC_INIT /*void*/

// Apple compilers doesn't support stack arrays whose size is not known at compile time.  We fudge by using an STL vector,
// which will be cleaned up propertly at end of scope or exceptions.
# define SAWYER_VARIABLE_LENGTH_ARRAY(TYPE, NAME, SIZE) \
    std::vector<TYPE> NAME##Vec_(SIZE);                 \
    TYPE *NAME = &(NAME##Vec_[0]);

=======
>>>>>>> 9342da71

#else
//--------------------------
// Other, GCC-based
//--------------------------

# define SAWYER_ATTR_UNUSED __attribute__((unused))
# define SAWYER_ATTR_NORETURN __attribute__((noreturn))
# define SAWYER_PRETTY_FUNCTION __PRETTY_FUNCTION__
# define SAWYER_MAY_ALIAS __attribute__((may_alias))

// Sawyer globals need to be initialized after the C++ standard runtime, but before other user-level stuff. The constant 101
// causes the initialization to happen as early as possible after the C++ runtime.
# define SAWYER_STATIC_INIT __attribute__((init_priority(65534)))

# define SAWYER_VARIABLE_LENGTH_ARRAY(TYPE, NAME, SIZE) \
    TYPE NAME[SIZE];

#endif

#define SAWYER_CONFIGURED /*void*/

#endif<|MERGE_RESOLUTION|>--- conflicted
+++ resolved
@@ -380,8 +380,6 @@
 
 // Microsoft compiler doesn't support stack arrays whose size is not known at compile time.  We fudge by using an STL vector,
 // which will be cleaned up propertly at end of scope or exceptions.
-<<<<<<< HEAD
-=======
 # define SAWYER_VARIABLE_LENGTH_ARRAY(TYPE, NAME, SIZE) \
     std::vector<TYPE> NAME##Vec_(SIZE);                 \
     TYPE *NAME = &(NAME##Vec_[0]);
@@ -399,31 +397,10 @@
 
 // Apple compilers doesn't support stack arrays whose size is not known at compile time.  We fudge by using an STL vector,
 // which will be cleaned up propertly at end of scope or exceptions.
->>>>>>> 9342da71
 # define SAWYER_VARIABLE_LENGTH_ARRAY(TYPE, NAME, SIZE) \
     std::vector<TYPE> NAME##Vec_(SIZE);                 \
     TYPE *NAME = &(NAME##Vec_[0]);
 
-<<<<<<< HEAD
-#elif defined(__APPLE__) && defined(__MACH__)
-//--------------------------
-// Apple OSX, iOS, Darwin
-//--------------------------
-
-# define SAWYER_ATTR_UNUSED /*void*/
-# define SAWYER_ATTR_NORETURN /*void*/
-# define SAWYER_PRETTY_FUNCTION __PRETTY_FUNCTION__
-# define SAWYER_MAY_ALIAS /*void*/
-# define SAWYER_STATIC_INIT /*void*/
-
-// Apple compilers doesn't support stack arrays whose size is not known at compile time.  We fudge by using an STL vector,
-// which will be cleaned up propertly at end of scope or exceptions.
-# define SAWYER_VARIABLE_LENGTH_ARRAY(TYPE, NAME, SIZE) \
-    std::vector<TYPE> NAME##Vec_(SIZE);                 \
-    TYPE *NAME = &(NAME##Vec_[0]);
-
-=======
->>>>>>> 9342da71
 
 #else
 //--------------------------
