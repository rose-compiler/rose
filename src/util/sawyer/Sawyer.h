#ifndef Sawyer_H
#define Sawyer_H

#include <boost/cstdint.hpp>
#include <cstdio>
#include <string>

/** @mainpage
 *
 *  %Sawyer is a library that provides the following:
 *
 *  @li Conditionally enable streams for program diagnostics.  These are C++ <code>std::ostreams</code> organized by software
 *      component and message importance and which can be enabled/disabled with a simple language. A complete plumbing system
 *      similar to Unix file I/O redirection but more flexible can do things like multiplexing messages to multiple locations
 *      (e.g., stderr and syslogd), rate-limiting, colorizing on ANSI terminals, and so on. See Sawyer::Message for details.
 *
 *  @li Logic assertions in the same vein as <tt>\<cassert></tt> but using the diagnostic streams and multi-line output to make
 *      them more readable.  See Sawyer::Assert for details.
 *
 *  @li Progress bars for text-based output using the diagnostic streams so that progress bars interact sanely with other
 *      diagnostic output.  See Sawyer::ProgressBar for details.
 *
 *  @li Command-line parsing to convert program switches and their arguments into C++ objects with the goal of being able to
 *      support nearly any command-line style in use, including esoteric command switches from programs like tar and
 *      dd. Additionally, documentation can be provided in the C++ source code for each switch and Unix man pages can be
 *      produced. See Sawyer::CommandLine for details.
 *
 *  @li Container classes: @ref Sawyer::Container::Graph "Graph", storing vertex and edge connectivity information along with
 *      user-defined values attached to each vertex and edge, sequential ID numbers, and constant time complexity for most
 *      operations; @ref Sawyer::Container::IndexedList "IndexedList", a combination list and vector having constant time
 *      insertion and erasure and constant time lookup-by-ID; @ref Sawyer::Container::Interval "Interval" represents integral
 *      intervals including empty and whole intervals; @ref Sawyer::Container::IntervalSet "IntervalSet" and @ref
 *      Sawyer::Container::IntervalMap "IntervalMap" similar to STL's <code>std::set</code> and <code>std::map</code>
 *      containers but optimized for cases when very large numbers of keys are adjacent; @ref Sawyer::Container::Map "Map",
 *      similar to STL's <code>std::map</code> but with an API that's consistent with other containers in this library; @ref
 *      Sawyer::Container::BitVector "BitVector" bit vectors with operations defined across index intervals.  These can be
 *      found in the Sawyer::Container namespace.
 *
 *   @li Miscellaneous: @ref Sawyer::PoolAllocator "PoolAllocator" to allocate memory from large pools rather than one
 *       object at a time; and @ref Sawyer::SmallObject "SmallObject", a base class for objects that are only a few bytes;
 *       @ref Sawyer::Stopwatch "Stopwatch" for high-resolution elapsed time; @ref Sawyer::Optional "Optional" for optional
 *       values.
 *
 *  Design goals for this library can be found in the [Design goals](group__design__goals.html) page.
 *
 *  Other things on the way but not yet ready:
 *
 *  @li A simple, extensible, terse markup language that lets users write documentation that can be turned into TROFF, HTML,
 *      Doxygen, PerlDoc, TeX, etc. The markup language supports calling of C++ functors to transform the text as it is
 *      processed.
 *
 *  <b>Good starting places for reading documentation are the [namespaces](namespaces.html).</b> */


/** @defgroup design_goals Library design goals
 *
 *  Goals that influence the design of this library.
 *
 *  @li The API should be well documented and tested.  Every public symbol is documented with doxygen and includes all
 *      pertinent information about what it does, how it relates to other parts of the library, restrictions and caveats, etc.
 *      This kind of information is not evident from the C++ interface itself and is often omitted in other libraries'
 *      documentation.
 *
 *  @li The library should be easy to use yet highly configurable. Common things should be simple and terse, but less common
 *      things should still be possible without significant work. Users should not have to worry about who owns what
 *      objects--the library uses reference counting pointers to control deallocation.  The library should use a consistent
 *      naming scheme. It should avoid extensive use of templates since they're a common cause of difficulty for beginners.
 *
 *  @li The library should be familiar to experienced C++ programmers. It should use the facilities of the C++ language, C++
 *      idioms, and an object oriented design.  The API should not look like a C library being used in a C++ program, and the
 *      library should not be concerned about being used in languages that are not object oriented.
 *
 *  @li The library should be safe to use.  Errors should be handled in clear, recoverable, and predictable ways. The library
 *      should make every attempt to avoid situations where the user can cause a non-recoverable fault due to misunderstanding
 *      the API.
 *
 *  @li Functionality is more important than efficiency. Every attempt is made to have an efficient implementation, but when
 *      there is a choice between functionality and efficiencey, functionality wins. */


/** @defgroup smart_pointers Reference counting smart pointers
 *
 *  Pointers that automatically delete the underlying object.
 *
 *  The library makes extensive use of referencing counting smart pointers.  It uses the following paradigm consistently for
 *  any class that intends to be reference counted.
 *
 *  @li The class shall mark all of its normal C++ constructors as having protected access.  This is to prevent users from
 *      allocating such objects statically or on the stack, yet allowing subclasses to use them.
 *
 *  @li For each class their shall be defined a "Ptr" type which is the smart pointer type for the class.  Class templates
 *      define this type as a public member; non-template classes may define it as a public member and/or in the same namespace
 *      as the class. In the latter case, the type name will be "Ptr" appended to the class name.
 *
 *  @li The class shall have a static <code>instance</code> method corresponding to each C++ constructor. Each such
 *      class method takes the same arguments as one of the constructors, allocates and constructs and object with
 *      <code>new</code>, and returns a <code>Ptr</code>. These methods are usually public.
 *
 *  @li The class shall have a public destructor only for the sake of the smart pointer.
 *
 *  @li If a class hierarchy needs virtual constructors they shall be named <code>create</code>.
 *
 *  @li If a class needs virtual copy constructors they shall be named <code>copy</code>.
 *
 *  @li The class shall have a factory function corresponding to each public <code>instance</code> method.
 *
 *  @li Factory functions shall have the same name as the class, but an initial lower-case letter.
 *
 *  A simple example:
 *
 * @code
 *  class SomeClass {
 *      int someData_;           // underscores are used for private data members
 *
 *  protected:
 *      SomeClass(): someData_(0) {}
 *
 *      explicit SomeClass(int n): someData_(n) {}
 *
 *  public:
 *      typedef Sawyer::SharedPointer<SomeClass> Ptr;
 *
 *      static Ptr instance() {
 *          return Ptr(new SomeClass);
 *      }
 *
 *      static Ptr instance(int n) {
 *          return Ptr(new SomeClass(n));
 *      }
 *  };
 *
 *  SomeClass::Ptr someClass() {
 *      return SomeClass::instance();
 *  }
 *
 *  SomeClass::Ptr someClass(int n) {
 *      return SomeClass::instance(n);
 *  }
 * @endcode */


/** @defgroup class_properties Class properties
 *
 *  Data members that that store a simple value.
 *
 *  Class data members that act like user-accessible properties are declared with private access. As with all private data
 *  members, they end with an underscore.  The class provides a pair of methods for accessing each property--one for reading the
 *  property and one for modifying the property. Some properties are read-only in which case only the writer is provided.
 *
 *  All writer properties return a reference to the object that is modified so that property settings can be chained.  If the
 *  class uses the reference-counting smart-pointer paradigm, then a pointer to the object is returned instead. (See @ref
 *  smart_pointers).
 *
 * @code
 *  class SomeClass {
 *      int someProperty_;
 *  public:
 *      int someProperty() const {
 *          return someProperty_;
 *      }
 *      SomeClass& someProperty(int someProperty) {
 *          someProperty_ = someProperty;
 *          return *this;
 *      }
 *  };
 * @endcode */

#ifdef BOOST_WINDOWS
// FIXME[Robb Matzke 2014-06-18]: get rid of ROSE_UTIL_EXPORTS; cmake can only have one DEFINE_SYMBOL
#   if defined(SAWYER_DO_EXPORTS) || defined(ROSE_UTIL_EXPORTS) // defined in CMake when compiling libsawyer
#       define SAWYER_EXPORT __declspec(dllexport)
#   else
#       define SAWYER_EXPORT __declspec(dllimport)
#   endif
#else
#   define SAWYER_EXPORT /*void*/
#endif


/** Name space for the entire library.  All %Sawyer functionality except for some C preprocessor macros exists inside this
 * namespace.  Most of the macros begin with the string "SAWYER_". */
namespace Sawyer {

/** Explicitly initialize the library. This initializes any global objects provided by the library to users.  This happens
 *  automatically for many API calls, but sometimes needs to be called explicitly. Calling this after the library has already
 *  been initialized does nothing. The function always returns true. */
SAWYER_EXPORT bool initializeLibrary();

/** True if the library has been initialized. */
SAWYER_EXPORT extern bool isInitialized;

/** Portable replacement for ::strtoll
 *
 *  Microsoft doesn't define this function, so we define it in the Sawyer namespace. */
SAWYER_EXPORT boost::int64_t strtoll(const char*, char**, int);

/** Portable replacement for ::strtoull
 *
 *  Microsoft doesn't define this function, so we define it in the Sawyer namespace. */
SAWYER_EXPORT boost::uint64_t strtoull(const char*, char**, int);

/** Reads one line of input from a file.
 *
 *  Returns one line, including any line termination.  Returns an empty string at the end of the file. */
SAWYER_EXPORT std::string readOneLine(FILE*);

/** Semi-portable replacement for popen. */
SAWYER_EXPORT FILE *popen(const std::string&, const char *how);

/** Semi-portable replacement for pclose. */
SAWYER_EXPORT int pclose(FILE*);

} // namespace

<<<<<<< HEAD
// Microsoft compilers are deficient in some respects
#ifdef _MSC_VER
# define SAWYER_ATTR_UNUSED /*unused*/
# define SAWYER_ATTR_NORETURN /*noreturn*/
#else
# define SAWYER_ATTR_UNUSED __attribute__((unused))
# define SAWYER_ATTR_NORETURN __attribute__((noreturn))
#endif

=======
// Define only when we have the Boost Chrono library, which was first available in boost-1.47.
//#define SAWYER_HAVE_BOOST_CHRONO


////////////////////////////////////////////////////////////////////////////////////////////////////////////////////////////////
//                                      Compiler portability issues
//
// The following macros are used to distinguish between different compilers:
//     _MSC_VER         Defined only when compiled by Microsoft's MVC C++ compiler. This macro is predefined by Microsoft's
//                      preprocessor.
//
// The following macros are used to distinguish between different target environments, regardless of what compiler is being
// used or the environment which is doing the compiling.  For instance, BOOST_WINDOWS will be defined when using the MinGW
// compiler on Linux to target a Windows environment.
//     BOOST_WINDOWS    The Windows API is present.  This is defined (or not) by including <boost/config.hpp>.
//
////////////////////////////////////////////////////////////////////////////////////////////////////////////////////////////////

#ifdef _MSC_VER
# define SAWYER_ATTR_UNUSED /*unused*/
# define SAWYER_ATTR_NORETURN /*noreturn*/
# define SAWYER_PRETTY_FUNCTION __FUNCSIG__
# define SAWYER_MAY_ALIAS /*void*/

// MVC doesn't support stack arrays whose size is not known at compile time.  We fudge by using an STL vector, which will be
// cleaned up propertly at end of scope or exceptions.
# define SAWYER_VARIABLE_LENGTH_ARRAY(TYPE, NAME, SIZE) \
    std::vector<TYPE> NAME##Vec_(SIZE);                 \
    TYPE *NAME = &(NAME##Vec_[0]);

#else
# define SAWYER_ATTR_UNUSED __attribute__((unused))
# define SAWYER_ATTR_NORETURN __attribute__((noreturn))
# define SAWYER_PRETTY_FUNCTION __PRETTY_FUNCTION__
# define SAWYER_MAY_ALIAS __attribute__((may_alias))

# define SAWYER_VARIABLE_LENGTH_ARRAY(TYPE, NAME, SIZE) \
    TYPE NAME[SIZE];

#endif

#define SAWYER_CONFIGURED /*void*/

>>>>>>> 4145e1d6
#endif<|MERGE_RESOLUTION|>--- conflicted
+++ resolved
@@ -212,17 +212,6 @@
 
 } // namespace
 
-<<<<<<< HEAD
-// Microsoft compilers are deficient in some respects
-#ifdef _MSC_VER
-# define SAWYER_ATTR_UNUSED /*unused*/
-# define SAWYER_ATTR_NORETURN /*noreturn*/
-#else
-# define SAWYER_ATTR_UNUSED __attribute__((unused))
-# define SAWYER_ATTR_NORETURN __attribute__((noreturn))
-#endif
-
-=======
 // Define only when we have the Boost Chrono library, which was first available in boost-1.47.
 //#define SAWYER_HAVE_BOOST_CHRONO
 
@@ -266,5 +255,4 @@
 
 #define SAWYER_CONFIGURED /*void*/
 
->>>>>>> 4145e1d6
 #endif