--- conflicted
+++ resolved
@@ -383,16 +383,12 @@
             }
             else if (binding instanceof ReferenceBinding) {
                 ReferenceBinding type_binding = (ReferenceBinding) binding;
-<<<<<<< HEAD
-                setupClass(type_binding, unit_info);
-=======
                 if (temporaryImportProcessing) {
                     preprocessClass(type_binding, unit_info);
                 }
                 else {
                     setupClass(type_binding, unit_info);
                 }
->>>>>>> 25195423
                 if (import_binding.onDemand)
                      JavaParser.cactionInsertImportedTypeOnDemand(getPackageName(type_binding), getTypeName(type_binding), location);
                 else JavaParser.cactionInsertImportedType(getPackageName(type_binding), getTypeName(type_binding), location);
@@ -426,10 +422,6 @@
                     }
                     else if ((processed_object instanceof TypeDeclaration) || // a previous source was found?
                              (! new String(((ReferenceBinding) processed_object).getFileName()).equals(new String(node.binding.getFileName())))) {
-//                             (! ((processed_object instanceof BinaryTypeBinding) || 
-//                                 (new String(((SourceTypeBinding) processed_object).getFileName()).equals(new String(node.binding.getFileName())))))) {
-System.out.println("*** The processed object is of type " + processed_object.getClass().getCanonicalName());
-
                         throw new DuplicateTypeException("Invalid attempt to redefine the type " + getCanonicalName(node.binding) + 
                                                          " is in file " + new String(node.compilationResult.fileName) +
                                                          ".  The prior definition is in file " + new String(((ReferenceBinding) processed_object).getFileName()));
@@ -522,25 +514,11 @@
     void processQualifiedNameReference(QualifiedNameReference node, Scope scope, UnitInfo unit_info) throws Exception {
         JavaToken jToken = unit_info.createJavaToken(node);
 
-<<<<<<< HEAD
-//System.out.println("Testing Qualified Name Reference : " + node.print(0, new StringBuffer()).toString());
-
-=======
->>>>>>> 25195423
         Binding binding = scope.getPackage(node.tokens);
         PackageBinding package_binding = (binding == null || (! (binding instanceof PackageBinding)) ? null : (PackageBinding) binding);
         int first_type_index = (package_binding == null ? 0 : package_binding.compoundName.length),
             first_field_index = node.indexOfFirstFieldBinding - 1;
 
-<<<<<<< HEAD
-/*
-System.out.println("The package is: " + (package_binding == null ? "" : new String(package_binding.readableName())));
-System.out.println("The first name is: " + new String(node.tokens[first_type_index]));
-System.out.println("The first type index is: " + first_type_index);
-System.out.println("The first field index is: " + first_field_index);
-*/
-=======
->>>>>>> 25195423
         //
         // If there are other bindings associated with this qualified name reference, preprocess them.
         //
@@ -581,11 +559,6 @@
             for (int i = index; i < node.tokens.length; i++) {
                 String field_name = new String(node.tokens[i]);
 
-<<<<<<< HEAD
-//System.out.println("Field reference 3" + (node.otherGenericCasts != null ? " with generic casts" : ""));
-
-=======
->>>>>>> 25195423
                 JavaParser.cactionFieldReferenceEnd(false /* explicit type not passed */, field_name, jToken);
             }
         }
@@ -597,22 +570,6 @@
             //
             VariableBinding variable_binding = (VariableBinding) node.binding;
             preprocessClass(variable_binding.type, unit_info);
-<<<<<<< HEAD
-        	String field_name = new String(node.tokens[first_field_index]);
-            JavaParser.cactionSingleNameReference("", "", field_name, jToken);
-            for (int i = first_field_index + 1, j = 0; i < node.tokens.length; i++, j++) {
-            	field_name = new String(node.tokens[i]);
-
-//System.out.println("Field reference 4" + (node.otherGenericCasts != null ? " with generic casts" : ""));
-                if (node.otherGenericCasts != null && j > 0 && node.otherGenericCasts[j - 1] != null) {
-// System.out.println("Field " + field_name + " has type: " + node.otherGenericCasts[j - 1].debugName() + " (" + (j - 1) + ")");
-                	generateAndPushType(node.otherGenericCasts[j - 1], unit_info, jToken);
-                    JavaParser.cactionFieldReferenceEnd(true /* explicit type passed */, field_name, jToken);
-                }
-                else {
-                    JavaParser.cactionFieldReferenceEnd(false /* explicit type not passed */, field_name, jToken);
-                }
-=======
             String field_name = new String(node.tokens[first_field_index]);
             JavaParser.cactionSingleNameReference("", "", field_name, jToken);
 
@@ -622,7 +579,6 @@
                 JavaParser.cactionFieldReferenceEnd(true /* explicit type passed */, field_name, jToken);
                 variable_binding = node.otherBindings[j];
                 assert(variable_binding != null && new String(variable_binding.name).equals(field_name));
->>>>>>> 25195423
             }
         }
     }
@@ -1334,11 +1290,7 @@
     public void traverseReferenceBinding(ReferenceBinding binding, UnitInfo unit_info) throws Exception {
         assert(binding != null);
         String qualified_name = getCanonicalName(binding);
-<<<<<<< HEAD
-//System.out.println("Traversing Reference Binding for " + qualified_name);
-=======
 //      System.out.println("Traversing Reference Binding for " + qualified_name);
->>>>>>> 25195423
 
         classProcessed.put(qualified_name, binding);
 
@@ -1381,9 +1333,6 @@
 
                 if (verboseLevel > 2)
                     System.out.println("Type Parameter Support added for " + type_parameter_name);         
-<<<<<<< HEAD
-                JavaParser.cactionBuildParameterSupport(type_parameter_name, location);
-=======
 
                 JavaParser.cactionBuildTypeParameterSupport(package_name,
                                                             type_name,
@@ -1391,7 +1340,6 @@
                                                             type_parameter_name,
                                                             type_variable.boundsCount(),
                                                             location);
->>>>>>> 25195423
             }
         }
 
