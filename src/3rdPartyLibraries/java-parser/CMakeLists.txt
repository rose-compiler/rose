# This file also needs to be in the binary dir for related
# tests to pass
configure_file(
  ecjROSE.jar
  ${CMAKE_CURRENT_BINARY_DIR}
  COPYONLY)

add_custom_command(
  OUTPUT  ${CMAKE_CURRENT_BINARY_DIR}/JavaParser.class
          ${CMAKE_CURRENT_BINARY_DIR}/JavaParser.h
  COMMAND ${Java_JAVAC_EXECUTABLE} -cp
          ${CMAKE_CURRENT_SOURCE_DIR}/ecjROSE.jar:${CMAKE_CURRENT_SOURCE_DIR}:.
          -d ${CMAKE_CURRENT_BINARY_DIR}
          ${CMAKE_CURRENT_SOURCE_DIR}/JavaParser.java
  COMMAND ${Java_JAVAH_EXECUTABLE} -jni
          -classpath ${CMAKE_CURRENT_SOURCE_DIR}/ecjROSE.jar:.
          -d ${CMAKE_CURRENT_BINARY_DIR} JavaParser
  DEPENDS ${CMAKE_CURRENT_SOURCE_DIR}/JavaParser.java
  WORKING_DIRECTORY ${CMAKE_CURRENT_BINARY_DIR})

add_custom_command(
  OUTPUT  ${CMAKE_CURRENT_BINARY_DIR}/JavaTraversal.class
          ${CMAKE_CURRENT_BINARY_DIR}/JavaTraversal.h
  COMMAND ${Java_JAVAC_EXECUTABLE} -cp
	        ${CMAKE_CURRENT_SOURCE_DIR}/ecjROSE.jar:${CMAKE_CURRENT_SOURCE_DIR}:.
          ${CMAKE_CURRENT_SOURCE_DIR}/JavaTraversal.java
          -d ${CMAKE_CURRENT_BINARY_DIR}
  COMMAND ${Java_JAVAH_EXECUTABLE} -jni
          -classpath
          ${CMAKE_CURRENT_SOURCE_DIR}/ecjROSE.jar:.
          -d ${CMAKE_CURRENT_BINARY_DIR} JavaTraversal
  DEPENDS ${CMAKE_CURRENT_SOURCE_DIR}/JavaTraversal.java
  WORKING_DIRECTORY ${CMAKE_CURRENT_BINARY_DIR})

# This is needed when distcheck compiles the code, I don't know why.
add_custom_command(
  OUTPUT ${CMAKE_CURRENT_BINARY_DIR}/JavaParserSupport.class
	COMMAND ${Java_JAVAC_EXECUTABLE} -cp
          ${CMAKE_CURRENT_SOURCE_DIR}/ecjROSE.jar:${CMAKE_CURRENT_SOURCE_DIR}:.
          -d ${CMAKE_CURRENT_BINARY_DIR}
          ${CMAKE_CURRENT_SOURCE_DIR}/JavaParserSupport.java
  DEPENDS ${CMAKE_CURRENT_SOURCE_DIR}/JavaParserSupport.java
  WORKING_DIRECTORY ${CMAKE_CURRENT_BINARY_DIR})

# I assume this is needed the same as for the JavaParserSupport.class rule
add_custom_command(
  OUTPUT ${CMAKE_CURRENT_BINARY_DIR}/ecjASTVisitor.class
	COMMAND ${Java_JAVAC_EXECUTABLE} -cp
          ${CMAKE_CURRENT_SOURCE_DIR}/ecjROSE.jar:${CMAKE_CURRENT_SOURCE_DIR}:.
          -d ${CMAKE_CURRENT_BINARY_DIR}
          ${CMAKE_CURRENT_SOURCE_DIR}/ExtendedASTVisitor.java
          ${CMAKE_CURRENT_SOURCE_DIR}/ecjASTVisitor.java
  DEPENDS ${CMAKE_CURRENT_SOURCE_DIR}/ecjASTVisitor.java
  WORKING_DIRECTORY ${CMAKE_CURRENT_BINARY_DIR})

# DQ (4/16/2011): Added support for Java specific tokens (to support source position information in ROSE).
add_custom_command(
  OUTPUT ${CMAKE_CURRENT_BINARY_DIR}/JavaToken.class
	COMMAND ${Java_JAVAC_EXECUTABLE} -cp
          ${CMAKE_CURRENT_SOURCE_DIR}/ecjROSE.jar:${CMAKE_CURRENT_SOURCE_DIR}:.
          -d ${CMAKE_CURRENT_BINARY_DIR}
          ${CMAKE_CURRENT_SOURCE_DIR}/JavaToken.java
  DEPENDS ${CMAKE_CURRENT_SOURCE_DIR}/JavaToken.java
  WORKING_DIRECTORY ${CMAKE_CURRENT_BINARY_DIR})

# DQ (4/16/2011): Added support for Java specific tokens (to support source position information in ROSE).
add_custom_command(
  OUTPUT ${CMAKE_CURRENT_BINARY_DIR}/JavaSourcePositionInformation.class
	COMMAND ${Java_JAVAC_EXECUTABLE} -cp
          ${CMAKE_CURRENT_SOURCE_DIR}/ecjROSE.jar:${CMAKE_CURRENT_SOURCE_DIR}:.
          -d ${CMAKE_CURRENT_BINARY_DIR}
          ${CMAKE_CURRENT_SOURCE_DIR}/JavaSourcePositionInformation.java
  DEPENDS ${CMAKE_CURRENT_SOURCE_DIR}/JavaSourcePositionInformation.java
  WORKING_DIRECTORY ${CMAKE_CURRENT_BINARY_DIR})

# charles4: (2/23/2012):
add_custom_command(
  OUTPUT ${CMAKE_CURRENT_BINARY_DIR}/JavaSourcePositionInformationFactory.class
	COMMAND ${Java_JAVAC_EXECUTABLE} -cp
          ${CMAKE_CURRENT_SOURCE_DIR}/ecjROSE.jar:${CMAKE_CURRENT_SOURCE_DIR}:.
          -d ${CMAKE_CURRENT_BINARY_DIR}
          ${CMAKE_CURRENT_SOURCE_DIR}/JavaSourcePositionInformationFactory.java
  DEPENDS ${CMAKE_CURRENT_SOURCE_DIR}/JavaSourcePositionInformationFactory.java
  WORKING_DIRECTORY ${CMAKE_CURRENT_BINARY_DIR})

add_custom_target(extract_rose_required_ecj_source_files
  DEPENDS
    ${CMAKE_CURRENT_BINARY_DIR}/JavaParserSupport.class
    ${CMAKE_CURRENT_BINARY_DIR}/ecjASTVisitor.class
    ${CMAKE_CURRENT_BINARY_DIR}/JavaToken.class
    ${CMAKE_CURRENT_BINARY_DIR}/JavaSourcePositionInformation.class
    ${CMAKE_CURRENT_BINARY_DIR}/JavaSourcePositionInformationFactory.class
    ${CMAKE_CURRENT_BINARY_DIR}/JavaParser.class
    ${CMAKE_CURRENT_BINARY_DIR}/JavaParser.h
    ${CMAKE_CURRENT_BINARY_DIR}/JavaTraversal.class
    ${CMAKE_CURRENT_BINARY_DIR}/JavaTraversal.h)

########### install files ###############

<<<<<<< HEAD
install(
  FILES
    ecjROSE.jar
    ${CMAKE_CURRENT_BINARY_DIR}/ecjASTVisitor.class
    ${CMAKE_CURRENT_BINARY_DIR}/ExtendedASTVisitor.class
    ${CMAKE_CURRENT_BINARY_DIR}/JavaParser.class
    ${CMAKE_CURRENT_BINARY_DIR}/JavaParserSupport.class
    ${CMAKE_CURRENT_BINARY_DIR}/JavaParserSupport$LocalOrAnonymousType.class
    ${CMAKE_CURRENT_BINARY_DIR}/JavaSourcePositionInformation.class
    ${CMAKE_CURRENT_BINARY_DIR}/JavaSourcePositionInformationFactory.class
    ${CMAKE_CURRENT_BINARY_DIR}/JavaToken.class
    ${CMAKE_CURRENT_BINARY_DIR}/JavaTraversal.class
  DESTINATION lib)
=======
install(FILES  ecj-3.8.2.jar DESTINATION ${INCLUDE_INSTALL_DIR} )
>>>>>>> b3e32877
<|MERGE_RESOLUTION|>--- conflicted
+++ resolved
@@ -97,7 +97,6 @@
 
 ########### install files ###############
 
-<<<<<<< HEAD
 install(
   FILES
     ecjROSE.jar
@@ -111,6 +110,4 @@
     ${CMAKE_CURRENT_BINARY_DIR}/JavaToken.class
     ${CMAKE_CURRENT_BINARY_DIR}/JavaTraversal.class
   DESTINATION lib)
-=======
 install(FILES  ecj-3.8.2.jar DESTINATION ${INCLUDE_INSTALL_DIR} )
->>>>>>> b3e32877
