--- conflicted
+++ resolved
@@ -1482,16 +1482,12 @@
         if (javaParserSupport.verboseLevel > 0)
             System.out.println("Entering enter(FieldReference, BlockScope)");
 
-<<<<<<< HEAD
-        javaParserSupport.preprocessClass((node.genericCast != null ? node.genericCast : node.actualReceiverType), this.unitInfo);       	
-=======
         try {
             javaParserSupport.preprocessClass(node.actualReceiverType, this.unitInfo);
         }
         catch (Exception e) {
             throw new RuntimeException(e);
         }
->>>>>>> 25195423
         JavaParser.cactionFieldReference(new String(node.token), this.unitInfo.createJavaToken(node));
 
         if (javaParserSupport.verboseLevel > 0)
@@ -1504,13 +1500,6 @@
         if (javaParserSupport.verboseLevel > 0)
             System.out.println("Leaving exit(FieldReference, BlockScope)");
 
-<<<<<<< HEAD
-        javaParserSupport.generateAndPushType((/*node.genericCast != null ? node.genericCast : */ node.actualReceiverType), this.unitInfo, this.unitInfo.createJavaToken(node)); // push the receiver type
-        String field_name = new String(node.token);
-        
-//System.out.println("Field reference 1; " + (node.genericCast != null ? ("generic cast: " + node.genericCast.debugName() + "; "): "") + "receiver type: " + 
-//		           node.actualReceiverType.debugName() + "; binding type: " + node.binding.type.debugName());
-=======
         try {
             javaParserSupport.generateAndPushType(node.actualReceiverType, this.unitInfo, this.unitInfo.createJavaToken(node)); // push the receiver type
         }
@@ -1518,7 +1507,6 @@
             throw new RuntimeException(e);
         }
         String field_name = new String(node.token);
->>>>>>> 25195423
 
         JavaParser.cactionFieldReferenceEnd(true /* explicit type passed */, field_name, this.unitInfo.createJavaToken(node));
 
@@ -1531,16 +1519,12 @@
         if (javaParserSupport.verboseLevel > 0)
             System.out.println("Entering enter(FieldReference, ClassScope)");
 
-<<<<<<< HEAD
-        javaParserSupport.preprocessClass((node.genericCast != null ? node.genericCast : node.actualReceiverType), this.unitInfo);
-=======
         try {
             javaParserSupport.preprocessClass(node.actualReceiverType, this.unitInfo);
         }
         catch (Exception e) {
             throw new RuntimeException(e);
         }
->>>>>>> 25195423
         JavaParser.cactionFieldReference(new String(node.token), this.unitInfo.createJavaToken(node));
 
         if (javaParserSupport.verboseLevel > 0)
@@ -1553,13 +1537,6 @@
         if (javaParserSupport.verboseLevel > 0)
             System.out.println("Leaving exit(FieldReference, ClassScope)");
 
-<<<<<<< HEAD
-        javaParserSupport.generateAndPushType((/*node.genericCast != null ? node.genericCast : */node.actualReceiverType), this.unitInfo, this.unitInfo.createJavaToken(node)); // push the receiver type
-        String field_name = new String(node.token);
-
-//System.out.println("Field reference 2" + (node.genericCast != null ? " with generic cast" : ""));
-
-=======
         try {
             javaParserSupport.generateAndPushType(node.actualReceiverType, this.unitInfo, this.unitInfo.createJavaToken(node)); // push the receiver type
         }
@@ -1568,7 +1545,6 @@
         }
         String field_name = new String(node.token);
 
->>>>>>> 25195423
         JavaParser.cactionFieldReferenceEnd(true /* explicit type passed */, field_name, this.unitInfo.createJavaToken(node));
 
         if (javaParserSupport.verboseLevel > 0)
@@ -1758,12 +1734,6 @@
         if (javaParserSupport.verboseLevel > 0)
             System.out.println("Entering enter(IntLiteral, BlockScope) value = " + node.toString());
 
-<<<<<<< HEAD
-        //
-        // Do not use node.source() for the string representation of this integer because it yields an incorrect result for -2147483648
-        //
-        JavaParser.cactionIntLiteral(node.constant.intValue(), new String(node.source()), this.unitInfo.createJavaToken(node));
-=======
         int value = node.constant.intValue();
         char source_array[] = node.source();
         String source = (value < 0 &&
@@ -1773,7 +1743,6 @@
                          ? "-"
                          : "") + new String(source_array);
         JavaParser.cactionIntLiteral(value, source, this.unitInfo.createJavaToken(node));
->>>>>>> 25195423
 
         if (javaParserSupport.verboseLevel > 0)
             System.out.println("Leaving enter(IntLiteral, BlockScope)");
@@ -1834,11 +1803,7 @@
         node.type.traverse(this, scope);
 
         JavaParser.cactionLocalDeclaration(node.annotations == null ? 0 : node.annotations.length,
-<<<<<<< HEAD
-        		                           new String(node.name),
-=======
                                            new String(node.name),
->>>>>>> 25195423
                                            node.binding != null && node.binding.isFinal(),
                                            this.unitInfo.createJavaToken(node));
 
