include $(top_srcdir)/config/Makefile.for.ROSE.includes.and.libs

INCLUDES = $(ROSE_INCLUDES)

noinst_LTLIBRARIES = libompLowering.la
<<<<<<< HEAD
libompLowering_la_SOURCES = omp_lowering.cpp
=======
libompLowering_la_SOURCES = omp_lowering.cpp omp_lowering.h
>>>>>>> 5936b856
# avoid using libtool for libxomp.a since it will be directly linked to executable
lib_LIBRARIES = libxomp.a
libxomp_a_SOURCES = xomp.c  \
 	   run_me_callers.inc run_me_defs.inc  \
           run_me_callers2.inc run_me_task_defs.inc 
#libxomp_a_CXXFLAGS = -pthreads

include_HEADERS = omp_lowering.h libgomp_g.h \
<<<<<<< HEAD
           libompc.h  libxomp.h \
	   run_me_defs.inc run_me_callers.inc
=======
           libompc.h  libxomp.h libxompf.h
>>>>>>> 5936b856

EXTRA_DIST = CMakeLists.txt README run_me_caller_generator.sh run_me_generator.sh

clean-local:
	rm -rf Templates.DB ii_files ti_files core<|MERGE_RESOLUTION|>--- conflicted
+++ resolved
@@ -3,11 +3,7 @@
 INCLUDES = $(ROSE_INCLUDES)
 
 noinst_LTLIBRARIES = libompLowering.la
-<<<<<<< HEAD
-libompLowering_la_SOURCES = omp_lowering.cpp
-=======
 libompLowering_la_SOURCES = omp_lowering.cpp omp_lowering.h
->>>>>>> 5936b856
 # avoid using libtool for libxomp.a since it will be directly linked to executable
 lib_LIBRARIES = libxomp.a
 libxomp_a_SOURCES = xomp.c  \
@@ -16,12 +12,7 @@
 #libxomp_a_CXXFLAGS = -pthreads
 
 include_HEADERS = omp_lowering.h libgomp_g.h \
-<<<<<<< HEAD
-           libompc.h  libxomp.h \
-	   run_me_defs.inc run_me_callers.inc
-=======
            libompc.h  libxomp.h libxompf.h
->>>>>>> 5936b856
 
 EXTRA_DIST = CMakeLists.txt README run_me_caller_generator.sh run_me_generator.sh
 
