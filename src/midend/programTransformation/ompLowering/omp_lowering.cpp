
// tps (01/14/2010) : Switching from rose.h to sage3.
#include "sage3basic.h"
#include "sageBuilder.h"
#include "Outliner.hh"
#include "omp_lowering.h"

using namespace std;
using namespace SageInterface;
using namespace SageBuilder;

// This is a hack to pass the number of CUDA loop iteration count around
// When translating "omp target" , we need to calculate the number of thread blocks needed.
// To do that, we need to know how many CUDA threads are needed.
// We think the number of CUDA threads is the iteration count of the parallelized CUDA loop (peeled off), assuming increment is always 1
//TODO  Also, the incremental value should be irrevelvant?
// The loop will be transformed away when we call transOmpTargtLoop since we use bottom-up translation
// So the loop iteration count needs to be stored globally before transOmpTarget() is called. 
static SgExpression* cuda_loop_iter_count_1 = NULL;

// this is another hack to pass the reduction variables for accelerator model directives
// We use bottom-up translation for AST with both omp parallel and omp for.
// reduction is implemented using a two level reduction method: inner thread block level + beyond block level
// We save the per-block variable and its reduction type integer into a map when generating inner block level reduction.
// We use the map to help generate beyond block level reduction
static std::map<SgVariableSymbol* , int> per_block_reduction_map;

// we don't know where to insert the declarations when they are generated as part of transOmpTargetLoop
// we have to save them and insert them later when kernel launch statement is generated as part of transOmpTargetParallel
static std::vector<SgVariableDeclaration*> per_block_declarations;

static std::map<string , std::vector<SgExpression*> > offload_array_offset_map;
static std::map<string , std::vector<SgExpression*> > offload_array_size_map;

// Liao 1/23/2015
// when translating mapped variables using xomp_deviceDataEnvironmentPrepareVariable(), the original variable reference will be used as
// a parameter. 
// However, later replaceVariablesWithPointerDereference () will find it and replace it with a device version reference, which is not desired.
// In order to avoid this, we keep track of these few references to the original Host CPU side variables and don't replace them later on.
// This may not be elegant, but let's get something working first.
static set<SgVarRefExp* > preservedHostVarRefs; 

#define ENABLE_XOMP 1  // Enable the middle layer (XOMP) of OpenMP runtime libraries
  //! Generate a symbol set from an initialized name list, 
  //filter out struct/class typed names
static void convertAndFilter (const SgInitializedNamePtrList input, ASTtools::VarSymSet_t& output)
  {
    for (SgInitializedNamePtrList::const_iterator iter =  input.begin(); iter != input.end(); iter++)
    {
      const SgInitializedName * iname = *iter;
      SgVariableSymbol* symbol = isSgVariableSymbol(iname->get_symbol_from_symbol_table ()); 
      ROSE_ASSERT (symbol != NULL);
      if (! isSgClassType(symbol->get_type()))
        output.insert(symbol);
    }
  }

namespace OmpSupport
{ 
  omp_rtl_enum rtl_type = e_gomp; /* default to  generate code targetting gcc's gomp */
  bool enable_accelerator = false; /* default is to not recognize and lowering OpenMP accelerator directives */
  bool enable_debugging = false; /* default is not to debug the process */

  // A flag to control if device data environment runtime functions are used to automatically manage data as much as possible.
  // instead of generating explicit data allocation, copy, free functions. 
  bool useDDE = true; 

  unsigned int nCounter = 0;
  //------------------------------------
  // Add include "xxxx.h" into source files, right before the first statement from users
  // Lazy approach: assume all files will contain OpenMP runtime library calls
  // TODO: (low priority) a better way is to only insert Headers when OpenMP is used.
  // 2/1/2008, try to use MiddleLevelRewrite to parse the content of the header, which
  //  should generate function symbols used for runtime function calls 
  //  But it is not stable!

  //! This makeDataSharingExplicit() is added by Hongyi on July/23/2012. 
  //! Consider private, firstprivate, lastprivate, shared, reduction  is it correct?@Leo
  //TODO: consider the initialized name of variable in function call or definitions  

  /** Algorithm for patchUpSharedVariables edited by Hongyi Ma on August 7th 2012
   *   1. find all variables references in  parallel region
   *   2. find all varibale declarations in this parallel region
   *   3. check whether these variables has been in private or shared clause already
   *   4. if not, add them into shared clause
   */

  //! function prototypes for  patch up shared variables 

  /*    Get name of varrefexp  */
  string getName( SgNode * n )
  {
    string name;
    SgVarRefExp * var = isSgVarRefExp( n );
    if ( var )
      name = var->get_symbol()->get_name().getString();

    return name;
  }

  /*    Remove duplicate list entries  */
  void getUnique( Rose_STL_Container< SgNode* > & list )
  {
    Rose_STL_Container< SgNode* >::iterator start = list.begin();
    unsigned int size = list.size();
    unsigned int i, j;

    if ( size > 1 )
    {
      for ( i = 0; i < size - 1; i++ )
      {
        j = i + 1;
        while ( j < size )
        {
          SgVarRefExp* iis = isSgVarRefExp( list.at(i) );
          SgVarRefExp* jjs = isSgVarRefExp( list.at(j) );

          SgInitializedName* is = isSgInitializedName( iis->get_symbol()->get_declaration() );
          SgInitializedName* js = isSgInitializedName( jjs->get_symbol()->get_declaration() );
          if ( is == js )
          {
            list.erase( start + j );
            size--;
            continue;
          }

          j++;
        }
      }
    }
  }
  /* the end of getUnique name */

  /* gather varaible references from remaining expressions */


  void gatherReferences( const Rose_STL_Container< SgNode* >& expr, Rose_STL_Container< SgNode* >& vars)
  {
    Rose_STL_Container< SgNode* >::const_iterator iter = expr.begin();

    while (iter != expr.end() )
    {

      Rose_STL_Container< SgNode* > tempList = NodeQuery::querySubTree(*iter, V_SgVarRefExp );

      Rose_STL_Container< SgNode* >::iterator ti = tempList.begin();
      while ( ti != tempList.end() )
      {
        vars.push_back( *ti );
        ti++;
      }
      iter++;


    }
    /* then remove the duplicate variables */

    getUnique( vars );



  } 

  /* the end of gatherReferences function*/

  //! end of function prototypes for patch up shared variables

  //! patch up all variables to make them explicit in data-sharing explicit 

  int patchUpSharedVariables(SgFile* file)
  {


    int result = 0; // record for the number of shared variables added

    ROSE_ASSERT( file != NULL );
    Rose_STL_Container< SgNode* > allParallelRegion = NodeQuery::querySubTree( file, V_SgOmpParallelStatement );
    Rose_STL_Container< SgNode* >::iterator  allParallelRegionItr = allParallelRegion.begin();

    for( ; allParallelRegionItr != allParallelRegion.end(); allParallelRegionItr++ )
    {
      //! gather all expressions statements
      Rose_STL_Container< SgNode* > expressions = NodeQuery::querySubTree( *allParallelRegionItr, V_SgExprStatement );
      //! store all variable references
      Rose_STL_Container< SgNode* > allRef;   
      gatherReferences(expressions, allRef );

      //!find all local variables in parallel region 
      Rose_STL_Container< SgNode* > localVariables = NodeQuery::querySubTree( *allParallelRegionItr, V_SgVariableDeclaration );

      //! check variables are not local, not variables in clauses already

      Rose_STL_Container< SgNode* >::iterator allRefItr = allRef.begin();
      while( allRefItr != allRef.end() )
      {
        SgVarRefExp* item = isSgVarRefExp( *allRefItr );
        string varName = item->get_symbol()->get_name().getString();

        Rose_STL_Container< SgNode* >::iterator localVariablesItr = localVariables.begin();

        bool isLocal = false; // record whether this variable should be added into shared clause

        while( localVariablesItr != localVariables.end() )
        {
          SgInitializedNamePtrList vars = ((SgVariableDeclaration*)(*localVariablesItr))->get_variables();

          string localName = vars.at(0)->get_name().getString();
          if( varName == localName )
          {
            isLocal = true;
          }             
          localVariablesItr++;

        }

        bool isInPrivate = false;
        SgInitializedName* reg = isSgInitializedName( item->get_symbol()->get_declaration() );

        isInPrivate = isInClauseVariableList( reg, isSgOmpClauseBodyStatement( *allParallelRegionItr ), V_SgOmpPrivateClause);

        bool isInShared = false;

        isInShared = isInClauseVariableList( reg, isSgOmpClauseBodyStatement( *allParallelRegionItr ), V_SgOmpSharedClause );

        bool isInFirstprivate = false;

        isInFirstprivate = isInClauseVariableList( reg, isSgOmpClauseBodyStatement( *allParallelRegionItr ), V_SgOmpFirstprivateClause );

        bool isInReduction = false;

        isInReduction = isInClauseVariableList( reg, isSgOmpClauseBodyStatement( *allParallelRegionItr ), V_SgOmpReductionClause );

        if( !isLocal && !isInShared && !isInPrivate && !isInFirstprivate && ! isInReduction )
        {
          std::cout<<" the insert variable is: "<<item->unparseToString()<<std::endl;
          addClauseVariable( reg, isSgOmpClauseBodyStatement( * allParallelRegionItr ), V_SgOmpSharedClause );
          result++; 
          std::cout<<" successfully !"<<std::endl;
        }
        allRefItr++;                 
      }          


    } // end of all parallel region  

    return result;
  } // the end of patchUpSharedVariables()











  //! make all data-sharing attribute explicit 

  int makeDataSharingExplicit(SgFile* file)
  {
    int result = 0; // to record the number of varbaile added 
    ROSE_ASSERT(file != NULL );

    int p = patchUpPrivateVariables(file); // private variable first

    int f = patchUpFirstprivateVariables(file);// then firstprivate variable

    int s = patchUpSharedVariables(file);// consider shared variables 


    //TODO:  patchUpDefaultVariables(file);  


    result = p + f  + s;
    return result;

  }  //! the end of makeDataSharingExplicit() 


  void insertRTLHeaders(SgSourceFile* file)
  {
    ROSE_ASSERT(file != NULL);    
    SgGlobal* globalscope = file->get_globalScope() ; //isSgGlobal(*i);
    ROSE_ASSERT (globalscope != NULL);
#ifdef ENABLE_XOMP
    SageInterface::insertHeader("libxomp.h",PreprocessingInfo::after,false,globalscope);
    if (enable_accelerator)  // include inlined CUDA device codes
      SageInterface::insertHeader("xomp_cuda_lib_inlined.cu",PreprocessingInfo::after,false,globalscope);
#else    
    if (rtl_type == e_omni)
      SageInterface::insertHeader("ompcLib.h",PreprocessingInfo::after,false,globalscope);
    else if (rtl_type == e_gomp)
      SageInterface::insertHeader("libgomp_g.h",PreprocessingInfo::after,false,globalscope);
    else
      ROSE_ASSERT(false);
#endif      
  }

  void insertAcceleratorInit(SgSourceFile* sgfile)
  {
#ifdef ENABLE_XOMP
    bool hasMain= false;
    //find the main entry
    SgFunctionDefinition* mainDef=NULL;
    string mainName = "::main";
    ROSE_ASSERT(sgfile != NULL);

    SgFunctionDeclaration * mainDecl=findMain(sgfile);
    if (mainDecl!= NULL)
    {
      // printf ("Found main function setting hasMain == true \n");
      mainDef = mainDecl->get_definition();
      hasMain = true;
    }

    //TODO declare pointers for threadprivate variables and global lock
    //addGlobalOmpDeclarations(ompfrontend, sgfile->get_globalScope(), hasMain );

    if (! hasMain) return ;
    ROSE_ASSERT (mainDef!= NULL); // Liao, at this point, we expect a defining declaration of main() is 
    // look up symbol tables for symbols
    SgScopeStatement * currentscope = mainDef->get_body();

    SgExprStatement * expStmt=  buildFunctionCallStmt (SgName("xomp_acc_init"),
        buildVoidType(), NULL,currentscope);
    prependStatement(expStmt,currentscope);
#endif  // ENABLE_XOMP

    return;
  }

  //----------------------------
  //tasks:
  // * find the main entry for the application
  // * add (int argc, char *argv[]) if not exist(?)
  // * add runtime system init code at the begin 
  // * find all return points and append cleanup code
  // * add global declarations for threadprivate variables
  // * add global declarations for lock variables

  void insertRTLinitAndCleanCode(SgSourceFile* sgfile)
  {
#ifdef ENABLE_XOMP
    bool hasMain= false;
    //find the main entry
    SgFunctionDefinition* mainDef=NULL;
    string mainName = "::main";
    ROSE_ASSERT(sgfile != NULL);

    SgFunctionDeclaration * mainDecl=findMain(sgfile);
    if (mainDecl!= NULL)
    {
      // printf ("Found main function setting hasMain == true \n");
      mainDef = mainDecl->get_definition();
      hasMain = true;
    }

    //TODO declare pointers for threadprivate variables and global lock
    //addGlobalOmpDeclarations(ompfrontend, sgfile->get_globalScope(), hasMain );

    if (! hasMain) return ;
    ROSE_ASSERT (mainDef!= NULL); // Liao, at this point, we expect a defining declaration of main() is found
    // add parameter  int argc , char* argv[] if not exist
    SgInitializedNamePtrList args = mainDef->get_declaration()->get_args();
    SgType * intType=  SgTypeInt::createType();
    SgType *charType=  SgTypeChar::createType();

#if 1   //patch up argc, argv if they do not exit yet
    if (args.size()==0){
      SgFunctionParameterList *parameterList = mainDef->get_declaration()->get_parameterList();
      ROSE_ASSERT(parameterList);

      // int argc
      SgName name1("argc");
      SgInitializedName *arg1 = buildInitializedName(name1,intType);

      //char** argv
      SgName name2("argv");
      SgPointerType *pType1= buildPointerType(charType);
      SgPointerType *pType2= buildPointerType(pType1);
      SgInitializedName *arg2 = buildInitializedName(name2,pType2);

      appendArg(parameterList,arg1);
      appendArg(parameterList,arg2);

    } // end if (args.size() ==0)
#endif
    // add statements to prepare the runtime system
    //int status=0;
    SgIntVal * intVal = buildIntVal(0);

    SgAssignInitializer * init2=buildAssignInitializer(intVal);
    SgName *name1 = new SgName("status"); 
    SgVariableDeclaration* varDecl1 = buildVariableDeclaration(*name1, SgTypeInt::createType(),init2, mainDef->get_body());

    // cout<<"debug:"<<varDecl1->unparseToString()<<endl;

    //_ompc_init(argc, argv);
    SgType* voidtype =SgTypeVoid::createType();
    SgFunctionType *myFuncType= new SgFunctionType(voidtype,false);
    ROSE_ASSERT(myFuncType != NULL);

    //SgExprListExp, two parameters (argc, argv)
    // look up symbol tables for symbols
    SgScopeStatement * currentscope = mainDef->get_body();

    SgInitializedNamePtrList mainArgs = mainDef->get_declaration()->get_parameterList()->get_args();
    Rose_STL_Container <SgInitializedName*>::iterator i= mainArgs.begin();
    ROSE_ASSERT(mainArgs.size()==2);

    SgExprListExp * exp_list_exp = buildExprListExp();
    if (!SageInterface::is_Fortran_language())
    {
      SgVarRefExp *var1 = buildVarRefExp(isSgInitializedName(*i), mainDef->get_body());
      SgVarRefExp *var2 = buildVarRefExp(isSgInitializedName(*++i), mainDef->get_body());

      appendExpression(exp_list_exp,var1);
      appendExpression(exp_list_exp,var2);
    }

    SgExprStatement * expStmt=  buildFunctionCallStmt (SgName("XOMP_init"),
        buildVoidType(), exp_list_exp,currentscope);
    //  cout<<"debug:"<<expStmt->unparseToString()<<endl;
    //prepend to main body
    // Liao 1/5/2011
    // This is not safe since it cannot be prepended to an implicit none statement in fortran
    //prependStatement(expStmt,currentscope);
    //prependStatement(varDecl1,currentscope);
    if (SageInterface::is_Fortran_language())
    {
      SgStatement *l_stmt = findLastDeclarationStatement(currentscope);
      if (l_stmt != NULL)
        insertStatementAfter (l_stmt, varDecl1);
      else
        prependStatement(varDecl1,currentscope);
    }
    else // C/C++, we can always prepend it.
      prependStatement(varDecl1,currentscope);

    insertStatementAfter (varDecl1, expStmt);
    //---------------------- termination part

    //  cout<<"debug:"<<mainDef->unparseToString()<<endl;

    // search all return statements and add terminate() before them
    //the body of this function is empty in the runtime library
    // _ompc_terminate(status);

    //SgExprListExp, 1 parameters (status) 
    SgInitializedName *initName1= varDecl1->get_decl_item(*name1);
    ROSE_ASSERT(initName1);

    SgVarRefExp *var3 = buildVarRefExp(initName1,currentscope);
    SgExprListExp * exp_list_exp2 = buildExprListExp();
    appendExpression(exp_list_exp2,var3);

    //build call exp stmt
    SgExprStatement * expStmt2= buildFunctionCallStmt (SgName("XOMP_terminate"),
        buildVoidType(),exp_list_exp2,mainDef->get_body());
    // find return statement, insert before it
    Rose_STL_Container<SgNode*> rtList = NodeQuery::querySubTree(mainDef, V_SgReturnStmt);
    if (rtList.size()>0)
    {
      for(Rose_STL_Container<SgNode*>::iterator i= rtList.begin();i!=rtList.end();i++)
      {
        SgStatement *targetBB= isSgStatement((*i)->get_parent());
        ROSE_ASSERT(targetBB != NULL);
        if (i!=rtList.begin()) // for 2nd, 3rd, etc occurrences. We should always build a new statement instead of sharing a statement! 
        {
          expStmt2= buildFunctionCallStmt (SgName("XOMP_terminate"),
              buildVoidType(),exp_list_exp2,mainDef->get_body());
        }
        insertStatement(isSgStatement(*i),expStmt2);
      }
    }
    else //if not found append to function body
    {
      appendStatement(expStmt2,currentscope);
    }
    // cout<<"debug terminate:"<<expStmt2->unparseToString()<<endl;
    //   AstPostProcessing(mainDef->get_declaration());
#endif  // ENABLE_XOMP

    return;
  }

  //! Replace references to oldVar within root with references to newVar
  int replaceVariableReferences(SgNode* root, SgVariableSymbol* oldVar, SgVariableSymbol* newVar)
  {
    ROSE_ASSERT(oldVar != NULL);
    ROSE_ASSERT(newVar!= NULL);

    VariableSymbolMap_t varRemap;
    varRemap.insert(  VariableSymbolMap_t::value_type(oldVar, newVar));
    return replaceVariableReferences(root, varRemap);
  }

  //! Replace variable references within root based on a map from old symbols to new symbols
  /* This function is mostly used by transOmpVariables() to handle private, firstprivate, reduction, etc.
   *  
   *   
   */
  int replaceVariableReferences(SgNode* root, VariableSymbolMap_t varRemap)
  {
    int result =0;
    typedef Rose_STL_Container<SgNode *> NodeList_t;
    NodeList_t refs = NodeQuery::querySubTree (root, V_SgVarRefExp);
    for (NodeList_t::iterator i = refs.begin (); i != refs.end (); ++i)
    {
      SgVarRefExp* ref_orig = isSgVarRefExp (*i);
      ROSE_ASSERT (ref_orig);
#if 0 // Liao 6/9/2010  , 
      if (SageInterface::isUseByAddressVariableRef(ref_orig))
      {
        //  cout<<"Skipping a variable replacement because the variable is used by its address:"<< ref_orig->unparseToString()<<endl;
        continue; //skip the replacement for variable used by addresses
      }
#endif      
      VariableSymbolMap_t::const_iterator iter = varRemap.find(ref_orig->get_symbol()); 
      if (iter != varRemap.end())
      {
        SgVariableSymbol* newSym = iter->second; 
        ref_orig->set_symbol( newSym);
        result ++;
      }
    }
    return result;
  }

  int replaceVariablesWithPointerDereference(SgNode* root, ASTtools::VarSymSet_t vars)
  {
    int result = 0;
    typedef Rose_STL_Container<SgNode *> NodeList_t;
    NodeList_t refs = NodeQuery::querySubTree (root, V_SgVarRefExp);
    for (NodeList_t::iterator i = refs.begin (); i != refs.end (); ++i)
    {
      SgVarRefExp* ref_orig = isSgVarRefExp (*i);
      ROSE_ASSERT (ref_orig);
      ASTtools::VarSymSet_t::const_iterator ii = vars.find( ref_orig->get_symbol( ) );
      if( ii != vars.end( ) )
      {
        SgExpression * ptr_ref = buildPointerDerefExp( copyExpression(ref_orig) );
        ptr_ref->set_need_paren(true);
        SageInterface::replaceExpression( ref_orig, ptr_ref );
        result ++;
      }
    }
    return result;
  }

  //! Create a stride expression from an existing stride expression based on the loop iteration's order (incremental or decremental)
  // The assumption is orig_stride is just the raw operand of the condition expression of a loop
  // so it has to be adjusted to reflect the real stride: *(-1) if decremental
  static SgExpression* createAdjustedStride(SgExpression* orig_stride, bool isIncremental)
  {
    ROSE_ASSERT(orig_stride);
    if (isIncremental)
      return copyExpression(orig_stride); // never share expressions
    else
    {
      /*  I changed the normalization phase to generate consistent incremental expressions
       *  it should be i+= -1  for decremental loops 
       *   no need to adjust it anymore.
       *  */
      //      printf("Found a decremental case: orig_stride is\n");
      //      cout<<"\t"<<orig_stride->unparseToString()<<endl;
      return copyExpression(orig_stride);
      //return buildMultiplyOp(buildIntVal(-1),copyExpression(orig_stride));
    }
  }

  //! check if an omp for/do loop use static schedule or not
  // Static schedule include: default schedule, or schedule(static[,chunk_size]) 
  bool useStaticSchedule(SgOmpClauseBodyStatement* omp_loop)
  {
    ROSE_ASSERT(omp_loop);
    bool result= false; 
    Rose_STL_Container<SgOmpClause*> clauses = getClause(omp_loop, V_SgOmpScheduleClause);
    if (clauses.size()==0)
    {
      result = true; // default schedule is static
    }else
    {
      ROSE_ASSERT(clauses.size() ==1); 
      SgOmpScheduleClause* s_clause = isSgOmpScheduleClause(clauses[0]);
      ROSE_ASSERT(s_clause);
      if (s_clause->get_kind() == SgOmpClause::e_omp_schedule_static)
        result = true;
    }
    return result;
  }

  // Chunk size  for dynamic and guided schedule should be 1 if not specified.
  static SgExpression* createAdjustedChunkSize(SgExpression* orig_chunk_size )
  {
    SgExpression* result = NULL;
    if (orig_chunk_size)
      result = copyExpression(orig_chunk_size);
    else
      result = buildIntVal(1);
    ROSE_ASSERT(result != NULL);  
    return result;
  }
  // Convert a schedule kind enum value to a small case string
  string toString(SgOmpClause::omp_schedule_kind_enum s_kind)
  {
    string result ;
    if (s_kind == SgOmpClause::e_omp_schedule_static)
    {
      result = "static";
    } else if (s_kind == SgOmpClause::e_omp_schedule_dynamic)
    {
      result = "dynamic";
    }
    else if (s_kind == SgOmpClause::e_omp_schedule_guided)
    {
      result = "guided";
    }
    else if (s_kind == SgOmpClause::e_omp_schedule_runtime)
    {
      result = "runtime";
    }
    else if (s_kind == SgOmpClause::e_omp_schedule_auto)
    {
      //      cerr<<"GOMP does not provide an implementation for schedule(auto)....."<<endl;
      result = "auto";
    } else
    {
      cerr<<"Error: illegal or unhandled schedule kind:"<< s_kind<<endl;
      ROSE_ASSERT(false);
    }
    return result;
  }
#ifdef ENABLE_XOMP 
  //! Generate XOMP loop schedule init function's name, union from OMNI's 
  string generateGOMPLoopInitFuncName (bool isOrdered, SgOmpClause::omp_schedule_kind_enum s_kind)
  {
    // XOMP_loop_static_init() 
    // XOMP_loop_ordered_static_init ()
    // XOMP_loop_dynamic_init () 
    // XOMP_loop_ordered_dynamic_init ()
    // .....
    string result;
    result = "XOMP_loop_";
    //Handled ordered
    if (isOrdered)
      result +="ordered_";
    result += toString(s_kind);  
    result += "_init"; 
    return result;
  }
#endif

  //! Generate GOMP loop schedule start function's name
  string generateGOMPLoopStartFuncName (bool isOrdered, SgOmpClause::omp_schedule_kind_enum s_kind)
  {
    // GOMP_loop_static_start () 
    // GOMP_loop_ordered_static_start ()
    // GOMP_loop_dynamic_start () 
    // GOMP_loop_ordered_dynamic_start ()
    // .....
    string result;
#ifdef ENABLE_XOMP 
    result = "XOMP_loop_";
#else    
    result = "GOMP_loop_";
#endif    
    // Handled ordered
    if (isOrdered)
      result +="ordered_";
    result += toString(s_kind);  
    result += "_start"; 
    return result;
  }

  //! Generate GOMP loop schedule next function's name
  string generateGOMPLoopNextFuncName (bool isOrdered, SgOmpClause::omp_schedule_kind_enum s_kind)
  {
    string result;
    // GOMP_loop_static_next() 
    // GOMP_loop_ordered_static_next ()
    // GOMP_loop_dynamic_next () 
    // GOMP_loop_ordered_dynamic_next()
    // .....

#ifdef ENABLE_XOMP 
    result = "XOMP_loop_";
#else
    result = "GOMP_loop_";
#endif    
    if (isOrdered)
      result +="ordered_";
    result += toString(s_kind);  
    result += "_next"; 
    return result;
  }

  //! Fortran only action: insert include "libxompf.h" into the function body with calls to XOMP_loop_* functions
  // This is necessary since XOMP_loop_* functions will be treated as returning REAL by implicit rules (starting with X)
  // This function finds the function definition enclosing a start node, check if there is any existing include 'libxompf.h'
  // then insert one if there is none.
  static void insert_libxompf_h(SgNode* startNode)
  {
    ROSE_ASSERT (startNode != NULL);
    // This function should not be used for other than Fortran
    ROSE_ASSERT (SageInterface::is_Fortran_language()  == true);
    // we don't expect input node is a func def already
    ROSE_ASSERT (isSgFunctionDefinition(startNode)  == NULL);

#if 0
    //find enclosing parallel region's body
    SgBasicBlock * omp_body = NULL;
    SgOmpParallelStatement * omp_stmt = isSgOmpParallelStatement(getEnclosingNode<SgOmpParallelStatement>(startNode));
    if (omp_stmt)
    {
      omp_body= isSgBasicBlock(omp_stmt->get_body());
      ROSE_ASSERT(omp_body != NULL);
    }

    // Find enclosing function body
    SgFunctionDefinition* func_def = getEnclosingProcedure (startNode);
    ROSE_ASSERT (func_def != NULL);
    SgBasicBlock * f_body = func_def->get_body();

    SgBasicBlock* t_body = (omp_body!=NULL)?omp_body:f_body;
#endif  
    SgBasicBlock* t_body = getEnclosingRegionOrFuncDefinition (startNode);
    ROSE_ASSERT (t_body != NULL);
    // Try to find an existing include 'libxompf.h'
    // Assumptions: 
    //   1. It only shows up at the top level, not within other SgBasicBlock
    //   2. The startNode is after the include line
    SgStatement * s_include = NULL ; // existing include 
    SgStatementPtrList stmt_list = t_body->get_statements();
    SgStatementPtrList::iterator iter;
    for (iter = stmt_list.begin(); iter != stmt_list.end(); iter ++)
    {
      SgStatement* stmt = *iter;
      ROSE_ASSERT (stmt != NULL);
      SgFortranIncludeLine * f_inc = isSgFortranIncludeLine(stmt);
      if (f_inc)
      {
        string f_name = StringUtility::stripPathFromFileName(f_inc->get_filename());
        if (f_name == "libxompf.h")
        {
          s_include = f_inc;
          break;
        }
      } 
    }
    if (s_include == NULL)
    {
      s_include = buildFortranIncludeLine ("libxompf.h");
      SgStatement* l_stmt = findLastDeclarationStatement (t_body);
      if (l_stmt)
        insertStatementAfter(l_stmt,s_include);
      else
        prependStatement(s_include, t_body);
    } 
  }
  //! Translate an omp for loop with non-static scheduling clause or with ordered clause ()
  // bb1 is the basic block to insert the translated loop
  // bb1 already has compiler-generated variable declarations for new loop control variables
  /*
   * start, end, incremental, chunk_size, own_start, own_end            
   XOMP_loop_static_init(int lower, int upper, int stride, int chunk_size);

   if (GOMP_loop_dynamic_start (orig_lower, orig_upper, adj_stride, orig_chunk, &_p_lower, &_p_upper)) 
  //  if (GOMP_loop_ordered_dynamic_start (S, E, INCR, CHUNK, &_p_lower, &_p_upper))  
  { 
  do                                                       
  {                                                      
  for (_p_index = _p_lower; _p_index < _p_upper; _p_index += orig_stride)
  set_data (_p_index, iam);                                 
  }                                                      
  while (GOMP_loop_dynamic_next (&_p_lower, &_p_upper));                
  // while (GOMP_loop_ordered_dynamic_next (&_p_lower, &_p_upper));     
  }
  GOMP_loop_end ();                                          
  //  GOMP_loop_end_nowait (); 
  //
  // More explanation: -------------------------------------------
  // Omni uses the following translation 
  _ompc_dynamic_sched_init(_p_loop_lower,_p_loop_upper,_p_loop_stride,5);
  while(_ompc_dynamic_sched_next(&_p_loop_lower,&_p_loop_upper)){
  for (_p_loop_index = _p_loop_lower; (_p_loop_index) < _p_loop_upper; _p_loop_index += _p_loop_stride) {
  k_3++;
  }
  }
  // In order to merge two kinds of translations into one scheme.
  // we split 
  while(_ompc_dynamic_sched_next(&_p_loop_lower,&_p_loop_upper)){
  for (_p_loop_index = _p_loop_lower; (_p_loop_index) < _p_loop_upper; _p_loop_index += _p_loop_stride) {
  k_3++;
  }
  }

  // to 
  if (_ompc_dynamic_sched_next(&_p_loop_lower,&_p_loop_upper)){
  do {
  for (_p_loop_index = _p_loop_lower; (_p_loop_index) < _p_loop_upper; _p_loop_index += _p_loop_stride) {
  k_3++;
  }
  } while (_ompc_dynamic_sched_next(&_p_loop_lower,&_p_loop_upper));
  }
  // and XOMP layer will compensate for the difference.
  */
  static void transOmpLoop_others(SgOmpClauseBodyStatement* target,  
      SgVariableDeclaration* index_decl, SgVariableDeclaration* lower_decl,  SgVariableDeclaration* upper_decl, 
      SgBasicBlock* bb1)
  {
    ROSE_ASSERT (target != NULL);
    ROSE_ASSERT (index_decl != NULL);
    ROSE_ASSERT (lower_decl != NULL);
    ROSE_ASSERT (upper_decl != NULL);
    ROSE_ASSERT (bb1 != NULL);

    SgScopeStatement* p_scope = target->get_scope();
    ROSE_ASSERT (p_scope != NULL);
    SgStatement * body =  target->get_body();
    ROSE_ASSERT(body != NULL);
    // The OpenMP syntax requires that the omp for pragma is immediately followed by the for loop.
    SgForStatement * for_loop = isSgForStatement(body);
    SgFortranDo* do_loop = isSgFortranDo(body);
    SgStatement * loop = for_loop!=NULL? (SgStatement*)for_loop:(SgStatement*)do_loop;

    SgInitializedName* orig_index; 
    SgExpression* orig_lower, * orig_upper, * orig_stride; 
    bool isIncremental = true; // if the loop iteration space is incremental
    // grab the original loop 's controlling information
    bool is_canonical = false;
    if (for_loop)
      is_canonical = isCanonicalForLoop (for_loop, &orig_index, & orig_lower, &orig_upper, &orig_stride, NULL, &isIncremental);
    else if (do_loop)
    {
      is_canonical = isCanonicalDoLoop (do_loop, &orig_index, & orig_lower, &orig_upper, &orig_stride, NULL, &isIncremental, NULL);
      insert_libxompf_h (do_loop);
    }
    else
    {
      cerr<<"error! transOmpLoop_others(). loop is neither for_loop nor do_loop. Aborting.."<<endl;
      ROSE_ASSERT (false);
    }  
    ROSE_ASSERT(is_canonical == true);

    Rose_STL_Container<SgOmpClause*> clauses = getClause(target, V_SgOmpScheduleClause);

    // the case of with the ordered schedule, but without any schedule policy specified
    // treat it as (static, 0) based on GCC's translation
    SgOmpClause::omp_schedule_kind_enum s_kind = SgOmpClause::e_omp_schedule_static;
    SgExpression* orig_chunk_size = NULL;
    bool hasOrder = false;
    if (hasClause(target, V_SgOmpOrderedClause))
      hasOrder = true;
    ROSE_ASSERT(hasOrder || clauses.size() !=0);
    // Most cases: with schedule(kind,chunk_size)
    if (clauses.size() !=0)
    {  
      ROSE_ASSERT(clauses.size() ==1);
      SgOmpScheduleClause* s_clause = isSgOmpScheduleClause(clauses[0]);
      ROSE_ASSERT(s_clause);
      s_kind = s_clause->get_kind();
      orig_chunk_size = s_clause->get_chunk_size();

      // chunk size is 1 for dynamic and guided schedule, if not specified. 
      if (s_kind == SgOmpClause::e_omp_schedule_dynamic|| s_kind == SgOmpClause::e_omp_schedule_guided)
      {
        orig_chunk_size = createAdjustedChunkSize(orig_chunk_size);
      }
    }
    else
      orig_chunk_size = buildIntVal(0);

    // schedule(auto) does not have chunk size 
    if (s_kind != SgOmpClause::e_omp_schedule_auto  && s_kind != SgOmpClause::e_omp_schedule_runtime)
      ROSE_ASSERT(orig_chunk_size != NULL);
    // (GOMP_loop_static_start (orig_lower, orig_upper, adj_stride, orig_chunk, &_p_lower, &_p_upper)) 
    // (GOMP_loop_ordered_static_start (orig_lower, orig_upper, adj_stride, orig_chunk, &_p_lower, &_p_upper)) 
    string func_start_name= generateGOMPLoopStartFuncName(hasOrder, s_kind);
    // Assembling function call expression's parameters
    // first three are identical for all cases: 
    // we generate inclusive upper (-1) bounds after loop normalization, gomp runtime calls expect exclusive upper bounds
    // so we +1 to adjust it back to exclusive.

#if 0 // Liao 1/11/2011. I changed XOMP loop functions to use inclusive upper bounds. All adjustments are done within XOMP from now on
    int upper_adjust = 1;  // we use inclusive bounds, adjust them accordingly 
    if (!isIncremental) 
      upper_adjust = -1;
#endif 

#ifdef ENABLE_XOMP
    // build function init stmt
    //  _ompc_dynamic_sched_init(_p_loop_lower,_p_loop_upper,_p_loop_stride,5);
    SgExprListExp* para_list_i = buildExprListExp(copyExpression(orig_lower), 
        //buildAddOp(copyExpression(orig_upper), buildIntVal(upper_adjust)),
        copyExpression(orig_upper), 
        createAdjustedStride(orig_stride, isIncremental)); 
    if (s_kind != SgOmpClause::e_omp_schedule_auto && s_kind != SgOmpClause::e_omp_schedule_runtime)
    {
      appendExpression(para_list_i, copyExpression(orig_chunk_size));
    }

    string func_init_name= generateGOMPLoopInitFuncName(hasOrder, s_kind);
    SgExprStatement* func_init_stmt = buildFunctionCallStmt(func_init_name, buildVoidType(), para_list_i, bb1);
    appendStatement(func_init_stmt, bb1);
#endif    
    //build function start
    SgExprListExp* para_list = buildExprListExp(copyExpression(orig_lower), 
        //buildAddOp(copyExpression(orig_upper), buildIntVal(upper_adjust)),
        copyExpression(orig_upper),
        createAdjustedStride(orig_stride, isIncremental)); 
    if (s_kind != SgOmpClause::e_omp_schedule_auto && s_kind != SgOmpClause::e_omp_schedule_runtime)
    {
      appendExpression(para_list, orig_chunk_size);
      //appendExpression(para_list, copyExpression(orig_chunk_size));
    }
    if (for_loop)
    {
      appendExpression(para_list, buildAddressOfOp(buildVarRefExp(lower_decl)));
      appendExpression(para_list, buildAddressOfOp(buildVarRefExp(upper_decl)));
    }
    else if (do_loop)
    {
      appendExpression(para_list, buildVarRefExp(lower_decl));
      appendExpression(para_list, buildVarRefExp(upper_decl));
    }
    SgFunctionCallExp* func_start_exp = NULL;
    SgBasicBlock * true_body = buildBasicBlock();
    SgIfStmt* if_stmt = NULL; 
    if (SageInterface::is_Fortran_language())
    {
      // Note for Fortran, we treat the function as returning integer, same type as the rhs of .eq.
      // Otherwise, unparser will complain.
      func_start_exp  = buildFunctionCallExp(func_start_name, buildIntType(), para_list, bb1);
      if_stmt = buildIfStmt(buildEqualityOp(func_start_exp,buildIntVal(1)), true_body, NULL);
      // if_stmt->set_use_then_keyword(true); 
      // if_stmt->set_has_end_statement(true); 
    }
    else 
    {
      func_start_exp  = buildFunctionCallExp(func_start_name, buildBoolType(), para_list, bb1);
      if_stmt = buildIfStmt(func_start_exp, true_body, NULL);
    }

    appendStatement(if_stmt, bb1);
    SgExprListExp * n_exp_list = NULL;
    if (for_loop)
    {
      n_exp_list = buildExprListExp(buildAddressOfOp(buildVarRefExp(lower_decl)), buildAddressOfOp(buildVarRefExp(upper_decl)));
    }
    else if (do_loop)
    {
      n_exp_list = buildExprListExp(buildVarRefExp(lower_decl), buildVarRefExp(upper_decl));
    }
    ROSE_ASSERT (n_exp_list!=NULL);
    SgExpression* func_next_exp = NULL; 

    // do {} while (GOMP_loop_static_next (&_p_lower, &_p_upper))
    if (for_loop)
    { 

      func_next_exp =buildFunctionCallExp(generateGOMPLoopNextFuncName(hasOrder, s_kind), buildBoolType(),
          n_exp_list, bb1);
      SgBasicBlock * do_body = buildBasicBlock();
      SgDoWhileStmt * do_while_stmt = buildDoWhileStmt(do_body, func_next_exp);
      appendStatement(do_while_stmt, true_body);
      // insert the loop into do-while
      appendStatement(loop, do_body);
    } 
    // Liao 1/7/2011, Fortran does not support SgDoWhileStmt
    // We use the following control flow as an alternative:  
    //   label  continue
    //          loop_here 
    //          if (GOMP_loop_static_next (&_p_lower, &_p_upper)) 
    //             goto label  
    else if (do_loop)
    {
      SgFunctionDefinition * funcDef = getEnclosingFunctionDefinition(bb1);
      ROSE_ASSERT (funcDef != NULL);
      // label  CONTINUE
      SgLabelStatement * label_stmt_1 = buildLabelStatement("", NULL);
      appendStatement(label_stmt_1, true_body);
      int l_val = suggestNextNumericLabel(funcDef);
      setFortranNumericLabel(label_stmt_1, l_val);
      // loop here
      appendStatement(loop, true_body);
      // if () goto label
      func_next_exp =buildFunctionCallExp(generateGOMPLoopNextFuncName(hasOrder, s_kind), buildIntType(),
          n_exp_list, bb1);
      SgIfStmt * if_stmt_2 = buildIfStmt(buildEqualityOp(func_next_exp,buildIntVal(1)), buildBasicBlock(), buildBasicBlock());
      SgGotoStatement* gt_stmt = buildGotoStatement(label_stmt_1->get_numeric_label()->get_symbol());
      appendStatement (gt_stmt, isSgScopeStatement(if_stmt_2->get_true_body()));
      appendStatement(if_stmt_2,true_body);
      // assertion from unparser
      SgStatementPtrList & statementList = isSgBasicBlock(if_stmt_2->get_true_body())->get_statements();
      ROSE_ASSERT(statementList.size() == 1);
    }

    // Rewrite loop control variables
    replaceVariableReferences(loop,isSgVariableSymbol(orig_index->get_symbol_from_symbol_table ()), 
        getFirstVarSym(index_decl));
#if 0 // Liao 1/11/2011. I changed XOMP loop functions to use inclusive upper bounds. All adjustments are done within XOMP from now on
    int upperAdjust;
    if (isIncremental)  // adjust the bounds again, inclusive bound so -1 for incremental loop
      upperAdjust = -1;
    else 
      upperAdjust = 1;
#endif      
    SageInterface::setLoopLowerBound(loop, buildVarRefExp(lower_decl));
    //SageInterface::setLoopUpperBound(loop, buildAddOp(buildVarRefExp(upper_decl),buildIntVal(upperAdjust)));
    SageInterface::setLoopUpperBound(loop, buildVarRefExp(upper_decl));
    ROSE_ASSERT (orig_upper != NULL);
    transOmpVariables(target, bb1, orig_upper); // This should happen before the barrier is inserted.
    // GOMP_loop_end ();  or GOMP_loop_end_nowait (); 
#ifdef ENABLE_XOMP
    string func_loop_end_name = "XOMP_loop_end"; 
#else    
    string func_loop_end_name = "GOMP_loop_end"; 
#endif    
    if (hasClause(target, V_SgOmpNowaitClause)) 
    {
      func_loop_end_name+= "_nowait";
    }
    SgExprStatement* end_func_stmt = buildFunctionCallStmt(func_loop_end_name, buildVoidType(), NULL, bb1);
    appendStatement(end_func_stmt, bb1);
  }

  // Expected AST
  // * SgOmpForStatement
  // ** SgForStatement
  // Algorithm:
  // Loop normalization first  for stop condition expressions
  //   <: for (i= 0;i <20; i++) --> for (i= 0;i <20; i+=1)  [0,20, +1] to pass to runtime calls
  //  <=: for (i= 0;i<=20; i++) --> for (i= 0;i <21; i+=1) 
  //   >: for (i=20;i >-1; i--) --> for (i=20;i >-1; i-=1) [20, -1, -1]
  //  >=: for (i=20;i>= 0; i--) --> for (i=20;i >-1; i-=1)
  // We have a SageInterface::forLoopNormalization() which does the opposite (normalizing a C loop to a Fortran style loop)
  // < --> <= and > --> >=, 
  // GCC-GOMP use compiler-generated statements to schedule loop iterations using static schedule
  // All other schedule policies use runtime calls instead.
  // We translate static schedule here and non-static ones in transOmpLoop_others()
  // 
  // Static schedule, including:
  //1. default (static even) case
  //2. schedule(static[, chunk_size]): == static even if chunk_size is not specified
  // gomp does not provide a runtime call to calculate loop control values 
  // for the default (static even) scheduling
  // compilers have to generate the statements to do this. I HATE THIS!!!
  // the loop scheduling algorithm for the default case is
  /*
  // calculate loop iteration count from lower, upper and stride , no -1 if upper is an inclusive bound
  int _p_iter_count = (stride + -1 + upper - lower )/stride;  
  // calculate a proper chunk size
  // two cases: evenly divisible  20/5 =4
  //   not evenly divisible 20/3= 6
  // Initial candidate  

  int _p_num_threads = omp_get_num_threads ();
  _p_chunk_size = _p_iter_count / _p_num_threads;
  int _p_ck_temp = (_p_chunk_size * _p_num_threads) != _p_iter_count;
  // increase the chunk size by 1 if not evenly divisible
  _p_chunk_size = _p_ck_temp + _p_chunk_size;

  // decide on the lower and upper bound for the current thread
  int _p_thread_id = omp_get_thread_num ();
  _p_lower = lower + _p_chunk_size * _p_thread_id * stride;a
  // -1 if upper is an inclusive bound
  _p_upper = _p_lower + _p_chunk_size * stride;

  // adjust the upper bound
  _p_upper = MIN_EXPR <_p_upper, upper>;
  // _p_upper = _p_upper<upper? _p_upper: upper; 
  // Note: decremental iteration space needs some minor changes to the algorithm above.
  // stride should be negated 
  // MIN_EXP should be MAX_EXP
  // upper bound adjustment should be +1 instead of -1
  */
  void transOmpLoop(SgNode* node)
    //void transOmpFor(SgNode* node)
  {
    ROSE_ASSERT(node != NULL);
    SgOmpForStatement* target1 = isSgOmpForStatement(node);
    SgOmpDoStatement* target2 = isSgOmpDoStatement(node);

    SgOmpClauseBodyStatement* target = (target1!=NULL?(SgOmpClauseBodyStatement*)target1:(SgOmpClauseBodyStatement*)target2);
    ROSE_ASSERT (target != NULL);

    SgScopeStatement* p_scope = target->get_scope();
    ROSE_ASSERT (p_scope != NULL);

    SgStatement * body =  target->get_body();
    ROSE_ASSERT(body != NULL);
    // The OpenMP syntax requires that the omp for pragma is immediately followed by the for loop.
    SgForStatement * for_loop = isSgForStatement(body);
    SgFortranDo * do_loop = isSgFortranDo(body);

    SgStatement* loop = (for_loop!=NULL?(SgStatement*)for_loop:(SgStatement*)do_loop);
    ROSE_ASSERT (loop != NULL);
    // Step 1. Loop normalization
    // we reuse the normalization from SageInterface, though it is different from what gomp expects.
    // the point is to have a consistent loop form. We can adjust the difference later on.
    if (for_loop) 
      SageInterface::forLoopNormalization(for_loop);
    else if (do_loop)
      SageInterface::doLoopNormalization(do_loop);
    else
    {
      cerr<<"error! transOmpLoop(). loop is neither for_loop nor do_loop. Aborting.."<<endl;
      ROSE_ASSERT (false); 
    }

    SgInitializedName * orig_index = NULL;
    SgExpression* orig_lower = NULL;
    SgExpression* orig_upper= NULL;
    SgExpression* orig_stride= NULL;
    bool isIncremental = true; // if the loop iteration space is incremental
    // grab the original loop 's controlling information
    bool is_canonical = false;
    if (for_loop)
      is_canonical = isCanonicalForLoop (for_loop, &orig_index, & orig_lower, &orig_upper, &orig_stride, NULL, &isIncremental);
    else if (do_loop)
      is_canonical = isCanonicalDoLoop (do_loop, &orig_index, & orig_lower, &orig_upper, &orig_stride, NULL, &isIncremental, NULL);
    ROSE_ASSERT(is_canonical == true);

    // step 2. Insert a basic block to replace SgOmpForStatement
    // This newly introduced scope is used to hold loop variables, private variables ,etc
    SgBasicBlock * bb1 = SageBuilder::buildBasicBlock(); 


    //   fprintf(stderr, "target: %s\n", target->unparseToString().c_str() );

    replaceStatement(target, bb1, true);

    //TODO handle preprocessing information
    // Save some preprocessing information for later restoration. 
    //  AttachedPreprocessingInfoType ppi_before, ppi_after;
    //  ASTtools::cutPreprocInfo (s, PreprocessingInfo::before, ppi_before);
    //  ASTtools::cutPreprocInfo (s, PreprocessingInfo::after, ppi_after);

    // Declare local loop control variables: _p_loop_index _p_loop_lower _p_loop_upper , no change to the original stride
    SgType* loop_var_type  = NULL ;
#if 0    
    if (sizeof(void*) ==8 ) // xomp interface expects long* for some runtime calls. 
      loop_var_type = buildLongType();
    else 
      loop_var_type = buildIntType();
#endif
    // xomp interface expects long for some runtime calls now, 6/9/2010
    if (for_loop) 
      loop_var_type = buildLongType();
    else if (do_loop)  // No long integer in Fortran
      loop_var_type = buildIntType();
    SgVariableDeclaration* index_decl =  NULL; 
    SgVariableDeclaration* lower_decl =  NULL; 
    SgVariableDeclaration* upper_decl =  NULL;

    if (SageInterface::is_Fortran_language() )
    {// special rules to insert variable declarations in Fortran
      // They have to be inserted to enclosing function body or enclosing parallel region body
      // and after existing declaration statement sequence, if any.
      nCounter ++;
      index_decl = buildAndInsertDeclarationForOmp("p_index_"+StringUtility::numberToString(nCounter), loop_var_type , NULL,bb1); 
      lower_decl = buildAndInsertDeclarationForOmp("p_lower_"+StringUtility::numberToString(nCounter), loop_var_type , NULL,bb1); 
      upper_decl = buildAndInsertDeclarationForOmp("p_upper_"+StringUtility::numberToString(nCounter), loop_var_type , NULL,bb1); 
    }
    else
    {  
      index_decl = buildVariableDeclaration("p_index_", loop_var_type , NULL,bb1); 
      lower_decl = buildVariableDeclaration("p_lower_", loop_var_type , NULL,bb1); 
      upper_decl = buildVariableDeclaration("p_upper_", loop_var_type , NULL,bb1); 

      appendStatement(index_decl, bb1);
      appendStatement(lower_decl, bb1);
      appendStatement(upper_decl, bb1);
    } 

    bool hasOrder = false;
    if (hasClause(target, V_SgOmpOrderedClause))
      hasOrder = true;

    // Grab or calculate chunk_size
//    SgExpression* my_chunk_size = NULL; 
    bool hasSpecifiedSize = false;
    Rose_STL_Container<SgOmpClause*> clauses = getClause(target, V_SgOmpScheduleClause);
    if (clauses.size() !=0)
    {
      SgOmpScheduleClause* s_clause = isSgOmpScheduleClause(clauses[0]);
      ROSE_ASSERT(s_clause);
      //SgOmpClause::omp_schedule_kind_enum s_kind = s_clause->get_kind();
      // ROSE_ASSERT(s_kind == SgOmpClause::e_omp_schedule_static);
      SgExpression* orig_chunk_size = s_clause->get_chunk_size();  
      //  ROSE_ASSERT(orig_chunk_size->get_parent() != NULL);
      if (orig_chunk_size)
      {
        hasSpecifiedSize = true;
        //my_chunk_size = orig_chunk_size;
      }
    }

    //  step 3. Translation for omp for 
    //if (hasClause(target, V_SgOmpScheduleClause)) 
    if (!useStaticSchedule(target) || hasOrder || hasSpecifiedSize) 
    {
      transOmpLoop_others( target,   index_decl, lower_decl,   upper_decl, bb1);
    }
    else 
    {
      //void XOMP_loop_default(int lower, int upper, int stride, long *n_lower, long * n_upper)
      // XOMP_loop_default (lower, upper, stride, &_p_lower, &_p_upper );
      // lower:  copyExpression(orig_lower)
      // upper: copyExpression(orig_upper)
      // stride: copyExpression(orig_stride)
      // n_lower: buildVarRefExp(lower_decl)
      // n_upper: buildVarRefExp(upper_decl)
      SgExpression* e4 = NULL; 
      SgExpression* e5 = NULL; 
      if (for_loop)
      {
        e4= buildAddressOfOp(buildVarRefExp(lower_decl));
        e5= buildAddressOfOp(buildVarRefExp(upper_decl));
      }
      else if (do_loop)
      {// Fortran, pass-by-reference by default
        e4= buildVarRefExp(lower_decl);
        e5= buildVarRefExp(upper_decl);
      }
      ROSE_ASSERT (e4&&e5);
      SgExprListExp* call_parameters = buildExprListExp(copyExpression(orig_lower), copyExpression(orig_upper), copyExpression(orig_stride), 
          e4, e5);
      SgStatement * call_stmt =  buildFunctionCallStmt ("XOMP_loop_default", buildVoidType(), call_parameters, bb1);
      appendStatement(call_stmt, bb1);

      // add loop here
      appendStatement(loop, bb1); 
      // replace loop index with the new one
      replaceVariableReferences(loop,
          isSgVariableSymbol(orig_index->get_symbol_from_symbol_table()), getFirstVarSym(index_decl))    ; 
      // rewrite the lower and upper bounds
      SageInterface::setLoopLowerBound(loop, buildVarRefExp(lower_decl)); 
      SageInterface::setLoopUpperBound(loop, buildVarRefExp(upper_decl)); 

      transOmpVariables(target, bb1,orig_upper); // This should happen before the barrier is inserted.
      // insert barrier if there is no nowait clause
      if (!hasClause(target, V_SgOmpNowaitClause)) 
      {
        //insertStatementAfter(for_loop, buildFunctionCallStmt("GOMP_barrier", buildVoidType(), NULL, bb1));
#ifdef ENABLE_XOMP
        appendStatement(buildFunctionCallStmt("XOMP_barrier", buildVoidType(), NULL, bb1), bb1);
#else   
        appendStatement(buildFunctionCallStmt("GOMP_barrier", buildVoidType(), NULL, bb1), bb1);
#endif  
      }
    }

    // handle variables 
    // transOmpVariables(target, bb1); // This should happen before the barrier is inserted.
  } // end trans omp for


  //! Translate omp for or omp do loops affected by the "omp target" directive, Liao 1/28/2013
  /*

Example: 
  // for (i = 0; i < N; i++)
  { // top level block, prepare to be outlined.
  // int i ; // = blockDim.x * blockIdx.x + threadIdx.x; // this CUDA declaration can be inserted later
  i = getLoopIndexFromCUDAVariables(1); 

  if (i<SIZE)  // boundary checking to avoid invalid memory accesses
  {
  for (j = 0; j < M; j++)
  for (k = 0; k < K; k++)
  c[i][j]= c[i][j]+a[i][k]*b[k][j];
  }
  } // end of top level block

Algorithm:
   * check if it is a OmpTargetLoop
   * loop normalization
   * replace OmpForStatement with a block: bb1
   * declare int _dev_i within bb1;  replace for loop body’s loop index with _dev_i;
   * build if stmt with correct condition
   * move loop body to if-stmt’s true body
   * remove for_loop
   */
  void transOmpTargetLoop(SgNode* node)
  {
    //step 0: Sanity check
    ROSE_ASSERT(node != NULL);
    SgOmpForStatement* target1 = isSgOmpForStatement(node);
    SgOmpDoStatement* target2 = isSgOmpDoStatement(node);

    SgOmpClauseBodyStatement* target = (target1!=NULL?(SgOmpClauseBodyStatement*)target1:(SgOmpClauseBodyStatement*)target2);
    ROSE_ASSERT (target != NULL);

    SgScopeStatement* p_scope = target->get_scope();
    ROSE_ASSERT (p_scope != NULL);

    SgStatement * body =  target->get_body();
    ROSE_ASSERT(body != NULL);
    // The OpenMP syntax requires that the omp for pragma is immediately followed by the for loop.
    SgForStatement * for_loop = isSgForStatement(body);
    SgFortranDo * do_loop = isSgFortranDo(body);

    SgStatement* loop = (for_loop!=NULL?(SgStatement*)for_loop:(SgStatement*)do_loop);
    ROSE_ASSERT (loop != NULL);

    // make sure this is really a loop affected by "omp target"
    //bool is_target_loop = false;
    SgNode* parent = node->get_parent();
    ROSE_ASSERT (parent != NULL);
    if (isSgBasicBlock(parent)) // skip one possible BB between omp parallel and omp for.
      parent = parent->get_parent();
    SgNode* grand_parent = parent->get_parent();
    ROSE_ASSERT (grand_parent != NULL);
    SgOmpParallelStatement* parent_parallel = isSgOmpParallelStatement (parent) ;
    SgOmpTargetStatement* grand_target = isSgOmpTargetStatement(grand_parent);
    ROSE_ASSERT (parent_parallel !=NULL); 
    ROSE_ASSERT (grand_target !=NULL); 

    // Step 1. Loop normalization
    // For the init statement: for (int i=0;... ) becomes int i; for (i=0;..) 
    // For test expression: i<x is normalized to i<= (x-1) and i>x is normalized to i>= (x+1) 
    // For increment expression: i++ is normalized to i+=1 and i-- is normalized to i+=-1 i-=s is normalized to i+= -s 
    if (for_loop)
      SageInterface::forLoopNormalization(for_loop);
    else if (do_loop)
      SageInterface::doLoopNormalization(do_loop);
    else
    {
      cerr<<"error! transOmpLoop(). loop is neither for_loop nor do_loop. Aborting.."<<endl;
      ROSE_ASSERT (false);
    }

    SgInitializedName * orig_index = NULL;
    SgExpression* orig_lower = NULL;
    SgExpression* orig_upper= NULL;
    SgExpression* orig_stride= NULL;
    bool isIncremental = true; // if the loop iteration space is incremental
    // grab the original loop 's controlling information
    bool is_canonical = false;

    if (for_loop)
      is_canonical = isCanonicalForLoop (for_loop, &orig_index, & orig_lower, &orig_upper, &orig_stride, NULL, &isIncremental);
    else if (do_loop)
      is_canonical = isCanonicalDoLoop (do_loop, &orig_index, & orig_lower, &orig_upper, &orig_stride, NULL, &isIncremental, NULL);
    ROSE_ASSERT(is_canonical == true);

    // loop iteration space: upper - lower + 1
    // This expression will be later used to help generate xomp_get_max1DBlock(VEC_LEN), which needs iteration count to calculate max thread block numbers
    cuda_loop_iter_count_1 = buildAddOp(buildSubtractOp(deepCopy(orig_upper), deepCopy(orig_lower)), buildIntVal(1));

    // also make sure the loop body is a block
    // TODO: we consider peeling off 1 level loop control only, need to be conditional on what the spec. can provide at pragma level
    // TODO: Fortran support later on
    ROSE_ASSERT (for_loop != NULL);
    SgBasicBlock* loop_body = ensureBasicBlockAsBodyOfFor (for_loop);


    //Step 2. Insert a basic block to replace SgOmpForStatement
    // This newly introduced scope is used to hold loop variables ,etc
    SgBasicBlock * bb1 = SageBuilder::buildBasicBlock();
    replaceStatement(target, bb1, true);

    //Step 3. Using device thread id and replace reference of original loop index with the thread index
    // Declare device thread id variable
    //int i = blockDim.x * blockIdx.x + threadIdx.x;
    //SgAssignInitializer* init_idx =  buildAssignInitializer( 
    //                                     buildAddOp( buildMultiplyOp (buildVarRefExp("blockDim.x"), buildVarRefExp("blockIdx.x")) , 
    //                                      buildVarRefExp("threadIdx.x", bb1)));
    //Better build of CUDA variables within a runtime library call so these variables are hidden from the translation
    //  getLoopIndexFromCUDAVariables(1)
    SgAssignInitializer* init_idx =  buildAssignInitializer(buildFunctionCallExp(SgName("getLoopIndexFromCUDAVariables"), buildIntType(),buildExprListExp(buildIntVal(1)),bb1), buildIntType());

    SgVariableDeclaration* dev_i_decl = buildVariableDeclaration("_dev_i", buildIntType(), init_idx, bb1); 
    prependStatement (dev_i_decl, bb1);
    SgVariableSymbol* dev_i_symbol = getFirstVarSym (dev_i_decl);
    ROSE_ASSERT (dev_i_symbol != NULL);

#if 1 // test mysterious replace with _dev_i
    // replace reference to loop index with reference to device i variable
    ROSE_ASSERT (orig_index != NULL);
    SgSymbol * orig_symbol = orig_index ->get_symbol_from_symbol_table () ;
    ROSE_ASSERT (orig_symbol != NULL);

    Rose_STL_Container<SgNode*> nodeList = NodeQuery::querySubTree(loop_body, V_SgVarRefExp);
    for (Rose_STL_Container<SgNode *>::iterator i = nodeList.begin(); i != nodeList.end(); i++)
    {
      SgVarRefExp *vRef = isSgVarRefExp((*i));
      if (vRef->get_symbol() == orig_symbol)
        vRef->set_symbol(dev_i_symbol);
    }
#endif 

    // Step 4. build the if () condition statement, move the loop body into the true body
    // Liao, 2/21/2013. We must be accurate about the range of iterations or the computation may result in WRONG results!!
    // A classic example is the Jacobi iteration: in which the first and last iterations are not executed to make sure elements have boundaries.
    // After normalization, we have inclusive lower and upper bounds of the input loop
    // the condition of if() should look like something: if (_dev_i >=0+1 &&_dev_i <= (n - 1) - 1)  {...}
    SgBasicBlock* true_body = buildBasicBlock();
    SgExprStatement* cond_stmt = NULL;
    if (isIncremental)
    {
      SgExpression* lhs = buildGreaterOrEqualOp (buildVarRefExp(dev_i_symbol), deepCopy(orig_lower));
      SgExpression* rhs = buildLessOrEqualOp (buildVarRefExp(dev_i_symbol), deepCopy(orig_upper));
      cond_stmt = buildExprStatement (buildAndOp(lhs, rhs));
    }
    else
    {
      cerr<<"error. transOmpTargetLoop(): decremental case is not yet handled !"<<endl;
      ROSE_ASSERT (false);
    }
    SgIfStmt * if_stmt = buildIfStmt(cond_stmt, true_body, NULL);
    appendStatement(if_stmt, bb1);
    moveStatementsBetweenBlocks (loop_body, true_body);  
    // Peel off the original loop
    removeStatement (for_loop);

    // handle private variables at this loop level, mostly loop index variables.
    // TODO: this is not very elegant since the outer most loop's loop variable is still translated.
    //for reduction
    per_block_declarations.clear(); // must reset to empty or wrong reference to stale content generated previously
    transOmpVariables(target, bb1,NULL, true);
  }

  //! Translate omp for or omp do loops affected by the "omp target" directive, using a round robin-scheduler Liao 7/10/2014
  /*  Algorithm

  // original loop info. grab from the loop structure
  int orig_start =0;
  int orig_end = n-1; // inclusive upper bound
  int orig_step = 1; 
  int orig_chunk_size = 1;// fixed at 1

  // new lower and upper bound, to be filled out by the loop scheduler
  int _dev_lower;
  int _dev_upper;
  int _dev_loop_chunk_size;
  int _dev_loop_sched_index;
  int _dev_loop_stride;  

  // CUDA thread count and ID for the 1-D block
  int _dev_thread_num = getCUDABlockThreadCount(1);
  int _dev_thread_id = getLoopIndexFromCUDAVariables(1); 

  //initialize scheduler
  XOMP_static_sched_init (orig_start, orig_end, orig_step, orig_chunk_size, _dev_thread_num, _dev_thread_id, \
  & _dev_loop_chunk_size , & _dev_loop_sched_index, & _dev_loop_stride);

  while (XOMP_static_sched_next (&_dev_loop_sched_index, orig_end, orig_step,_dev_loop_stride, _dev_loop_chunk_size, _dev_thread_num, _dev_thread_id, & _dev_lower
  , & _dev_upper))
  {
  for (i= _dev_lower ; i <= _dev_upper; i ++ ) { // rewrite lower and upper bound and step normalized to 1
  // original loop body here
  }
  }
  }

 */
void transOmpTargetLoop_RoundRobin(SgNode* node)
{
  //step 0: Sanity check
  ROSE_ASSERT(node != NULL);
  SgOmpForStatement* target1 = isSgOmpForStatement(node);
  SgOmpDoStatement* target2 = isSgOmpDoStatement(node);

  // the target of the translation is a SgOmpForStatement
  SgOmpClauseBodyStatement* target = (target1!=NULL?(SgOmpClauseBodyStatement*)target1:(SgOmpClauseBodyStatement*)target2);
  ROSE_ASSERT (target != NULL);

  SgScopeStatement* p_scope = target->get_scope();
  ROSE_ASSERT (p_scope != NULL);

  SgStatement * body =  target->get_body();
  ROSE_ASSERT(body != NULL);
  // The OpenMP syntax requires that the omp for pragma is immediately followed by the for loop.
  SgForStatement * for_loop = isSgForStatement(body);
  SgFortranDo * do_loop = isSgFortranDo(body);

  SgStatement* loop = (for_loop!=NULL?(SgStatement*)for_loop:(SgStatement*)do_loop);
  ROSE_ASSERT (loop != NULL);

  // make sure this is really a loop affected by "omp target"
  //bool is_target_loop = false;
  SgNode* parent = node->get_parent();
  ROSE_ASSERT (parent != NULL);
  if (isSgBasicBlock(parent)) // skip one possible BB between omp parallel and omp for.
    parent = parent->get_parent();
  SgNode* grand_parent = parent->get_parent();
  ROSE_ASSERT (grand_parent != NULL);
  SgOmpParallelStatement* parent_parallel = isSgOmpParallelStatement (parent) ;
  SgOmpTargetStatement* grand_target = isSgOmpTargetStatement(grand_parent);
  ROSE_ASSERT (parent_parallel !=NULL);
  ROSE_ASSERT (grand_target !=NULL);

  // Step 1. Loop normalization
  // For the init statement: for (int i=0;... ) becomes int i; for (i=0;..) 
  // For test expression: i<x is normalized to i<= (x-1) and i>x is normalized to i>= (x+1) 
  // For increment expression: i++ is normalized to i+=1 and i-- is normalized to i+=-1 i-=s is normalized to i+= -s 
  if (for_loop)
    SageInterface::forLoopNormalization(for_loop);
  else if (do_loop)
    SageInterface::doLoopNormalization(do_loop);
  else
  {
    cerr<<"error! transOmpLoop(). loop is neither for_loop nor do_loop. Aborting.."<<endl;
    ROSE_ASSERT (false);
  }

  SgInitializedName * orig_index = NULL;
  SgExpression* orig_lower = NULL;
  SgExpression* orig_upper= NULL;
  SgExpression* orig_stride= NULL;
  bool isIncremental = true; // if the loop iteration space is incremental
  // grab the original loop 's controlling information
  bool is_canonical = false;

  if (for_loop)
    is_canonical = isCanonicalForLoop (for_loop, &orig_index, & orig_lower, &orig_upper, &orig_stride, NULL, &isIncremental);
  else if (do_loop)
    is_canonical = isCanonicalDoLoop (do_loop, &orig_index, & orig_lower, &orig_upper, &orig_stride, NULL, &isIncremental, NULL);
  ROSE_ASSERT(is_canonical == true);

  // loop iteration space: upper - lower + 1, not used within this function, but a global variable used later.
  // This expression will be later used to help generate xomp_get_max1DBlock(VEC_LEN), which needs iteration count to calculate max thread block numbers
  cuda_loop_iter_count_1 = buildAddOp(buildSubtractOp(deepCopy(orig_upper), deepCopy(orig_lower)), buildIntVal(1));

  // TODO: Fortran support later on
  ROSE_ASSERT (for_loop != NULL);
  //SgBasicBlock* loop_body = ensureBasicBlockAsBodyOfFor (for_loop);

  //Step 2. Insert a basic block to replace SgOmpForStatement
  // This newly introduced scope is used to hold loop variables ,etc
  SgBasicBlock * bb1 = SageBuilder::buildBasicBlock();
  replaceStatement(target, bb1, true);

  // Insert variables used by the two scheduler functions
  /* int _dev_lower;
     int _dev_upper;
     int _dev_loop_chunk_size;
     int _dev_loop_sched_index;
     int _dev_loop_stride;  
  */
  SgVariableDeclaration* dev_lower_decl = buildVariableDeclaration ("_dev_lower", buildIntType(), NULL, bb1); 
  appendStatement (dev_lower_decl, bb1);
  SgVariableDeclaration* dev_upper_decl = buildVariableDeclaration ("_dev_upper", buildIntType(), NULL, bb1); 
  appendStatement (dev_upper_decl, bb1);
  SgVariableDeclaration* dev_loop_chunk_size_decl = buildVariableDeclaration ("_dev_loop_chunk_size", buildIntType(), NULL, bb1); 
  appendStatement (dev_loop_chunk_size_decl, bb1);
  SgVariableDeclaration* dev_loop_sched_index_decl = buildVariableDeclaration ("_dev_loop_sched_index", buildIntType(), NULL, bb1); 
  appendStatement (dev_loop_sched_index_decl , bb1);
  SgVariableDeclaration* dev_loop_stride_decl = buildVariableDeclaration ("_dev_loop_stride", buildIntType(), NULL, bb1); 
  appendStatement (dev_loop_stride_decl, bb1);

  // Insert CUDA thread id and count declarations
  // int _dev_thread_num = getCUDABlockThreadCount(1);
  SgAssignInitializer* init_idx =  buildAssignInitializer(buildFunctionCallExp(SgName("getCUDABlockThreadCount"), buildIntType(),buildExprListExp(buildIntVal(1)),bb1), buildIntType());
  SgVariableDeclaration* dev_thread_num_decl = buildVariableDeclaration("_dev_thread_num", buildIntType(), init_idx, bb1);
  appendStatement (dev_thread_num_decl, bb1);
  SgVariableSymbol* dev_thread_num_symbol = getFirstVarSym (dev_thread_num_decl);
  ROSE_ASSERT (dev_thread_num_symbol!= NULL);
 
  // int _dev_thread_id = getLoopIndexFromCUDAVariables(1); 
  init_idx =  buildAssignInitializer(buildFunctionCallExp(SgName("getLoopIndexFromCUDAVariables"), buildIntType(),buildExprListExp(buildIntVal(1)),bb1), buildIntType());
  SgVariableDeclaration* dev_thread_id_decl = buildVariableDeclaration("_dev_thread_id", buildIntType(), init_idx, bb1);
  appendStatement (dev_thread_id_decl, bb1);
  SgVariableSymbol* dev_thread_id_symbol = getFirstVarSym (dev_thread_id_decl);
  ROSE_ASSERT (dev_thread_id_symbol!= NULL);
  
  // initialize scheduler
  // XOMP_static_sched_init (orig_start, orig_end, orig_step, orig_chunk_size, _dev_thread_num, _dev_thread_id, 
  //                       & _dev_loop_chunk_size , & _dev_loop_sched_index, & _dev_loop_stride);
  SgExprListExp* parameters  = buildExprListExp(copyExpression (orig_lower), copyExpression (orig_upper), copyExpression(orig_stride), buildIntVal(1), buildVarRefExp(dev_thread_num_symbol), buildVarRefExp (dev_thread_id_symbol) );
  appendExpression (parameters, buildAddressOfOp(buildVarRefExp (getFirstVarSym(dev_loop_chunk_size_decl))) ); 
  appendExpression (parameters, buildAddressOfOp(buildVarRefExp (getFirstVarSym(dev_loop_sched_index_decl))) ); 
  appendExpression (parameters, buildAddressOfOp(buildVarRefExp (getFirstVarSym(dev_loop_stride_decl))) ); 
  SgStatement* call_stmt = buildFunctionCallStmt ("XOMP_static_sched_init", buildVoidType(), parameters, bb1);
  appendStatement (call_stmt, bb1);

  // function call exp as while (condition)
  // XOMP_static_sched_next (&_dev_loop_sched_index, orig_end, orig_step,_dev_loop_stride, _dev_loop_chunk_size, 
  //                       _dev_thread_num, _dev_thread_id, & _dev_lower , & _dev_upper)
  parameters = buildExprListExp (buildAddressOfOp(buildVarRefExp (getFirstVarSym(dev_loop_sched_index_decl))), copyExpression (orig_upper), copyExpression(orig_stride),buildVarRefExp (getFirstVarSym(dev_loop_stride_decl)),  buildVarRefExp (getFirstVarSym(dev_loop_chunk_size_decl)));
  appendExpression (parameters,buildVarRefExp(dev_thread_num_symbol));
  appendExpression (parameters,buildVarRefExp(dev_thread_id_symbol));
  appendExpression (parameters, buildAddressOfOp(buildVarRefExp (getFirstVarSym(dev_lower_decl))) ); 
  appendExpression (parameters, buildAddressOfOp(buildVarRefExp (getFirstVarSym(dev_upper_decl))) ); 
  SgExpression* func_call_exp = buildFunctionCallExp ("XOMP_static_sched_next", buildBoolType(), parameters, bb1);

  SgStatement* new_loop = deepCopy (for_loop);
  SgWhileStmt* w_stmt = buildWhileStmt (func_call_exp, new_loop);
  appendStatement (w_stmt, bb1);
//  moveStatementsBetweenBlocks (loop_body, isSgBasicBlock(w_stmt->get_body()));

  // rewrite upper, lower bounds, TODO how about step? normalized to 1 already ?
  setLoopLowerBound (new_loop, buildVarRefExp (getFirstVarSym(dev_lower_decl)));
  setLoopUpperBound (new_loop, buildVarRefExp (getFirstVarSym(dev_upper_decl)));
  removeStatement (for_loop);
  


  // handle private variables at this loop level, mostly loop index variables.
  // TODO: this is not very elegant since the outer most loop's loop variable is still translated.
  //for reduction
  per_block_declarations.clear(); // must reset to empty or wrong reference to stale content generated previously
  transOmpVariables(target, bb1,NULL, true);
  
  // Liao, 11/11/2014, clean up copied OmpAttribute
  if (new_loop->attributeExists("OmpAttributeList"))
     new_loop->removeAttribute("OmpAttributeList");
#if 0
  AstAttributeMechanism* astAttributeContainer = new_loop ->get_attributeMechanism();
  if (astAttributeContainer != NULL)
  {
    for (AstAttributeMechanism::iterator i = astAttributeContainer->begin(); i != astAttributeContainer->end(); i++)
    {
      AstAttribute* attribute = i->second;
      ROSE_ASSERT(attribute != NULL);
    }
  }
#endif

}



  //! Check if an OpenMP statement has a clause of type vt
  Rose_STL_Container<SgOmpClause*> getClause(SgOmpClauseBodyStatement* clause_stmt, const VariantT & vt)
  {
    ROSE_ASSERT(clause_stmt != NULL);
    Rose_STL_Container<SgOmpClause*> p_clause =
      NodeQuery::queryNodeList<SgOmpClause>(clause_stmt->get_clauses(),vt);
    return  p_clause;
  }

  //! Check if an OpenMP statement has a clause of type vt
  bool hasClause(SgOmpClauseBodyStatement* clause_stmt, const VariantT & vt)
  {
    ROSE_ASSERT(clause_stmt != NULL);
    Rose_STL_Container<SgOmpClause*> p_clause =
      NodeQuery::queryNodeList<SgOmpClause>(clause_stmt->get_clauses(),vt);
    return  (p_clause.size()!= 0) ;
  }

//! A helper function to generate implicit or explicit task for either omp parallel or omp task
//  Parameters:  SgNode* node: the OMP Parallel or OMP Parallel
//               std::string& wrapper_name: for C/C++, structure wrapper is used to wrap all parameters. This is to return the struct name
//               ASTtools::VarSymSet_t& syms :  all variables to be passed in/out the outlined function
//               ASTtools::VarSymSet_t&pdSyms3 : variables which must be passed by references, used to guide the creation of struct wrapper: member using base type vs. using pointer type.  The algorithm to generate this set is already very conservative: after transOmpVariables() , the only exclude firstprivate. In the context of OpenMP, it is equivalent to say this is a set of variables which are to be passed by references. 
// Algorithms:
//    Set flags of the outliner to indicate desired behaviors: parameter wrapping or not?
//    translate OpenMP variables (first private, private, reduction, etc) so the code to be outlined is already as simple as possible (without OpenMP-specific semantics)
//
// It calls the ROSE AST outliner internally. 
SgFunctionDeclaration* generateOutlinedTask(SgNode* node, std::string& wrapper_name, ASTtools::VarSymSet_t& syms, ASTtools::VarSymSet_t&pdSyms3)
//SgFunctionDeclaration* generateOutlinedTask(SgNode* node, std::string& wrapper_name, ASTtools::VarSymSet_t& syms, std::set<SgInitializedName*>& readOnlyVars, ASTtools::VarSymSet_t&pdSyms3)
{
  ROSE_ASSERT(node != NULL);
  SgOmpClauseBodyStatement* target = isSgOmpClauseBodyStatement(node);  
  ROSE_ASSERT (target != NULL);

  // must be either omp task or omp parallel
  SgOmpTaskStatement* target1 = isSgOmpTaskStatement(node);
  SgOmpParallelStatement* target2 = isSgOmpParallelStatement(node);
  ROSE_ASSERT (target1 != NULL || target2 != NULL);

  SgStatement * body =  target->get_body();
  ROSE_ASSERT(body != NULL);
  SgFunctionDeclaration* result= NULL;
  //Initialize outliner
  Outliner::enable_classic = false; // we need use parameter wrapping, which is not classic behavior of outlining
  if (SageInterface::is_Fortran_language())
  {
    //We pass one variable per parameter, at least for Fortran 77
    Outliner::useParameterWrapper = false;
//    Outliner::enable_classic = true; // use subroutine's parameters directly
  }
  else 
  {
    // C/C++ : always wrap parameters into a structure for outlining used during OpenMP translation
    Outliner::useParameterWrapper = true; 
    Outliner::useStructureWrapper = true;
  }

  //TODO there should be some semantics check for the regions to be outlined
  //for example, multiple entries or exists are not allowed for OpenMP
  //This is however of low priority since most vendor compilers have this already.
  SgBasicBlock* body_block = Outliner::preprocess(body);

  //---------------------------------------------------------------
  //  Key step: handling special variables BEFORE actual outlining is done!!
  // Variable handling is done after Outliner::preprocess() to ensure a basic block for the body,
  // but before calling the actual outlining 
  // This simplifies the outlining since firstprivate, private variables are replaced 
  //with their local copies before outliner is used 
  transOmpVariables (target, body_block); 

  // variable sets for private, firstprivate, reduction, and pointer dereferencing (pd)
  ASTtools::VarSymSet_t pSyms, fpSyms,reductionSyms, pdSyms;

  string func_name = Outliner::generateFuncName(target);
  SgGlobal* g_scope = SageInterface::getGlobalScope(body_block);
  ROSE_ASSERT(g_scope != NULL);

   //-----------------------------------------------------------------
  // Generic collection of variables to be passed as parameters of the outlined functions
  // semantically equivalent to shared variables in OpenMP
  Outliner::collectVars(body_block, syms);

   // Now decide on the parameter convention for all the parameters: pass-by-value vs. pass-by-reference (pointer dereferencing)
   
  //     SageInterface::collectReadOnlyVariables(body_block,readOnlyVars);
  // We choose to be conservative about the variables needing pointer dereferencing first
  // AllParameters - readOnlyVars  - private -firstprivate 
  // Union ASTtools::collectPointerDereferencingVarSyms(body_block, pdSyms) 

  // Assume all parameters need to be passed by reference/pointers first
  std::copy(syms.begin(), syms.end(), std::inserter(pdSyms,pdSyms.begin()));

  //exclude firstprivate variables: they are read only in fact
  //TODO keep class typed variables!!!  even if they are firstprivate or private!! 
  SgInitializedNamePtrList fp_vars = collectClauseVariables (target, V_SgOmpFirstprivateClause);
  ASTtools::VarSymSet_t fp_syms, pdSyms2;
  convertAndFilter (fp_vars, fp_syms);
  set_difference (pdSyms.begin(), pdSyms.end(),
      fp_syms.begin(), fp_syms.end(),
      std::inserter(pdSyms2, pdSyms2.begin()));
 //  ROSE_ASSERT (pdSyms.size() == pdSyms2.size());  this means the previous set_difference is neccesary !
 
#if 0
  // Similarly , exclude private variable, also read only
  // TODO: is this necessary? private variables should  be handled already in transOmpVariables(). So Outliner::collectVars() will not collect them at all!
  SgInitializedNamePtrList p_vars = collectClauseVariables (target, V_SgOmpPrivateClause);
  ASTtools::VarSymSet_t p_syms; //, pdSyms3;
  convertAndFilter (p_vars, p_syms);
  //TODO keep class typed variables!!!  even if they are firstprivate or private!! 
  set_difference (pdSyms2.begin(), pdSyms2.end(),
      p_syms.begin(), p_syms.end(),
      std::inserter(pdSyms3, pdSyms3.begin()));

  ROSE_ASSERT (pdSyms2.size() == pdSyms3.size());
#endif
  pdSyms3 = pdSyms2;

  // lastprivate and reduction variables cannot be excluded  since write access to their shared copies

  // Sara Royuela 24/04/2012
  // When unpacking array variables in the outlined function, it is needed to have access to the size of the array.
  // When this size is a variable (or a operation containing variables), this variable must be added to the arguments of the outlined function.
  // Example:
  //    Input snippet:                      Outlined function:
  //        int N = 1;                          static void OUT__1__5493__(void *__out_argv) {
  //        int a[N];                               int (*a)[N] = (int (*)[N])(((struct OUT__1__5493___data *)__out_argv) -> a_p);
  //        #pragma omp task shared(a)              ( *a)[0] = 1;
  //            a[0] = 1;                       }
  ASTtools::VarSymSet_t new_syms;
  for (ASTtools::VarSymSet_t::const_iterator i = syms.begin (); i != syms.end (); ++i)
  {
    SgType* i_type = (*i)->get_declaration()->get_type();

    while (isSgArrayType(i_type))
    {
      // Get most significant dimension
      SgExpression* index = ((SgArrayType*) i_type)->get_index();

      // Get the variables used to compute the dimension
      // FIXME We insert a new statement and delete it afterwards in order to use "collectVars" function
      //       Think about implementing an specific function for expressions
      ASTtools::VarSymSet_t a_syms, a_pSyms;
      SgExprStatement* index_stmt = buildExprStatement(index);
      appendStatement(index_stmt, body_block);
      Outliner::collectVars(index_stmt, a_syms);
      SageInterface::removeStatement(index_stmt);
      for(ASTtools::VarSymSet_t::iterator j = a_syms.begin(); j != a_syms.end(); ++j)
      {
        const SgVariableSymbol* s = *j;
        new_syms.insert(s);   // If the symbol is not in the symbol list, it is added
      }
      
      // Advance over the type
      i_type = ((SgArrayType*) i_type)->get_base_type();
    }
  }

  for (ASTtools::VarSymSet_t::const_iterator i = new_syms.begin (); i != new_syms.end (); ++i)
  {
    const SgVariableSymbol* s = *i;
    syms.insert(s);
  }

  
  // a data structure used to wrap parameters
  SgClassDeclaration* struct_decl = NULL; 
  if (SageInterface::is_Fortran_language())
    struct_decl = NULL;  // We cannot use structure for Fortran
  else  
     struct_decl = Outliner::generateParameterStructureDeclaration (body_block, func_name, syms, pdSyms3, g_scope);
  // ROSE_ASSERT (struct_decl != NULL); // can be NULL if no parameters to be passed

  //Generate the outlined function
  /* Parameter list
       SgBasicBlock* s,  // block to be outlined
       const string& func_name_str, // function name
       const ASTtools::VarSymSet_t& syms, // parameter list for all variables to be passed around
       const ASTtools::VarSymSet_t& pdSyms, // variables must use pointer dereferencing (pass-by-reference)
       const ASTtools::VarSymSet_t& psyms, // private or dead variables (not live-in, not live-out)
       SgClassDeclaration* struct_decl,  // an optional wrapper structure for parameters
    Depending on the internal flag, unpacking/unwrapping statements are generated inside the outlined function to use wrapper parameters.
  */
  std::set< SgInitializedName *> restoreVars;
  result = Outliner::generateFunction(body_block, func_name, syms, pdSyms3, restoreVars, struct_decl, g_scope);
  
#if 0
  // special handling for empty variables to be passed: test case helloNested.cpp
  // TODO: move this portion from GenerateFunc.cc variableHandling()
  //For OpenMP lowering, we have to have a void * parameter even if there is no need to pass any parameters 
  //in order to match the gomp runtime lib 's function prototype for function pointers
  SgFile* cur_file = getEnclosingFileNode(result);
  ROSE_ASSERT (cur_file != NULL);
  //if (cur_file->get_openmp_lowering () && ! SageInterface::is_Fortran_language())
  if (cur_file->get_openmp_lowering ())
  {
    if (syms.size() ==0)
    {
      SgFunctionParameterList* params = result->get_parameterList ();
      ROSE_ASSERT (params);
      SgFunctionDefinition* def = result->get_definition ();
      ROSE_ASSERT (def);
      SgBasicBlock* body = def->get_body ();
      ROSE_ASSERT (body);

      SgName var1_name = "__out_argv";
      SgType* ptype= NULL; 
      // A dummy integer parameter for Fortran outlined function
      if (SageInterface::is_Fortran_language() )
      {
        var1_name = "out_argv";
        ptype = buildIntType();
        SgVariableDeclaration *var_decl = buildVariableDeclaration(var1_name,ptype, NULL, body);
        prependStatement(var_decl, body);
      }
      else
      {
        ptype = buildPointerType (buildVoidType());
        ROSE_ASSERT (Outliner::useStructureWrapper);
      }
      SgInitializedName* parameter1=NULL;
      parameter1 = buildInitializedName(var1_name,ptype);
      appendArg(params,parameter1);
    }
  }
  else 
  {
   ROSE_ASSERT (false);
  }
#endif

  Outliner::insert(result, g_scope, body_block);

#if 0 //Liao 12/20/2012 this logic is moved into outliner since using static function is generally a good idea.
   // astOutlining/Insert.cc  GlobalProtoInserter::insertManually() has the code now.
   //
  // A fix from Tristan Ravitch travitch@cs.wisc.edu to make outlined functions static to avoid name conflicts
  if (result->get_definingDeclaration() != NULL)
    SageInterface::setStatic(result->get_definingDeclaration());
  if (result->get_firstNondefiningDeclaration() != NULL)
    SageInterface::setStatic(result->get_firstNondefiningDeclaration());
#endif
  // Generate packing statements
  // must pass target , not body_block to get the right scope in which the declarations are inserted
  if (!SageInterface::is_Fortran_language()) 
    wrapper_name= Outliner::generatePackingStatements(target,syms,pdSyms3, struct_decl);
  ROSE_ASSERT (result != NULL);

  // 12/7/2010
  // For Fortran outlined subroutines, 
  // add INCLUDE 'omp_lib.h' in case OpenMP runtime routines are called within the outlined subroutines
  if (SageInterface::is_Fortran_language() )
  {
    SgBasicBlock * body =  result->get_definition()->get_body();
    ROSE_ASSERT (body != NULL);
    SgFortranIncludeLine * inc_line = buildFortranIncludeLine("omp_lib.h");
    prependStatement(inc_line, body);
  }
  return result;
}

#if 0 // Moved to SageInterface
//! iterate through the statement within a scope, find the last declaration statement (if any) after which 
//  another declaration statement can be inserted.  
// This is useful to find a safe place to insert a declaration statement with special requirements about where it can be inserted.
// e.g. a variable declaration statement should not be inserted before IMPLICIT none in Fortran
// If it returns NULL, a declaration statement should be able to be prepended to the scope
static SgStatement* findLastDeclarationStatement(SgScopeStatement * scope)
{
  SgStatement* rt = NULL;
  ROSE_ASSERT (scope != NULL);

  SgStatementPtrList stmt_list = scope->generateStatementList ();

  for (size_t i = 0; i<stmt_list.size(); i++)
  {
    SgStatement* cur_stmt = stmt_list[i];
    if (isSgDeclarationStatement(cur_stmt))
      rt = cur_stmt;
    //if (isSgImplicitStatement(cur_stmt)) || isSgFortranIncludeLine(cur_stmt) || isSgDeclarationStatement
  }

  return rt;
}
#endif
  /* GCC's libomp uses the following translation method: 
   * 
   * 
#include "libgomp_g.h"
#include <stdio.h>
#include "omp.h"

  //void main_omp_fn_0 (struct _omp_data_s_0* _omp_data_i);
  void main_omp_fn_0 (void ** __out_argv);

  int main (void)
  {
  int i;
  //  struct _omp_data_s_0 _omp_data_o_1;

  i = 0;
  // wrap shared variables
  //  _omp_data_o_1.i = i;
  void *__out_argv1__5876__[1];
  __out_argv1__5876__[0] = ((void *)(&i));

  //GOMP_parallel_start (main_omp_fn_0, &_omp_data_o_1, 0);
  GOMP_parallel_start (main_omp_fn_0, &__out_argv1__5876__, 0); // must use & here!!!
  //main_omp_fn_0 (&_omp_data_o_1);
  //main_omp_fn_0 ((void *)__out_argv1__5876__); //best type match
  main_omp_fn_0 (__out_argv1__5876__);
  GOMP_parallel_end ();

  // grab the changed value
  //  i = _omp_data_o_1.i;
  return 0;
  }

  //void main_omp_fn_0(void *__out_argvp)
  void main_omp_fn_0(void **__out_argv)
  //void OUT__1__5876__(void **__out_argv)
  {
  // void **__out_argv = (void **) __out_argvp;
  int *i = (int *)(__out_argv[0]);
   *i = omp_get_thread_num();
   printf("Hello,world! I am thread %d\n", *i);
   }
   */
  void transOmpParallel (SgNode* node)
  {
    ROSE_ASSERT(node != NULL);
    SgOmpParallelStatement* target = isSgOmpParallelStatement(node);
    ROSE_ASSERT (target != NULL);

// Test if the file info has been corrected transferred to SgOmpParallelStatement
//    target->get_startOfConstruct()->display();
//    target->get_endOfConstruct()->display();
     
    // Liao 12/7/2010
    // For Fortran code, we have to insert EXTERNAL OUTLINED_FUNC into 
    // the function body containing the parallel region
    SgFunctionDefinition * func_def = NULL;
    if (SageInterface::is_Fortran_language() )
    {
      func_def = getEnclosingFunctionDefinition(target);
      ROSE_ASSERT (func_def != NULL);
    }
    SgStatement * body =  target->get_body();
    ROSE_ASSERT(body != NULL);
    // Save preprocessing info as early as possible, avoiding mess up from the outliner
    AttachedPreprocessingInfoType save_buf1, save_buf2, save_buf_inside;
    cutPreprocessingInfo(target, PreprocessingInfo::before, save_buf1) ;
    cutPreprocessingInfo(target, PreprocessingInfo::after, save_buf2) ;
   
    // some #endif may be attached to the body, we should not move it with the body into
    // the outlined funcion!!
     // cutPreprocessingInfo(body, PreprocessingInfo::before, save_buf_body) ;

    // 1/15/2009, Liao, also handle the last #endif, which is attached inside of the target
    cutPreprocessingInfo(target, PreprocessingInfo::inside, save_buf_inside) ;

    //-----------------------------------------------------------------
    // step 1: generated an outlined function as the task
    std::string wrapper_name;
    ASTtools::VarSymSet_t syms; // store all variables in the outlined task ???
    ASTtools::VarSymSet_t pdSyms3; // store all variables which should be passed by references (pd means pointer dereferencing)
    std::set<SgInitializedName*> readOnlyVars; // not used since OpenMP provides all variable controlling details already. side effect analysis is essentially not being used. 
    SgFunctionDeclaration* outlined_func = generateOutlinedTask (node, wrapper_name, syms, pdSyms3);

    if (SageInterface::is_Fortran_language() )
    { // EXTERNAL outlined_function , otherwise the function name will be interpreted as a integer/real variable
      ROSE_ASSERT (func_def != NULL);
      SgBasicBlock * func_body = func_def->get_body();
      ROSE_ASSERT (func_body != NULL);
      SgAttributeSpecificationStatement* external_stmt1 = buildAttributeSpecificationStatement(SgAttributeSpecificationStatement::e_externalStatement); 
      SgFunctionRefExp *func_ref1 = buildFunctionRefExp (outlined_func); 
      external_stmt1->get_parameter_list()->prepend_expression(func_ref1);
      func_ref1->set_parent(external_stmt1->get_parameter_list());
      // must put it into the declaration statement part, after possible implicit/include statements, if any
      SgStatement* l_stmt = findLastDeclarationStatement (func_body); 
      if (l_stmt)
        insertStatementAfter(l_stmt,external_stmt1);
      else  
        prependStatement(external_stmt1, func_body);
    }

    SgScopeStatement * p_scope = target->get_scope();
    ROSE_ASSERT(p_scope != NULL);

    //-----------------------------------------------------------------
    // step 2: generate call to the outlined function
#ifndef ENABLE_XOMP  // direct use of gomp needs an explicit call to the task in the original sequential process
    // generate a function call to it
    SgStatement* func_call = Outliner::generateCall (outlined_func, syms, readOnlyVars, wrapper_name,p_scope);
    ROSE_ASSERT(func_call != NULL);  

    // Replace the parallel region with the function call statement
    // TODO should we introduce another level of scope here?
    SageInterface::replaceStatement(target,func_call, true);
#endif

    // Generate the parameter list for the call to the XOMP runtime function
    SgExprListExp* parameters  = NULL;
    // pass ifClauseValue: set to the expression of if-clause, otherwise set to 1
    SgExpression* ifClauseValue = NULL; 
    if (hasClause(target, V_SgOmpIfClause))
    {
      Rose_STL_Container<SgOmpClause*> clauses = getClause(target, V_SgOmpIfClause);
      ROSE_ASSERT (clauses.size() ==1); // should only have one if ()
      SgOmpIfClause * if_clause = isSgOmpIfClause (clauses[0]);
      ROSE_ASSERT (if_clause->get_expression() != NULL);
      ifClauseValue = copyExpression(if_clause->get_expression());
    }
    else
      ifClauseValue = buildIntVal(1);  
    // pass num_threads_specified: 0 if not, otherwise set to the expression of num_threads clause  
    SgExpression* numThreadsSpecified = NULL;
    if (hasClause(target, V_SgOmpNumThreadsClause))
    {
      Rose_STL_Container<SgOmpClause*> clauses = getClause(target, V_SgOmpNumThreadsClause);
      ROSE_ASSERT (clauses.size() ==1); // should only have one if ()
      SgOmpNumThreadsClause * numThreads_clause = isSgOmpNumThreadsClause (clauses[0]);
      ROSE_ASSERT (numThreads_clause->get_expression() != NULL);
      numThreadsSpecified = copyExpression(numThreads_clause->get_expression());
    }
    else
      numThreadsSpecified = buildIntVal(0);  

    if (SageInterface::is_Fortran_language())
    { // The parameter list for Fortran is little bit different from C/C++'s XOMP interface 
      // since we are forced to pass variables one by one in the parameter list to support Fortran 77
       // void xomp_parallel_start (void (*func) (void *), unsigned * ifClauseValue, unsigned* numThread, int * argcount, ...)
      //e.g. xomp_parallel_start(OUT__1__1527__,0,2,S,K)
      SgExpression * parameter4 = buildIntVal (pdSyms3.size()); //TODO double check if pdSyms3 is the right set of variables to be passed
      parameters = buildExprListExp(buildFunctionRefExp(outlined_func), ifClauseValue, numThreadsSpecified, parameter4);

      ASTtools::VarSymSet_t::iterator iter = pdSyms3.begin();
      for (; iter!=pdSyms3.end(); iter++)
      {
        const SgVariableSymbol * sb = *iter;
        appendExpression (parameters, buildVarRefExp(const_cast<SgVariableSymbol *>(sb)));
      }
    }
    else 
    { 
      // C/C++ case: 
      //add GOMP_parallel_start (OUT_func_xxx, &__out_argv1__5876__, 0);
      // or GOMP_parallel_start (OUT_func_xxx, 0, 0); // if no variables need to be passed
      SgExpression * parameter2 = NULL;
      if (syms.size()==0)
        parameter2 = buildIntVal(0);
      else
        parameter2 =  buildAddressOfOp(buildVarRefExp(wrapper_name, p_scope));
     parameters = buildExprListExp(buildFunctionRefExp(outlined_func), parameter2, ifClauseValue, numThreadsSpecified); 
    }

    ROSE_ASSERT (parameters != NULL);

#ifdef ENABLE_XOMP
  // extern void XOMP_parallel_start (void (*func) (void *), void *data, unsigned ifClauseValue, unsigned numThreadsSpecified);
  // * func: pointer to a function which will be run in parallel
  // * data: pointer to a data segment which will be used as the arguments of func
  // * ifClauseValue: set to if-clause-expression if if-clause exists, or default is 1.
  // * numThreadsSpecified: set to the expression of num_threads clause if the clause exists, or default is 0
  // Liao 3/11/2013, additional file location info, at least for C/C++  for now
  if (!SageInterface::is_Fortran_language())
  {
    string file_name = target->get_startOfConstruct()->get_filenameString();
    int line = target->get_startOfConstruct()->get_line();
    parameters->append_expression(buildStringVal(file_name));
    parameters->append_expression(buildIntVal(line));
  }

    SgExprStatement * s1 = buildFunctionCallStmt("XOMP_parallel_start", buildVoidType(), parameters, p_scope); 
    SageInterface::replaceStatement(target, s1 , true);
#else
   ROSE_ASSERT (false); //This portion of code should never be used anymore. Kept for reference only.
//    SgExprStatement * s1 = buildFunctionCallStmt("GOMP_parallel_start", buildVoidType(), parameters, p_scope); 
//    SageInterface::insertStatementBefore(func_call, s1); 
#endif
    // Keep preprocessing information
    // I have to use cut-paste instead of direct move since 
    // the preprocessing information may be moved to a wrong place during outlining
    // while the destination node is unknown until the outlining is done.
   // SageInterface::moveUpPreprocessingInfo(s1, target, PreprocessingInfo::before); 
   pastePreprocessingInfo(s1, PreprocessingInfo::before, save_buf1); 
    // add GOMP_parallel_end ();
#ifdef ENABLE_XOMP

    SgExprListExp*  parameters2 = buildExprListExp();
    if (!SageInterface::is_Fortran_language())
    {
      string file_name = target->get_endOfConstruct()->get_filenameString();
      int line = target->get_endOfConstruct()->get_line();
      parameters2->append_expression(buildStringVal(file_name));
      parameters2->append_expression(buildIntVal(line));
    }

    //SgExprStatement * s2 = buildFunctionCallStmt("XOMP_parallel_end", buildVoidType(), NULL, p_scope); 
    SgExprStatement * s2 = buildFunctionCallStmt("XOMP_parallel_end", buildVoidType(), parameters2, p_scope); 
    SageInterface::insertStatementAfter(s1, s2);  // insert s2 after s1
#else
    SgExprStatement * s2 = buildFunctionCallStmt("GOMP_parallel_end", buildVoidType(), NULL, p_scope); 
    SageInterface::insertStatementAfter(func_call, s2); 
#endif
   // SageInterface::moveUpPreprocessingInfo(s2, target, PreprocessingInfo::after); 
   pastePreprocessingInfo(s2, PreprocessingInfo::after, save_buf2); 
   // paste the preprocessing info with inside position to the outlined function's body
   pastePreprocessingInfo(outlined_func->get_definition()->get_body(), PreprocessingInfo::inside, save_buf_inside); 

    // some #endif may be attached to the body, we should not move it with the body into
    // the outlined funcion!!
   // move dangling #endif etc from the body to the end of s2
   movePreprocessingInfo(body,s2,PreprocessingInfo::before, PreprocessingInfo::after); 

   // SageInterface::deepDelete(target);
  }
  
//! A helper function to categorize variables collected from map clauses

void categorizeMapClauseVariables( const SgInitializedNamePtrList & all_vars, // all variables collected from map clauses
          std::map<SgSymbol*,  std::vector < std::pair <SgExpression*, SgExpression*> > >&  array_dimensions, // array bounds  info
                                    std::set<SgSymbol*>& array_syms, // variable symbols which are array types (explicit or as a pointer)
                                    std::set<SgSymbol*>& atom_syms) // variable symbols which are non-aggregate types: scalar, pointer, etc
  {
   // categorize the variables:
    for (SgInitializedNamePtrList::const_iterator iter = all_vars.begin(); iter != all_vars.end(); iter ++)
    {
      SgInitializedName* i_name = *iter;
      ROSE_ASSERT (i_name != NULL);

      // In C/C++, an array can have a pointer type or SgArrayType. 
      // We collect SgArrayType for sure. But for pointer type, we consult the array_dimension to decide.
      SgSymbol* sym = i_name ->get_symbol_from_symbol_table ();
      ROSE_ASSERT (sym != NULL);
      SgType * type = sym->get_type ();
      // TODO handle complex types like structure, typedef, cast, etc. here
      if (isSgArrayType(type))
        array_syms.insert (sym);
      else if (isSgPointerType(type))
      {
        if (array_dimensions[sym].size()!=0) // if we have bound information for the pointer type, it represents an array
          array_syms.insert (sym);
        else // otherwise a pointer pointing to non-array types
          atom_syms.insert (sym);
      }
      else if (isScalarType(type))
      {
        atom_syms.insert (sym);
      }
      else
      {
        cerr<<"Error. transOmpMapVariables() of omp_lowering.cpp: unhandled map clause variable type:"<<type->class_name()<<endl;
      }
    }
   // make sure the categorization is complete
    ROSE_ASSERT (all_vars.size() == (array_syms.size() + atom_syms.size()) );
  }

 //! Generate expression calculating the size of a linearized array
 // e.g. row_size * sizeof(double)* column_size
 static
 SgExpression * generateSizeCalculationExpression(SgSymbol* sym, SgType* element_type,  // element's type, used to generate sizeof(type)
                     const std::vector < std::pair <SgExpression*, SgExpression*> >& dimensions) // dimensions of an array, [lower:length] format
{
  SgExpression* result =NULL;
  ROSE_ASSERT (element_type != NULL);
  result = buildSizeOfOp(element_type);

  // situation 1: array section info is explicitly specified by the user code, we grab it.
  if (dimensions.size()>0)
  {
    for (std::vector < std::pair <SgExpression*, SgExpression*> >::const_iterator iter = dimensions.begin(); iter != dimensions.end(); iter++)
    {
      std::pair <SgExpression*, SgExpression*> bound_pair = *iter; 
      //     SgExpression* lower_exp = bound_pair.first;
      SgExpression* length_exp = bound_pair.second;
      //result = buildMultiplyOp(result,  buildSubtractOp (deepCopy(upper_bound), deepCopy(lower_bound)));
      result = buildMultiplyOp(result, deepCopy(length_exp));
    }
  }
  else // situation 2: for static arrays: users do not need to specify array section info. at all. We get from arrayType
  {
    ROSE_ASSERT (sym!= NULL);
    SgType* orig_type = sym->get_type();
    SgArrayType* a_type = isSgArrayType (orig_type);
    ROSE_ASSERT (a_type!= NULL);
    std::vector< SgExpression * > dims = get_C_array_dimensions (a_type);
    for (std::vector < SgExpression* >::const_iterator iter = dims.begin(); iter != dims.end(); iter++)
    {
      SgExpression* length_exp  = *iter; 
      //TODO: get_C_array_dimensions returns one extra null expression somehow.
      if (!isSgNullExpression(length_exp))
        result = buildMultiplyOp(result, deepCopy(length_exp));
    }
  }

  return result; 
}                    

  // Check if a variable is in the clause's variable list
bool isInClauseVariableList(SgOmpClause* cls, SgSymbol* var)
{
  ROSE_ASSERT (cls && var); 
  SgOmpVariablesClause* var_cls = isSgOmpVariablesClause(cls);
  ROSE_ASSERT (var_cls); 
  SgVarRefExpPtrList refs = isSgOmpVariablesClause(var_cls)->get_variables();

  std::vector<SgSymbol*> var_list;
  for (size_t j =0; j< refs.size(); j++)
    var_list.push_back(refs[j]->get_symbol());

  if (find(var_list.begin(), var_list.end(), var) != var_list.end() )
    return true;
  else
    return false;
}

 // ! Replace all references to original symbol with references to new symbol
// return the number of references being replaced. 
// TODO: move to SageInterface
//static int replaceVariableReferences(SgNode* subtree, const SgVariableSymbol* origin_sym, SgVariableSymbol* new_sym )
static int replaceVariableReferences(SgNode* subtree, std::map <SgVariableSymbol*, SgVariableSymbol*> symbol_map)
{
  int result = 0;
  Rose_STL_Container<SgNode*> nodeList = NodeQuery::querySubTree(subtree, V_SgVarRefExp);
  for (Rose_STL_Container<SgNode *>::iterator i = nodeList.begin(); i != nodeList.end(); i++)
  {
    SgVarRefExp *vRef = isSgVarRefExp((*i));
    // skip compiler generated references to the original variables which meant to be kept.
    // TODO: maybe a better way is to match a pattern: if it is the first parameter of xomp_deviceDataEnvironmentPrepareVariable()
    if (preservedHostVarRefs.find(vRef) != preservedHostVarRefs.end())
      continue; 
    SgVariableSymbol * orig_sym = vRef->get_symbol();
    if (symbol_map[orig_sym] != NULL)
    {
      result ++;
      vRef->set_symbol(symbol_map[orig_sym]);
    }
  }
  return result;
}

//TODO: move to sageinterface, the current one has wrong reference type, and has undesired effect!!
// grab the list of dimension sizes for an input array type, store them in the vector container
static void getArrayDimensionSizes(const SgArrayType*  array_type, std::vector<SgExpression*>& result)
{
  ROSE_ASSERT (array_type != NULL);

  const SgType* cur_type = array_type;
  do
  {
    ROSE_ASSERT (isSgArrayType(cur_type) != NULL);
    SgExpression* index_exp = isSgArrayType(cur_type)->get_index();
    result.push_back(index_exp); // could be NULL, especially for the first dimension
    cur_type = isSgArrayType(cur_type)->get_base_type();
  }
  while (isSgArrayType(cur_type));
}


//TODO move to SageInterface
// Liao 2/8/2013
// rewrite array reference using multiple-dimension subscripts to a reference using one-dimension subscripts
// e.g. a[i][j] is changed to a[i*col_size +j]
//      a [i][j][k]  is changed to a [(i*col_size + j)*K_size +k]
// The parameter is the array reference expression to be changed     
// Note the array reference expression must be the top one since there will be inner ones for a multi-dimensional array references in AST.
static void linearizeArrayAccess(SgPntrArrRefExp* top_array_ref)
{
  //Sanity check
  // TODO check language compatibility for C/C++ only: row major storage
  ROSE_ASSERT( top_array_ref != NULL);
  //ROSE_ASSERT (top_array_ref->get_lhs_operand_i() != NULL);
  ROSE_ASSERT (top_array_ref->get_parent() != NULL );
  ROSE_ASSERT (isSgPntrArrRefExp(top_array_ref->get_parent()) == NULL ); // top ==> must not be a child of a higher level array ref exp

  // must be a canonical array reference, not like (a+10)[10]
  SgExpression* arrayNameExp = NULL;
  std::vector<SgExpression*>* subscripts = new vector<SgExpression*>;
  bool is_array_ref = isArrayReference (top_array_ref, &arrayNameExp, &subscripts);
  ROSE_ASSERT (is_array_ref);
  SgInitializedName * i_name = convertRefToInitializedName(arrayNameExp);
  ROSE_ASSERT (i_name != NULL);
  SgType* var_type = i_name->get_type();
  SgArrayType * array_type = isSgArrayType(var_type);
  SgPointerType * pointer_type = isSgPointerType(var_type);
  // pointer type can also be used as pointer[i], which is represented as SgPntrArrRefExp.
  // In this case, we don't need to linearized it any more
  if (pointer_type != NULL)
     return; 
  if (array_type == NULL)
  {
    cerr<<"Error. linearizeArrayAccess() found unhandled variable type:"<<var_type->class_name()<<endl;
  }

  ROSE_ASSERT (array_type!= NULL);

  std::vector <SgExpression*> dimensions ; 
  getArrayDimensionSizes (array_type, dimensions);
  
  ROSE_ASSERT ((*subscripts).size() == dimensions.size());
  ROSE_ASSERT ((*subscripts).size()>1); // we only accept 2-D or above for processing. Caller should check this in advance

  // left hand operand
  SgExpression* new_lhs = buildVarRefExp(i_name);
  SgExpression* new_rhs = deepCopy((*subscripts)[0]); //initialized to be i; 

  // build rhs, like (i*col_size + j)*K_size +k
  for (size_t i =1; i<dimensions.size(); i++) // only repeat dimension count -1 times
  {
     new_rhs = buildAddOp( buildMultiplyOp(new_rhs, deepCopy(dimensions[i]) ) , deepCopy((*subscripts)[i]) ) ; 
  }

  // set new lhs and rhs for the top ref
  deepDelete(top_array_ref->get_lhs_operand_i()) ;  
  deepDelete(top_array_ref->get_rhs_operand_i()) ;  

  top_array_ref->set_lhs_operand_i(new_lhs);
  new_lhs->set_parent(top_array_ref);

  top_array_ref->set_rhs_operand_i(new_rhs);
  new_rhs->set_parent(top_array_ref);

}


// Find all top level array references within the body block, 
// we do the following:
//   if it is within the set of arrays (array_syms) to be rewritten: arrays on map() clause,
//   if it is more than 1-D
//   change it to be linearized subscript access
static void rewriteArraySubscripts(SgBasicBlock* body_block, const std::set<SgSymbol*> mapped_array_syms)
{
  std::vector<SgPntrArrRefExp* > candidate_refs; // store eligible references 
  Rose_STL_Container<SgNode*> nodeList = NodeQuery::querySubTree(body_block, V_SgPntrArrRefExp);
  for (Rose_STL_Container<SgNode *>::iterator i = nodeList.begin(); i != nodeList.end(); i++)
  {
    SgPntrArrRefExp* vRef = isSgPntrArrRefExp((*i));
    ROSE_ASSERT (vRef != NULL);
    SgNode* parent = vRef->get_parent();
    // if it is top level ref?
    if (isSgPntrArrRefExp(parent)) // has a higher level array ref, skip it
      continue;
   //TODO: move this logic into a function in SageInterface   
    // If it is a canonical array reference we can handle?
    vector<SgExpression *>  *subscripts = new vector<SgExpression*>;
    SgExpression* array_name_exp = NULL;
    isArrayReference(vRef, &array_name_exp, &subscripts);
    SgInitializedName* a_name = convertRefToInitializedName (array_name_exp);
    if  (a_name == NULL)
      continue; 
    // if it is within the mapped array set?  
    ROSE_ASSERT (a_name != NULL);
    SgSymbol* array_sym = a_name->get_symbol_from_symbol_table ();
    ROSE_ASSERT (array_sym != NULL);

    if (mapped_array_syms.find(array_sym)!= mapped_array_syms.end()) 
      candidate_refs.push_back(vRef);
  } 

  // To be safe, we use reverse order iteration when changing them
  for (std::vector<SgPntrArrRefExp* >::reverse_iterator riter = candidate_refs.rbegin(); riter != candidate_refs.rend(); riter ++)
  { 
    linearizeArrayAccess (*riter);
  }
}

// Liao, 2/28/2013
// A helper function to collect variables used within a code portion
// To facilitate faster query into the variable collection, we use a map.
// TODO : move to SageInterface ?
std::map <SgVariableSymbol *, bool> collectVariableAppearance (SgNode* root)
{
  std::map <SgVariableSymbol *, bool> result; 
  ROSE_ASSERT (root != NULL);
  Rose_STL_Container<SgNode*> nodeList = NodeQuery::querySubTree(root, V_SgVarRefExp);
  for (Rose_STL_Container<SgNode *>::iterator i = nodeList.begin(); i != nodeList.end(); i++)
  {
    SgVarRefExp *vRef = isSgVarRefExp((*i));
    SgVariableSymbol * sym = vRef -> get_symbol();
    ROSE_ASSERT (sym != NULL);
    result [sym] = true;
  }
  return result;
}

// find different map clauses from the clause list, and all array information
// dimension map is the same for all the map clauses under the same omp target directive
void extractMapClauses(Rose_STL_Container<SgOmpClause*> map_clauses, 
<<<<<<< HEAD
    std::map<SgSymbol*,  std::vector < std::pair <SgExpression*, SgExpression*> > > & array_dimensions,
=======
    std::map<SgSymbol*, std::vector< std::pair <SgExpression*, SgExpression*> > > & array_dimensions,
    std::map<SgSymbol*, std::vector< std::pair< SgOmpClause::omp_map_dist_data_enum, SgExpression * > > > &  dist_data_policies,
>>>>>>> c6aee9e5
    SgOmpMapClause** map_alloc_clause, SgOmpMapClause** map_to_clause, SgOmpMapClause** map_from_clause, SgOmpMapClause** map_tofrom_clause
    )
{
  if ( map_clauses.size() == 0) return; // stop if no map clauses at all

#if 0
  // a map between original symbol and its device version (replacement) 
  std::map <SgVariableSymbol*, SgVariableSymbol*>  cpu_gpu_var_map; 

  // store all variables showing up in any of the map clauses
  SgInitializedNamePtrList all_vars ;
  if (target_data_stmt != NULL)
    all_vars = collectClauseVariables (target_data_stmt, VariantVector(V_SgOmpMapClause)); 
  else 
    all_vars = collectClauseVariables (target_directive_stmt, VariantVector(V_SgOmpMapClause));
#endif 
  for (Rose_STL_Container<SgOmpClause*>::const_iterator iter = map_clauses.begin(); iter != map_clauses.end(); iter++)
  {
    SgOmpMapClause* m_cls = isSgOmpMapClause (*iter);
    ROSE_ASSERT (m_cls != NULL);
    if (iter == map_clauses.begin()) // retrieve once is enough
    {
      array_dimensions = m_cls->get_array_dimensions();
      dist_data_policies = m_cls->get_dist_data_policies ();
    }

    SgOmpClause::omp_map_operator_enum map_operator = m_cls->get_operation();
    if (map_operator == SgOmpClause::e_omp_map_alloc)
      *map_alloc_clause = m_cls;
    else if (map_operator == SgOmpClause::e_omp_map_to)  
      *map_to_clause = m_cls;
    else if (map_operator == SgOmpClause::e_omp_map_from)  
      *map_from_clause = m_cls;
    else if (map_operator == SgOmpClause::e_omp_map_tofrom)  
      *map_tofrom_clause = m_cls;
    else 
    {
      cerr<<"Error. transOmpMapVariables() from omp_lowering.cpp: found unacceptable map operator type:"<< map_operator <<endl;
      ROSE_ASSERT (false);
    }
  }  // end for
}


// Translated a single mapped array variable, knowing the map clauses , where to insert, etc. 
// Only generate memory allocation, deallocation, copy, functions, not the declaration since decl involves too many variable bookkeeping.
// This is intended to be called by a for loop going through all mapped array variables. 
  //  Essentially, we have to decide if we need to do the following steps for each variable
  //
  //  Data handling: declaration, allocation, and copy
  //    1. declared a pointer type to the device copy : pass by pointer type vs. pass by value
  //    2. allocate device copy using the dimension bound info: for array types (pointers used for linearized arrays)
  //    3. copy the data from CPU to the device (GPU) copy: 
  //       
  //    4. replace references to the CPU copies with references to the GPU copy
  //    5. replace original multidimensional element indexing with linearized address indexing (for 2-D and more dimension arrays) 
  //
  //  Data handling: copy back, de-allocation
  //    6. copy GPU_copy back to CPU variables
  //    7. de-allocate the GPU variables
  //
  //   Step 1,2,3 and 6, 7 should generate statements before or after the SgOmpTargetStatement
  //   Step 4 and 5 should change the body of the affected SgOmpParallelStatement
  // Revised Algorithm (version 3)    1/23/2015, optionally use device data environment (DDE) functions to manage data automatically.
  // Instead of generate explicit data allocation, copy, free functions, using the following three DDE functions:
  //   1. xomp_deviceDataEnvironmentEnter()
  //   2. xomp_deviceDataEnvironmentPrepareVariable ()
  //   3. xomp_deviceDataEnvironmentExit()
  // This is necessary to have a consistent translation for mapped data showing up in both "target data" and "target" directives.
  // These DDE functions internally will keep track of data allocated and try to reuse enclosing data environment.
static void generateMappedArrayMemoryHandling(
    /* the array and the map information */
    SgSymbol* sym, 
    SgOmpMapClause* map_alloc_clause, SgOmpMapClause* map_to_clause, SgOmpMapClause* map_from_clause, SgOmpMapClause* map_tofrom_clause, 
    std::map<SgSymbol*,  std::vector < std::pair <SgExpression*, SgExpression*> > > & array_dimensions, SgExpression* device_expression,
    /*Where to insert generated function calls*/
    SgBasicBlock* insertion_scope, SgStatement* insertion_anchor_stmt, 
    bool need_generate_data_stmt
    )
{
  ROSE_ASSERT (sym != NULL);
  ROSE_ASSERT (device_expression!= NULL); // runtime now needs explicit device ID to work
  SgType* orig_type = sym->get_type();

  // Step 1: declare a pointer type to array variables in map clauses, we linearize all arrays to be a 1-D pointer
  //   Element_type * _dev_var; 
  //   e.g.: double* _dev_array; 
  // I believe that all array variables need allocations on GPUs, regardless their map operations (alloc, to, from, or tofrom)

  // TODO: is this a safe assumption here??
  SgType* element_type = orig_type->findBaseType(); // recursively strip away non-base type to get the bottom type
  string orig_name = (sym->get_name()).getString();
  string dev_var_name = "_dev_"+ orig_name; 

  // Step 2.1  generate linear size calculation based on array dimension info
  // int dev_array_size = sizeof (double) *dim_size1 * dim_size2;
  string dev_var_size_name = "_dev_" + orig_name + "_size";  
  SgVariableDeclaration* dev_var_size_decl = NULL; 

  SgVariableSymbol* dev_var_size_sym = insertion_scope->lookup_variable_symbol(dev_var_size_name);
  std::vector<SgExpression*> v_size;
  int dimSize = 0;
  if (dev_var_size_sym == NULL)
  {
//    SgExpression* initializer = generateSizeCalculationExpression (sym, element_type, array_dimensions[sym]);
    SgExprListExp* initializer = buildExprListExp();
    if(array_dimensions[sym].size() > 0){
      dimSize = array_dimensions[sym].size();
      for (std::vector < std::pair <SgExpression*, SgExpression*> >::const_iterator iter = array_dimensions[sym].begin(); iter != array_dimensions[sym].end(); iter++)
      {
        std::pair <SgExpression*, SgExpression*> bound_pair = *iter; 
        initializer->append_expression(deepCopy(bound_pair.second));
        v_size.push_back(deepCopy(bound_pair.second));
      } 
    }
    else
    {
      ROSE_ASSERT (sym!= NULL);
      SgArrayType* a_type = isSgArrayType (orig_type);
      ROSE_ASSERT (a_type!= NULL);
      std::vector< SgExpression * > dims = get_C_array_dimensions (a_type);
      for (std::vector < SgExpression* >::const_iterator iter = dims.begin(); iter != dims.end(); iter++)
      {
        SgExpression* length_exp  = *iter; 
        //TODO: get_C_array_dimensions returns one extra null expression somehow.
        if (!isSgNullExpression(length_exp))
        {
          dimSize++;
          initializer->append_expression(deepCopy(length_exp));
          v_size.push_back(deepCopy(length_exp));
        }
      }
    }
    dev_var_size_decl = buildVariableDeclaration (dev_var_size_name, buildArrayType(buildIntType(),buildIntVal(dimSize)), buildAggregateInitializer(initializer), insertion_scope); 
    insertStatementBefore (insertion_anchor_stmt, dev_var_size_decl); 
  }
  else
    dev_var_size_decl = isSgVariableDeclaration(dev_var_size_sym->get_declaration()->get_declaration());

  ROSE_ASSERT (dev_var_size_decl != NULL);


  // generate offset array
  string dev_var_offset_name = "_dev_" + orig_name + "_offset";  
  SgVariableDeclaration* dev_var_offset_decl = NULL; 

  SgVariableSymbol* dev_var_offset_sym = insertion_scope->lookup_variable_symbol(dev_var_offset_name);
  // vector to store all offset values
  std::vector<SgExpression*> v_offset;
  if (dev_var_offset_sym == NULL)
  {
    SgExprListExp* arrayInitializer = buildExprListExp();
    if(array_dimensions[sym].size() > 0){
      for (std::vector < std::pair <SgExpression*, SgExpression*> >::const_iterator iter = array_dimensions[sym].begin(); iter != array_dimensions[sym].end(); iter++)
      {
        std::pair <SgExpression*, SgExpression*> bound_pair = *iter; 
        arrayInitializer->append_expression(deepCopy(bound_pair.first));
        v_offset.push_back(deepCopy(bound_pair.first));
      } 
    }
    else
    {
      for (int i=0; i < dimSize; ++i)
      {
        arrayInitializer->append_expression(buildIntVal(0));
        v_offset.push_back(buildIntVal(0));
      } 
    }
    dev_var_offset_decl = buildVariableDeclaration (dev_var_offset_name, buildArrayType(buildIntType(),buildIntVal(dimSize)), buildAggregateInitializer(arrayInitializer), insertion_scope); 
    insertStatementBefore (insertion_anchor_stmt, dev_var_offset_decl); 
  }
  else
    dev_var_offset_decl = isSgVariableDeclaration(dev_var_offset_sym->get_declaration()->get_declaration());

  ROSE_ASSERT (dev_var_offset_decl != NULL);

  offload_array_offset_map[dev_var_name] = v_offset;

  // generate Dim array
  string dev_var_Dim_name = "_dev_" + orig_name + "_Dim";  
  SgVariableDeclaration* dev_var_Dim_decl = NULL; 

  SgVariableSymbol* dev_var_Dim_sym = insertion_scope->lookup_variable_symbol(dev_var_Dim_name);
  std::vector<SgExpression*> v_dimSize;
  if (dev_var_Dim_sym == NULL)
  {
    SgExprListExp* arrayInitializer = buildExprListExp();
    {
      ROSE_ASSERT (sym!= NULL);
      SgArrayType* a_type = isSgArrayType (orig_type);
      if(a_type != NULL){
        std::vector< SgExpression * > dims = get_C_array_dimensions (a_type);
        for (std::vector < SgExpression* >::const_iterator iter = dims.begin(); iter != dims.end(); iter++)
        {
          SgExpression* length_exp  = *iter; 
          //TODO: get_C_array_dimensions returns one extra null expression somehow.
          if (!isSgNullExpression(length_exp))
          {
            arrayInitializer->append_expression(deepCopy(length_exp));
            v_dimSize.push_back(deepCopy(length_exp));
          }
        }
      }
      else
      {
        for (int i=0; i < dimSize; ++i)
        {
          arrayInitializer->append_expression(deepCopy(v_size[i]));
          v_dimSize.push_back(deepCopy(v_size[i]));
        } 
      }
    }
    dev_var_Dim_decl = buildVariableDeclaration (dev_var_Dim_name, buildArrayType(buildIntType(),buildIntVal(dimSize)), buildAggregateInitializer(arrayInitializer), insertion_scope); 
    insertStatementBefore (insertion_anchor_stmt, dev_var_Dim_decl); 
  }
  else
    dev_var_Dim_decl = isSgVariableDeclaration(dev_var_Dim_sym->get_declaration()->get_declaration());

  ROSE_ASSERT (dev_var_Dim_decl != NULL);
  offload_array_size_map[dev_var_name] = v_dimSize;

  // Only if we are in the mode of inserting data handling statements
  if (!need_generate_data_stmt)
    return; 

  bool needCopyTo = false;
  bool needCopyFrom = false;
  if ( ((map_to_clause) && (isInClauseVariableList (map_to_clause,sym))) || 
      ((map_tofrom_clause) && (isInClauseVariableList (map_tofrom_clause,sym))) )
    needCopyTo = true;  

  if (( (map_from_clause) && (isInClauseVariableList (map_from_clause,sym))) ||
      ( (map_tofrom_clause) && (isInClauseVariableList (map_tofrom_clause,sym))))
    needCopyFrom = true;  

  if (useDDE)
  { 
    // a single function call does all things transparently: reuse first, if not then allocation, copy data
    // e.g. float* _dev_u = (float*) xomp_deviceDataEnvironmentPrepareVariable ((void*)u, _dev_u_size, true, false);
    SgExpression* copyToExp= NULL; 
    SgExpression* copyFromExp = NULL; 
    if (needCopyTo) copyToExp = buildBoolValExp(1);
    else copyToExp = buildBoolValExp(0);

    if (needCopyFrom) copyFromExp = buildBoolValExp(1);
    else copyFromExp = buildBoolValExp(0);

    SgVarRefExp* host_var_ref = buildVarRefExp(isSgVariableSymbol(sym));
    preservedHostVarRefs.insert (host_var_ref);
//cout<<"Debug: inserting var ref to be preserved:"<<sym->get_name()<<"@"<<host_var_ref <<endl;    

    SgExprListExp * parameters =
      buildExprListExp(device_expression, buildCastExp( host_var_ref, buildPointerType(buildVoidType()) ),buildIntVal(dimSize),buildSizeOfOp(element_type), 
          buildVarRefExp( dev_var_size_name, insertion_scope), buildVarRefExp( dev_var_offset_name, insertion_scope),
          buildVarRefExp( dev_var_Dim_name, insertion_scope), copyToExp, copyFromExp
          );

    SgExprStatement* dde_prep_stmt = buildAssignStatement (buildVarRefExp(dev_var_name, insertion_scope),
        buildCastExp ( buildFunctionCallExp(SgName("xomp_deviceDataEnvironmentPrepareVariable"),
            buildPointerType(buildVoidType()),
            parameters, 
            insertion_scope),
          buildPointerType(element_type)));
    insertStatementBefore (insertion_anchor_stmt, dde_prep_stmt); 

    // should not be done here. Only one call for a whole device data environment
    // Now insert xomp_deviceDataEnvironmentEnter() before xomp_deviceDataEnvironmentPrepareVariable()
    //SgExprStatement* dde_enter_stmt = buildFunctionCallStmt (SgName("xomp_deviceDataEnvironmentEnter"), buildVoidType(), NULL, insertion_scope);
   // insertStatementBefore (dde_prep_stmt, dde_enter_stmt); 
  }
  else
  {
    // Step 2.5 generate memory allocation on GPUs
    // e.g.:  _dev_m1 = (double *)xomp_deviceMalloc (_dev_m1_size);
    SgExprStatement* mem_alloc_stmt = buildAssignStatement(buildVarRefExp(dev_var_name, insertion_scope), 
        buildCastExp ( buildFunctionCallExp(SgName("xomp_deviceMalloc"), 
            buildPointerType(buildVoidType()), 
            buildExprListExp(buildVarRefExp( dev_var_size_name, insertion_scope)),
            insertion_scope), 
          buildPointerType(element_type))); 
    insertStatementBefore (insertion_anchor_stmt, mem_alloc_stmt); 

    // Step 3. copy the data from CPU to GPU
    // Only for variable in map(to:), or map(tofrom:) 
    // e.g. xomp_memcpyHostToDevice ((void*)dev_m1, (const void*)a, array_size);
    if (needCopyTo)
    {
      SgExprListExp * parameters = buildExprListExp (
          buildCastExp(buildVarRefExp(dev_var_name, insertion_scope), buildPointerType(buildVoidType())),
          buildCastExp(buildVarRefExp(orig_name, insertion_scope), buildPointerType(buildConstType(buildVoidType())) ),
          buildVarRefExp(dev_var_size_name, insertion_scope)
          );
      SgExprStatement* mem_copy_to_stmt = buildFunctionCallStmt (SgName("xomp_memcpyHostToDevice"), 
          buildPointerType(buildVoidType()),
          parameters,
          insertion_scope);
      insertStatementBefore (insertion_anchor_stmt, mem_copy_to_stmt); 
    }
  }

  if (useDDE)
  { // call xomp_deviceDataEnvironmentExit() and it will automatically copy back data and deallocate.
    //SgExprStatement* dde_exit_stmt = buildFunctionCallStmt (SgName("xomp_deviceDataEnvironmentExit"), buildVoidType(), NULL, insertion_scope);
    // appendStatement(dde_exit_stmt , insertion_anchor_stmt->get_scope()); 
    // do nothing here or we will get multiple exit() for a single DDE.  
  }
  else 
  { // or explicitly control copy back and deallocation
    // Step 6. copy back data from GPU to CPU, only for variable in map(out:var_list)
    // e.g. xomp_memcpyDeviceToHost ((void*)c, (const void*)dev_m3, array_size);
    // Note: insert this AFTER the target directive stmt
    // SgStatement* prev_stmt = target_parallel_stmt;
    if (needCopyFrom)
    {
      SgExprListExp * parameters = buildExprListExp (
          buildCastExp(buildVarRefExp(orig_name, insertion_scope), buildPointerType(buildVoidType()) ),
          buildCastExp(buildVarRefExp(dev_var_name, insertion_scope), buildPointerType(buildConstType(buildVoidType()))),
          buildVarRefExp( dev_var_size_name, insertion_scope)
          );
      SgExprStatement* mem_copy_back_stmt = buildFunctionCallStmt (SgName("xomp_memcpyDeviceToHost"), 
          buildPointerType(buildVoidType()),
          parameters, 
          insertion_scope);
      appendStatement(mem_copy_back_stmt, insertion_anchor_stmt->get_scope()); 
      // prev_stmt = mem_copy_back_stmt;
    }

    // Step 7, de-allocate GPU memory
    // e.g. xomp_freeDevice(dev_m1);
    // Note: insert this AFTER the target directive stmt or the copy back stmt
    SgExprStatement* mem_dealloc_stmt = 
      buildFunctionCallStmt(SgName("xomp_freeDevice"),
          buildBoolType(),
          buildExprListExp(buildVarRefExp( dev_var_name,insertion_scope)),
          insertion_scope);
    appendStatement(mem_dealloc_stmt, insertion_anchor_stmt->get_scope()); 
  }
}

// trans OpenMP map variables
// return all generated or remaining variables to be passed to the outliner  
  // Liao, 2/4/2013
  // Translate the map clause variables associated with "omp target parallel"
  // We only support combined "target parallel" or "parallel" immediately following "target"
  // So we handle outlining and data handling for two directives at the same time
  // TODO: move to the header
  // Input: 
  //
  //  map(alloc|to|from|tofrom:var_list)
  //  array variable in var_list should have dimension bounds information like [0:N-1][0:K-1]
  //  
  //  Essentially, we have to decide if we need to do the following steps for each variable
  //
  //  Data handling: declaration, allocation, and copy
  //    1. declared a pointer type to the device copy : pass by pointer type vs. pass by value
  //    2. allocate device copy using the dimension bound info: for array types (pointers used for linearized arrays)
  //    3. copy the data from CPU to the device (GPU) copy: 
  //       
  //    4. replace references to the CPU copies with references to the GPU copy
  //    5. replace original multidimensional element indexing with linearized address indexing (for 2-D and more dimension arrays) 
  //
  //  Data handling: copy back, de-allocation
  //    6. copy GPU_copy back to CPU variables
  //    7. de-allocate the GPU variables
  //
  //   Step 1,2,3 and 6, 7 should generate statements before or after the SgOmpTargetStatement
  //   Step 4 and 5 should change the body of the affected SgOmpParallelStatement
  //
  //  Algorithm 1: 
  //   collect all variables in map clauses: they should be either scalar or arrays with bound info.
  //   For each array variable, 
  //       we generate memory handling statements for them: declaration, allocation, copy back-forth, de-allocation
  //   For the use of array variable, 
  //       we replace the original references with references to new pointer typed variables
  //       Linearize the access when 2-D or more dimensions are used.
  //                        
  //   Based on the mapped variables, we output the variables to be passed to the outlined function to be generated later on
  //         variables which will be passed by their original data types
  //         variables which will be passed by their address of type: pointer type pointing to their original data type 
  //
  //  Revised Algorithm (version 2):  To translate "omp target" + "omp parallel for" enclosed within "omp target data" region:
  //  New facts:
  //        the map clauses are now associated with "omp target data" instead of "omp target"
  //        Only a subset of all mapped variables at "omp target data" level will be used within "omp target": 
  //           a single data region contains multiple "omp target" regions
  //        When translating "omp target" + "omp parallel for", we don't need to generate data handling statements
  //            but we need to refer to the declarations for device variables.
  //        Memory declaration, allocation, copy back-forth, de-allocation is generated within the body of the "omp target data" region.
  //            we can still try to generate them when translating "omp parallel for" under "omp target", if not yet generated before.
  //
  // Revised Algorithm (V3): using Device Data Environment (DDE) runtime support to manage nested data regions
  //       To simplify the handling, we assume
  //         1. Both "target data"  and "target parallel for " should have map() clauses
  //         2. Using DDE, the translation is simplified as is identical for both directive
ASTtools::VarSymSet_t transOmpMapVariables(SgStatement* target_data_or_target_parallel_stmt  // either "target data" or "target parallel" statement
                   ) 
{
  ASTtools::VarSymSet_t all_syms;
  ROSE_ASSERT  (target_data_or_target_parallel_stmt !=NULL);
  ROSE_ASSERT  (all_syms.size() == 0); // it should be empty

  SgOmpParallelStatement* target_parallel_stmt = NULL; 
  SgOmpTargetStatement* target_directive_stmt = NULL;
  SgOmpTargetDataStatement * target_data_stmt = NULL; 


  target_parallel_stmt = isSgOmpParallelStatement(target_data_or_target_parallel_stmt);
  target_data_stmt = isSgOmpTargetDataStatement(target_data_or_target_parallel_stmt);
 
  // the parallel directive must be combined with target directive
  if (target_parallel_stmt != NULL)
  {
   // must be a parallel region directly under "omp target"
    SgNode* parent = target_parallel_stmt->get_parent();
    ROSE_ASSERT (parent != NULL);
   if (isSgBasicBlock(parent)) //skip the possible block in between
      parent = parent->get_parent();
    target_directive_stmt = isSgOmpTargetStatement(parent);
    ROSE_ASSERT (target_directive_stmt != NULL);
  }

  // collect map clauses and their variables 
  // ----------------------------------------------------------
  // Some notes for the relevant AST input: 
  // we store a map clause for each variant/operator (alloc, to, from, and tofrom), so there should be up to 4 SgOmpMapClause.
  //    SgOmpClause::omp_map_operator_enum
  // each map clause has 
  //   a variable list (SgVarRefExp), accessible through get_variables()
  //   a pointer to array_dimensions, accessible through get_array_dimensions(). the array_dimensions is identical among all map clause of a same "omp target"
  //     std::map<SgSymbol*,  std::vector < std::pair <SgExpression*, SgExpression*> > >  array_dimensions

  Rose_STL_Container<SgOmpClause*> map_clauses; 
  Rose_STL_Container<SgOmpClause*> device_clauses; 
  if (target_data_stmt)
  {
     map_clauses = getClause(target_data_stmt, V_SgOmpMapClause);
     device_clauses = getClause(target_data_stmt, V_SgOmpDeviceClause);
  }
  else if (target_directive_stmt)
  {
     map_clauses = getClause(target_directive_stmt, V_SgOmpMapClause);
     device_clauses = getClause(target_directive_stmt, V_SgOmpDeviceClause);
  }
  else 
    ROSE_ASSERT (false);

  if ( map_clauses.size() == 0) return all_syms; // stop if no map clauses at all

  // store each time of map clause explicitly
  SgOmpMapClause* map_alloc_clause = NULL;
  SgOmpMapClause* map_to_clause = NULL;
  SgOmpMapClause* map_from_clause = NULL;
  SgOmpMapClause* map_tofrom_clause = NULL;
  // dimension map is the same for all the map clauses under the same omp target directive
  std::map<SgSymbol*,  std::vector < std::pair <SgExpression*, SgExpression*> > >  array_dimensions; 
  std::map<SgSymbol*, std::vector< std::pair< SgOmpClause::omp_map_dist_data_enum, SgExpression * > > > dist_data_policies; // no in use, for compatible reason

  // a map between original symbol and its device version : used for variable replacement 
  std::map <SgVariableSymbol*, SgVariableSymbol*>  cpu_gpu_var_map; 

  // store all variables showing up in any of the map clauses
  SgInitializedNamePtrList all_mapped_vars ;
  if (target_data_stmt)
    all_mapped_vars = collectClauseVariables (target_data_stmt, VariantVector(V_SgOmpMapClause)); 
  else if (target_directive_stmt)
    all_mapped_vars = collectClauseVariables (target_directive_stmt, VariantVector(V_SgOmpMapClause)); 

  // store all variables showing up in any of the device clauses
  SgExpression* device_expression ;
  if (target_data_stmt)
    device_expression = getClauseExpression (target_data_stmt, VariantVector(V_SgOmpDeviceClause)); 
  else if (target_directive_stmt)
    device_expression = getClauseExpression (target_directive_stmt, VariantVector(V_SgOmpDeviceClause));

 
  extractMapClauses (map_clauses, array_dimensions, dist_data_policies, &map_alloc_clause, &map_to_clause, &map_from_clause, &map_tofrom_clause);
  std::set<SgSymbol*> array_syms; // store clause variable symbols which are array types (explicit or as a pointer)
  std::set<SgSymbol*> atom_syms; // store clause variable symbols which are non-aggregate types: scalar, pointer, etc

  // categorize the variables:
  categorizeMapClauseVariables (all_mapped_vars, array_dimensions, array_syms, atom_syms);

  // set the scope and anchor statement we will focus on based on the availability of an enclosing target data region
  SgBasicBlock* insertion_scope = NULL; // the body 
  SgStatement* insertion_anchor_stmt = NULL; // the single statement within the body
 if (target_data_stmt != NULL)
 {
   // at this point, the body should already be normalized to be a BB
   SgBasicBlock * body_block = ensureBasicBlockAsBodyOfOmpBodyStmt(target_data_stmt);
   ROSE_ASSERT (body_block!= NULL);

   SgStatement* target_data_child_stmt = NULL;
   // We cannot assert this since the body of "omp target data" may already be expanded as part of a previous translation    
   //    ROSE_ASSERT( (target_data_stmt_body->get_statements()).size() ==1);
   target_data_child_stmt = (body_block->get_statements())[0];

   insertion_scope = body_block;
   insertion_anchor_stmt = target_data_child_stmt;
 }
  else if (target_directive_stmt != NULL)
  {
   insertion_scope= isSgBasicBlock(target_directive_stmt->get_body());
   insertion_anchor_stmt = target_parallel_stmt;
  }

  ROSE_ASSERT (insertion_scope!= NULL);
  ROSE_ASSERT (insertion_anchor_stmt!= NULL);

  // collect used variables in the insertion scope
  std::map <SgVariableSymbol *, bool> variable_map = collectVariableAppearance (insertion_scope);

  // Now insert xomp_deviceDataEnvironmentEnter() before xomp_deviceDataEnvironmentPrepareVariable()
  SgExprListExp* argumentList = NULL;
  if(device_expression)
  {
    argumentList = buildExprListExp(deepCopy(device_expression)); 
  }
  else  // use default device ID 0 if device_expression is NULL
  {
    device_expression = buildIntVal(0);
    argumentList = buildExprListExp(device_expression);
  }

  SgExprStatement* dde_enter_stmt = buildFunctionCallStmt (SgName("xomp_deviceDataEnvironmentEnter"), buildVoidType(), argumentList, insertion_scope);
  prependStatement(dde_enter_stmt, insertion_scope); 

  // handle array variables showing up in the map clauses:   
  for (std::set<SgSymbol*>::const_iterator iter = array_syms.begin(); iter != array_syms.end(); iter ++)
  {
    SgSymbol* sym = *iter; 
    ROSE_ASSERT (sym != NULL);
    SgType* orig_type = sym->get_type();

    // Step 1: declare a pointer type to array variables in map clauses, we linearize all arrays to be a 1-D pointer
    //   Element_type * _dev_var; 
    //   e.g.: double* _dev_array; 
    // I believe that all array variables need allocations on GPUs, regardless their map operations (alloc, to, from, or tofrom)

    // TODO: is this a safe assumption here??
    SgType* element_type = orig_type->findBaseType(); // recursively strip away non-base type to get the bottom type
    string orig_name = (sym->get_name()).getString();
    string dev_var_name = "_dev_"+ orig_name; 

    SgVariableDeclaration* dev_var_decl = NULL; 
    dev_var_decl = buildVariableDeclaration(dev_var_name, buildPointerType(element_type), NULL, insertion_scope);
    insertStatementBefore (insertion_anchor_stmt, dev_var_decl); 
    ROSE_ASSERT (dev_var_decl != NULL);

    SgVariableSymbol* orig_sym = isSgVariableSymbol(sym);
    ROSE_ASSERT (orig_sym != NULL);
    SgVariableSymbol* new_sym = getFirstVarSym(dev_var_decl);
    cpu_gpu_var_map[orig_sym]= new_sym; // store the mapping, this is always needed to guide the outlining

    // Not all map variables from "omp target data" will be used within the current parallel region
    // We only need to find out the used one only.

    // linearized array pointers should be directly passed to the outliner later on, without adding & operator in front of them
    // we assume AST is normalized and all target regions have explicit and correct map() clauses
    // Still some transformation like loop collapse will change the variables
        if (variable_map[orig_sym])
          all_syms.insert(new_sym);
    // generate memory allocation, copy, free function calls.
    generateMappedArrayMemoryHandling (sym, map_alloc_clause, map_to_clause, map_from_clause, map_tofrom_clause,array_dimensions, device_expression, 
        insertion_scope, insertion_anchor_stmt, true);
  }  // end for

  // Generate a single DDE enter() call
  SgExprStatement* dde_exit_stmt = buildFunctionCallStmt (SgName("xomp_deviceDataEnvironmentExit"), buildVoidType(), argumentList, insertion_scope);
  appendStatement(dde_exit_stmt , insertion_anchor_stmt->get_scope()); 

  // Step 5. TODO  replace indexing element access with address calculation (only needed for 2/3 -D)
  // We switch the order of 4 and 5 since we want to rewrite the subscripts before the arrays are replaced
  rewriteArraySubscripts (insertion_scope, array_syms); 

  // Step 4. replace references to old with new variables, 
  replaceVariableReferences (insertion_scope , cpu_gpu_var_map);

  // TODO handle scalar, separate or merged into previous loop ?

  // store remaining variables so outliner can readily use this information
  // for pointers to linearized arrays, they should passed by their original form, not using & operator, regardless the map operator types (to|from|alloc|tofrom)
  // for a scalar, two cases: to vs. from | tofrom
  // if in only, pass by value is good
  // if either from or tofrom:  
  // two possible solutions:
  // 1) we need to treat it as an array of size 1 or any other choices. TODO!!
  //  we also have to replace the reference to scalar to the array element access: be cautious about using by value (a) vs. using by address  (&a)
  // 2) try to still pass by value, but copy the final value back to the CPU version 
  // right now we assume they are not on from|tofrom, until we face a real input applications with map(from:scalar_a)
  // For all scalars, we directly copy them into all_syms for now
  for (std::set<SgSymbol*> ::iterator iter = atom_syms.begin(); iter != atom_syms.end(); iter ++)
  {
    SgVariableSymbol * var_sym = isSgVariableSymbol(*iter);
    if (variable_map[var_sym] == true) // we should only collect map variables which show up in the current parallel region
      all_syms.insert (var_sym);
  }

  //Pei-Hung: subtract offset from the subscript in the offloaded array reference
  if(target_parallel_stmt)
  {
    // at this point, the body must be a BB now.
    SgBasicBlock* body_block = isSgBasicBlock(target_parallel_stmt->get_body()); // the body of the affected "omp parallel"
    ROSE_ASSERT (body_block!= NULL);
    Rose_STL_Container<SgNode*> nodeList = NodeQuery::querySubTree(body_block, V_SgVarRefExp);
    for (Rose_STL_Container<SgNode *>::iterator i = nodeList.begin(); i != nodeList.end(); i++)
    {
      SgVarRefExp *vRef = isSgVarRefExp((*i));
      SgVariableSymbol* sym = vRef->get_symbol();
      SgType* type = sym->get_type();
      if(offload_array_offset_map.find(vRef->get_symbol()->get_name().getString()) != offload_array_offset_map.end())
      {
        std::vector<SgExpression*> v_offset = offload_array_offset_map.find(vRef->get_symbol()->get_name().getString())->second;
        std::vector<SgExpression*> v_size = offload_array_size_map.find(vRef->get_symbol()->get_name().getString())->second;
        if(isSgPntrArrRefExp(vRef->get_parent()) == NULL)
          continue;
        //std::cout << "finding susbscript " << vRef->get_symbol()->get_name().getString() << " in " << offload_array_offset_map.size() << std::endl;
        SgPntrArrRefExp* pntrArrRef = isSgPntrArrRefExp(vRef->get_parent());
        std::vector<SgExpression*> arrayType =get_C_array_dimensions(type);
        //std::cout << "vector size = " << v_offset.size() << " array dim= " << arrayType.size() << std::endl;
        if(v_offset.size() == arrayType.size())
        {
          for(std::vector<SgExpression*>::reverse_iterator ir = v_offset.rbegin(); ir != v_offset.rend(); ir++)
          {
            ROSE_ASSERT(pntrArrRef);
            SgExpression* subscript = pntrArrRef->get_rhs_operand();  
            SgExpression* newsubscript = buildSubtractOp(deepCopy(subscript),deepCopy(*ir));
            replaceExpression(subscript,newsubscript,true); 
            pntrArrRef = isSgPntrArrRefExp(pntrArrRef->get_parent()); 
          } 
        }
        // collapsed case
        else
        {
          ROSE_ASSERT(pntrArrRef);
          SgExpression* subscript = pntrArrRef->get_rhs_operand();  
          SgExpression* newsubscript = deepCopy(subscript);
          std::vector<SgExpression*>::reverse_iterator irsize = v_size.rbegin();
          for(std::vector<SgExpression*>::reverse_iterator ir = v_offset.rbegin(); ir != v_offset.rend(); ir++)
          {
            SgIntVal* intVal = isSgIntVal(*ir);
            if(intVal && intVal->get_value() == 0)
            {
              irsize++;  
              continue;
            }
            if(ir ==v_offset.rbegin())
              newsubscript = buildSubtractOp(newsubscript,deepCopy(*ir));
            else
              newsubscript = buildSubtractOp(newsubscript,buildMultiplyOp(deepCopy(*ir),deepCopy(*irsize)));
            irsize++;  
          }
          replaceExpression(subscript,newsubscript,true); 
          pntrArrRef = isSgPntrArrRefExp(pntrArrRef->get_parent()); 
        }
      }
    }
  }
  return all_syms;
} // end transOmpMapVariables() for omp target data's map clauses for now


// old version: kept to occasionally see previous translation results.
// generating explicit data handling function calls
 void transOmpMapVariables_v1(
                         SgOmpParallelStatement* target_parallel_stmt, //the "omp parallel" with enclosing "omp target", or combined "target parallel"
                         ASTtools::VarSymSet_t & all_syms // collect all generated or remaining variables to be passed to the outliner
                        )
  {
    ROSE_ASSERT (target_parallel_stmt!= NULL);
    
   // must be a parallel region directly under "omp target"
    SgNode* parent = target_parallel_stmt->get_parent();
    ROSE_ASSERT (parent != NULL);
   if (isSgBasicBlock(parent)) //skip the possible block in between
      parent = parent->get_parent();
    SgOmpTargetStatement* target_directive_stmt = isSgOmpTargetStatement(parent);
    ROSE_ASSERT (target_directive_stmt != NULL);

   // at this point, the body must be a BB now.
   SgBasicBlock* body_block = isSgBasicBlock(target_parallel_stmt->get_body()); // the body of the affected "omp parallel"
    ROSE_ASSERT (body_block!= NULL);
   // we should use inner scope , instead of the scope of target-directive-stmt.
   // this will avoid name collisions when there are multiple "omp target" within one big scope
    SgScopeStatement* target_directive_body = isSgScopeStatement(target_directive_stmt->get_body()); 
    ROSE_ASSERT (target_directive_body != NULL);
    ROSE_ASSERT (isSgBasicBlock (target_directive_body));

    std::map <SgVariableSymbol *, bool> variable_map = collectVariableAppearance (target_parallel_stmt);
#if 1
    // two cases: map variables are provided by 
    // case 1: "omp target" 
    // case 2: "omp target data"
    // we have to figure which case is true for the current affected "omp parallel"
    SgOmpTargetDataStatement* target_data_stmt = getEnclosingNode <SgOmpTargetDataStatement> (target_directive_stmt);
    SgBasicBlock * target_data_stmt_body = NULL;
    SgStatement* target_data_child_stmt = NULL;
    if (!useDDE) // only in the old, explicit data management mode, we translate map variables differently depending on context
      if (target_data_stmt != NULL)
      {
        target_data_stmt_body = ensureBasicBlockAsBodyOfOmpBodyStmt (target_data_stmt);
        ROSE_ASSERT (target_data_stmt_body != NULL);
        // We cannot assert this since the body of "omp target data" may already be expanded as part of a previous translation    
        //    ROSE_ASSERT( (target_data_stmt_body->get_statements()).size() ==1);
        target_data_child_stmt = (target_data_stmt_body->get_statements())[0];
      }
#endif
    // collect map clauses and their variables 
    // ----------------------------------------------------------
    // Some notes for the relevant AST input: 
    // we store a map clause for each variant/operator (alloc, to, from, and tofrom), so there should be up to 4 SgOmpMapClause.
    //    SgOmpClause::omp_map_operator_enum
    // each map clause has 
    //   a variable list (SgVarRefExp), accessible through get_variables()
    //   a pointer to array_dimensions, accessible through get_array_dimensions(). the array_dimensions is identical among all map clause of a same "omp target"
    //     std::map<SgSymbol*,  std::vector < std::pair <SgExpression*, SgExpression*> > >  array_dimensions
    Rose_STL_Container<SgOmpClause*> map_clauses; 
#if 1
    if (target_data_stmt != NULL && !useDDE)
    {
      map_clauses = getClause(target_data_stmt, V_SgOmpMapClause);
    }
    else   
#endif
     map_clauses = getClause(target_directive_stmt, V_SgOmpMapClause);

    if ( map_clauses.size() == 0) return; // stop if no map clauses at all

    // store each time of map clause explicitly
    SgOmpMapClause* map_alloc_clause = NULL;
    SgOmpMapClause* map_to_clause = NULL;
    SgOmpMapClause* map_from_clause = NULL;
    SgOmpMapClause* map_tofrom_clause = NULL;
    // dimension map is the same for all the map clauses under the same omp target directive
    std::map<SgSymbol*,  std::vector < std::pair <SgExpression*, SgExpression*> > >  array_dimensions; 
    std::map<SgSymbol*, std::vector< std::pair< SgOmpClause::omp_map_dist_data_enum, SgExpression * > > > dist_data_policies; // no in use, for compatible reason

   // a map between original symbol and its device version (replacement) 
   std::map <SgVariableSymbol*, SgVariableSymbol*>  cpu_gpu_var_map; 
    
    // store all variables showing up in any of the map clauses
    SgInitializedNamePtrList all_mapped_vars ;
#if 1
    if (target_data_stmt != NULL && !useDDE)
      all_mapped_vars = collectClauseVariables (target_data_stmt, VariantVector(V_SgOmpMapClause)); 
    else 
#endif
  all_mapped_vars = collectClauseVariables (target_directive_stmt, VariantVector(V_SgOmpMapClause));

    extractMapClauses (map_clauses, array_dimensions, dist_data_policies, &map_alloc_clause, &map_to_clause, &map_from_clause, &map_tofrom_clause);
    std::set<SgSymbol*> array_syms; // store clause variable symbols which are array types (explicit or as a pointer)
    std::set<SgSymbol*> atom_syms; // store clause variable symbols which are non-aggregate types: scalar, pointer, etc

   // categorize the variables:
   categorizeMapClauseVariables (all_mapped_vars, array_dimensions, array_syms, atom_syms);

   // set the scope and anchor statement we will focus on based on the availability of an enclosing target data region
   SgBasicBlock* insertion_scope = NULL; // the body 
   SgStatement* insertion_anchor_stmt = NULL; // the single statement within the body
   bool need_generate_data_stmt  = false; // We don't always need to generate the declaration, allocation, copy, de-allocation of device data.
#if 1
   if (target_data_stmt != NULL && !useDDE)
   {
     insertion_scope = target_data_stmt_body;
     insertion_anchor_stmt = target_data_child_stmt;
   } 
   else
#endif
   {
     insertion_scope = isSgBasicBlock(target_directive_body);
     insertion_anchor_stmt = target_parallel_stmt;
   }
   ROSE_ASSERT (insertion_scope!= NULL);
   ROSE_ASSERT (insertion_anchor_stmt!= NULL);

  if (useDDE)
  {
    // Now insert xomp_deviceDataEnvironmentEnter() before xomp_deviceDataEnvironmentPrepareVariable()
    SgExprStatement* dde_enter_stmt = buildFunctionCallStmt (SgName("xomp_deviceDataEnvironmentEnter"), buildVoidType(), NULL, insertion_scope);
    prependStatement(dde_enter_stmt, insertion_scope); 
   }
  // handle array variables showing up in the map clauses:   
  for (std::set<SgSymbol*>::const_iterator iter = array_syms.begin(); iter != array_syms.end(); iter ++)
  {
    SgSymbol* sym = *iter; 
    ROSE_ASSERT (sym != NULL);
    SgType* orig_type = sym->get_type();

    // Step 1: declare a pointer type to array variables in map clauses, we linearize all arrays to be a 1-D pointer
    //   Element_type * _dev_var; 
    //   e.g.: double* _dev_array; 
    // I believe that all array variables need allocations on GPUs, regardless their map operations (alloc, to, from, or tofrom)

    // TODO: is this a safe assumption here??
    SgType* element_type = orig_type->findBaseType(); // recursively strip away non-base type to get the bottom type
    string orig_name = (sym->get_name()).getString();
    string dev_var_name = "_dev_"+ orig_name; 

    // Again, two cases: map clauses come from 1) omp target vs. 2) omp target data 
    // For the combined "omp target" + "omp parallel for " code portion
    // We generate declarations within the body of "omp target". So we don't concerned about name conflicts. 
    //
    // For "omp target data", 
    // It is possible that there are two consecutive "omp target"+"omp parallel for" regions.
    // Blindly generate data handling statements will introduce redundant definition and handling. 
    // So we have to check the existence of a declaration before creating a brand new one.
    SgVariableDeclaration* dev_var_decl = NULL; 
    SgVariableSymbol* dev_var_sym = insertion_scope ->lookup_variable_symbol(dev_var_name);
    if (dev_var_sym == NULL)
    {
      need_generate_data_stmt = true; // this will trigger a set to data handling statements to be generated later on
      dev_var_decl = buildVariableDeclaration(dev_var_name, buildPointerType(element_type), NULL, insertion_scope);
      insertStatementBefore (insertion_anchor_stmt, dev_var_decl); 
    }
    else 
      dev_var_decl = isSgVariableDeclaration(dev_var_sym->get_declaration()->get_declaration());

    ROSE_ASSERT (dev_var_decl != NULL);

    SgVariableSymbol* orig_sym = isSgVariableSymbol(sym);
    ROSE_ASSERT (orig_sym != NULL);
    SgVariableSymbol* new_sym = getFirstVarSym(dev_var_decl);
    cpu_gpu_var_map[orig_sym]= new_sym; // store the mapping, this is always needed to guide the outlining

    // Not all map variables from "omp target data" will be used within the current parallel region
    // We only need to find out the used one only.
#if 1
    // linearized array pointers should be directly passed to the outliner later on, without adding & operator in front of them
    if (target_data_stmt != NULL && !useDDE)
    {
      if (variable_map[orig_sym]) // this condition may miss out the temp variables generated for loop collapsing in DDE translation mode
        all_syms.insert(new_sym);
    }
    else
#endif
    {
      all_syms.insert(new_sym);
      ROSE_ASSERT (variable_map[orig_sym] == true);// the map variable must show up within the parallel region
    }

    // generate memory allocation, copy, free function calls.
    generateMappedArrayMemoryHandling (sym, map_alloc_clause, map_to_clause, map_from_clause, map_tofrom_clause,array_dimensions, NULL,  
        insertion_scope, insertion_anchor_stmt, need_generate_data_stmt);
  }  // end for

  // Generate a single DDE enter() call
  if (useDDE)
  {
    SgExprStatement* dde_exit_stmt = buildFunctionCallStmt (SgName("xomp_deviceDataEnvironmentExit"), buildVoidType(), NULL, insertion_scope);
    appendStatement(dde_exit_stmt , insertion_anchor_stmt->get_scope()); 
  }

   // Step 5. TODO  replace indexing element access with address calculation (only needed for 2/3 -D)
   // We switch the order of 4 and 5 since we want to rewrite the subscripts before the arrays are replaced
    rewriteArraySubscripts (body_block, array_syms); 
   
   // Step 4. replace references to old with new variables, 
    replaceVariableReferences (body_block, cpu_gpu_var_map);

   // TODO handle scalar, separate or merged into previous loop ?
    
   // prepare things  for outliner: 
  // store remaining variables so outliner can readily use this information
   // for pointers to linearized arrays, they should passed by their original form, not using & operator, regardless the map operator types (to|from|alloc|tofrom)
   // for a scalar, two cases: to vs. from | tofrom
   // if in only, pass by value is good
   // if either from or tofrom:  
   // two possible solutions:
   // 1) we need to treat it as an array of size 1 or any other choices. TODO!!
   //  we also have to replace the reference to scalar to the array element access: be cautious about using by value (a) vs. using by address  (&a)
   // 2) try to still pass by value, but copy the final value back to the CPU version 
   // right now we assume they are not on from|tofrom, until we face a real input applications with map(from:scalar_a)
   // For all scalars, we directly copy them into all_syms for now
   for (std::set<SgSymbol*> ::iterator iter = atom_syms.begin(); iter != atom_syms.end(); iter ++)
   {
     SgVariableSymbol * var_sym = isSgVariableSymbol(*iter);
     if (variable_map[var_sym] == true) // we should only collect map variables which show up in the current parallel region
     all_syms.insert (var_sym);
   }

  } // end transOmpMapVariables()

  // Translate a parallel region under "omp target"
  /*
    
   call customized outlining, the generateTask() for omp task or regular omp parallel is not compatible
   since we want to use the classic outlining support: each variable is passed as a separate parameter.

   We also use the revised generateFunc() to explicitly specify pass by original type vs. pass using pointer type

   */
  void transOmpTargetParallel (SgNode* node)
  {
    // Sanity check first
    ROSE_ASSERT(node != NULL);
    SgOmpParallelStatement* target = isSgOmpParallelStatement(node);
    ROSE_ASSERT (target != NULL);

    // must be a parallel region directly under "omp target"
    SgNode* parent = node->get_parent();
    ROSE_ASSERT (parent != NULL);
   if (isSgBasicBlock(parent)) //skip the possible block in between
      parent = parent->get_parent();
    SgOmpTargetStatement* target_directive_stmt = isSgOmpTargetStatement(parent);
    ROSE_ASSERT (target_directive_stmt != NULL);

    // device expression 
    SgExpression* device_expression =NULL ;
    device_expression = getClauseExpression (target_directive_stmt, VariantVector(V_SgOmpDeviceClause));
    // If not found, use the default ID 0
    if (device_expression == NULL)
      device_expression = buildIntVal(0); 

    // Now we need to ensure that "omp target " has a basic block as its body
   // so we can insert declarations into an inner block, instead of colliding declarations within the scope of "omp target"
   // This is important since we often have consecutive "omp target" regions within one big scope
   // We cannot just insert things into that big scope.
    SgBasicBlock* omp_target_stmt_body_block = ensureBasicBlockAsBodyOfOmpBodyStmt (target_directive_stmt);
    ROSE_ASSERT (isSgBasicBlock(target_directive_stmt->get_body()));
    ROSE_ASSERT (node->get_parent() == target_directive_stmt->get_body()); // OMP PARALLEL should be within the body block now

//    SgFunctionDefinition * func_def = NULL;

    // For Fortran code, we have to insert EXTERNAL OUTLINED_FUNC into 
    // the function body containing the parallel region
#if 0
    if (SageInterface::is_Fortran_language() )
    {
      cerr<<"Error. transOmpTargetParallel() does not support Fortran yet. "<<endl; 
      ROSE_ASSERT (false);
      func_def = getEnclosingFunctionDefinition(target);
      ROSE_ASSERT (func_def != NULL);
    }
#endif
    SgStatement * body =  target->get_body();
    ROSE_ASSERT(body != NULL);
    // Save preprocessing info as early as possible, avoiding mess up from the outliner
    AttachedPreprocessingInfoType save_buf1, save_buf2, save_buf_inside;
    cutPreprocessingInfo(target, PreprocessingInfo::before, save_buf1) ;
    cutPreprocessingInfo(target, PreprocessingInfo::after, save_buf2) ;

    // 1/15/2009, Liao, also handle the last #endif, which is attached inside of the target
    cutPreprocessingInfo(target, PreprocessingInfo::inside, save_buf_inside) ;

    //-----------------------------------------------------------------
    // step 1: generated an outlined function and make it a CUDA function
    SgOmpClauseBodyStatement * target_parallel_stmt = isSgOmpClauseBodyStatement(node);
    ROSE_ASSERT (target_parallel_stmt);

    // Prepare the outliner
    Outliner::enable_classic = true;
//    Outliner::useParameterWrapper = false; //TODO: better handling of the dependence among flags
    SgBasicBlock* body_block = Outliner::preprocess(body);
    // translator OpenMP 3.0 and earlier variables.
    transOmpVariables (target, body_block);

    ASTtools::VarSymSet_t all_syms; // all generated or remaining variables to be passed to the outliner
  // This addressOf_syms does not apply to CUDA kernel generation: since we cannot use pass-by-reference for CUDA kernel.
  // If we want to copy back value, we have to use memory copy  since they are in two different memory spaces. 
    ASTtools::VarSymSet_t addressOf_syms; // generated or remaining variables should be passed by using their addresses

    if (!useDDE)
    {   
      //transOmpMapVariables (target_directive_stmt, target, body_block, all_syms); //, addressOf_syms);
      transOmpMapVariables_v1 (target, all_syms); //, addressOf_syms);
    } else
      all_syms = transOmpMapVariables (target); //, addressOf_syms);

    ASTtools::VarSymSet_t per_block_reduction_syms; // translation generated per block reduction symbols with name like _dev_per_block within the enclosed for loop

    // collect possible per block reduction variables introduced by transOmpTargetLoop()
    // we rely on the pattern of such variables: _dev_per_block_*     
    // these variables are arrays already, we pass them by their original types, not addressOf types
    Rose_STL_Container<SgNode*> nodeList = NodeQuery::querySubTree(body_block,V_SgVarRefExp);
    for (Rose_STL_Container<SgNode *>::iterator i = nodeList.begin(); i != nodeList.end(); i++)
    {
      SgVarRefExp *vRef = isSgVarRefExp((*i));
      SgName var_name = vRef-> get_symbol()->get_name();
      string var_name_str = var_name.getString();
      if (var_name_str.find("_dev_per_block_",0) == 0)
      {
        all_syms.insert( vRef-> get_symbol());
        per_block_reduction_syms.insert (vRef-> get_symbol());
      }
    }

    string func_name = Outliner::generateFuncName(target);
    SgGlobal* g_scope = SageInterface::getGlobalScope(body_block);
    ROSE_ASSERT(g_scope != NULL);

    std::set< SgInitializedName *> restoreVars;
    SgFunctionDeclaration* result = Outliner::generateFunction(body_block, func_name, all_syms, addressOf_syms, restoreVars, NULL, g_scope);
    SgFunctionDeclaration* result_decl = isSgFunctionDeclaration(result->get_firstNondefiningDeclaration());
    ROSE_ASSERT (result_decl != NULL);
    result_decl->get_functionModifier().setCudaKernel(); // add __global__ modifier

    result->get_functionModifier().setCudaKernel();

     // This one is not desired. It inserts the function to the end and prepend a prototype
    // Outliner::insert(result, g_scope, body_block); 
    // TODO: better interface to specify where exactly to insert the function!
    //Custom insertion:  insert right before the enclosing function of "omp target"
    SgFunctionDeclaration* target_func = const_cast<SgFunctionDeclaration *>
       (SageInterface::getEnclosingFunctionDeclaration (target));
     ROSE_ASSERT(target_func!= NULL);
    insertStatementBefore (target_func, result);
    // TODO: this really should be done within Outliner::generateFunction()
    // TODO: we have to patch up first nondefining function declaration since custom insertion is used
    SgGlobal* glob_scope = getGlobalScope(target);
    ROSE_ASSERT (glob_scope!= NULL);
    SgFunctionSymbol * func_symbol = glob_scope->lookup_function_symbol(result->get_name());
    ROSE_ASSERT (func_symbol != NULL);
    //SgFunctionDeclaration * proto_decl = func_symbol->get_declaration();
    //ROSE_ASSERT (proto_decl != NULL);
    //ROSE_ASSERT (proto_decl != result );
    //result->set_firstNondefiningDeclaration(proto_decl);


#if 0 // it turns out we don't need satic keyword for CUDA kernel
    if (result->get_definingDeclaration() != NULL)
      SageInterface::setStatic(result->get_definingDeclaration());
    if (result->get_firstNondefiningDeclaration() != NULL)
      SageInterface::setStatic(result->get_firstNondefiningDeclaration());
#endif 

    //SgScopeStatement * p_scope = target_directive_stmt ->get_scope(); // the scope of "omp parallel" will be destroyed later, so we use scope of "omp target"
    SgScopeStatement * p_scope = omp_target_stmt_body_block ; // the scope of "omp parallel" will be destroyed later, so we use scope of "omp target"
    ROSE_ASSERT(p_scope != NULL);
   // insert dim3 threadsPerBlock(xomp_get_maxThreadsPerBlock()); 
   // TODO: for 1-D mapping, int type is enough,  //TODO: a better interface accepting expression as initializer!!
    SgVariableDeclaration* threads_per_block_decl = buildVariableDeclaration ("_threads_per_block_", buildIntType(), 
                  buildAssignInitializer(buildFunctionCallExp("xomp_get_maxThreadsPerBlock",buildIntType(), buildExprListExp(device_expression), p_scope)), 
                  p_scope);
    //insertStatementBefore (target_directive_stmt, threads_per_block_decl);
    insertStatementBefore (target, threads_per_block_decl);
    attachComment(threads_per_block_decl, string("Launch CUDA kernel ..."));

    // dim3 numBlocks (xomp_get_max1DBlock(VEC_LEN));
    // TODO: handle 2-D or 3-D using dim type
    ROSE_ASSERT (cuda_loop_iter_count_1 != NULL);
    SgVariableDeclaration* num_blocks_decl = buildVariableDeclaration ("_num_blocks_", buildIntType(), 
                  buildAssignInitializer(buildFunctionCallExp("xomp_get_max1DBlock",buildIntType(), buildExprListExp(device_expression, cuda_loop_iter_count_1), p_scope)),
                  p_scope);
    //insertStatementBefore (target_directive_stmt, num_blocks_decl);
    insertStatementBefore (target, num_blocks_decl);

    // Now we have num_block declaration, we can insert the per block declaration used for reduction variables
    SgExpression* shared_data = NULL; // shared data size expression for CUDA kernel execution configuration
    for (std::vector<SgVariableDeclaration*>::iterator iter = per_block_declarations.begin(); iter != per_block_declarations.end(); iter++)
    {
       SgVariableDeclaration* decl = *iter;
       insertStatementAfter (num_blocks_decl, decl);
       SgVariableSymbol* sym = getFirstVarSym (decl);
       SgPointerType * pointer_type = isSgPointerType(sym->get_type());
       ROSE_ASSERT (pointer_type != NULL);
       SgType* base_type = pointer_type->get_base_type();
       if (per_block_declarations.size()>1)
       {
        cerr<<"Error. multiple reduction variables are not yet handled."<<endl;
         ROSE_ASSERT (false);
         // threadsPerBlock.x*sizeof(REAL)  //TODO: how to handle multiple shared data blocks, each for a reduction variable??   
       }
       shared_data = buildMultiplyOp (buildVarRefExp(threads_per_block_decl), buildSizeOfOp (base_type) );
    }

    // generate the cuda kernel launch statement
    //e.g.  axpy_ompacc_cuda <<<numBlocks, threadsPerBlock>>>(dev_x,  dev_y, VEC_LEN, a);
   
    //func_symbol = isSgFunctionSymbol(result->get_firstNondefiningDeclaration()->get_symbol_from_symbol_table ());
    ROSE_ASSERT (func_symbol != NULL);
    SgExprListExp* exp_list_exp = SageBuilder::buildExprListExp();

    std::set<SgInitializedName*>  varsUsingOriginalForm; 
    for (ASTtools::VarSymSet_t::const_iterator iter = all_syms.begin(); iter != all_syms.end(); iter ++)
    {
      const SgVariableSymbol * current_symbol = *iter;
  // this addressOf_syms does not apply to CUDA kernel generation: since we cannot use pass-by-reference for CUDA kernel.
  // If we want to copy back value, we have to use memory copy  since they are in two different memory spaces. 
  // So all variables should use original form in this context. 
      if (addressOf_syms.find(current_symbol) == addressOf_syms.end()) // not found in Address Of variable set
        varsUsingOriginalForm.insert (current_symbol->get_declaration());
    }
    // TODO: alternative mirror form using varUsingAddress as parameter
    Outliner::appendIndividualFunctionCallArgs (all_syms, varsUsingOriginalForm, exp_list_exp);
    // TODO: builder interface without _nfi, and match function call exp builder interface convention: 

    SgCudaKernelExecConfig * cuda_exe_conf = buildCudaKernelExecConfig_nfi (buildVarRefExp(num_blocks_decl), buildVarRefExp(threads_per_block_decl), shared_data, NULL);
    setOneSourcePositionForTransformation (cuda_exe_conf);
    // SgExpression* is not clear, change to SgFunctionRefExp at least!!
    SgExprStatement* cuda_call_stmt = buildExprStatement(buildCudaKernelCallExp_nfi (buildFunctionRefExp(result), exp_list_exp, cuda_exe_conf) );
    setSourcePositionForTransformation (cuda_call_stmt);
    //insertStatementBefore (target_directive_stmt, cuda_call_stmt);
    insertStatementBefore (target, cuda_call_stmt);

   // insert the beyond block level reduction statement
   // error = xomp_beyond_block_reduction_float (per_block_results, numBlocks.x, XOMP_REDUCTION_PLUS);
    for (ASTtools::VarSymSet_t::const_iterator iter = per_block_reduction_syms.begin(); iter != per_block_reduction_syms.end(); iter ++)
    {
      const SgVariableSymbol * current_symbol = *iter;
      SgPointerType* pointer_type = isSgPointerType(current_symbol->get_type());// must be a pointer to simple type
      ROSE_ASSERT (pointer_type != NULL);
      SgType * orig_type = pointer_type->get_base_type();
      ROSE_ASSERT (orig_type != NULL);

      string per_block_var_name = (current_symbol->get_name()).getString();
      // get the original var name by stripping of the leading "_dev_per_block_"
      string leading_pattern = string("_dev_per_block_");
      string orig_var_name = per_block_var_name.substr(leading_pattern.length(), per_block_var_name.length() - leading_pattern.length());
//      cout<<"debug: "<<per_block_var_name <<" after "<< orig_var_name <<endl;
      SgExprListExp * parameter_list = buildExprListExp (buildVarRefExp(const_cast<SgVariableSymbol*>(current_symbol)), buildVarRefExp("_num_blocks_",target_directive_stmt->get_scope()), buildIntVal(per_block_reduction_map[const_cast<SgVariableSymbol*>(current_symbol)]) );
      SgFunctionCallExp* func_call_exp = buildFunctionCallExp ("xomp_beyond_block_reduction_"+ orig_type->unparseToString(), buildVoidType(), parameter_list, target_directive_stmt->get_scope()); 
     //insertStatementBefore (target_directive_stmt, buildExprStatement(func_call_exp));
      SgStatement* assign_stmt = buildAssignStatement (buildVarRefExp(orig_var_name, omp_target_stmt_body_block )  ,func_call_exp);
     ROSE_ASSERT (target->get_scope () == target_directive_stmt->get_body()); // there is a block in between 
     ROSE_ASSERT (omp_target_stmt_body_block  == target_directive_stmt->get_body()); // just to make sure
     //insertStatementBefore (target_directive_stmt, buildExprStatement(func_call_exp2));
     insertStatementBefore (target, assign_stmt );

     // insert memory free for the _dev_per_block_variables
     // TODO: need runtime support to automatically free memory 
      SgFunctionCallExp* func_call_exp2 = buildFunctionCallExp ("xomp_freeDevice", buildVoidType(), buildExprListExp(buildVarRefExp(const_cast<SgVariableSymbol*>(current_symbol))),  omp_target_stmt_body_block);
     //insertStatementBefore (target_directive_stmt, buildExprStatement(func_call_exp2));
     insertStatementBefore (target, buildExprStatement(func_call_exp2));
    }

    // num_blocks is referenced before the declaration is inserted. So we must fix it, otherwise the symbol of unkown type will be cleaned up later.
    SageInterface::fixVariableReferences(num_blocks_decl->get_scope());
    //------------now remove omp parallel since everything within it has been outlined to a function
    removeStatement (target);
  }


  /*
   * Expected AST layout: 
   *  SgOmpSectionsStatement
   *    SgBasicBlock
   *      SgOmpSectionStatement (1 or more section statements here)
   *        SgBasicBlock
   *          SgStatement 
   *
   * Example translated code: 
      int _section_1 = XOMP_sections_init_next (3);
      while (_section_1 >=0) // This while loop is a must
      {
        switch (_section_1) {
          case 0:
            printf("hello from section 1\n");
            break;
          case 1:
            printf("hello from section 2\n");
            break;
          case 2:
            printf("hello from section 3\n");
            break;
          default:
            printf("fatal error: XOMP_sections_?_next() returns illegal value %d\n", _section_1);
            abort();
        }
        _section_1 = XOMP_sections_next ();  // next round for the current thread: deal with possible number of threads < number of sections
     }
    
      XOMP_sections_end();   // Or  XOMP_sections_end_nowait ();    
   * */
  void transOmpSections(SgNode* node)
  {
//    cout<<"Entering transOmpSections() ..."<<endl;
    ROSE_ASSERT(node != NULL );
    // verify the AST is expected
    SgOmpSectionsStatement * target = isSgOmpSectionsStatement(node); 
    ROSE_ASSERT(target != NULL );
    SgScopeStatement * scope = target->get_scope();
    ROSE_ASSERT(scope != NULL );
    SgStatement * body = target->get_body();
    ROSE_ASSERT(body != NULL);

    SgBasicBlock *  bb1 = buildBasicBlock();
   
    SgBasicBlock * sections_block = isSgBasicBlock(body);
    ROSE_ASSERT (sections_block != NULL);
       // verify each statement under sections is SgOmpSectionStatement
    SgStatementPtrList section_list = sections_block-> get_statements();
    int section_count = section_list.size();
    for  (int i =0; i<section_count; i++)
    {
      SgStatement* stmt = section_list[i];
      ROSE_ASSERT (isSgOmpSectionStatement(stmt));
    }
   
    // int _section_1 = XOMP_sections_init_next (3);
    std::string sec_var_name;
    if (SageInterface::is_Fortran_language() )
      sec_var_name ="_section_";
    else  
      sec_var_name ="xomp_section_";

    sec_var_name += StringUtility::numberToString(++gensym_counter);
    
    SgAssignInitializer* initializer = buildAssignInitializer (
                         buildFunctionCallExp("XOMP_sections_init_next", buildIntType(),buildExprListExp(buildIntVal(section_count)), scope), 
                                        buildIntType());
    replaceStatement(target, bb1, true);
    //Declare a variable to store the current section id
    //Only used to support lastprivate
    SgVariableDeclaration* sec_var_decl_save = NULL;
    if (hasClause(target, V_SgOmpLastprivateClause))
    {
      sec_var_decl_save = buildVariableDeclaration(sec_var_name+"_save", buildIntType(), NULL, bb1);
      appendStatement(sec_var_decl_save, bb1);
    }

    SgVariableDeclaration* sec_var_decl = buildVariableDeclaration(sec_var_name, buildIntType(), initializer, bb1);
    appendStatement(sec_var_decl, bb1);

    // while (_section_1 >=0) {}
    SgWhileStmt * while_stmt = buildWhileStmt(buildGreaterOrEqualOp(buildVarRefExp(sec_var_decl), buildIntVal(0)), buildBasicBlock()); 
    insertStatementAfter(sec_var_decl, while_stmt);
    // switch () {}
    SgSwitchStatement* switch_stmt = buildSwitchStatement (buildExprStatement(buildVarRefExp(sec_var_decl)) , buildBasicBlock()); 
    appendStatement(switch_stmt, isSgBasicBlock(while_stmt->get_body()));
    // case 0, case 1, ...
    for (int i= 0; i<section_count; i++)
    {
      SgCaseOptionStmt* option_stmt = buildCaseOptionStmt (buildIntVal(i), buildBasicBlock());
      // Move SgOmpSectionStatement's body to Case OptionStmt's body
      SgOmpSectionStatement* section_statement = isSgOmpSectionStatement(section_list[i]);
      // Sara Royuela (Nov 19th, 2012)
      // The section statement might not be a Basic Block if there is only one statement and it is not wrapped with braces
      // In that case, we build here the Basic Block
      SgBasicBlock * src_bb = isSgBasicBlock(section_statement->get_body());
      if( src_bb == NULL )
      {
          src_bb = ensureBasicBlockAsBodyOfOmpBodyStmt( section_statement );
      }
      SgBasicBlock * target_bb =  isSgBasicBlock(option_stmt->get_body());
      moveStatementsBetweenBlocks(src_bb , target_bb);
      appendStatement (buildBreakStmt(), target_bb);

      // cout<<"source BB address:"<<isSgBasicBlock(isSgOmpSectionStatement(section_list[i])->get_body())<<endl;
      // Now we have to delete the source BB since its symbol table is moved into the target BB.
      SgBasicBlock * fake_src_bb = buildBasicBlock(); 
      isSgOmpSectionStatement(section_list[i])->set_body(fake_src_bb); 
      fake_src_bb->set_parent(section_list[i]);
      delete (src_bb);

      appendStatement (option_stmt,  isSgBasicBlock(switch_stmt->get_body()));
    } // end case 0, 1, ...  
    // default option: 
    SgDefaultOptionStmt* default_stmt = buildDefaultOptionStmt(buildBasicBlock(buildFunctionCallStmt("abort", buildVoidType(), NULL, scope))); 
    appendStatement (default_stmt,  isSgBasicBlock(switch_stmt->get_body()));

    // save the current section id before checking for next available one
    // This is only useful to support lastprivate clause
    if (hasClause(target, V_SgOmpLastprivateClause))
    {
      SgStatement* save_stmt = buildAssignStatement (buildVarRefExp(sec_var_decl_save), buildVarRefExp(sec_var_decl)); 
      appendStatement(save_stmt , isSgBasicBlock(while_stmt->get_body()));
    }
    // _section_1 = XOMP_sections_next ();
    SgStatement* assign_stmt = buildAssignStatement(buildVarRefExp(sec_var_decl), 
                                 buildFunctionCallExp("XOMP_sections_next", buildIntType(), buildExprListExp(), scope) ); 
    appendStatement(assign_stmt, isSgBasicBlock(while_stmt->get_body()));

    transOmpVariables(target, bb1, buildIntVal(section_count - 1)); // This should happen before the barrier is inserted.

    // XOMP_sections_end() or XOMP_sections_end_nowait ();
    SgExprStatement* end_call = NULL; 
    if (hasClause(target, V_SgOmpNowaitClause))
      end_call = buildFunctionCallStmt("XOMP_sections_end_nowait", buildVoidType(), NULL, scope);
    else
      end_call = buildFunctionCallStmt("XOMP_sections_end", buildVoidType(), NULL, scope);

    appendStatement(end_call,bb1);
//    removeStatement(target);
  }

  // Two ways 
  //1. builtin function TODO
  //    __sync_fetch_and_add_4(&shared, (unsigned int)local);
  //2. using atomic runtime call: 
  //    GOMP_atomic_start (); // void GOMP_atomic_start (void); 
  //    shared = shared op local;
  //    GOMP_atomic_end (); // void GOMP_atomic_end (void); 
  // We use the 2nd method only for now, for simplicity and portability
  void transOmpAtomic(SgNode* node)
  {
    ROSE_ASSERT(node != NULL );
    SgOmpAtomicStatement* target = isSgOmpAtomicStatement(node);
    ROSE_ASSERT(target != NULL );
    SgScopeStatement * scope = target->get_scope();
    ROSE_ASSERT(scope != NULL );
    SgStatement * body = target->get_body();
    ROSE_ASSERT(body != NULL);
    
    replaceStatement(target, body, true);
#ifdef ENABLE_XOMP
    SgExprStatement* func_call_stmt1 = buildFunctionCallStmt("XOMP_atomic_start", buildVoidType(), NULL, scope);
    SgExprStatement* func_call_stmt2 = buildFunctionCallStmt("XOMP_atomic_end", buildVoidType(), NULL, scope);
#else
    SgExprStatement* func_call_stmt1 = buildFunctionCallStmt("GOMP_atomic_start", buildVoidType(), NULL, scope);
    SgExprStatement* func_call_stmt2 = buildFunctionCallStmt("GOMP_atomic_end", buildVoidType(), NULL, scope);
#endif
    insertStatementBefore(body, func_call_stmt1);
    // this is actually sensitive to the type of preprocessing Info
    // In most cases, we want to move up them (such as #ifdef etc)
    moveUpPreprocessingInfo (func_call_stmt1, body, PreprocessingInfo::before); 
    insertStatementAfter(body, func_call_stmt2);
  }


  //! Translate omp task
  /*
  The translation of omp task is similar to the one for omp parallel
  Please remember to call patchUpFirstprivateVariables() before this function to make implicit firstprivate
  variables explicit. 
  
  The gomp runtime function for omp task is:
  extern void GOMP_task (void (*fn) (void *), void *data, void (*cpyfn) (void *, void *), long arg_size, long arg_align, bool if_clause, unsigned flags) 
      1. void (*fn) (void *): the generated outlined function for the task body
      2. void *data: the parameters for the outlined function
      3. void (*cpyfn) (void *, void *): copy function to replace the default memcpy() from function data to each task's data
      4. long arg_size: specify the size of data
      5. long arg_align: alignment of the data
      6. bool if_clause: the value of if_clause. true --> 1, false -->0; default is set to 1 by GCC
      7. unsigned flags: untied (1) or not (0) 

   Since we use the ROSE outliner to generate the outlined function. The parameters are wrapped into an array of pointers to them
  So the calculation of data(parameter) size/align is simplified . They are all pointer types.
  */
  void transOmpTask(SgNode* node)
  {
    ROSE_ASSERT(node != NULL);
    SgOmpTaskStatement* target = isSgOmpTaskStatement(node);
    ROSE_ASSERT (target != NULL);

    // Liao 1/24/2011
    // For Fortran code, we have to insert EXTERNAL OUTLINED_FUNC into 
    // the function body containing the parallel region
    // TODO verify this is also necessary for OMP TASK
    SgFunctionDefinition * func_def = NULL;
    if (SageInterface::is_Fortran_language() )
    {
      func_def = getEnclosingFunctionDefinition(target);
      ROSE_ASSERT (func_def != NULL);
    }

    SgStatement * body =  target->get_body();
    ROSE_ASSERT(body != NULL);
    // Save preprocessing info as early as possible, avoiding mess up from the outliner
    AttachedPreprocessingInfoType save_buf1, save_buf2;
    cutPreprocessingInfo(target, PreprocessingInfo::before, save_buf1) ;
    cutPreprocessingInfo(target, PreprocessingInfo::after, save_buf2) ;

    // generate and insert an outlined function as a task
    std::string wrapper_name;
    ASTtools::VarSymSet_t syms;
    ASTtools::VarSymSet_t pdSyms3; // store all variables which should be passed by reference
    std::set<SgInitializedName*> readOnlyVars;
    SgFunctionDeclaration* outlined_func = generateOutlinedTask (node, wrapper_name, syms, pdSyms3);

    if (SageInterface::is_Fortran_language() )
    { // EXTERNAL outlined_function , otherwise the function name will be interpreted as a integer/real variable
      ROSE_ASSERT (func_def != NULL);
      // There could be an enclosing parallel region
      //SgBasicBlock * func_body = func_def->get_body();
      SgBasicBlock * enclosing_body = getEnclosingRegionOrFuncDefinition (target);
      ROSE_ASSERT (enclosing_body != NULL);
      SgAttributeSpecificationStatement* external_stmt1 = buildAttributeSpecificationStatement(SgAttributeSpecificationStatement::e_externalStatement)
;
      SgFunctionRefExp *func_ref1 = buildFunctionRefExp (outlined_func);
      external_stmt1->get_parameter_list()->prepend_expression(func_ref1);
      func_ref1->set_parent(external_stmt1->get_parameter_list());
      // must put it into the declaration statement part, after possible implicit/include statements, if any
      SgStatement* l_stmt = findLastDeclarationStatement (enclosing_body);
      if (l_stmt)
        insertStatementAfter(l_stmt,external_stmt1);
      else
        prependStatement(external_stmt1, enclosing_body);
    }


    SgScopeStatement * p_scope = target->get_scope();
    ROSE_ASSERT(p_scope != NULL);
    // Generate a call to it
   
    SgExprListExp* parameters =  NULL;
    //SgStatement* func_call = Outliner::generateCall (outlined_func, syms, readOnlyVars, wrapper_name,p_scope);
    //ROSE_ASSERT(func_call != NULL);

    // Replace the parallel region with the function call statement
    // TODO should we introduce another level of scope here?
    // SageInterface::replaceStatement(target,func_call, true);
    // hide this from the unparser TODO this call statement is not really necessary, only the call expression is needed
    //  Sg_File_Info* file_info = type_decl->get_file_info();
    //      file_info->unsetOutputInCodeGeneration ();
    //
    //func_call->get_file_info()->unsetOutputInCodeGeneration (); 
    SgExpression * parameter_data = NULL;
    SgExpression * parameter_cpyfn = NULL;
    SgExpression * parameter_arg_size = NULL;
    SgExpression * parameter_arg_align = NULL;
    SgExpression * parameter_if_clause =  NULL;
    SgExpression * parameter_untied = NULL;
    SgExpression * parameter_argcount = NULL;
    size_t parameter_count = syms.size();
   
    if (SageInterface::is_Fortran_language())
    { // Fortran case
    //  void xomp_task (void (*fn) (void *), void (*cpyfn) (void *, void *), int * arg_size, int * arg_align, 
    //                  int * if_clause, int * untied, int * argcount, ...)
      
        parameter_cpyfn=buildIntVal(0); // no special copy function for array of pointers
        parameter_arg_size = buildIntVal( parameter_count * sizeof(void*) );
        //  TODO get right alignment
        parameter_arg_align = buildIntVal(4);
    }
    else // C/C++ case
    //  void GOMP_task (void (*fn) (void *), void *data, void (*cpyfn) (void *, void *), long arg_size, long arg_align, 
    //                  bool if_clause, unsigned flags)
    { 
      if ( parameter_count == 0) // No parameters to be passed at all
      {
        parameter_data = buildIntVal(0);
        parameter_cpyfn=buildIntVal(0); // no copy function is needed
        parameter_arg_size = buildIntVal(0);
        parameter_arg_align = buildIntVal(0);
      }
      else
      {
        SgVarRefExp * data_ref = buildVarRefExp(wrapper_name, p_scope);
        ROSE_ASSERT (data_ref != NULL);
        SgType * data_type = data_ref->get_type();
        parameter_data =  buildAddressOfOp(data_ref);
        parameter_cpyfn=buildIntVal(0); // no special copy function for array of pointers
        // arg size of array of pointers = pointer_count * pointer_size
        // ROSE does not support cross compilation so sizeof(void*) can use as a workaround for now
        //we now use a structure containing pointers or non-pointer typed members to wrap parameters
        parameter_arg_size =  buildSizeOfOp(data_type);
        //  parameter_arg_size = buildIntVal( parameter_count* sizeof(void*));
        //  TODO get right alignment
        parameter_arg_align = buildIntVal(4);
        //parameter_arg_align = buildIntVal(sizeof(void*));
      }

    }

    if (hasClause(target, V_SgOmpIfClause))
    {
      Rose_STL_Container<SgOmpClause*> clauses = getClause(target, V_SgOmpIfClause);
      ROSE_ASSERT (clauses.size() ==1); // should only have one if ()
      SgOmpIfClause * if_clause = isSgOmpIfClause (clauses[0]);
      ROSE_ASSERT (if_clause->get_expression() != NULL);
      parameter_if_clause = copyExpression(if_clause->get_expression());
    }
    else
      parameter_if_clause = buildIntVal(1);

    if (hasClause(target, V_SgOmpUntiedClause))
      parameter_untied = buildIntVal(1);
    else  
      parameter_untied = buildIntVal(0);

    
   // parameters are different between Fortran and C/C++
   // To support pass-by-value and pass-by-reference in the XOMP runtime
   // We use a triplet for each parameter to be passed to XOMP
   // <pass_by_value-ref, value-size, parameter-address>
   // e.g. if a integer i is intended to be passed by value in the task
   //   we generate three argument for it: 1, sizeof(int), i
    // similarly, for an array item[10], passed by reference in the task
    //   we generate: 0, sizeof(void*), item
    //   As a result, the variable length argument list is 3 times the count of original parameters long
    if (SageInterface::is_Fortran_language())
    {
      parameters = buildExprListExp(buildFunctionRefExp(outlined_func),
        parameter_cpyfn, parameter_arg_size, parameter_arg_align, parameter_if_clause, parameter_untied);

      parameter_argcount =  buildIntVal (syms.size()*3);
      appendExpression (parameters,parameter_argcount);
      ASTtools::VarSymSet_t::iterator iter = syms.begin();
      for (; iter!=syms.end(); iter++)
      {
        const SgVariableSymbol * sb = *iter;
        bool b_pass_value = true;
        // Assumption: 
        //   transOmpVariables() should already handled most private, reduction variables
        //    Anything left should be passed by reference by default , except for loop index variables. 
        // We check if a variable is a loop index, and pass it by value. 
        //   
        // TODO more accurate way to decide on pass-by-value or pass-by-reference in patchUpPrivateVariables()
        //    and patchUpFirstprivateVariables()
        if (isLoopIndexVariable (sb->get_declaration(), target))
        {
          b_pass_value = true;
          appendExpression (parameters,buildIntVal(1));
        }
        else
        { // all other should be treated as shared variables ( pass-by-reference )
          b_pass_value = false;
          appendExpression (parameters,buildIntVal(0));
        }

        //2nd of the triplet, the size of the parameter type, 
        // if pass-by-value, the actual size
        // if pass-by-reference, the pointer size
        if (b_pass_value)
        { //TODO accurate calculation of type size for Fortran, assume integer for now
           // Provide an interface function for this.
          // Is it feasible to calculate all sizes during compilation time ??
          SgType * s_type = sb->get_type();
          if (isSgTypeInt(s_type))
            appendExpression (parameters,buildIntVal(sizeof(int)));
          else
          {
            printf("Error. transOmpTask(): unhandled Fortran type  (%s) for pass-by-value.\n",s_type->class_name().c_str());
            ROSE_ASSERT (false);
          }
        }
        else  
        { // get target platform's pointer size 
          appendExpression (parameters,buildIntVal(sizeof(void*)));
        }
        
        // the third of the triplet
        appendExpression (parameters, buildVarRefExp(const_cast<SgVariableSymbol *>(sb)));
      }
    }  
    else
    {
      parameters = buildExprListExp(buildFunctionRefExp(outlined_func),
        parameter_data, parameter_cpyfn, parameter_arg_size, parameter_arg_align, parameter_if_clause, parameter_untied);
    }

#ifdef ENABLE_XOMP
    SgExprStatement * s1 = buildFunctionCallStmt("XOMP_task", buildVoidType(), parameters, p_scope);
#else    
    SgExprStatement * s1 = buildFunctionCallStmt("GOMP_task", buildVoidType(), parameters, p_scope);
#endif
    SageInterface::replaceStatement(target,s1, true);

    // Keep preprocessing information
    // I have to use cut-paste instead of direct move since 
    // the preprocessing information may be moved to a wrong place during outlining
    // while the destination node is unknown until the outlining is done.
    pastePreprocessingInfo(s1, PreprocessingInfo::before, save_buf1);
    pastePreprocessingInfo(s1, PreprocessingInfo::after, save_buf2);
  }

  //! Translate the ordered directive, (not the ordered clause)
  void transOmpOrdered(SgNode* node)
  {
    ROSE_ASSERT(node != NULL );
    SgOmpOrderedStatement* target = isSgOmpOrderedStatement(node);
    ROSE_ASSERT(target != NULL );
    SgScopeStatement * scope = target->get_scope();
    ROSE_ASSERT(scope != NULL );
    SgStatement * body = target->get_body();
    ROSE_ASSERT(body != NULL);

    replaceStatement(target, body,true);
#ifdef ENABLE_XOMP
    SgExprStatement* func_call_stmt1 = buildFunctionCallStmt("XOMP_ordered_start", buildVoidType(), NULL, scope);
    SgExprStatement* func_call_stmt2 = buildFunctionCallStmt("XOMP_ordered_end", buildVoidType(), NULL, scope);
#else
    SgExprStatement* func_call_stmt1 = buildFunctionCallStmt("GOMP_ordered_start", buildVoidType(), NULL, scope);
    SgExprStatement* func_call_stmt2 = buildFunctionCallStmt("GOMP_ordered_end", buildVoidType(), NULL, scope);
#endif
    insertStatementBefore(body, func_call_stmt1);
    insertStatementAfter(body, func_call_stmt2);
  }

  // Two cases:
  // unnamed one
  //   GOMP_critical_start ();
  //   work()
  //   GOMP_critical_end ();
  //
  // named one: 
  //  static gomp_mutex_t  &gomp_critical_user_aaa;
  //  GOMP_critical_name_start (&gomp_critical_user_aaa);
  //  work()
  //  GOMP_critical_name_end (&gomp_critical_user_aaa);
  //
  void transOmpCritical(SgNode* node)
  {
    ROSE_ASSERT(node != NULL );
    SgOmpCriticalStatement* target = isSgOmpCriticalStatement(node);
    ROSE_ASSERT(target != NULL );
    SgScopeStatement * scope = target->get_scope();
    ROSE_ASSERT(scope != NULL );

    SgStatement * body = target->get_body();
    ROSE_ASSERT(body != NULL);

    replaceStatement(target, body,true);

    SgExprStatement* func_call_stmt1=NULL, * func_call_stmt2 =NULL;
    string c_name = target->get_name().getString();
#ifdef ENABLE_XOMP    
    // assign a default name for the unnamed critical to simplify the translation
    // GOMP actually have a dedicated function to support unnamed critical
    // We generate a default name for it and use the named critical support function instead to
    // be consistent with OMNI
      string g_lock_name = "xomp_critical_user_" + c_name;
      SgGlobal* global = getGlobalScope(target);
      ROSE_ASSERT(global!=NULL);
      // the lock variable may already be declared.
      SgVariableSymbol* sym = lookupVariableSymbolInParentScopes(SgName(g_lock_name),global); 
      if (sym == NULL)
      {
        SgVariableDeclaration* vardecl = buildVariableDeclaration(g_lock_name, buildPointerType(buildVoidType()), NULL, global);
        setStatic(vardecl);
        prependStatement(vardecl,global);
        sym = getFirstVarSym(vardecl);
      }

      SgExprListExp * param1= buildExprListExp(buildAddressOfOp(buildVarRefExp(sym)));
      SgExprListExp * param2= buildExprListExp(buildAddressOfOp(buildVarRefExp(sym)));

      func_call_stmt1 = buildFunctionCallStmt("XOMP_critical_start", buildVoidType(), param1, scope);
      func_call_stmt2 = buildFunctionCallStmt("XOMP_critical_end", buildVoidType(), param2, scope);
#else    
    if (c_name.length()==0)
    {
      func_call_stmt1 = buildFunctionCallStmt("GOMP_critical_start", buildVoidType(), NULL, scope);
      func_call_stmt2 = buildFunctionCallStmt("GOMP_critical_end", buildVoidType(), NULL, scope);
    }
    else
    {
      string g_lock_name = "gomp_critical_user_" + c_name;
      SgGlobal* global = getGlobalScope(target);
      ROSE_ASSERT(global!=NULL);
      // gomp_mutex_t is not declared by the RTL header. We use int instead.
      SgVariableDeclaration* vardecl = buildVariableDeclaration(g_lock_name, buildPointerType(buildVoidType()), NULL, global);
      //SgVariableDeclaration* vardecl = buildVariableDeclaration(g_lock_name, buildOpaqueType("gomp_mutex_t",global), NULL, global);
      setStatic(vardecl);
      prependStatement(vardecl,global);
      SgExprListExp * param1= buildExprListExp(buildAddressOfOp(buildVarRefExp(vardecl)));
      SgExprListExp * param2= buildExprListExp(buildAddressOfOp(buildVarRefExp(vardecl)));
      func_call_stmt1 = buildFunctionCallStmt("GOMP_critical_name_start", buildVoidType(), param1, scope);
      func_call_stmt2 = buildFunctionCallStmt("GOMP_critical_name_end", buildVoidType(), param2, scope);
    }
#endif    

    insertStatementBefore(body, func_call_stmt1);
    insertStatementAfter(body, func_call_stmt2);
  }

  //! Simply replace the pragma with a function call to void GOMP_taskwait(void); 
  void transOmpTaskwait(SgNode * node)
  {
    ROSE_ASSERT(node != NULL );
    SgOmpTaskwaitStatement* target = isSgOmpTaskwaitStatement(node);
    ROSE_ASSERT(target != NULL );
    SgScopeStatement * scope = target->get_scope();
    ROSE_ASSERT(scope != NULL );
#ifdef ENABLE_XOMP
    SgExprStatement* func_call_stmt = buildFunctionCallStmt("XOMP_taskwait", buildVoidType(), NULL, scope);
#else    
    SgExprStatement* func_call_stmt = buildFunctionCallStmt("GOMP_taskwait", buildVoidType(), NULL, scope);
#endif
    replaceStatement(target, func_call_stmt, true);
  }

  //! Simply replace the pragma with a function call to void GOMP_barrier (void); 
  void transOmpBarrier(SgNode * node)
  {
    ROSE_ASSERT(node != NULL );
    SgOmpBarrierStatement* target = isSgOmpBarrierStatement(node);
    ROSE_ASSERT(target != NULL );
    SgScopeStatement * scope = target->get_scope();
    ROSE_ASSERT(scope != NULL );

#ifdef ENABLE_XOMP // test new translation targeting a middle layer of runtime library
    SgExprStatement* func_call_stmt = buildFunctionCallStmt("XOMP_barrier", buildVoidType(), NULL, scope);
#else
    SgExprStatement* func_call_stmt = buildFunctionCallStmt("GOMP_barrier", buildVoidType(), NULL, scope);
#endif    
    replaceStatement(target, func_call_stmt, true);
  }

  //! Simply replace the pragma with a function call to __sync_synchronize ();
  void transOmpFlush(SgNode * node)
  {
    ROSE_ASSERT(node != NULL );
    SgOmpFlushStatement* target = isSgOmpFlushStatement(node);
    ROSE_ASSERT(target != NULL );
    SgScopeStatement * scope = target->get_scope();
    ROSE_ASSERT(scope != NULL );

#ifdef ENABLE_XOMP
    SgExprStatement* func_call_stmt = buildFunctionCallStmt("XOMP_flush_all", buildVoidType(), NULL, scope);
#else
    SgExprStatement* func_call_stmt = buildFunctionCallStmt("__sync_synchronize", buildVoidType(), NULL, scope);
#endif
    replaceStatement(target, func_call_stmt, true);
  }

  //! Simply move the body up and remove omp target directive since nothing to be done at this level
  // We essentially only support combined omp target parallel .... , even the code uses separated styles
  // outlining and data handling are handled by transOmpTargetParallel()
  void transOmpTarget(SgNode * node)
  {
    ROSE_ASSERT(node != NULL );
    SgOmpTargetStatement* target = isSgOmpTargetStatement(node);
    ROSE_ASSERT(target != NULL );

    SgScopeStatement * scope = target->get_scope();
    ROSE_ASSERT(scope != NULL );

    SgBasicBlock* body = isSgBasicBlock(target->get_body());
    ROSE_ASSERT(body != NULL );
    body->set_parent(NULL);
    target->set_body(NULL);

    replaceStatement (target, body, true); 
   // removeStatement(target);
  }

  //! Simply move the body up and remove omp target data directive since nothing to be done at this level for now
  //  all map() clauses should already be handled when translating the inner "omp parallel" region
  // TODO: translate if() and device() clauses
  void transOmpTargetData(SgNode * node)
  {
    ROSE_ASSERT(node != NULL );
    SgOmpTargetDataStatement* target = isSgOmpTargetDataStatement(node);
    ROSE_ASSERT(target != NULL );

    SgScopeStatement * scope = target->get_scope();
    ROSE_ASSERT(scope != NULL );

    if (useDDE)
      transOmpMapVariables (target);

    SgBasicBlock* body = isSgBasicBlock(target->get_body());
    ROSE_ASSERT(body != NULL );
    body->set_parent(NULL);
    target->set_body(NULL);


    replaceStatement (target, body, true); 
    attachComment (body, "Translated from #pragma omp target data ...");
   // removeStatement(target);
  }


  //! Add __thread for each threadprivate variable's declaration statement and remove the #pragma omp threadprivate(...) 
  void transOmpThreadprivate(SgNode * node)
  {
    ROSE_ASSERT(node != NULL );
    SgOmpThreadprivateStatement* target = isSgOmpThreadprivateStatement(node);
    ROSE_ASSERT(target != NULL );

    SgVarRefExpPtrList nameList = target->get_variables ();
    for (size_t i = 0; i<nameList.size(); i++)
    {
      SgInitializedName* init_name = nameList[i]->get_symbol()->get_declaration();
      ROSE_ASSERT(init_name != NULL);
      SgVariableDeclaration*  decl = isSgVariableDeclaration(init_name-> get_declaration());
      ROSE_ASSERT (decl != NULL);
     // cout<<"setting TLS for decl:"<<decl->unparseToString()<< endl;
      decl->get_declarationModifier().get_storageModifier().set_thread_local_storage(true);
      // choice between set TLS to declaration or init_name (not working) ?
     // init_name-> get_storageModifier ().set_thread_local_storage (true); 
    }

    // 6/8/2010, handling #if attached to #pragma omp threadprivate
    SgStatement* n_stmt = getNextStatement(target);
    if (n_stmt == NULL) 
    {
      cerr<<"Warning: found an omp threadprivate directive without a following statement."<<endl;
      cerr<<"Warning: the attached preprocessing information to the directive may get lost during translation!"<<endl;
    }
    else
    {
      // preserve preprocessing information attached to the pragma,
      // by moving it to the beginning of the preprocessing info list of the next statement .
      movePreprocessingInfo(target, n_stmt, PreprocessingInfo::before, PreprocessingInfo::before, true);
    }

    removeStatement(target);
  }


  //! Collect variables from OpenMP clauses: including private, firstprivate, lastprivate, reduction, etc.
  SgInitializedNamePtrList collectClauseVariables (SgOmpClauseBodyStatement * clause_stmt, const VariantT & vt)
  {
    return collectClauseVariables(clause_stmt, VariantVector(vt));
  }

  // Collect variables from an OpenMP clause: including private, firstprivate, lastprivate, reduction, etc.
  SgInitializedNamePtrList collectClauseVariables (SgOmpClauseBodyStatement * clause_stmt, const VariantVector & vvt)
  {
    SgInitializedNamePtrList result, result2;
    ROSE_ASSERT(clause_stmt != NULL);
    Rose_STL_Container<SgOmpClause*> p_clause =
      NodeQuery::queryNodeList<SgOmpClause>(clause_stmt->get_clauses(),vvt);
    for (size_t i =0; i< p_clause.size(); i++) // can have multiple reduction clauses of different reduction operations
    {  
      //result2 = isSgOmpVariablesClause(p_clause[i])->get_variables();  
      // get initialized name from varRefExp
      SgVarRefExpPtrList refs = isSgOmpVariablesClause(p_clause[i])->get_variables();
      result2.clear();
      for (size_t j =0; j< refs.size(); j++)
         result2.push_back(refs[j]->get_symbol()->get_declaration()); 
      std::copy(result2.begin(), result2.end(), back_inserter(result));
    }
    return result;
  }

  SgExpression* getClauseExpression(SgOmpClauseBodyStatement * clause_stmt, const VariantVector & vvt)
  {
     SgExpression* expr = NULL;
     ROSE_ASSERT(clause_stmt != NULL);
     Rose_STL_Container<SgOmpClause*> p_clause = 
       NodeQuery::queryNodeList<SgOmpClause>(clause_stmt->get_clauses(),vvt);
     //It is possible that the requested clauses are not found. We allow returning NULL expression.  
     //Liao, 6/16/2015
     if (p_clause.size()>=1)
       expr = isSgOmpExpressionClause(p_clause[0])->get_expression();
     return expr; 
  }

  //! Collect all variables from OpenMP clauses associated with an omp statement: private, reduction, etc 
  SgInitializedNamePtrList collectAllClauseVariables (SgOmpClauseBodyStatement * clause_stmt)
  {
    ROSE_ASSERT(clause_stmt != NULL);

    VariantVector vvt = VariantVector(V_SgOmpCopyinClause);
    vvt.push_back(V_SgOmpCopyprivateClause);
    vvt.push_back(V_SgOmpFirstprivateClause);
    vvt.push_back(V_SgOmpLastprivateClause);
    vvt.push_back(V_SgOmpPrivateClause);
    vvt.push_back(V_SgOmpReductionClause);
    // TODO : do we care about shared(var_list)?

    return collectClauseVariables(clause_stmt, vvt);
  }

  bool isInClauseVariableList(SgInitializedName* var, SgOmpClauseBodyStatement * clause_stmt, const VariantVector& vvt)
  {
    SgInitializedNamePtrList var_list = collectClauseVariables (clause_stmt, vvt);
    if (find(var_list.begin(), var_list.end(), var) != var_list.end() )
      return true;
    else
      return false;
  }

   //! Return a reduction variable's reduction operation type
   SgOmpClause::omp_reduction_operator_enum getReductionOperationType(SgInitializedName* init_name, SgOmpClauseBodyStatement* clause_stmt)
   {
     SgOmpClause::omp_reduction_operator_enum result = SgOmpClause::e_omp_reduction_unknown;
     bool found = false;
     ROSE_ASSERT(init_name != NULL);
     ROSE_ASSERT(clause_stmt!= NULL);
     Rose_STL_Container<SgOmpClause*> p_clause =
       NodeQuery::queryNodeList<SgOmpClause>(clause_stmt->get_clauses(),V_SgOmpReductionClause);
     ROSE_ASSERT(p_clause.size() >0); // must be have at least reduction clause

     for (size_t i =0; i< p_clause.size(); i++) // can have multiple reduction clauses of different reduction operations
     {
       SgOmpReductionClause* r_clause = isSgOmpReductionClause(p_clause[i]);
       ROSE_ASSERT(r_clause != NULL );
       SgVarRefExpPtrList refs = isSgOmpVariablesClause(r_clause)->get_variables();
       SgInitializedNamePtrList var_list ; //= isSgOmpVariablesClause(r_clause)->get_variables();
       for (size_t j=0; j< refs.size(); j++)
         var_list.push_back (refs[j]->get_symbol()->get_declaration());
       SgInitializedNamePtrList::const_iterator iter = find (var_list.begin(), var_list.end(), init_name);
       if (iter != var_list.end())
       {
         result = r_clause->get_operation();
         found = true;
         break;
       }
     }
     // Must have a hit
     ROSE_ASSERT(found == true);
     return result;
   }  

   //! Create an initial value according to reduction operator type
   SgExpression* createInitialValueExp(SgOmpClause::omp_reduction_operator_enum r_operator)
   {
     SgExpression * result = NULL;
     switch (r_operator )
     {
       // 0: + - ! ^ ||  ior ieor
       case SgOmpClause::e_omp_reduction_plus:
       case SgOmpClause::e_omp_reduction_minus:
       case SgOmpClause::e_omp_reduction_bitor:
       case SgOmpClause::e_omp_reduction_bitxor:
       case SgOmpClause::e_omp_reduction_or:
       case SgOmpClause::e_omp_reduction_ior:
       case SgOmpClause::e_omp_reduction_ieor:
          result = buildIntVal(0);
          break;
       // 1: * &&
       case SgOmpClause::e_omp_reduction_mul:
       case SgOmpClause::e_omp_reduction_bitand:
          result = buildIntVal(1);
          break;
        // TODO
       case SgOmpClause::e_omp_reduction_logand:
       case SgOmpClause::e_omp_reduction_logor:
       case SgOmpClause::e_omp_reduction_and:
       case SgOmpClause::e_omp_reduction_eqv:
       case SgOmpClause::e_omp_reduction_neqv:
       case SgOmpClause::e_omp_reduction_max:
       case SgOmpClause::e_omp_reduction_min:
       case SgOmpClause::e_omp_reduction_iand:
          
       case SgOmpClause::e_omp_reduction_unknown:
       case SgOmpClause::e_omp_reduction_last:
       default:
         cerr<<"Illegal or unhandled reduction operator kind: "<< r_operator <<endl;
         ROSE_ASSERT(false);
     }

     return result; 
   }

  //! Check if a variable is in a variable list of a given clause type
  bool isInClauseVariableList(SgInitializedName* var, SgOmpClauseBodyStatement * clause_stmt, const VariantT& vt)
  {
    return isInClauseVariableList(var, clause_stmt, VariantVector(vt));
  }

 // lastprivate can be used with loop constructs or sections.
   /* if (i is the last iteration)
   *   *shared_i_p = local_i
   *
   * The judge of last iteration is based on the iteration space increment direction and loop stop conditions
   * Incremental loops
   *      < upper:   last iteration ==> i >= upper
   *      <=     :                      i> upper
   * Decremental loops     
   *      > upper:   last iteration ==> i <= upper
   *      >=     :                      i < upper
   * AST: Orphaned worksharing OmpStatement is SgOmpForStatement->get_body() is SgForStatement
   *     
   *  We use bottom up traversal, the inner omp for loop has already been translated, so we have to get the original upper bound via parameter
   *
   *  Another tricky case is that when some threads don't get any iterations to work on, the initial _p_index may still trigger the lastprivate 's 
   *     if (_p_index>orig_bound) statement
   *  We add a condition to test if the thread really worked on at least on iteration before compare the _p_index and the original boundary
   *     if (_p_index != p_lower_ && _p_index>orig_bound) 
   *       statement
   *
   *  Parameters:
   *    ompStmt: the OpenMP statement node with a lastprivate clause
   *    end_stmt_list: a list of statement which will be append to the end of bb1. The generated if-stmt will be added to the end of this list
   *    bb1: the basic block affected by the lastprivate clause
   *    orig_var: the initialized name for the original lastprivate variable. Necessary since transOmpLoop will replace loop index with changed one
   *    local_decl: the variable declaration for the local copy of the lastprivate variable
   *    orig_loop_upper: the worksharing construct's upper limit: 
   *       for-loop: the loop upper value, 
   *       sections: the section count - 1
   *
   * */
static void insertOmpLastprivateCopyBackStmts(SgStatement* ompStmt, vector <SgStatement* >& end_stmt_list,  SgBasicBlock* bb1, 
                              SgInitializedName* orig_var, SgVariableDeclaration* local_decl, SgExpression* orig_loop_upper)
{
  SgStatement* save_stmt = NULL;
  if (isSgOmpForStatement(ompStmt))
  {
    ROSE_ASSERT (orig_loop_upper != NULL);
    Rose_STL_Container <SgNode*> loops = NodeQuery::querySubTree (bb1, V_SgForStatement);
    ROSE_ASSERT (loops.size() != 0); // there must be 1 for loop under SgOmpForStatement
    SgForStatement* top_loop = isSgForStatement(loops[0]);
    ROSE_ASSERT (top_loop != NULL);
    //Get essential loop information
    SgInitializedName* loop_index;
    SgExpression* loop_lower, *loop_upper, *loop_step;
    SgStatement* loop_body;
    bool  isIncremental;
    bool isInclusiveBound;
    bool isCanonical = SageInterface::isCanonicalForLoop (top_loop, &loop_index, & loop_lower, & loop_upper, & loop_step, &loop_body, & isIncremental, & isInclusiveBound);
    ROSE_ASSERT (isCanonical == true);
    SgExpression* if_cond= NULL;
    SgStatement* if_cond_stmt = NULL;
    // we need the original upper bound!!
    if (isIncremental)
    {
      if (isInclusiveBound) // <= --> >
      {
        if_cond= buildGreaterThanOp(buildVarRefExp(loop_index, bb1), copyExpression(orig_loop_upper));
      }
      else // < --> >=
      {
        if_cond= buildGreaterOrEqualOp(buildVarRefExp(loop_index, bb1), copyExpression(orig_loop_upper));
      }
    }
    else
    { // decremental loop
      if (isInclusiveBound) // >= --> <
      {
        if_cond= buildLessThanOp(buildVarRefExp(loop_index, bb1), copyExpression(orig_loop_upper));
      }
      else // > --> <=
      {
        if_cond= buildLessOrEqualOp(buildVarRefExp(loop_index, bb1), copyExpression(orig_loop_upper));
      }
    }
    // Add (_p_index != _p_lower) as another condition, making sure the current thread really worked on at least one iteration
    // Otherwise some thread which does not run any iteration may have a big initial _p_index and trigger the if statement's condition
    if_cond_stmt = buildExprStatement(buildAndOp(buildNotEqualOp(buildVarRefExp(loop_index, bb1), copyExpression(loop_lower)), if_cond)) ;
    SgStatement* true_body = buildAssignStatement(buildVarRefExp(orig_var, bb1), buildVarRefExp(local_decl));
    save_stmt = buildIfStmt(if_cond_stmt, true_body, NULL);
  }
  else if (isSgOmpSectionsStatement(ompStmt))
  {
    ROSE_ASSERT (orig_loop_upper != NULL);
    Rose_STL_Container <SgNode*> while_stmts = NodeQuery::querySubTree (bb1, V_SgWhileStmt);
    ROSE_ASSERT  (while_stmts.size()!=0);
    SgWhileStmt * top_while_stmt = isSgWhileStmt(while_stmts[0]);
    ROSE_ASSERT(top_while_stmt != NULL);
    //Get the section id variable from while-stmt  while(section_id >= 0) {}
    // SgWhileStmt -> SgExprStatement -> SgGreaterOrEqualOp-> SgVarRefExp
    SgExprStatement* exp_stmt = isSgExprStatement(top_while_stmt->get_condition());
    ROSE_ASSERT (exp_stmt != NULL);
    SgGreaterOrEqualOp* ge_op = isSgGreaterOrEqualOp(exp_stmt->get_expression());
    ROSE_ASSERT (ge_op != NULL);
    SgVarRefExp* var_ref = isSgVarRefExp(ge_op->get_lhs_operand()); 
    ROSE_ASSERT (var_ref != NULL);
    string switch_index_name = (var_ref->get_symbol()->get_name()).getString();
    SgExpression* if_cond= NULL;
    SgStatement* if_cond_stmt = NULL;
    if_cond= buildEqualityOp(buildVarRefExp((switch_index_name+"_save"), bb1), orig_loop_upper);// no need copy orig_loop_upper here
    if_cond_stmt = buildExprStatement(if_cond) ;
    SgStatement* true_body = buildAssignStatement(buildVarRefExp(orig_var, bb1), buildVarRefExp(local_decl));
    save_stmt = buildIfStmt(if_cond_stmt, true_body, NULL);
  }
  else  
  {
    cerr<<"Illegal SgOmpxx for lastprivate variable: \nOmpStatement is:"<< ompStmt->class_name()<<endl;
    cerr<<"lastprivate variable is:"<<orig_var->get_name().getString()<<endl;
    ROSE_ASSERT (false);
  }
  end_stmt_list.push_back(save_stmt);

}

  //!Generate copy-back statements for reduction variables
  // end_stmt_list: the statement lists to be appended
  // bb1: the affected code block by the reduction clause
  // orig_var: the reduction variable's original copy
  // local_decl: the local copy of the reduction variable
  // Two ways to do the reduction operation: 
  //1. builtin function TODO
  //    __sync_fetch_and_add_4(&shared, (unsigned int)local);
  //2. using atomic runtime call: 
  //    GOMP_atomic_start ();
  //    shared = shared op local;
  //    GOMP_atomic_end ();
  // We use the 2nd method only for now for simplicity and portability
static void insertOmpReductionCopyBackStmts (SgOmpClause::omp_reduction_operator_enum r_operator, vector <SgStatement* >& end_stmt_list,  SgBasicBlock* bb1, SgInitializedName* orig_var, SgVariableDeclaration* local_decl)
{
#ifdef ENABLE_XOMP
  SgExprStatement* atomic_start_stmt = buildFunctionCallStmt("XOMP_atomic_start", buildVoidType(), NULL, bb1); 
#else  
  SgExprStatement* atomic_start_stmt = buildFunctionCallStmt("GOMP_atomic_start", buildVoidType(), NULL, bb1); 
#endif  
  end_stmt_list.push_back(atomic_start_stmt);   
  SgExpression* r_exp = NULL;
  switch (r_operator) 
  {
    case SgOmpClause::e_omp_reduction_plus:
      r_exp = buildAddOp(buildVarRefExp(orig_var, bb1), buildVarRefExp(local_decl)); 
      break;
    case SgOmpClause::e_omp_reduction_mul:
      r_exp = buildMultiplyOp(buildVarRefExp(orig_var, bb1), buildVarRefExp(local_decl)); 
      break;
    case SgOmpClause::e_omp_reduction_minus:
      r_exp = buildSubtractOp(buildVarRefExp(orig_var, bb1), buildVarRefExp(local_decl)); 
      break;
    case SgOmpClause::e_omp_reduction_bitand:
      r_exp = buildBitAndOp(buildVarRefExp(orig_var, bb1), buildVarRefExp(local_decl)); 
      break;
    case SgOmpClause::e_omp_reduction_bitor:
      r_exp = buildBitOrOp(buildVarRefExp(orig_var, bb1), buildVarRefExp(local_decl)); 
      break;
    case SgOmpClause::e_omp_reduction_bitxor: 
      r_exp = buildBitXorOp(buildVarRefExp(orig_var, bb1), buildVarRefExp(local_decl)); 
      break;
    case SgOmpClause::e_omp_reduction_logand:
      r_exp = buildAndOp(buildVarRefExp(orig_var, bb1), buildVarRefExp(local_decl)); 
      break;
    case SgOmpClause::e_omp_reduction_logor:
      r_exp = buildOrOp(buildVarRefExp(orig_var, bb1), buildVarRefExp(local_decl)); 
      break;
      // TODO Fortran operators.   
    case SgOmpClause::e_omp_reduction_and: // Fortran .and.
    case SgOmpClause::e_omp_reduction_or: // Fortran .or.
    case SgOmpClause::e_omp_reduction_eqv: 
    case SgOmpClause::e_omp_reduction_neqv:
    case SgOmpClause::e_omp_reduction_max:
    case SgOmpClause::e_omp_reduction_min:
    case SgOmpClause::e_omp_reduction_iand:
    case SgOmpClause::e_omp_reduction_ior:
    case SgOmpClause::e_omp_reduction_ieor:
    case SgOmpClause::e_omp_reduction_unknown: 
    case SgOmpClause::e_omp_reduction_last:
    default:
        cerr<<"Illegal or unhandled reduction operator type:"<< r_operator<<endl;
    }
    SgStatement* reduction_stmt = buildAssignStatement(buildVarRefExp(orig_var, bb1), r_exp);
    end_stmt_list.push_back(reduction_stmt);   
#ifdef ENABLE_XOMP
    SgExprStatement* atomic_end_stmt = buildFunctionCallStmt("XOMP_atomic_end", buildVoidType(), NULL, bb1);  
#else    
    SgExprStatement* atomic_end_stmt = buildFunctionCallStmt("GOMP_atomic_end", buildVoidType(), NULL, bb1);  
#endif    
    end_stmt_list.push_back(atomic_end_stmt);   
  }

//! Liao 2/12/2013. Insert the thread-block inner level reduction statement into the end of the end_stmt_list
// e.g.  xomp_inner_block_reduction_float (local_error, per_block_error, XOMP_REDUCTION_PLUS);
static void insertInnerThreadBlockReduction(SgOmpClause::omp_reduction_operator_enum r_operator, vector <SgStatement* >& end_stmt_list,  SgBasicBlock* bb1
, SgInitializedName* orig_var, SgVariableDeclaration* local_decl, SgVariableDeclaration* per_block_decl)
{
   ROSE_ASSERT (bb1 && orig_var && local_decl && per_block_decl);  
   // the integer value representing different reduction operations, defined within libxomp.h for accelerator model
   // TODO refactor the code to have a function converting operand types to integers
  int op_value = -1;
  switch (r_operator)
  {
    case SgOmpClause::e_omp_reduction_plus:
      op_value = 6;
      break;
    case SgOmpClause::e_omp_reduction_minus:
      op_value = 7;
      break;
    case SgOmpClause::e_omp_reduction_mul:
      op_value = 8;
      break;
    case SgOmpClause::e_omp_reduction_bitand:
      op_value = 9;
      break;
    case SgOmpClause::e_omp_reduction_bitor:
      op_value = 10;
      break;
    case SgOmpClause::e_omp_reduction_bitxor:
      op_value = 11;
      break;
    case SgOmpClause::e_omp_reduction_logand:
      op_value = 12;
      break;
    case SgOmpClause::e_omp_reduction_logor:
      op_value = 13;
      break;
      //TODO: more operation types
    case SgOmpClause::e_omp_reduction_and: // Fortran .and.
    case SgOmpClause::e_omp_reduction_or: // Fortran .or.
    case SgOmpClause::e_omp_reduction_eqv:
    case SgOmpClause::e_omp_reduction_neqv:
    case SgOmpClause::e_omp_reduction_max:
    case SgOmpClause::e_omp_reduction_min:
    case SgOmpClause::e_omp_reduction_iand:
    case SgOmpClause::e_omp_reduction_ior:
    case SgOmpClause::e_omp_reduction_ieor:
    case SgOmpClause::e_omp_reduction_unknown:
    case SgOmpClause::e_omp_reduction_last:
    default:
      cerr<<"Error. insertThreadBlockReduction() in omp_lowering.cpp: Illegal or unhandled reduction operator type:"<< r_operator<<endl;
  }

  SgVariableSymbol* var_sym = getFirstVarSym(per_block_decl);
  ROSE_ASSERT (var_sym != NULL);
  SgPointerType* var_type = isSgPointerType(var_sym->get_type());
  ROSE_ASSERT (var_type != NULL);
  //TODO: this could be risky. It is better to have our own conversion function to have full control over it.
  string type_str = var_type->get_base_type()->unparseToString();
  per_block_reduction_map[var_sym] = op_value; // save the per block symbol and its corresponding reduction integer value defined in the libxomp.h 
  SgIntVal* reduction_op = buildIntVal (op_value);
  SgExprListExp * parameter_list = buildExprListExp (buildVarRefExp(local_decl), buildVarRefExp(per_block_decl), reduction_op);
  SgStatement* func_call_stmt = buildFunctionCallStmt("xomp_inner_block_reduction_"+type_str, buildVoidType(),parameter_list ,bb1);
  end_stmt_list.push_back(func_call_stmt);
}
   //TODO move to sageInterface advanced transformation ???
   //! Generate element-by-element assignment from a right-hand array to left_hand array variable. 
   //
   //e.g.  for int a[M][N], b[M][N],  a=b is implemented as follows:
   //
   //  int element_count = ...;
   //  int *a_ap = (int *)a;
   //  int *b_ap = (int *)b;
   //  int i;
   //  for (i=0;i<element_count; i++) 
   //    *(b_ap+i) = *(a_ap+i);
   //
   static  SgBasicBlock* generateArrayAssignmentStatements
   (SgInitializedName* left_operand, SgInitializedName* right_operand, SgScopeStatement* scope)
   {
     // parameter validation
      ROSE_ASSERT(scope != NULL); // enforce top-down AST construction here for simplicity
      ROSE_ASSERT (left_operand != NULL);
      ROSE_ASSERT (right_operand != NULL);

      SgType* left_type = left_operand->get_type();
      SgType* right_type = right_operand->get_type();
      SgArrayType* left_array_type = isSgArrayType(left_type);
      SgArrayType* right_array_type = isSgArrayType(right_type);

      ROSE_ASSERT (left_array_type != NULL);
      ROSE_ASSERT (right_array_type != NULL);
      // make sure two array are compatible: same dimension, bounds, and element types, etc.
      ROSE_ASSERT (getElementType(left_array_type) == getElementType(right_array_type));
      int dim_count = getDimensionCount(left_array_type);
      ROSE_ASSERT (dim_count == getDimensionCount(right_array_type));
      int element_count = getArrayElementCount (left_array_type); 
      ROSE_ASSERT (element_count == (int) getArrayElementCount (right_array_type));

     SgBasicBlock* bb = buildBasicBlock();
       // front_stmt_list.push_back() will handle this later on.
       // Keep this will cause duplicated appendStatement()
      // appendStatement(bb, scope);
     
         // int *a_ap = (int*) a;
      string right_name = right_operand->get_name().getString(); 
      string right_name_p = right_name+"_ap"; // array pointer (ap)
      SgType* elementPointerType = buildPointerType(buildIntType());
      SgAssignInitializer * initor = buildAssignInitializer
             (buildCastExp(buildVarRefExp(right_operand,scope),elementPointerType),elementPointerType);
      SgVariableDeclaration* decl_right = buildVariableDeclaration (right_name_p, elementPointerType, initor, bb );
     appendStatement(decl_right, bb);
      
      // int *b_ap = (int*) b;
      string left_name = left_operand->get_name().getString(); 
      string left_name_p = left_name+"_ap";
      SgAssignInitializer * initor2 = buildAssignInitializer
             (buildCastExp(buildVarRefExp(left_operand,scope),elementPointerType),elementPointerType);
      SgVariableDeclaration* decl_left = buildVariableDeclaration (left_name_p, elementPointerType, initor2, bb );
     appendStatement(decl_left, bb);
   
     // int i;
     SgVariableDeclaration* decl_i = buildVariableDeclaration("_p_i", buildIntType(), NULL, bb);
     appendStatement(decl_i, bb);

   //  for (i=0;i<element_count; i++) 
   //    *(b_ap+i) = *(a_ap+i);
    SgStatement* init_stmt = buildAssignStatement(buildVarRefExp(decl_i), buildIntVal(0));
    SgStatement* test_stmt = buildExprStatement(buildLessThanOp(buildVarRefExp(decl_i),buildIntVal(element_count)));
    SgExpression* incr_exp = buildPlusPlusOp(buildVarRefExp(decl_i),SgUnaryOp::postfix);
    SgStatement* loop_body = buildAssignStatement(
         buildPointerDerefExp(buildAddOp(buildVarRefExp(decl_left),buildVarRefExp(decl_i))),
         buildPointerDerefExp(buildAddOp(buildVarRefExp(decl_right),buildVarRefExp(decl_i)))
          );
    SgForStatement* for_stmt = buildForStatement(init_stmt, test_stmt, incr_exp, loop_body);
     appendStatement(for_stmt, bb);

     return bb;
   }

  //SgBasicBlock * getEnclosingRegionOrFuncDefinition(SgBasicBlock *orig_scope)
  SgBasicBlock * getEnclosingRegionOrFuncDefinition(SgNode *orig_scope)
  {
    ROSE_ASSERT (SageInterface::is_Fortran_language() == true);
    // find the right scope (target body) to insert the declaration, start from the original scope
    SgBasicBlock* t_body = NULL;
  
    //find enclosing parallel region's body
    SgOmpParallelStatement * omp_stmt = isSgOmpParallelStatement(getEnclosingNode<SgOmpParallelStatement>(orig_scope));
    if (omp_stmt)
    {
      SgBasicBlock * omp_body = isSgBasicBlock(omp_stmt->get_body());
      ROSE_ASSERT(omp_body != NULL);
      t_body = omp_body;
    }
    else
    {
      // Find enclosing function body
      SgFunctionDefinition* func_def = getEnclosingProcedure (orig_scope);
      ROSE_ASSERT (func_def != NULL);
      SgBasicBlock * f_body = func_def->get_body();
      ROSE_ASSERT(f_body!= NULL);
      t_body = f_body;
    }
    ROSE_ASSERT (t_body != NULL);
    return t_body;
  }
#if 0 // moved to sageInterface.C
   // Insert a statement right after the last declaration with a target block.
   // Useful to insert the last declaration or the first non-declaration statement
   // to conform Fortran standard.
   void insertStatementAfterLastDeclaration(SgStatement* stmt, SgBasicBlock * target_block)
{
  // Insert to be the declaration after current declaration sequence, if any
  SgStatement* l_stmt = findLastDeclarationStatement (target_block);
  if (l_stmt)
    insertStatementAfter(l_stmt,stmt);
  else
    prependStatement(stmt, target_block);
}
// Insert a set of statement after the last declaration of a target block
// TODO refactor to SageInterface
    void insertStatementAfterLastDeclaration (std::vector<SgStatement*> stmt_list, SgBasicBlock * target_block)
{
  vector <SgStatement* >::iterator iter;
  SgStatement* prev_stmt = NULL;
  for (iter= stmt_list.begin(); iter != stmt_list.end(); iter++)
  {
    if (iter == stmt_list.begin())
    {
      insertStatementAfterLastDeclaration (*iter, target_block);
    }
    else
    {
      ROSE_ASSERT (prev_stmt != NULL);
      insertStatementAfter (prev_stmt, *iter);
    }
    prev_stmt = *iter; 
  }
}
#endif

//! This is a highly specialized operation which can find the right place to insert a Fortran variable declaration
//  during OpenMP lowering.
//
//  The reasons are: 
//    1)Fortran (at least F77) requires declaration statements to be consecutive within an enclosing function definition.
//    The C99-style generation of 'int loop_index' within a SgBasicBlock in the middle of some executable statement is illegal
//     for Fortran. We have to find the enclosing function body, located the declaration sequence, and add the new declaration 
//     after it. 
//
//    2) When translating OpenMP constructs within a parallel region, the declaration (such as those for private variables of the construct ) 
//       should be inserted into the declaration part of the body of the parallel region, which will become function body of the outlined
//       function when translating the region later on.
//       Insert the declaration to the current enclosing function definition is not correct. 
//
// Liao 1/12/2011
  SgVariableDeclaration * buildAndInsertDeclarationForOmp(const std::string &name, SgType *type, SgInitializer *varInit, SgBasicBlock *orig_scope)
{
  ROSE_ASSERT (SageInterface::is_Fortran_language() == true);
  SgVariableDeclaration * result = NULL;

  // find the right scope (target body) to insert the declaration, start from the original scope

  SgBasicBlock* t_body = NULL; 

#if 0
  //find enclosing parallel region's body
  SgOmpParallelStatement * omp_stmt = isSgOmpParallelStatement(getEnclosingNode<SgOmpParallelStatement>(orig_scope));
  if (omp_stmt)
  {
    SgBasicBlock * omp_body = isSgBasicBlock(omp_stmt->get_body());
    ROSE_ASSERT(omp_body != NULL);
    t_body = omp_body; 
  }
  else
  {
    // Find enclosing function body
    SgFunctionDefinition* func_def = getEnclosingProcedure (orig_scope);
    ROSE_ASSERT (func_def != NULL);
    SgBasicBlock * f_body = func_def->get_body();
    ROSE_ASSERT(f_body!= NULL);
    t_body = f_body; 
  }
  ROSE_ASSERT (t_body != NULL);  
#else
   t_body = getEnclosingRegionOrFuncDefinition(orig_scope);
#endif
  // Build the required variable declaration
  result = buildVariableDeclaration (name, type, varInit, t_body);

  // Insert to be the declaration after current declaration sequence, if any
#if 0 
  SgStatement* l_stmt = findLastDeclarationStatement (t_body);
  if (l_stmt)
    insertStatementAfter(l_stmt,result);
  else
    prependStatement(result, t_body);
#else
    insertStatementAfterLastDeclaration (result, t_body);
#endif    
  ROSE_ASSERT (result != NULL);
  return result;
}
    //! Translate clauses with variable lists, such as private, firstprivate, lastprivate, reduction, etc.
    //bb1 is the affected code block by the clause.
    //Command steps are: insert local declarations for the variables:(all)
    //                   initialize the local declaration:(firstprivate, reduction)
    //                   variable substitution for the variables:(all)
    //                   save local copy back to its global one:(reduction, lastprivate)
    // Note that a variable could be both firstprivate and lastprivate                  
    // Parameters:
    //     ompStmt: the OpenMP statement node with variable clauses
    //     bb1: the translation-generated basic block to implement ompStmt
    //     orig_loop_upper: 
    //       if ompStmt is loop construct, pass the original loop upper bound
    //       if ompStmt is omp sections, pass the section count - 1
    // This function is later extended to support OpenMP accelerator model. In this model,
    //    We have no concept of firstprivate or lastprivate
    //    reduction is implemented using a two-level reduction algorithm
    void transOmpVariables(SgStatement* ompStmt, SgBasicBlock* bb1, SgExpression * orig_loop_upper/*= NULL*/, bool isAcceleratorModel /*= false*/)
    {
      ROSE_ASSERT( ompStmt != NULL);
      ROSE_ASSERT( bb1 != NULL);
      SgOmpClauseBodyStatement* clause_stmt = isSgOmpClauseBodyStatement(ompStmt);
      ROSE_ASSERT( clause_stmt!= NULL);

      // collect variables 
     SgInitializedNamePtrList var_list = collectAllClauseVariables(clause_stmt);
     // Only keep the unique ones
     sort (var_list.begin(), var_list.end());;
     SgInitializedNamePtrList:: iterator new_end = unique (var_list.begin(), var_list.end());
     var_list.erase(new_end, var_list.end());
     VariableSymbolMap_t var_map; 
     ASTtools::VarSymSet_t var_set;
     
     vector <SgStatement* > front_stmt_list, end_stmt_list, front_init_list;  
    
// this is call by both transOmpTargetParallel and transOmpTargetLoop, we should move this to the correct caller place 
//      per_block_declarations.clear(); // must reset to empty or wrong reference to stale content generated previously
     for (size_t i=0; i< var_list.size(); i++)
     {
       SgInitializedName* orig_var = var_list[i];
       ROSE_ASSERT(orig_var != NULL);
       string orig_name = orig_var->get_name().getString();
       SgType* orig_type =  orig_var->get_type();
       SgVariableSymbol* orig_symbol = isSgVariableSymbol(orig_var->get_symbol_from_symbol_table());
       ROSE_ASSERT(orig_symbol!= NULL);

       VariantVector vvt (V_SgOmpPrivateClause);
       vvt.push_back(V_SgOmpReductionClause);

      //TODO: No such concept of firstprivate and lastprivate in accelerator model??
       if (!isAcceleratorModel) // we actually already has enable_accelerator, but it is too global for handling both CPU and GPU translation
       {
         vvt.push_back(V_SgOmpFirstprivateClause);
         vvt.push_back(V_SgOmpLastprivateClause);
       }
   
      // a local private copy
      SgVariableDeclaration* local_decl = NULL;
      SgOmpClause::omp_reduction_operator_enum r_operator = SgOmpClause::e_omp_reduction_unknown  ;
      bool isReductionVar = isInClauseVariableList(orig_var, clause_stmt,V_SgOmpReductionClause);

      // step 1. Insert local declaration for private, firstprivate, lastprivate and reduction
      // Sara, 5/31/2013: if variable is in Function Scope ( a parameter ) and array, 
      // we don't want a private copy, since the only thing private is the pointer, not the pointed data
      // We had a variable passed as private that has to be used as shared
      // We create a pointer to the variable and replace all the occurrences of the variable by the pointer
      // Example:
      // source code: 
      // void outlining( int M[10][10] ) {
      //   #pragma omp task firstprivate( M )
      //   M[0][0] = 4;
      // }
      // outlined parameters struct
      // struct OUT__17__7038___data {
      //   int (*M)[10UL];
      // };
      // outlined function:
      // static void OUT__17__7038__(void *__out_argv) {
      //   int (**M)[10UL] = (int (**)[10UL])(&(((struct OUT__17__7038___data *)__out_argv) -> M));
      //   (*M)[0][0] = 4;
      // }
      if (isInClauseVariableList(orig_var, clause_stmt, vvt))
      {
        if( !(isSgArrayType(orig_type) && isSgFunctionDefinition (orig_var->get_scope ())) )
        {
          SgInitializer * init = NULL;
          // use copy constructor for firstprivate on C++ class object variables
          // For simplicity, we handle C and C++ scalar variables the same way
          //
          // But here is one exception: an array type firstprivate variable should
          // be initialized element-by-element
          // Liao, 4/12/2010
          if (isInClauseVariableList(orig_var, clause_stmt,V_SgOmpFirstprivateClause) && !isSgArrayType(orig_type) )
          {  
            init = buildAssignInitializer(buildVarRefExp(orig_var, bb1));
          }
          
          string private_name;
          if (SageInterface::is_Fortran_language() )
          {
            // leading _ is not allowed in Fortran
            private_name = "i_"+orig_name;
            nCounter ++; // Fortran does not have basic block as a scope at source level
            // I have to generated all declarations at the same flat level under function definitions
            // So a name counter is needed to avoid name collision
            private_name = private_name + "_" + StringUtility::numberToString(nCounter);

            // Special handling for variable declarations in Fortran
            local_decl = buildAndInsertDeclarationForOmp (private_name, orig_type, init, bb1);
          }
          else
          {
            private_name = "_p_"+orig_name;
            local_decl = buildVariableDeclaration(private_name, orig_type, init, bb1);
            //ROSE_ASSERT (getFirst);isSgFunctionDefinition (orig_var->get_scope (
            //   prependStatement(local_decl, bb1);
            front_stmt_list.push_back(local_decl);   
          }
          // record the map from old to new symbol
          var_map.insert( VariableSymbolMap_t::value_type( orig_symbol, getFirstVarSym(local_decl)) ); 
        }
        else
        {
            var_set.insert(orig_symbol);
        }
      }
      // step 2. Initialize the local copy for array-type firstprivate variables TODO copyin, copyprivate
#if 1
      if (isInClauseVariableList(orig_var, clause_stmt,V_SgOmpFirstprivateClause) && 
          isSgArrayType(orig_type) && !isSgFunctionDefinition (orig_var->get_scope ()))
      {
        // SgExprStatement* init_stmt = buildAssignStatement(buildVarRefExp(local_decl), buildVarRefExp(orig_var, bb1));
        SgInitializedName* leftArray = getFirstInitializedName(local_decl); 
        SgBasicBlock* arrayAssign = generateArrayAssignmentStatements (leftArray, orig_var, bb1); 
       front_stmt_list.push_back(arrayAssign);   
      } 
#endif    
      if (isReductionVar) // create initial value assignment for the local reduction variable
      {
        r_operator = getReductionOperationType(orig_var, clause_stmt);
        SgExprStatement* init_stmt = buildAssignStatement(buildVarRefExp(local_decl), createInitialValueExp(r_operator));
        if (SageInterface::is_Fortran_language() )
        {
          // Fortran initialization statements  cannot be interleaved with declaration statements.
          // We save them here and insert them after all declaration statements are inserted.
          front_init_list.push_back(init_stmt);
        }
        else
        {
          front_stmt_list.push_back(init_stmt);   
        }
     }

      // Liao, 2/12/2013. For an omp for loop within "omp target". We translate its reduction variable by using 
      // a two-level reduction method: thread-block level (within kernel) and beyond-block level (done on CPU side).
      // So we have to insert a pointer to the array of per-block reduction results right before its enclosing "omp target" directive
      // The insertion point is decided so that the outliner invoked by transOmpTargetParallel() can later catch this newly introduced variable
      // and handle it in the parameter list properly. 
      //
      // e.g. REAL* per_block_results = (REAL *)xomp_deviceMalloc (numBlocks.x* sizeof(REAL));
       SgVariableDeclaration* per_block_decl = NULL; 
      if (isReductionVar && isAcceleratorModel)
      {
        SgOmpParallelStatement* enclosing_omp_parallel = getEnclosingNode<SgOmpParallelStatement> (ompStmt);
        ROSE_ASSERT (enclosing_omp_parallel!= NULL);
        //SgScopeStatement* scope_for_insertion = enclosing_omp_target->get_scope();
        SgScopeStatement* scope_for_insertion = isSgScopeStatement(enclosing_omp_parallel->get_scope());
        ROSE_ASSERT (scope_for_insertion != NULL);
        SgVarRefExp* blk_ref = buildVarRefExp("_num_blocks_", scope_for_insertion);
        SgExpression* multi_exp = buildMultiplyOp( blk_ref, buildSizeOfOp(orig_type) );
        SgExprListExp* parameter_list = buildExprListExp(multi_exp);
        SgExpression* init_exp = buildCastExp(buildFunctionCallExp(SgName("xomp_deviceMalloc"), buildPointerType(buildVoidType()), parameter_list, scope_for_insertion),  
                                              buildPointerType(orig_type));
       // the prefix of "_dev_per_block_" is important for later handling when calling outliner: add them into the parameter list
        per_block_decl = buildVariableDeclaration ("_dev_per_block_"+orig_name, buildPointerType(orig_type), buildAssignInitializer(init_exp), scope_for_insertion);
        // this statement refers to _num_blocks_, which will be declared later on when translating "omp parallel" enclosed in "omp target"
        // so we insert it  later when the kernel launch statement is inserted. 
        // insertStatementAfter(enclosing_omp_parallel, per_block_decl);
        per_block_declarations.push_back(per_block_decl);
        // store all reduction variables at the loop level, they will be used later when translating the enclosing "omp target" to help decide on the variables being passed
      }

      // step 3. Save the value back for lastprivate and reduction
      if (isInClauseVariableList(orig_var, clause_stmt,V_SgOmpLastprivateClause))
      {
        insertOmpLastprivateCopyBackStmts (ompStmt, end_stmt_list, bb1, orig_var, local_decl, orig_loop_upper);
      } else if (isReductionVar)
      {
        // two-level reduction is used for accelerator model 
        if (isAcceleratorModel)
          insertInnerThreadBlockReduction (r_operator, end_stmt_list, bb1, orig_var, local_decl, per_block_decl); 
        else 
          insertOmpReductionCopyBackStmts(r_operator, end_stmt_list, bb1, orig_var, local_decl);
      }

     } // end for (each variable)

   // step 4. Variable replacement for all original bb1
   replaceVariableReferences(bb1, var_map); 
   replaceVariablesWithPointerDereference(bb1, var_set); // Variables that must be replaced by a pointer to the variable

   // We delay the insertion of declaration, initialization , and save-back statements until variable replacement is done
   // in order to avoid replacing variables of these newly generated statements.
   prependStatementList(front_stmt_list, bb1); 
   // Fortran: add initialization statements after all front statements are inserted
  if (SageInterface::is_Fortran_language() )
  {
    SgBasicBlock * target_bb = getEnclosingRegionOrFuncDefinition (bb1);
    insertStatementAfterLastDeclaration (front_init_list, target_bb);
  }
   else
   {
     ROSE_ASSERT (front_init_list.size() ==0);
   }
   appendStatementList(end_stmt_list, bb1); 
#if 1
   // Liao 1/7/2010 , add assertion here, useful when generating outlined functions by moving statements to a function body
   SgStatementPtrList & srcStmts = bb1->get_statements(); 
   for (SgStatementPtrList::iterator i = srcStmts.begin(); i != srcStmts.end(); i++)
   {
     SgDeclarationStatement* declaration = isSgDeclarationStatement(*i);
     if (declaration != NULL)
       switch(declaration->variantT())
       {
         case V_SgVariableDeclaration:
           {
             // Reset the scopes on any SgInitializedName objects.
             SgVariableDeclaration* varDecl = isSgVariableDeclaration(declaration);
             SgInitializedNamePtrList & l = varDecl->get_variables();
             for (SgInitializedNamePtrList::iterator i = l.begin(); i != l.end(); i++)
             {
               // This might be an issue for extern variable declaration that have a scope
               // in a separate namespace of a static class member defined external to
               // its class, etc. I don't want to worry about those cases right now.
               ROSE_ASSERT((*i)->get_scope() == bb1);
             }
             break;
           }

         default:
           break;
       }

   } // end for
#endif    
  } // end void transOmpVariables()

  //  if (omp_get_thread_num () == 0) 
  //     { ... }
  //  Or if (XOMP_master())   
  //     { ...  }
  void transOmpMaster(SgNode * node)
  {
    ROSE_ASSERT(node != NULL );
    SgOmpMasterStatement* target = isSgOmpMasterStatement(node);
    ROSE_ASSERT(target != NULL );
    SgScopeStatement * scope = target->get_scope();
    ROSE_ASSERT(scope != NULL );
    bool isLast = isLastStatement(target); // check this now before any transformation

    SgStatement* body = target->get_body();
    ROSE_ASSERT(body!= NULL );

#ifdef ENABLE_XOMP
   SgFunctionCallExp * func_call = buildFunctionCallExp("XOMP_master", buildIntType(), NULL, scope); 
   SgIfStmt* if_stmt = NULL; 
   if (SageInterface::is_Fortran_language())
      if_stmt = buildIfStmt(buildEqualityOp(func_call,buildIntVal(1)), body, NULL); 
   else   
      if_stmt = buildIfStmt(func_call, body, NULL); 
#else
    SgExpression* func_exp = buildFunctionCallExp("omp_get_thread_num", buildIntType(), NULL, scope);
    SgIfStmt* if_stmt = buildIfStmt(buildEqualityOp(func_exp,buildIntVal(0)), body, NULL); 
#endif
    replaceStatement(target, if_stmt,true);
    moveUpPreprocessingInfo (if_stmt, target, PreprocessingInfo::before);
    if (isLast) // the preprocessing info after the last statement may be attached to the inside of its parent scope
    {
  //    cout<<"Found a last stmt. scope is: "<<scope->class_name()<<endl;
  //    dumpPreprocInfo(scope);
  // move preprecessing info. from inside position to an after position    
      moveUpPreprocessingInfo (if_stmt, scope, PreprocessingInfo::inside, PreprocessingInfo::after);
    }
  }


  // Two cases: without or with copyprivate clause
  // without it: 
  //  if (GOMP_single_start ()) //bool GOMP_single_start (void)
  //     { ...       }
  // with it: TODO
  // TODO other clauses
  void transOmpSingle(SgNode * node)
  {
    ROSE_ASSERT(node != NULL );
    SgOmpSingleStatement* target = isSgOmpSingleStatement(node);
    ROSE_ASSERT(target != NULL );
    SgScopeStatement * scope = target->get_scope();
    ROSE_ASSERT(scope != NULL );

    SgStatement* body = target->get_body();
    ROSE_ASSERT(body!= NULL );

   SgIfStmt* if_stmt = NULL; 

   if (SageInterface::is_Fortran_language())
   {
#ifdef ENABLE_XOMP
     SgExpression* func_exp = buildFunctionCallExp("XOMP_single", buildIntType(), NULL, scope);
#else
     //     SgExpression* func_exp = buildFunctionCallExp("GOMP_single_start", buildIntType(), NULL, scope);
     cerr<<"Fortran with Omni runtime is not yet implemented!"<<endl;
     ROSE_ASSERT (false);
#endif

     if_stmt = buildIfStmt(buildEqualityOp(func_exp,buildIntVal(1)), body, NULL); 
   }
   else // C/C++
   {
#ifdef ENABLE_XOMP
     SgExpression* func_exp = buildFunctionCallExp("XOMP_single", buildBoolType(), NULL, scope);
#else
     SgExpression* func_exp = buildFunctionCallExp("GOMP_single_start", buildBoolType(), NULL, scope);
#endif

     if_stmt = buildIfStmt(func_exp, body, NULL); 
   }

   replaceStatement(target, if_stmt,true);
    SgBasicBlock* true_body = ensureBasicBlockAsTrueBodyOfIf (if_stmt);
   if (SageInterface::is_Fortran_language())
     insert_libxompf_h (if_stmt); // need prototype for xomp runtime function
    transOmpVariables(target, true_body);
    // handle nowait 
    if (!hasClause(target, V_SgOmpNowaitClause))
    {
#ifdef ENABLE_XOMP
      SgExprStatement* barrier_call= buildFunctionCallStmt("XOMP_barrier", buildVoidType(), NULL, scope);
#else
      SgExprStatement* barrier_call= buildFunctionCallStmt("GOMP_barrier", buildVoidType(), NULL, scope);
#endif
      insertStatementAfter(if_stmt, barrier_call);
    }
  }

  // two cases: omp parallel and  omp task
  // Reused Outliner for this. 
  // void SgFunctionDeclaration* generateOutlinedFunction(SgNode* node)
  // {
  //   
  // }
  //
  //! Translation driver
  void translationDriver::visit(SgNode* node)
  {
#if 0 // not in use
    switch (node->variantT())
    {
      case V_SgOmpParallelStatement:
        {
          transOmpParallel(node);
          break;
        }
      case V_SgOmpForStatement:
        {
          transOmpFor(node);
          break;
        }
      case V_SgOmpBarrierStatement:
        {
          transOmpBarrier(node);
          break;
        }
      case V_SgOmpSingleStatement:
        {
          transOmpSingle(node);
          break;
        }

      default:
        {
          // do nothing here    
        }
    }// switch
#endif

  }//translationDriver::visit()

 //! Build a non-reduction variable clause for a given OpenMP directive. It directly returns the clause if the clause already exists
  SgOmpVariablesClause* buildOmpVariableClause(SgOmpClauseBodyStatement * clause_stmt, const VariantT& vt)
  {
    SgOmpVariablesClause* result = NULL;
    ROSE_ASSERT(clause_stmt != NULL);
    ROSE_ASSERT(vt != V_SgOmpReductionClause);
    Rose_STL_Container<SgOmpClause*> clauses = getClause(clause_stmt,vt);

    if (clauses.size()==0)
    {
      switch(vt)
      {
        case V_SgOmpCopyinClause:
          result = new SgOmpCopyinClause();
          break;
        case V_SgOmpCopyprivateClause:
          result = new SgOmpCopyprivateClause();
          break;
        case V_SgOmpFirstprivateClause:
          result = new SgOmpFirstprivateClause();
          break;
        case V_SgOmpLastprivateClause:
          result = new SgOmpLastprivateClause();
          break;
        case V_SgOmpPrivateClause:
          result = new SgOmpPrivateClause();
          break;
        case V_SgOmpSharedClause:
          result = new SgOmpSharedClause();
          break;
        case V_SgOmpReductionClause:
        default:
          cerr<<"Unacceptable clause type in OmpSupport::buildOmpVariableClause(): "<<vt<<endl;
          ROSE_ASSERT(false);
      }
    }
    else
    {
      result = isSgOmpVariablesClause(clauses[0]);
    }
    ROSE_ASSERT(result != NULL); 
    setOneSourcePositionForTransformation(result);

    clause_stmt->get_clauses().push_back(result);
    result->set_parent(clause_stmt); // is This right?

    return result;
  }

  //! Remove one or more clauses of type vt
  int removeClause (SgOmpClauseBodyStatement * clause_stmt, const VariantT& vt)
  {
    ROSE_ASSERT(clause_stmt != NULL);
    SgOmpClausePtrList& clause_list= clause_stmt->get_clauses ();  
    std::vector< Rose_STL_Container<SgOmpClause*>::iterator > iter_vec; 
    Rose_STL_Container<SgOmpClause*>::iterator iter ;
    // collect iterators pointing the matching clauses
    for (iter = clause_list.begin(); iter != clause_list.end(); iter ++)
    {
      SgOmpClause* c_clause = *iter;
      if (c_clause->variantT() == vt)
        iter_vec.push_back(iter);
    }

    //erase them one by one
   std::vector< Rose_STL_Container<SgOmpClause*>::iterator >::reverse_iterator r_iter;
   for (r_iter = iter_vec.rbegin(); r_iter!= iter_vec.rend();r_iter ++)
     clause_list.erase (*r_iter);
   return iter_vec.size();  
  }
   
  //! Add a variable into a non-reduction clause of an OpenMP statement, create the clause transparently if it does not exist
    void addClauseVariable(SgInitializedName* var, SgOmpClauseBodyStatement * clause_stmt, const VariantT& vt)
    {
      ROSE_ASSERT(var != NULL);
      ROSE_ASSERT(clause_stmt!= NULL);
      ROSE_ASSERT(vt != V_SgOmpReductionClause);
      Rose_STL_Container<SgOmpClause*> clauses = getClause(clause_stmt,vt );
      SgOmpVariablesClause* target_clause = NULL;
       // create the clause if it does not exist
      if (clauses.size()==0)
      {
        target_clause = buildOmpVariableClause (clause_stmt, vt);
      }
      else
      {
        target_clause = isSgOmpVariablesClause(clauses[0]);
      }
      ROSE_ASSERT(target_clause != NULL);

      // Insert only if the variable is not in the list
      if (!isInClauseVariableList(var, clause_stmt, vt)) 
      {
        target_clause->get_variables().push_back(buildVarRefExp(var));
      }
    }
// Patch up private variables for a single OpenMP For or DO loop    
// return the number of private variables added.
int patchUpPrivateVariables(SgStatement* omp_loop)
{
  int result = 0;
  ROSE_ASSERT ( omp_loop != NULL);
  SgOmpForStatement* for_node = isSgOmpForStatement(omp_loop);
  SgOmpDoStatement* do_node = isSgOmpDoStatement(omp_loop);
  if (for_node)
    omp_loop = for_node;
  else if (do_node)
    omp_loop = do_node;
  else
    ROSE_ASSERT (false);

  SgScopeStatement* directive_scope = omp_loop->get_scope();
  ROSE_ASSERT(directive_scope != NULL);
  // Collected nested loops and their indices
  // skip the top level loop?
  Rose_STL_Container<SgNode*> loops;
  if (for_node)
    loops = NodeQuery::querySubTree(for_node->get_body(), V_SgForStatement);
  else if (do_node)
    loops = NodeQuery::querySubTree(do_node->get_body(), V_SgFortranDo);
  else
    ROSE_ASSERT (false);
  // For all loops within the OpenMP loop
  Rose_STL_Container<SgNode*>::iterator loopIter = loops.begin();
  for (; loopIter!= loops.end(); loopIter++)
  {
    SgInitializedName* index_var = getLoopIndexVariable(*loopIter);
    ROSE_ASSERT (index_var != NULL);
    SgScopeStatement* var_scope = index_var->get_scope();
    // Only loop index variables declared in higher  or the same scopes matter
    if (isAncestor(var_scope, directive_scope) || var_scope==directive_scope)
    {
      // Grab possible enclosing parallel region
      bool isPrivateInRegion = false;
      SgOmpParallelStatement * omp_stmt = isSgOmpParallelStatement(getEnclosingNode<SgOmpParallelStatement>(omp_loop));
      if (omp_stmt)
      {
        isPrivateInRegion = isInClauseVariableList(index_var, isSgOmpClauseBodyStatement(omp_stmt), V_SgOmpPrivateClause);
      }
      // add it into the private variable list only if it is not specified as private in both the loop and region levels. 
      if (! isPrivateInRegion && !isInClauseVariableList(index_var, isSgOmpClauseBodyStatement(omp_loop), V_SgOmpPrivateClause))
      {
        result ++;
        addClauseVariable(index_var,isSgOmpClauseBodyStatement(omp_loop), V_SgOmpPrivateClause);
      }
    }

  } // end for loops
  return result;
} 
  //! Patch up private variables for omp for. The reason is that loop indices should be private by default and this function will make this explicit. This should happen before the actual translation is done.
  int patchUpPrivateVariables(SgFile* file)
  {
    int result = 0;
    ROSE_ASSERT(file != NULL);
    Rose_STL_Container<SgNode*> nodeList = NodeQuery::querySubTree(file, V_SgOmpForStatement);
    Rose_STL_Container<SgNode*> nodeList2 = NodeQuery::querySubTree(file, V_SgOmpDoStatement);
    
    Rose_STL_Container<SgNode*> nodeList_merged (nodeList.size() + nodeList2.size()) ;
    
    std::sort(nodeList.begin(), nodeList.end());
    std::sort(nodeList2.begin(), nodeList2.end());
    std::merge (nodeList.begin(), nodeList.end(), nodeList2.begin(), nodeList2.end(), nodeList_merged.begin());

    Rose_STL_Container<SgNode*>::iterator nodeListIterator = nodeList_merged.begin();
    // For each omp for/do statement
    for ( ;nodeListIterator !=nodeList_merged.end();  ++nodeListIterator)
    {
      SgStatement * omp_loop = NULL;
      SgOmpForStatement* for_node = isSgOmpForStatement(*nodeListIterator);
      SgOmpDoStatement* do_node = isSgOmpDoStatement(*nodeListIterator);
      if (for_node)
        omp_loop = for_node;
      else if (do_node)
        omp_loop = do_node;
      else
        ROSE_ASSERT (false);
    result +=  patchUpPrivateVariables (omp_loop);
#if 0
      SgScopeStatement* directive_scope = omp_loop->get_scope();
      ROSE_ASSERT(directive_scope != NULL);
      // Collected nested loops and their indices
      // skip the top level loop?
      Rose_STL_Container<SgNode*> loops; 
      if (for_node)
        loops = NodeQuery::querySubTree(for_node->get_body(), V_SgForStatement);
      else if (do_node)
        loops = NodeQuery::querySubTree(do_node->get_body(), V_SgFortranDo);
      else
        ROSE_ASSERT (false);

      Rose_STL_Container<SgNode*>::iterator loopIter = loops.begin();
      for (; loopIter!= loops.end(); loopIter++)
      {
        SgInitializedName* index_var = getLoopIndexVariable(*loopIter);
        ROSE_ASSERT (index_var != NULL);
        SgScopeStatement* var_scope = index_var->get_scope();
        // Only loop index variables declared in higher  or the same scopes matter
        if (isAncestor(var_scope, directive_scope) || var_scope==directive_scope)
        {
          // Grab possible enclosing parallel region
          bool isPrivateInRegion = false; 
          SgOmpParallelStatement * omp_stmt = isSgOmpParallelStatement(getEnclosingNode<SgOmpParallelStatement>(omp_loop)); 
          if (omp_stmt)
          {
            isPrivateInRegion = isInClauseVariableList(index_var, isSgOmpClauseBodyStatement(omp_stmt), V_SgOmpPrivateClause);
          }
          // add it into the private variable list only if it is not specified as private in both the loop and region levels. 
          if (! isPrivateInRegion && !isInClauseVariableList(index_var, isSgOmpClauseBodyStatement(omp_loop), V_SgOmpPrivateClause)) 
          {
            result ++;
            addClauseVariable(index_var,isSgOmpClauseBodyStatement(omp_loop), V_SgOmpPrivateClause);
          }
        }

      } // end for loops
#endif
    }// end for omp for statments
   return result;
  } // end patchUpPrivateVariables()

   //! Collect threadprivate variables within the current project, return a set to avoid duplicated elements
   std::set<SgInitializedName*> collectThreadprivateVariables()
   {
     // Do the actual collection only once
     static bool calledOnce = false;
     static set<SgInitializedName*> result;

     if (calledOnce)
       return result;
     calledOnce = true;
     std::vector<SgOmpThreadprivateStatement*> tp_stmts = getSgNodeListFromMemoryPool<SgOmpThreadprivateStatement> ();
     std::vector<SgOmpThreadprivateStatement*>::const_iterator c_iter;
     for (c_iter = tp_stmts.begin(); c_iter != tp_stmts.end(); c_iter ++)
     {
       SgVarRefExpPtrList refs = (*c_iter)->get_variables();
       SgInitializedNamePtrList var_list; // = (*c_iter)->get_variables();
       for (size_t j =0; j<refs.size(); j++)
         var_list.push_back(refs[j]->get_symbol()->get_declaration());
       std::copy(var_list.begin(), var_list.end(), std::inserter(result, result.end()));
     }
     return result;
   }
     
//Check if a variable that is determined to be shared in all enclosing constructs, up to and including the innermost enclosing
//parallel construct, is shared
// start_stmt is the start point to find enclosing OpenMP constructs. It is excluded as an enclosing construct for itself.
// TODO: we only check if it is shared to the innermost enclosing parallel construct for now
  static bool isSharedInEnclosingConstructs (SgInitializedName* init_var, SgStatement* start_stmt) 
  {
    bool result = false;
    ROSE_ASSERT(init_var != NULL);
    ROSE_ASSERT(start_stmt != NULL);
    SgScopeStatement* var_scope = init_var->get_scope();
//    SgScopeStatement* directive_scope = start_stmt->get_scope();
    // locally declared variables are private to the start_stmt
    // We should not do this here. It is irrelevant to this function.
   // if (isAncestor(start_stmt, init_var))
   //   return false;

//   cout<<"Debug omp_lowering.cpp isSharedInEnclosingConstructs() SgInitializedName name = "<<init_var->get_name().getString()<<endl;
    SgOmpParallelStatement* enclosing_par_stmt  = getEnclosingNode<SgOmpParallelStatement> (start_stmt, false);
    // Lexically nested within a parallel region
    if (enclosing_par_stmt)
    {
      // locally declared variables are private to enclosing_par_stmt
      SgScopeStatement* enclosing_construct_scope = enclosing_par_stmt->get_scope();
      ROSE_ASSERT(enclosing_construct_scope != NULL);
      if (isAncestor(enclosing_construct_scope, var_scope))
        return false;

      // Explicitly declared as a shared variable
      if (isInClauseVariableList(init_var, enclosing_par_stmt, V_SgOmpSharedClause))
        result = true;
      else
      {// shared by default
        VariantVector vv(V_SgOmpPrivateClause);
        vv.push_back(V_SgOmpFirstprivateClause);
        vv.push_back(V_SgOmpCopyinClause);
        vv.push_back(V_SgOmpReductionClause);
        if (isInClauseVariableList(init_var, enclosing_par_stmt,vv))
          result = false;
        else
          result = true;
      }
    }
    else 
     //the variable is in an orphaned construct
     // The variable could be
     // 1. a function parameter: it is private to its enclosing parallel region
     // 2. a global variable: either a threadprivate variable or shared by default
     // 3. is a variable declared within an orphaned function: it is private to its enclosing parallel region
     // ?? any other cases?? TODO
    {
      SgFunctionDefinition* func_def = getEnclosingFunctionDefinition(start_stmt);
      ROSE_ASSERT (func_def != NULL);
      if (isSgGlobal(var_scope))
      {
        set<SgInitializedName*> tp_vars = collectThreadprivateVariables();
        if (tp_vars.find(init_var)!= tp_vars.end())
          result = false; // is threadprivate
        else 
          result = true; // otherwise
      }
      else if (isSgFunctionParameterList(init_var->get_parent()))
      {
        // function parameters are private to its dynamically (non-lexically) nested parallel regions.
        result = false;
      }
      else if (isAncestor(func_def,var_scope))
      {
         // declared within an orphaned function, should be private
          result = false;
      } else
      {
#if 1
        cerr<<"Error: OmpSupport::isSharedInEnclosingConstructs() \n Unhandled variables within an orphaned construct:"<<endl;
        cerr<<"SgInitializedName name = "<<init_var->get_name().getString()<<endl;
        dumpInfo(init_var);
        init_var->get_file_info()->display("tttt");
        ROSE_ASSERT(false);
#endif        
      }
    }
    return result;
  } // end isSharedInEnclosingConstructs()

//! Patch up firstprivate variables for omp task. The reason is that the specification 3.0 defines rules for implicitly determined data-sharing attributes and this function will make the implicit firstprivate variable of omp task explicit.
/*
variables used in task block: 

2.9.1.1 Data-sharing Attribute Rules for Variables Referenced in a Construct
Ref. OMP 3.0 page 79 
A variable is firstprivate to the task (default) , if
** not explicitly specified by default(), shared(),private(), firstprivate() clauses
** not shared in enclosing constructs

It should also satisfy the restriction defined in specification 3.0 page 93  TODO
* cannot be a variable which is part of another variable (as an array or structure element)
* cannot be private, reduction
* must have an accessible, unambiguous copy constructor for the class type
* must not have a const-qualified type unless it is of class type with a mutable member
* must not have an incomplete C/C++ type or a reference type
*
I decided to exclude variables which are used by addresses when recognizing firstprivate variables 
      The reason is that in real code, it is often to have private variables first then use their
      address later.   Skipping the replacement will result in wrong semantics.
       e.g. from Allan Porterfield
          void    create_seq( double seed, double a )
      {
             double x, s;
             int    i, k;
     
      #pragma omp parallel private(x,s,i,k)
         { 
              // ..... 
             // here s is private 
             s = find_my_seed( myid, num_procs,
                               (long)4*NUM_KEYS, seed, a );
     
             for (i=k1; i<k2; i++)
             {
                 x = randlc(&s, &a); // here s is used by its address
     
             }
         }
      }   
If not, wrong code will be generated later on. The reason follows:
   * Considering nested omp tasks: 
         #pragma omp task untied
            {
              int j =100;
              // i is firstprivate, item is shared
              {
                for (i = 0; i < LARGE_NUMBER; i++)
                {
      #pragma omp task if(1) 
                  process (item[i],&j);
                }
              }
            }
   * the variable j will be firstprivate by default 
   * however, it is used by its address within a nested task (&j)
   * replacing it with its local copy will not get the right, original address.
   *
   * Even worse: the replacement will cause some later translation (outlining) to 
   * access the address of a parent task's local variable. 
   * It seems (not 100% certain!!!) that GOMP implements tasks as independent entities.
   * As a result a parent task's local stack will not be always accessible to its nested tasks.
   * A segmentation fault will occur when the lexically nested task tries to obtain the address of
   * its parent task's local variable. 
   * An example mistaken translation is shown below
       int main()
      {
        GOMP_parallel_start(OUT__3__1527__,0,0);
        OUT__3__1527__();
        GOMP_parallel_end();
        return 0;
      }
      
      void OUT__3__1527__()
      {
        if (GOMP_single_start()) {
          int i;
          printf(("Using %d threads.\n"),omp_get_num_threads());
          void *__out_argv2__1527__[1];
          __out_argv2__1527__[0] = ((void *)(&i));
          GOMP_task(OUT__2__1527__,&__out_argv2__1527__,0,4,4,1,1);
          //GOMP_task(OUT__2__1527__,&__out_argv2__1527__,0,4,4,1,0); //untied or not, no difference
        }
      }
      
      void OUT__2__1527__(void **__out_argv)
{
  int *i = (int *)(__out_argv[0]);
  //  int _p_i;
  //  _p_i =  *i;
  //  for (_p_i = 0; _p_i < 1000; _p_i++) {
  for (*i = 0; *i < 1000; (*i)++) {
    void *__out_argv1__1527__[1];
    // cannot access auto variable from the stack of another task instance!!
    //__out_argv1__1527__[0] = ((void *)(&_p_i));
    __out_argv1__1527__[0] = ((void *)(&(*i)));// this is the right translation
    GOMP_task(OUT__1__1527__,&__out_argv1__1527__,0,4,4,1,0);
  }
}
void OUT__1__1527__(void **__out_argv)
{
  int *i = (int *)(__out_argv[0]);
  int _p_i;
  _p_i =  *i;
  assert(_p_i>=0);
  assert(_p_i<10000);

  process((item[_p_i]));
}
*
  */
int patchUpFirstprivateVariables(SgFile*  file)
{
  int result = 0;
  ROSE_ASSERT(file != NULL);
  Rose_STL_Container<SgNode*> nodeList = NodeQuery::querySubTree(file, V_SgOmpTaskStatement);
  Rose_STL_Container<SgNode*>::iterator iter = nodeList.begin();
  for (; iter != nodeList.end(); iter ++)
  {
    SgOmpTaskStatement * target = isSgOmpTaskStatement(*iter);
    SgScopeStatement* directive_scope = target->get_scope();
    SgStatement* body = target->get_body();
    ROSE_ASSERT(body != NULL);

    // Find all variable references from the task's body
    Rose_STL_Container<SgNode*> refList = NodeQuery::querySubTree(body, V_SgVarRefExp);
    Rose_STL_Container<SgNode*>::iterator var_iter = refList.begin();
    for (; var_iter != refList.end(); var_iter ++)
    {
      SgVarRefExp * var_ref = isSgVarRefExp(*var_iter);
      ROSE_ASSERT(var_ref->get_symbol() != NULL);
      SgInitializedName* init_var = var_ref->get_symbol()->get_declaration();
      ROSE_ASSERT(init_var != NULL);
      SgScopeStatement* var_scope = init_var->get_scope();
      ROSE_ASSERT(var_scope != NULL);

      // Variables with automatic storage duration that are declared in 
      // a scope inside the construct are private. Skip them
      if (isAncestor(directive_scope, var_scope))
        continue;

      if (SageInterface::isUseByAddressVariableRef(var_ref))
        continue;
      // Skip variables already with explicit data-sharing attributes
      VariantVector vv (V_SgOmpDefaultClause);
      vv.push_back(V_SgOmpPrivateClause);
      vv.push_back(V_SgOmpSharedClause);
      vv.push_back(V_SgOmpFirstprivateClause);
      if (isInClauseVariableList(init_var, target ,vv)) 
        continue;
      // Skip variables which are class/structure members: part of another variable
      if (isSgClassDefinition(init_var->get_scope()))
        continue;
      // Skip variables which are shared in enclosing constructs  
      if(isSharedInEnclosingConstructs(init_var, target))
        continue;
      // Now it should be a firstprivate variable   
      addClauseVariable(init_var, target, V_SgOmpFirstprivateClause);
      result ++;
    } // end for each variable reference
  } // end for each SgOmpTaskStatement
  return result;
} // end patchUpFirstprivateVariables()


/*
 * Winnie, Handle collapse clause before openmp and openmp accelerator
 * add new variables inserted by SageInterface::loopCollasping() into mapin clause
 *
 * This function passes target for loop of collpase clause and the collapse factor to the function SageInterface::loopCollapse.
 * After return from SageInterface::loopCollapse, this function will insert new variables(generated by loopCollapse()) into map to
 * or map tofrom clause, if the collapse clause comes with target directive.
 *
 */
void transOmpCollapse(SgOmpClauseBodyStatement * node)
{

  SgStatement * body =  node->get_body();
  ROSE_ASSERT(body != NULL);

  // The OpenMP syntax requires that the omp for pragma is immediately followed by the for loop.
  SgForStatement * for_loop = isSgForStatement(body);
  //SgStatement * loop = for_loop;

  if(for_loop == NULL)
    return;

  ROSE_ASSERT(getScope(for_loop)->get_parent()->get_parent() != NULL);

  Rose_STL_Container<SgOmpClause*> collapse_clauses = getClause(node, V_SgOmpCollapseClause);

  int collapse_factor = atoi(isSgOmpCollapseClause(collapse_clauses[0])->get_expression()->unparseToString().c_str());
  SgExprListExp * new_var_list = SageInterface::loopCollapsing(for_loop, collapse_factor);

  // remove the collapse clause
  removeClause(node,V_SgOmpCollapseClause);
  // we need to insert the loop index variable of the collapsed loop into the private() clause 
  patchUpPrivateVariables (node);

  /*
   *Winnie, we need to add the new variables into the map in list, if there is a SgOmpTargetStatement
   */
  /*For OmpTarget, we need to create SgOmpMapClause if there is no such clause in the original code.
   *   target_stmt, #pragma omp target
   *                or, #pragma omp parallel, when is not OmpTarget
   *   inside this if condition, ompacc=false means there is no map clause, we need to create one
   *   outside this if condition, ompacc=false means, no need to add new variables in the map in clause
   *   TODO: adding the variables into the map() clause is not sufficient.
   *         we have to move the corresponding variable declarations to be in front of the directive containing map(). 
   */
  SgStatement * target_stmt = isSgStatement(node->get_parent()->get_parent());
  if(isSgOmpTargetStatement(target_stmt))
  {
    Rose_STL_Container<SgOmpClause*> map_clauses;
    SgOmpMapClause * map_to;

    /*get the data clause of this target statement*/
    SgOmpClauseBodyStatement * target_clause_body = isSgOmpClauseBodyStatement(target_stmt); 

    map_clauses = target_clause_body->get_clauses();
    if(map_clauses.size() == 0 ) 
    {
      SgOmpTargetDataStatement * target_data_stmt = getEnclosingNode<SgOmpTargetDataStatement>(target_stmt);

      target_clause_body = isSgOmpClauseBodyStatement(target_data_stmt);
      map_clauses = target_clause_body->get_clauses();
    }

    assert(map_clauses.size() != 0);

    for(Rose_STL_Container<SgOmpClause*>::const_iterator iter = map_clauses.begin(); iter != map_clauses.end(); iter++)
    {
      SgOmpMapClause * temp_map_clause = isSgOmpMapClause(*iter);
      if(temp_map_clause != NULL) //Winnie, look for the map(to) or map(tofrom) clause
      {
        SgOmpClause::omp_map_operator_enum map_operator = temp_map_clause->get_operation();
        if(map_operator == SgOmpClause::e_omp_map_to || map_operator == SgOmpClause::e_omp_map_tofrom)
        {
          map_to = temp_map_clause;
          break;
        }
      }
    }

    if(map_to == NULL)
    {
      cerr <<"prepare to create a map in clause" << endl;
    }

    SgVarRefExpPtrList & mapto_var_list = map_to->get_variables();
    SgExpressionPtrList new_vars = new_var_list->get_expressions();
    for(size_t i = 0; i < new_vars.size(); i++)
    {
      mapto_var_list.push_back(deepCopy(isSgVarRefExp(new_vars[i])));
    }

    // TODO We also have to move the relevant variable declarations to sit in front of the map() clause
    // Liao 7/9/2014

  } // end if target
}//Winnie, end of loop collapse




//! Bottom-up processing AST tree to translate all OpenMP constructs
// the major interface of omp_lowering
// We now operation on scoped OpenMP regions and blocks
//    SgBasicBlock
//      /                   #
//     /                    #
// SgOmpParallelStatement   #
//          \               #
//           \              #
//           SgBasicBlock   #
//               \          #
//                \         #
//                SgOmpParallelStatement
void lower_omp(SgSourceFile* file)
{
  ROSE_ASSERT(file != NULL);

  patchUpPrivateVariables(file); // the order of these two functions matter! We want to patch up private variable first!
  patchUpFirstprivateVariables(file);
  // Liao 12/2/2010, Fortran does not require function prototypes
  if (!SageInterface::is_Fortran_language() )
    insertRTLHeaders(file);
  if (!enable_accelerator)
    insertRTLinitAndCleanCode(file);
  else
    insertAcceleratorInit(file);
  //    translationDriver driver;
  // SgOmpXXXStatment is compiler-generated and has no file info
  //driver.traverseWithinFile(file,postorder);
  //  driver.traverse(file,postorder);
  // AST manipulation with postorder traversal is not reliable,
  // We record nodes first then do changes to them

  Rose_STL_Container<SgNode*> nodeList = NodeQuery::querySubTree(file, V_SgStatement);
  Rose_STL_Container<SgNode*>::reverse_iterator nodeListIterator = nodeList.rbegin();
  for ( ;nodeListIterator !=nodeList.rend();  ++nodeListIterator)
  {
    SgStatement* node = isSgStatement(*nodeListIterator);
    ROSE_ASSERT(node != NULL);
    //debug the order of the statements
    //    cout<<"Debug lower_omp(). stmt:"<<node<<" "<<node->class_name() <<" "<< node->get_file_info()->get_line()<<endl;


    /*Winnie, handle Collapse clause.*/
    if(  isSgOmpClauseBodyStatement(node) != NULL && hasClause(isSgOmpClauseBodyStatement(node), V_SgOmpCollapseClause))
      transOmpCollapse(isSgOmpClauseBodyStatement(node));
#if 1 // debugging code after collapsing the loops     
    switch (node->variantT())
    {
      case V_SgOmpParallelStatement:
        {
          // check if this parallel region is under "omp target"
          SgNode* parent = node->get_parent();
          ROSE_ASSERT (parent != NULL);
          if (isSgBasicBlock(parent)) // skip the padding block in between.
            parent= parent->get_parent();
          if (isSgOmpTargetStatement(parent))
            transOmpTargetParallel(node);
          else  
            transOmpParallel(node);
          break;
        }
      case V_SgOmpSectionsStatement:
        {
          transOmpSections(node);
          break;
        }

      case V_SgOmpTaskStatement:
        {
          transOmpTask(node);
          break;
        }
      case V_SgOmpForStatement:
      case V_SgOmpDoStatement:
        {
          // check if the loop is part of the combined "omp parallel for" under the "omp target" directive
          // TODO: more robust handling of this logic, not just fixed AST form
          bool is_target_loop = false;
          SgNode* parent = node->get_parent();
          ROSE_ASSERT (parent != NULL);
          // skip a possible BB between omp parallel and omp for, especially when the omp parallel has multiple omp for loops 
          if (isSgBasicBlock(parent))
            parent = parent->get_parent();
          SgNode* grand_parent = parent->get_parent();
          ROSE_ASSERT (grand_parent != NULL);

          if (isSgOmpParallelStatement (parent) && isSgOmpTargetStatement(grand_parent) ) 
            is_target_loop = true;

          if (is_target_loop)
          {
            //            transOmpTargetLoop (node);
            // use round-robin scheduler for larger iteration space and better performance
            transOmpTargetLoop_RoundRobin(node);
          }
          else  
          { 
            transOmpLoop(node);
          }
          break;
        }
        //          {
        //            transOmpDo(node);
        //            break;
        //          }
      case V_SgOmpBarrierStatement:
        {
          transOmpBarrier(node);
          break;
        }
      case V_SgOmpFlushStatement:
        {
          transOmpFlush(node);
          break;
        }

      case V_SgOmpThreadprivateStatement:
        {
          transOmpThreadprivate(node);
          break;
        }
      case V_SgOmpTaskwaitStatement:
        {
          transOmpTaskwait(node);
          break;
        }
      case V_SgOmpSingleStatement:
        {
          transOmpSingle(node);
          break;
        }
      case V_SgOmpMasterStatement:
        {
          transOmpMaster(node);
          break;
        }
      case V_SgOmpAtomicStatement:
        {
          transOmpAtomic(node);
          break;
        }
      case V_SgOmpOrderedStatement:
        {
          transOmpOrdered(node);
          break;
        }
      case V_SgOmpCriticalStatement:
        {
          transOmpCritical(node);
          break;
        }
      case V_SgOmpTargetStatement:
        {
          transOmpTarget(node);
          break;
        }
      case V_SgOmpTargetDataStatement:
        {
          transOmpTargetData(node);
          break;
        }

      default:
        {
          // do nothing here    
        }
    }// switch

#endif

  } 

#if 0
  //3. Special handling for files with main() 
  // rename main() to user_main()
  SgFunctionDeclaration * mainFunc = findMain(cur_file);
  if (mainFunc) 
  {
    renameMainToUserMain(mainFunc);
  }
#endif

}

} // end namespace<|MERGE_RESOLUTION|>--- conflicted
+++ resolved
@@ -2416,12 +2416,8 @@
 // find different map clauses from the clause list, and all array information
 // dimension map is the same for all the map clauses under the same omp target directive
 void extractMapClauses(Rose_STL_Container<SgOmpClause*> map_clauses, 
-<<<<<<< HEAD
-    std::map<SgSymbol*,  std::vector < std::pair <SgExpression*, SgExpression*> > > & array_dimensions,
-=======
     std::map<SgSymbol*, std::vector< std::pair <SgExpression*, SgExpression*> > > & array_dimensions,
     std::map<SgSymbol*, std::vector< std::pair< SgOmpClause::omp_map_dist_data_enum, SgExpression * > > > &  dist_data_policies,
->>>>>>> c6aee9e5
     SgOmpMapClause** map_alloc_clause, SgOmpMapClause** map_to_clause, SgOmpMapClause** map_from_clause, SgOmpMapClause** map_tofrom_clause
     )
 {
