--- conflicted
+++ resolved
@@ -15,19 +15,13 @@
 
 // avoid include omp.h 
 extern int omp_get_thread_num(void);
-<<<<<<< HEAD
-=======
 extern int omp_get_num_threads(void);
->>>>>>> 5936b856
 
 #include <stdlib.h> // for getenv(), malloc(), etc
 #include <stdio.h> // for getenv()
 #include <assert.h>
 #include <stdarg.h>
-<<<<<<< HEAD
-=======
 #include <string.h> // for memcpy()
->>>>>>> 5936b856
 
 #if 0
 enum omp_rtl_enum {
@@ -103,17 +97,11 @@
 }
 
 // array of pointers of void
-<<<<<<< HEAD
-void *g_parameter[MAX_OUTLINED_FUNC_PARAMETER_COUNT];
-// void **g_parameter;
-
-=======
 // global is feasible since we don't support nested parallelism yet
 void *g_parameter[MAX_OUTLINED_FUNC_PARAMETER_COUNT];
 // void **g_parameter;
 
 // run_me_## () can be called by either XOMP_parallel_start() or XOMP_task()
->>>>>>> 5936b856
 #if 0
 static void run_me (void*);
 // a helper function to deal with one-to-multiple parameter mapping 
@@ -171,10 +159,7 @@
 //    exit (3);
 //  }
 
-<<<<<<< HEAD
-=======
 //  printf("Debug: xomp_parallel_start(), g_parameter at address %p\n", g_parameter);
->>>>>>> 5936b856
   g_parameter[0]= func;
   va_start (v1, (*argcount));
   for (x=0; x<(*argcount); x++)
@@ -184,11 +169,7 @@
 
   switch (*argcount)
   {
-<<<<<<< HEAD
-//   XOMP_parallel_start (run_me, (void*) g_parameter, *numThread);
-=======
 //   XOMP_parallel_start (run_me_?, (void*) g_parameter, *numThread);
->>>>>>> 5936b856
    #include "run_me_callers.inc"
    default:
     printf("Error. Unhandled number of parameters %d \n", *argcount);
