/**
 *  \file Transform/Transform.cc
 *
 *  \brief Implements the outlining transformation.
 */
// tps (01/14/2010) : Switching from rose.h to sage3.
#include "sage3basic.h"
#include "sageBuilder.h"
#include "astPostProcessing.h"
#include <iostream>
#include <list>
#include <string>

#include "Outliner.hh"
#include "ASTtools.hh"
#include "PreprocessingInfo.hh"
#include "StmtRewrite.hh"
#include "OmpAttribute.h" //regenerate pragma from omp attribute
// =====================================================================

using namespace std;
using namespace Rose;
using namespace SageBuilder;
using namespace SageInterface;
// =====================================================================
#if 0
static SgType * buildArrayMemberType( SgType * member_type )
{
    SgType * ret;
    SgType * defined_type = member_type->stripType( SgType::STRIP_TYPEDEF_TYPE );
    if( isSgArrayType( defined_type ) )
        ret = buildArrayType( buildArrayMemberType( isSgArrayType( defined_type )->get_base_type( ) ),
                              isSgArrayType( member_type )->get_index( ) );
    else
        ret = member_type;
    return ret;
}
#endif
// ! create a struct to contain data members for variables to be passed as parameters
// A wrapper struct for variables passed to the outlined function
// Each variable (e.g a) has two choices
//   1. store the value of a:  the same type representation in the struct
//   2. store the address of a:  pointer type of a
SgClassDeclaration* Outliner::generateParameterStructureDeclaration(
        SgBasicBlock* s, // the outlining target
        const std::string& func_name_str, // the name for the outlined function, we generate the name of struct based on this.
        const ASTtools::VarSymSet_t& syms, // variables to be passed as parameters
        ASTtools::VarSymSet_t& symsUsingAddress, // variables whose addresses are stored into the struct 
        SgScopeStatement* func_scope ) // the scope of the outlined function, could be different from s's global scope
{
    SgClassDeclaration* result = NULL;
    // no need to generate the declaration if no variables are to be passed
    if( syms.empty( ) ) 
        return result;
    
    ROSE_ASSERT( s != NULL );
    ROSE_ASSERT( func_scope != NULL );
    // this declaration will later on be inserted right before the outlining target calling the outlined function
    ROSE_ASSERT( isSgGlobal( func_scope ) != NULL );
    string decl_name = func_name_str+"_data";
    
    result = buildStructDeclaration( decl_name, getGlobalScope( s ) );
    //  result ->setForward(); // cannot do this!! it becomes prototype
    //  if (result->get_firstNondefiningDeclaration()  )
    //   ROSE_ASSERT(isSgClassDeclaration(result->get_firstNondefiningDeclaration())->isForward() == true);
    //   cout<<"Debug Outliner::generateParameterStructureDeclaration(): struct address ="<<result <<" firstNondefining address ="<<result->get_firstNondefiningDeclaration()<<endl;

    // insert member variable declarations to it
    SgClassDefinition *def = result->get_definition( );
    ROSE_ASSERT( def != NULL ); 
    SgScopeStatement* def_scope = isSgScopeStatement( def );
    ROSE_ASSERT( def_scope != NULL ); 
    for( ASTtools::VarSymSet_t::const_iterator i = syms.begin( ); i != syms.end( ); ++i )
    { 
        const SgInitializedName* i_name = (*i)->get_declaration( );
        ROSE_ASSERT( i_name );
        const SgVariableSymbol* i_symbol = isSgVariableSymbol( i_name->get_symbol_from_symbol_table( ) );
        ROSE_ASSERT( i_symbol != NULL );
        string member_name = i_name->get_name( ).str( );
        SgType* member_type = i_name->get_type( ) ;
        // use pointer type or its original type?
        SgType * non_typef_type = member_type->stripType( SgType::STRIP_TYPEDEF_TYPE );
        if (symsUsingAddress.find(i_symbol) != symsUsingAddress.end())
        {
            member_name = member_name+"_p";
            
            // member_type = buildPointerType(member_type);
            // Liao, 10/26/2009
            // We use void* instead of type* to ease the handling of C++ class pointers wrapped into the data structure
            // Using void* can avoid adding a forward class declaration  which is needed for classA * 
            // It also simplifies unparsing: unparsing the use of classA* has some complications. 
            // The downside is that type casting is needed for setting and using the pointer typed values
            if( isSgArrayType( non_typef_type ) != NULL )
            {   // Sara, 05/10/2013
                // An array type here means that the memory was statically allocated.
                // In this case we need the array to be allocated in the struct
                if( isSgFunctionDefinition( i_symbol->get_scope( ) ) )
                {   // When the variable is a parameter (function definition scope), the first dimension is passed by pointer
                    member_type = buildPointerType( buildPointerType( isSgArrayType( non_typef_type )->get_base_type( ) ) );
                }
                else
                {   // Otherwise, all dimensions remain
                    member_type = buildPointerType( member_type );
                }
            }
            else if( isSgArrayType( non_typef_type->stripType( SgType::STRIP_POINTER_TYPE ) ) )
            {   // Shared array which first dimension is expressed as a pointerbuildPointerType( non_typef_type->get_base_type( ) )
                // int (*c1)[10] = calloc(sizeof(int), 10 * 10);
                // #pragma omp task shared(c1)
                member_type = buildPointerType( non_typef_type );
            }
            else
            {   // Scalars, Pointers, Structures
                member_type = buildPointerType( buildVoidType( ) );
            }
        }
        else if( ( isSgArrayType( non_typef_type ) ) && ( isSgFunctionDefinition( i_symbol->get_scope( ) ) ) )
        {   // First dimension is passed by pointer for all array symbols that are parameters
            member_type = buildPointerType( isSgArrayType( non_typef_type )->get_base_type( ) );
        }
        SgVariableDeclaration *member_decl = buildVariableDeclaration( member_name, member_type, NULL, def_scope );
        appendStatement( member_decl, def_scope );
    }

    // insert it before the s, but must be in a global scope
    // s might be within a class, namespace, etc. we need to find its ancestor scope
    SgNode* global_scoped_ancestor = getEnclosingFunctionDefinition( s, false ); 
    while( !isSgGlobal( global_scoped_ancestor->get_parent( ) ) ) 
    // use get_parent() instead of get_scope() since a function definition node's scope is global while its parent is its function declaration
    {
        global_scoped_ancestor = global_scoped_ancestor->get_parent( );
    }
    //  cout<<"global_scoped_ancestor class_name: "<<global_scoped_ancestor->class_name()<<endl; 
    ROSE_ASSERT( isSgStatement( global_scoped_ancestor ) );
    insertStatementBefore( isSgStatement( global_scoped_ancestor ), result ); 
    moveUpPreprocessingInfo( result, isSgStatement( global_scoped_ancestor ) );
    
    if( global_scoped_ancestor->get_parent( ) != func_scope )
    {   //TODO 
        cout << "Outliner::generateParameterStructureDeclaration() separated file case is not yet handled." << endl;
        ROSE_ASSERT( false );
    }
    return result;
}

//!  A helper function to decide if some variables need to be restored from their clones in the end of the outlined function
// This is needed to support variable cloning 
// Input are:
//      All the variables
//      read-only variables
//      live-out variables
//
// The output is restoreVars, which is isWritten && isLiveOut --> !isRead && isLiveOut 
static void calculateVariableRestorationSet(const ASTtools::VarSymSet_t& syms, 
                                     const std::set<SgInitializedName*> & readOnlyVars, 
                                     const std::set<SgInitializedName*> & liveOutVars,
                                     std::set<SgInitializedName*>& restoreVars)
{
  for (ASTtools::VarSymSet_t::const_reverse_iterator i = syms.rbegin ();
      i != syms.rend (); ++i)
  {
    ROSE_ASSERT (*i != NULL); 
    SgInitializedName* i_name = (*i)->get_declaration ();
    //conservatively consider them as all live out if no liveness analysis is enabled,
    bool isLiveOut = true;
    if (Outliner::enable_liveness)
      if (liveOutVars.find(i_name)==liveOutVars.end())
        isLiveOut = false;

    // generate restoring statements for written and liveOut variables:
    //  isWritten && isLiveOut --> !isRead && isLiveOut --> (findRead==NULL && findLiveOut!=NULL)
    // must compare to the original init name (i_name), not the local copy (local_var_init)
    if (readOnlyVars.find(i_name)==readOnlyVars.end() && isLiveOut)   // variables not in read-only set have to be restored
      restoreVars.insert(i_name);
  }
}
 
//! A helper function to decide for the classic outlining, if a variable should be passed using its original type (a) or its pointer type (&a)
// For simplicity, we assuming Pass-by-reference (using AddressOf()) = all_variables - read_only_variables 
// So all variables which are written will use addressOf operation to be passed to the outlined function
// TODO: add more sophisticated logic, C++ reference, C array, Fortran variable etc. 
static void calculateVariableUsingAddressOf(const ASTtools::VarSymSet_t& syms, const std::set<SgInitializedName*> readOnlyVars,  ASTtools::VarSymSet_t& addressOfVarSyms)
{
  for (ASTtools::VarSymSet_t::const_reverse_iterator i = syms.rbegin ();
      i != syms.rend (); ++i)
  {
    // Basic information about the variable to be passed into the outlined function
    // Variable symbol name
    SgInitializedName* i_name = (*i)->get_declaration ();
    if (readOnlyVars.find(i_name)==readOnlyVars.end()) // not readonly ==> being written ==> use addressOf to be passed to the outlined function
      addressOfVarSyms.insert (*i);
  } // end for
}

/**
 * Major work of outlining is done here
 *  Preparations: variable collection
 *  Generate outlined function
 *  Replace outlining target with a function call
 *  Append dependent declarations,headers to new file if needed
 */
Outliner::Result
Outliner::outlineBlock (SgBasicBlock* s, const string& func_name_str)
{
#if 0
  printf ("Inside of Outliner::outlineBlock() \n");
#endif

  //---------step 1. Preparations-----------------------------------
  //new file, cut preprocessing information, collect variables
  // Generate a new source file for the outlined function, if requested
  SgSourceFile* new_file = NULL;
  if (Outliner::useNewFile)
  {
      if (copy_origFile) // single new file
        new_file = getLibSourceFile(s);
      else
        new_file = generateNewSourceFile(s,func_name_str);
  }

  // Save some preprocessing information for later restoration. 
  AttachedPreprocessingInfoType ppi_before, ppi_after;
  ASTtools::cutPreprocInfo (s, PreprocessingInfo::before, ppi_before);
  ASTtools::cutPreprocInfo (s, PreprocessingInfo::after, ppi_after);

  // Determine variables to be passed to outlined routine.
  // ----------------------------------------------------------
  // Also collect symbols which must use pointer dereferencing if replaced during outlining
  ASTtools::VarSymSet_t syms, pdSyms;
  collectVars (s, syms);
  for (ASTtools::VarSymSet_t::iterator it = syms.begin(); it != syms.end(); it++ )
    ROSE_ASSERT (*it!=NULL);

  // prepare necessary analysis to optimize the outlining 
  //-----------------------------------------------------------------
  std::set<SgInitializedName*> readOnlyVars;
  std::set< SgInitializedName *> liveIns, liveOuts;
  // Collect read-only variables of the outlining target

  //Determine variables to be replaced by temp copy or pointer dereferencing.
  if (Outliner::temp_variable|| Outliner::enable_classic || Outliner::useStructureWrapper)
  {
    SageInterface::collectReadOnlyVariables(s,readOnlyVars);
    // Collect use by address plus non-assignable variables
    // They must be passed by reference if they need to be passed as parameters
    // TODO: this is not accurate: array variables are not assignable , but they should not using pointer dereferencing 
    ASTtools::collectPointerDereferencingVarSyms(s,pdSyms);

    // liveness analysis
    SgStatement* firstStmt = (s->get_statements())[0];
    if (isSgForStatement(firstStmt)&& enable_liveness)
    {
      LivenessAnalysis * liv = SageInterface::call_liveness_analysis (SageInterface::getProject());
      SageInterface::getLiveVariables(liv, isSgForStatement(firstStmt), liveIns, liveOuts);
    }

    if (Outliner::enable_debug)
    {
      cout<<"Outliner::Transform::generateFunction() -----Found "<<readOnlyVars.size()<<" read only variables..:";
      for (std::set<SgInitializedName*>::const_iterator iter = readOnlyVars.begin();
          iter!=readOnlyVars.end(); iter++)
        cout<<" "<<(*iter)->get_name().getString()<<" ";
      cout<<endl;
      cout<<"Outliner::Transform::generateFunction() -----Found "<<liveOuts.size()<<" live out variables..:";
      for (std::set<SgInitializedName*>::const_iterator iter = liveOuts.begin();
          iter!=liveOuts.end(); iter++)
        cout<<" "<<(*iter)->get_name().getString()<<" ";
      cout<<endl; 
    }
  }

  // Insert outlined function.
  // grab target scope first
  SgGlobal* glob_scope = const_cast<SgGlobal *> (TransformationSupport::getGlobalScope (s));

  SgGlobal* src_scope = glob_scope;
  if (Outliner::useNewFile)  // change scope to the one within the new source file
  {
    glob_scope = new_file->get_globalScope();
  }

  //-------Step 2. Generate outlined function------------------------------------
  // Generate a structure declaration if useStructureWrapper is set
  // A variable of the struct type will later used to wrap function parameters
  SgClassDeclaration* struct_decl = NULL;
  if (Outliner::useStructureWrapper) 
  {
    struct_decl = generateParameterStructureDeclaration (s, func_name_str, syms, pdSyms, glob_scope);
    ROSE_ASSERT (struct_decl != NULL);
  }

  // generate the function and its prototypes if necessary
  //  printf ("In Outliner::Transform::outlineBlock() function name to build: func_name_str = %s \n",func_name_str.c_str());
   
  std::set<SgInitializedName*> restoreVars;
  calculateVariableRestorationSet (syms, readOnlyVars,liveOuts,restoreVars);

  if (Outliner::enable_classic) // merge readOnlyVars and pdSyms into pdSyms, only when no wrapper parameter is used && enable_classic is on
  { // Liao 1/30/2013. I have to use this dirty trick to consolidate pdSyms and readOnlyVars
   // This is necessary to separate analysis from transformation so the outliner's API functions can be more predictable.
   // TODO better handling later on for default case (no flags are turned on at all)
    pdSyms.clear();
    calculateVariableUsingAddressOf (syms, readOnlyVars, pdSyms);
  }

#if 0
  printf ("Calling generateFunction(): func_name_str = %s \n",func_name_str.c_str());
#endif

  SgFunctionDeclaration* func = generateFunction (s, func_name_str, syms, pdSyms, restoreVars, struct_decl, glob_scope);

#if 0
  printf ("DONE: Calling generateFunction(): func_name_str = %s \n",func_name_str.c_str());
#endif

  ROSE_ASSERT (func != NULL);
  ROSE_ASSERT(glob_scope->lookup_function_symbol(func->get_name()));

  // DQ (2/26/2009): At this point "s" has been reduced to an empty block.
  ROSE_ASSERT(s->get_statements().empty() == true);

  // Retest this...
  ROSE_ASSERT(func->get_definition()->get_body()->get_parent() == func->get_definition());

#if 0
  printf ("After resetting the parent: func->get_definition() = %p func->get_definition()->get_body()->get_parent() = %p \n",func->get_definition(),func->get_definition()->get_body()->get_parent());
#endif

#if 0
  // DQ (2/24/2009): I think that at this point we should delete the subtree represented by "s"
  // But it might have made more sense to not do a deep copy on "s" in the first place.
  // Why is there a deep copy on "s"?
  SageInterface::deleteAST(s);
#endif

  // Retest this...
  ROSE_ASSERT(func->get_definition()->get_body()->get_parent() == func->get_definition());

  //-----------Step 3. Insert the outlined function -------------
  // DQ (2/16/2009): Added (with Liao) the target block which the outlined function will replace.
  // Insert the function and its prototype as necessary  
  ROSE_ASSERT(glob_scope->lookup_function_symbol(func->get_name()));

#if 0
  printf ("Calling insert() (func = %p to global scope) \n",func);
#endif

  // DQ (8/15/2019): Adding support to defere the transformations in header files (a performance improvement).
  // insert (func, glob_scope, s); //Outliner::insert() 
     DeferedTransformation headerFileTransformation = insert (func, glob_scope, s); //Outliner::insert() 

#if 0
     printf ("DONE: Calling insert() (func = %p to global scope) \n",func);
#endif

  ROSE_ASSERT(glob_scope->lookup_function_symbol(func->get_name()));
  //
  // Retest this...
  ROSE_ASSERT(func->get_definition()->get_body()->get_parent() == func->get_definition());

#if 0
  printf ("Calling NodeQuery::querySubTree() \n");
#endif

  // reproduce the lost OpenMP pragma attached to a outlining target loop 
  // The assumption is that OmpAttribute is attached to both the pragma and the affected loop
  // in the frontend already.
  // Liao, 3/12/2009
  Rose_STL_Container <SgNode*>  loops = NodeQuery::querySubTree(func,V_SgForStatement);

#if 0
  printf ("DONE: Calling NodeQuery::querySubTree() \n");
#endif

  if (loops.size()>0)
  {
    Rose_STL_Container <SgNode*>::iterator liter =loops.begin();
    SgForStatement* firstloop = isSgForStatement(*liter); 
    OmpSupport::generatePragmaFromOmpAttribute(firstloop);
  }

  //-----------Step 4. Replace the outlining target with a function call-------------

#if 0
  printf ("Replace the outlining target with a function call \n");
#endif

  // Prepare the parameter of the function call,
  // Generate packing statements, insert them into the beginning of the target s
  std::string wrapper_name;
  // two ways to pack parameters: an array of pointers v.s. A structure
  if (useParameterWrapper || useStructureWrapper)
    {
      wrapper_name= generatePackingStatements(s,syms,pdSyms, struct_decl );
    }

  // Generate a call to the outlined function.
  SgScopeStatement * p_scope = s->get_scope();
  ROSE_ASSERT(p_scope);

  // Retest this...
  ROSE_ASSERT(func->get_definition()->get_body()->get_parent() == func->get_definition());

#if 0
  printf ("In outlineBlock(): use_dlopen = %s \n",use_dlopen ? "true" : "false");
#endif

  SgStatement *func_call = NULL;
  SgVarRefExp* wrapper_exp = NULL; 
  if (use_dlopen) 
    // if dlopen() is used, insert a lib call to find the function pointer from a shared lib file
    // e.g. OUT__2__8072__p = findFunctionUsingDlopen("OUT__2__8072__", "OUT__2__8072__.so");
  {
    // build the return type of the lib call 
    SgFunctionParameterTypeList * tlist = buildFunctionParameterTypeList();
    (tlist->get_arguments()).push_back(buildPointerType(buildPointerType(buildVoidType())));

    SgFunctionType *ftype_return = buildFunctionType(buildVoidType(), tlist);
    // build the argument list
    string lib_name; 
    if (Outliner::copy_origFile)
    {
        string lib_file_base_name = StringUtility::stripFileSuffixFromFileName(StringUtility::stripPathFromFileName(generateLibSourceFileName (s))); 
        lib_name = output_path+"/"+ lib_file_base_name +".so"; 
    }
    else 
        lib_name = output_path+"/"+func_name_str+".so"; 
    // the new option copy_origFile will ask the outliner to generate rose_input_lib.c/cxx and compile to a .so later
    
    SgExprListExp* arg_list = buildExprListExp(buildStringVal(func_name_str), buildStringVal(lib_name)); 
    SgFunctionCallExp* dlopen_call = buildFunctionCallExp(SgName(FIND_FUNCP_DLOPEN),ftype_return,arg_list, p_scope);
    SgExprStatement * assign_stmt = buildAssignStatement(buildVarRefExp(func_name_str+"p",p_scope),dlopen_call);
    SageInterface::insertStatementBefore(s, assign_stmt);
    // Generate a function call using the func pointer
    // e.g. (*OUT__2__8888__p)(__out_argv2__1527__);
    SgExprListExp* exp_list_exp = SageBuilder::buildExprListExp();
    wrapper_exp= buildVarRefExp(wrapper_name,p_scope);
    appendExpression(exp_list_exp, wrapper_exp);
    func_call = buildFunctionCallStmt(buildPointerDerefExp(buildVarRefExp(func_name_str+"p",p_scope)), exp_list_exp);   
  }
  else  // regular function call for other cases
    {
#if 0
      printf ("use_dlopen == false: calling generateCall() \n");
#endif
      func_call = generateCall (func, syms, readOnlyVars, wrapper_name,p_scope);
#if 0
      printf ("DONE: use_dlopen == false: calling generateCall() \n");
#endif
    }

  ROSE_ASSERT (func_call != NULL);

  // Retest this...
  ROSE_ASSERT(func->get_definition()->get_body()->get_parent() == func->get_definition());

#if 0
  printf ("Calling SageInterface::replaceStatement \n");
#endif

  // What is this doing (what happens to "s")
  //  cout<<"Debug before replacement(s, func_call), s is\n "<< s<<endl; 
  //     SageInterface::insertStatementAfter(s,func_call);
  SageInterface::replaceStatement(s,func_call);

#if 0
  printf ("DONE: Calling SageInterface::replaceStatement \n");
#endif

#if 0
// DQ (11/9/2019): When used in conjunction with header file unparsing we need to set the physical file id on entirety of the subtree being inserted.
   int physical_file_id = func->get_startOfConstruct()->get_physical_file_id();

#if 1
   printf ("physical_file_id = %d \n",physical_file_id);
#endif

   string physical_filename_from_id = Sg_File_Info::getFilenameFromID(physical_file_id);

#if 1
   printf ("physical_filename_from_id = %d \n",physical_filename_from_id);
#endif

   SageBuilder::fixupSourcePositionFileSpecification(func_call,physical_filename_from_id);
#endif

#if 0
  printf ("Exiting as a test! \n");
  ROSE_ASSERT(false);
#endif

  ROSE_ASSERT(s != NULL);
  ROSE_ASSERT(s->get_statements().empty() == true);

  // Retest this...
  ROSE_ASSERT(func->get_definition()->get_body()->get_parent() == func->get_definition());

  // Restore preprocessing information.
  ASTtools::moveInsidePreprocInfo (s, func->get_definition ()->get_body ());
  ASTtools::pastePreprocInfoFront (ppi_before, func_call);
  ASTtools::pastePreprocInfoBack  (ppi_after, func_call);

  SageInterface::fixVariableReferences(p_scope);

  //ROSE_ASSERT (wrapper_exp->get_symbol()->get_declaration() != NULL);
  //-----------handle dependent declarations, headers if new file is generated-------------
  if (new_file)
  {
    // Liao, 2019/8/14. We disable unused symbol clean up for now. 
    // Searching for all symbols then check if they are used within a new file. 
    // This will wrongfully delete symbols used in the original files. 
    SageInterface::fixVariableReferences(new_file, false);
    // SgProject * project2= new_file->get_project();
    // AstTests::runAllTests(project2);// turn it off for now
    // project2->unparse();
  }

  if (wrapper_exp)
    ROSE_ASSERT (wrapper_exp->get_symbol()->get_declaration() != NULL);

  // Retest this...
  ROSE_ASSERT(func->get_definition()->get_body()->get_parent() == func->get_definition());

#if 0
  printf ("After resetting the parent: func->get_definition() = %p func->get_definition()->get_body()->get_parent() = %p \n",func->get_definition(),func->get_definition()->get_body()->get_parent());
#endif

  ROSE_ASSERT(s != NULL);
  ROSE_ASSERT(s->get_statements().empty() == true);
// if we generate a new file, and we don't copy entire original input file to the new file
  if (useNewFile == true && copy_origFile==false)
  {
    // DQ (2/6/2009): I need to write this function to support the
    // insertion of the function into the specified scope.  If the
    // file associated with the scope is marked as compiler generated 
    // (or as a transformation) then the declarations referenced in the 
    // function must be copied as well (those not in include files)
    // and the include files must be copies also. If the SgFile
    // is not compiler generated (or a transformation) then we just
    // append the function to the scope (trivial case).

    // I am passing in the target_func so that I can get the location 
    // in the file from which we want to generate a matching context.
    // It would be better if this were the location of the new function call
    // to the outlined function (since dependent declaration in the function
    // containing the outlined code (loop nest, for example) might contain
    // relevant typedefs which have to be created in the new file (or the 
    // outlined function as a special case).

#if 1
    ROSE_ASSERT(func->get_firstNondefiningDeclaration() != NULL);
    ROSE_ASSERT(TransformationSupport::getSourceFile(func) == TransformationSupport::getSourceFile(func->get_firstNondefiningDeclaration()));
    ROSE_ASSERT(TransformationSupport::getSourceFile(func->get_scope()) == TransformationSupport::getSourceFile(func->get_firstNondefiningDeclaration()));

#if 0
    printf ("******************************************************************** \n");
    printf ("Now calling SageInterface::appendStatementWithDependentDeclaration() \n");
    printf ("******************************************************************** \n");
#endif
    // If the outline function will be placed into it's own file then we need to reconstruct any dependent statements (and #include CPP directives).
    SgFunctionDeclaration* func_orig = const_cast<SgFunctionDeclaration *> (SageInterface::getEnclosingFunctionDeclaration (s));
    SageInterface::appendStatementWithDependentDeclaration(func,glob_scope,func_orig,exclude_headers);
    // printf ("DONE: Now calling SageInterface::appendStatementWithDependentDeclaration() \n");
#else
    printf ("Skipping call to SageInterface::appendStatementWithDependentDeclaration() (testing only)\n");
#endif
  }

#if 1
  // DQ (2/26/2009): Moved (here) to as late as possible so that all transformations are complete before running AstPostProcessing()

  // This fails for moreTest3.cpp
  // Run the AST fixup on the AST for the source file.
  SgSourceFile* originalSourceFile = TransformationSupport::getSourceFile(src_scope);
  //     printf ("##### Calling AstPostProcessing() on SgFile = %s \n",originalSourceFile->getFileName().c_str());
  AstPostProcessing (originalSourceFile);
  //     printf ("##### DONE: Calling AstPostProcessing() on SgFile = %s \n",originalSourceFile->getFileName().c_str());
#else
  printf ("Skipping call to AstPostProcessing (originalSourceFile); \n");
#endif

  ROSE_ASSERT(func->get_definition()->get_body()->get_parent() == func->get_definition());

  if (useNewFile == true)
  {
#if 1
    // This fails for moreTest3.cpp
    // Run the AST fixup on the AST for the separate file of outlined code.
    SgSourceFile* separateOutlinedSourceFile = TransformationSupport::getSourceFile(glob_scope);
    //          printf ("##### Calling AstPostProcessing() on SgFile = %s \n",separateOutlinedSourceFile->getFileName().c_str());
    AstPostProcessing (separateOutlinedSourceFile);
    //          printf ("##### DONE: Calling AstPostProcessing() on SgFile = %s \n",separateOutlinedSourceFile->getFileName().c_str());
#else
    printf ("Skipping call to AstPostProcessing (separateOutlinedSourceFile); \n");
#endif
  }

#if 0
  // DQ (8/7/2019): Tracing down how to get function prototype information into the return result of this function.
     printf ("Exiting as a test! \n");
     ROSE_ASSERT(false);
#endif

  // DQ (8/15/2019): Adding support to defere the transformations in header files (a performance improvement).
  // return Result (func, func_call, new_file);
     return Result (func, func_call, new_file, headerFileTransformation);
}

/**
 *  \brief Initializes packing statements for array types
 *  The function also skips typedef types to get the real type
 *  
 *  \param lhs Left-hand side of the assignment 
 *  \param rhs Right-hand side of the assignment
 *  \param target OpenMP pragme before which we have to place the packing statments
 *
 *  Example:
 *    Input code:
 *        int a;
 *        int b[10];
 *        int c[10];
 *        int * d = ( int * ) malloc( sizeof( int ) * 10 );
 *        int i;
 *        #pragma omp parallel for firstprivate(c)
 *        {
 *            for(i=0;i<10;i++) {
 *                b[i] = a;
 *                c[i] = a;
 *                d[i] = a;
 *            }
 *        }
 *
 *    Outlined parameters struct:
 *        struct OUT__1__7768___data {
 *            void *a_p;
 *            int (*b_p)[10UL];
 *            int c[10UL];
 *            void *d_p;
 *        };
 *
 *    Packing statements:
 *        struct OUT__1__7768___data __out_argv;
 *        __out_argv.a_p = ((void *)(&a));                  -> shared scalar
 *        __out_argv.b_p = ((void *)(&b));                  -> shared static array
 *        int __i0__;
 *        for (__i0__ = 0; __i0__ < 10UL; __i0__++)         -> firstprivate array 
 *            __out_argv.c[__i0__] = c[__i0__];
 *        __out_argv.d_p = ((void *)(&d));                  -> shared dynamic array
 */
static SgStatement* build_array_packing_statement( SgExpression * lhs, SgExpression * & rhs, SgStatement * target )
{
    SgScopeStatement * scope = target->get_scope( );
    
    // Loop initializer
    std::string loop_index_name = SageInterface::generateUniqueVariableName( scope, "i" );
    SgVariableDeclaration * loop_index = buildVariableDeclaration( loop_index_name, buildIntType( ), NULL /* initializer */, scope );
    SageInterface::insertStatementBefore( target, loop_index );
    SgStatement * loop_init = buildAssignStatement( buildVarRefExp( loop_index_name, scope ), buildIntVal( 0 ) );
    
    // Get the real type of the LHS
    SgType * lhs_type = lhs->get_type()->stripType( SgType::STRIP_TYPEDEF_TYPE );
    ROSE_ASSERT( isSgArrayType( lhs_type ) );
    
    // Loop test
    SgStatement * loop_test = buildExprStatement(
            buildLessThanOp( buildVarRefExp( loop_index_name, scope ), isSgArrayType( lhs_type )->get_index( ) ) );
    
    // Loop increment
    SgExpression * loop_increment = buildPlusPlusOp( buildVarRefExp( loop_index_name, scope ), SgUnaryOp::postfix );
    
    // Loop body    
    SgExpression * assign_lhs = buildPntrArrRefExp( lhs, buildVarRefExp( loop_index_name, scope ) );
    SgExpression * assign_rhs = buildPntrArrRefExp( rhs, buildVarRefExp( loop_index_name, scope ) );
    SgStatement * loop_body = NULL;
    SgType * assign_lhs_type = assign_lhs->get_type()->stripType( SgType::STRIP_TYPEDEF_TYPE );
    if( isSgArrayType( assign_lhs_type ) )
    {
        loop_body = build_array_packing_statement( assign_lhs, assign_rhs, target );
    }
    else
    {
        loop_body = buildAssignStatement( assign_lhs, assign_rhs );
    }
    
    // Loop satement
    return buildForStatement( loop_init, loop_test, loop_increment, loop_body );
}

/* For a set of variables to be passed into the outlined function, 
 * generate the following statements before the call of the outlined function
 * used when useParameterWrapper is set to true
   	 void * __out_argv[2];
 	*(__out_argv +0)=(void*)(&var1);// better form: __out_argv[0]=(void*)(&var1);
  	*(__out_argv +1)=(void*)(&var2); //__out_argv[1]=(void*)(&var2);
 * return the name for the array parameter used to wrap all pointer parameters
 *
 * if Outliner::useStructureWrapper is true, we wrap parameters into a structure instead of an array.
 * In this case, we need to know the structure type's name and parameters passed by pointers
 *  struct OUT__1__8228___data __out_argv1__1527__; 
 *  __out_argv1__1527__.i = i;
 *  __out_argv1__1527__.j = j;
 *  __out_argv1__1527__.sum_p = &sum; 
 *
 */
std::string Outliner::generatePackingStatements(SgStatement* target, ASTtools::VarSymSet_t & syms, ASTtools::VarSymSet_t & pdsyms, SgClassDeclaration* struct_decl /* = NULL */)
{

  int var_count = syms.size();
  int counter=0;
  string wrapper_name= generateFuncArgName(target); //"__out_argv";

  if (var_count==0) 
    return wrapper_name;
  SgScopeStatement* cur_scope = target->get_scope();
  ROSE_ASSERT( cur_scope != NULL);

  // void * __out_argv[count];
  SgType* my_type = NULL; 

  if (useStructureWrapper)
  {
    ROSE_ASSERT (struct_decl != NULL);
    my_type = struct_decl->get_type();
  }
  else // default case for parameter wrapping is to use an array of pointers
  { 
    SgType* pointer_type = buildPointerType(buildVoidType()); 
    my_type = buildArrayType(pointer_type, buildIntVal(var_count));
  }

  SgVariableDeclaration* out_argv = buildVariableDeclaration(wrapper_name, my_type, NULL,cur_scope);

  // Since we have moved the outlined block to be the outlined function's body, and removed it 
  // from its location in the original location where it was outlined, we can't insert new 
  // statements relative to "target".
  SageInterface::insertStatementBefore(target, out_argv);

  SgVariableSymbol * wrapper_symbol = getFirstVarSym(out_argv);
  ROSE_ASSERT(wrapper_symbol->get_parent() != NULL);
  //  cout<<"Inserting wrapper declaration ...."<<wrapper_symbol->get_name().getString()<<endl;
  for (ASTtools::VarSymSet_t::reverse_iterator i = syms.rbegin ();
      i != syms.rend (); ++i)
  {
    SgExpression * lhs = NULL;
    SgExpression * rhs = NULL;
    SgStatement * assignment = NULL;
    if (useStructureWrapper)
    {
      // if use a struct to wrap parameters
      // two kinds of field: original type v.s. pointer type to the original type
      //  __out_argv1__1527__.i = i;
      //  __out_argv1__1527__.sum_p = &sum;
      // Sara Royuela, Dec 12, 2012: There is a third type
      // When LHS is an array, we must copy each position.
      SgInitializedName* i_name = (*i)->get_declaration();
      SgVariableSymbol * i_symbol = const_cast<SgVariableSymbol *>(*i);
      //SgType* i_type = i_symbol->get_type();
       string member_name= i_name->get_name ().str ();
//     cout<<"Debug: Outliner::generatePackingStatements() symbol to be packed:"<<member_name<<endl;  
      rhs = buildVarRefExp(i_symbol); 
      if (pdsyms.find(i_symbol) != pdsyms.end()) // pointer type
      {
        member_name = member_name+"_p";
        // member_type = buildPointerType(member_type);
        rhs = buildAddressOfOp(rhs);
      }
      SgClassDefinition* class_def = isSgClassDefinition (isSgClassDeclaration(struct_decl->get_definingDeclaration())->get_definition()) ; 
      ROSE_ASSERT (class_def != NULL);
      lhs = buildDotExp ( buildVarRefExp(out_argv), buildVarRefExp (member_name, class_def));
      
      SgType * lhs_type = lhs->get_type()->stripType( SgType::STRIP_TYPEDEF_TYPE );
      if( pdsyms.find(i_symbol) != pdsyms.end() )   // only pointer members with type void* need cast
      {
        if( isSgPointerType( lhs_type) != NULL )
            if( isSgTypeVoid( isSgPointerType( lhs_type )->get_base_type( ) ) != NULL )
                rhs = buildCastExp( rhs, buildPointerType(buildVoidType())); 
      }
      if( pdsyms.find(i_symbol) == pdsyms.end() && isSgArrayType( lhs_type ) )
      {   // Copy each position of the array
          assignment = build_array_packing_statement( lhs, rhs, target );
      }
      else
      {
          assignment = buildAssignStatement( lhs, rhs );
      }
    }
    else
    // Default case: array of pointers, e.g.,  *(__out_argv +0)=(void*)(&var1);
    {
      lhs = buildPntrArrRefExp(buildVarRefExp(wrapper_symbol),buildIntVal(counter));
      SgVarRefExp* rhsvar = buildVarRefExp((*i)->get_declaration(),cur_scope);
      rhs = buildCastExp( buildAddressOfOp(rhsvar), buildPointerType(buildVoidType()), SgCastExp::e_C_style_cast);
      
      assignment = buildAssignStatement(lhs,rhs);
    }
    
    SageInterface::insertStatementBefore( target, assignment );
    counter ++;
  }
  return wrapper_name; 
}

SgSourceFile* 
Outliner::generateNewSourceFile(SgBasicBlock* s, const string& file_name)
{
  if (enable_debug)  
  {
    cout<<"Entering "<< __PRETTY_FUNCTION__ <<endl;
  }
 
  SgSourceFile* new_file = NULL;
  SgProject * project = getEnclosingNode<SgProject> (s);
  ROSE_ASSERT(project != NULL);
  // s could be transformation generated, so use the root SgFile for file name
  SgFile* cur_file = getEnclosingNode<SgFile> (s);
  ROSE_ASSERT (cur_file != NULL);
  //grab the file suffix, 
  // TODO another way is to generate suffix according to source language type
  std::string orig_file_name = cur_file->get_file_info()->get_filenameString();
  //cout<<"debug:orig_file_name="<<orig_file_name<<endl;
  std::string file_suffix = StringUtility::fileNameSuffix(orig_file_name);
  ROSE_ASSERT(file_suffix !="");
  std::string new_file_name = file_name+"."+file_suffix;
  if (!output_path.empty())
  { // save the outlined function into a specified path
    new_file_name = StringUtility::stripPathFromFileName(new_file_name);
    new_file_name= output_path+"/"+new_file_name;
  }
  // remove pre-existing file with the same name
  remove (new_file_name.c_str());

  if (enable_debug)
    printf ("In Outliner::generateNewSourceFile(): Calling buildFile(): new_file_name = %s \n",new_file_name.c_str());

  // par1: input file, par 2: output file name, par 3: the project to attach the new file
  new_file = isSgSourceFile(buildFile(new_file_name, new_file_name,project));


  if (enable_debug)
    printf ("DONE: In Outliner::generateNewSourceFile(): Calling buildFile(): new_file_name = %s \n",new_file_name.c_str());

  //new_file = isSgSourceFile(buildFile(new_file_name, new_file_name));
  ROSE_ASSERT(new_file != NULL);
  return new_file;
}

/*!\brief the lib source file's name convention is rose_input_lib.[c|cxx].
 * 
 * target is the input code block for outlining. It provides SgProject and input file name info. 
 * 
 */
std::string Outliner::generateLibSourceFileName(SgBasicBlock* target) {
  if (enable_debug)  
  {
    cout<<"Entering "<< __PRETTY_FUNCTION__ <<endl;
  }
    std::string lib_file_name;
 
    // s could be transformation generated, so use the root SgFile for file name
    SgFile* input_file = getEnclosingNode<SgFile> (target);
    ROSE_ASSERT(input_file != NULL);
    //grab the file suffix, 
    std::string input_file_name = input_file->get_file_info()->get_filenameString();
    std::string file_suffix = StringUtility::fileNameSuffix(input_file_name);
    std::string file_name = StringUtility::stripFileSuffixFromFileName(StringUtility::stripPathFromFileName(input_file_name));
    ROSE_ASSERT(file_suffix != "");
    lib_file_name = "rose_" + file_name + "_lib." + file_suffix;
    if (!output_path.empty()) { // save the outlined function into a specified path
        lib_file_name = StringUtility::stripPathFromFileName(lib_file_name);
        lib_file_name = output_path + "/" + lib_file_name;
    }
    
    if (enable_debug)  
    {
      cout<<"lib_file_name="<< lib_file_name <<endl;
    }
    return lib_file_name; 
}

/*!\brief Obtain the file handle to the separated source file storing outlined functions.  
 * This file will be compiled to .so dynamically loadable library.
 * target is the input code block for outlining. It provides SgProject and input file name info. 
 * the lib source file's name convention is rose_input_lib.[c|cxx] by default. Or overrided by file_name.  
 */
SgSourceFile* Outliner::getLibSourceFile(SgBasicBlock* target) {
  if (enable_debug)  
  {
    cout<<"Entering "<< __PRETTY_FUNCTION__ <<endl;
  }
    SgSourceFile* new_file = NULL;
    SgProject * project = getEnclosingNode<SgProject> (target);
    ROSE_ASSERT(project != NULL);

    SgFile* input_file = getEnclosingNode<SgFile> (target);
    ROSE_ASSERT(input_file != NULL);
    std::string input_file_name = input_file->get_file_info()->get_filenameString();

    std::string new_file_name =   generateLibSourceFileName (target);

    if (enable_debug) 
      printf ("Before strip path: new_file_name = %s \n",new_file_name.c_str());

    new_file_name = Rose::utility_stripPathFromFileName(new_file_name);

    if (enable_debug) 
      printf ("After strip path: new_file_name = %s \n",new_file_name.c_str());

    // Search if the lib file already exists. 
    SgFilePtrList file_list = project->get_files();
    SgFilePtrList::iterator iter;
    //cout<<"debugging: getLibSourceFile(): checking current file list of count of "<<file_list.size() <<endl;
    for (iter= file_list.begin(); iter!=file_list.end(); iter++)
    {   
      SgFile* cur_file = *iter;
      SgSourceFile * sfile = isSgSourceFile(cur_file);

#if 0
      printf ("In Outliner::getLibSourceFile(): sfile = %p = %s name = %s \n",sfile,sfile->class_name().c_str(),sfile->getFileName().c_str());
#endif

      if (sfile!=NULL)
      {
          string cur_file_name =sfile->get_file_info()->get_filenameString();
       // cout < <"\t Debug: compare cur vs. new file name:"<<cur_file_name <<" vs. " << new_file_name <<endl;

#if 0
          printf ("cur_file_name = %s new_file_name = %s \n",cur_file_name.c_str(),new_file_name.c_str());
#endif

          if (cur_file_name == new_file_name)
          {
#if 0
            printf ("Found file to use for outlining \n");
#endif
              new_file = sfile;
              break;
          }
      }        
    } // end for SgFile

    if (enable_debug) 
      printf ("In Outliner::getLibSourceFile(): new_file = %p \n",new_file);
    
    if (new_file == NULL)
    {
      if (enable_debug)
        printf ("In Outliner::getLibSourceFile(): Calling buildSourceFile(): input_file_name = %s \n",  input_file_name.c_str());

      // par1: input file, par 2: output file name, par 3: the project to attach the new file
        // to simplify the lib file generation, we copy entire original source file to it, then later append outlined functions
      new_file = isSgSourceFile(buildSourceFile(input_file_name, new_file_name, project));

<<<<<<< HEAD
#if 0
      printf ("DONE: In Outliner::getLibSourceFile(): Calling buildSourceFile(): input_file_name = %s \n",input_file_name.c_str());
      printf (" --- new_file_name = %s \n",new_file_name.c_str());
#endif
=======
      if (enable_debug)
        printf ("DONE: In Outliner::getLibSourceFile(): Calling buildSourceFile(): input_file_name = %s \n",input_file_name.c_str());

>>>>>>> 6b0e930a

      // buildFile() will set filename to be input file name by default. 
      // we have to rename the input file to be output file name. This is used to avoid duplicated creation later on
      new_file->get_file_info()->set_filenameString(new_file_name);

#if 1
   // DQ (3/28/2019): The conversion of functions with definitions to function prrototypes must preserve the 
   // associated comments and CPP directives (else the #includes will be missing and types will not be defined.
   // This is an issue with the astOutliner test code jacobi.c.
   // DQ (3/20/2019): Need to eliminate possible undefined symbols in this file when it will be compiled into 
   // a dynamic shared library.  Any undefined symbols will cause an error when loading the library using dlopen().
   // convertFunctionDefinitionsToFunctionPrototypes(new_file);
      SageInterface::convertFunctionDefinitionsToFunctionPrototypes(new_file);
#endif

#if 0
      printf ("Exiting as a test! \n");
      ROSE_ASSERT(false);
#endif

    }

    if (enable_debug)  
    {
      cout<<"Exiting "<< __PRETTY_FUNCTION__ <<endl;
    }

    //new_file = isSgSourceFile(buildFile(new_file_name, new_file_name));
    ROSE_ASSERT(new_file != NULL);
    return new_file;
}


// eof<|MERGE_RESOLUTION|>--- conflicted
+++ resolved
@@ -950,16 +950,13 @@
         // to simplify the lib file generation, we copy entire original source file to it, then later append outlined functions
       new_file = isSgSourceFile(buildSourceFile(input_file_name, new_file_name, project));
 
-<<<<<<< HEAD
 #if 0
       printf ("DONE: In Outliner::getLibSourceFile(): Calling buildSourceFile(): input_file_name = %s \n",input_file_name.c_str());
       printf (" --- new_file_name = %s \n",new_file_name.c_str());
 #endif
-=======
+
       if (enable_debug)
         printf ("DONE: In Outliner::getLibSourceFile(): Calling buildSourceFile(): input_file_name = %s \n",input_file_name.c_str());
-
->>>>>>> 6b0e930a
 
       // buildFile() will set filename to be input file name by default. 
       // we have to rename the input file to be output file name. This is used to avoid duplicated creation later on
