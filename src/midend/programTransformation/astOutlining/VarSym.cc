/*!
 *  \file ASTtools/VarSym.hh
 *
 *  \brief Implements routines to assist in variable symbol analysis
 *  and manipulation.
 */
// tps (01/14/2010) : Switching from rose.h to sage3.
#include "sage3basic.h"
#include <algorithm>

#include "VarSym.hh"

// ========================================================================

using namespace std;

// ========================================================================

//! Converts a set of variable symbols into a string for debugging.
string
ASTtools::toString (const VarSymSet_t& syms)
{
  stringstream s;
  ASTtools::VarSymSet_t::const_iterator v = syms.begin ();
  bool is_first = true;
  while (v != syms.end ())
    {
      if (is_first)
        is_first = false;
      else
        s << ", ";
      const SgVariableSymbol* sym = *v;
      if (sym)
        {
          const SgInitializedName* n = sym->get_declaration ();
          ROSE_ASSERT (n);
          s << n->get_name ().str ();
        }
      else // !sym
        s << "(nil?)";
      ++v;
    }
  return s.str ();
}

// ========================================================================

/*!
 *  \brief Return an existing variable symbol for the given
 *  initialized name.
 *
 *  This routine checks various scopes in trying to find a suitable
 *  variable symbol for the given initialized name.
 */
static
const SgVariableSymbol *
getVarSymFromName_const (const SgInitializedName* name)
{
  SgVariableSymbol* v_sym = 0;
  if (name)
    {
      SgScopeStatement* s = name->get_scope ();
      ROSE_ASSERT (s);
      v_sym = s->lookup_var_symbol (name->get_name ());

      if (!v_sym) // E.g., might be part of an 'extern' declaration.
        {
          // Try the declaration's scope.
          SgDeclarationStatement* decl = name->get_declaration ();
          ROSE_ASSERT (decl);

          SgScopeStatement* decl_scope = decl->get_scope ();
          if (decl_scope)
            v_sym = decl_scope->lookup_var_symbol (name->get_name ());

          if (!v_sym)
<<<<<<< HEAD
            cerr << "Warning: getVarSymFromName_const (): Can't seem to find a symbol for '"
=======
            cerr << "Warning: astOutlining, getVarSymFromName_const (): Can't seem to find a symbol for '"
>>>>>>> 5936b856
                 << name->get_name ().str ()
                 << "' " << endl;
        }
    }
  return v_sym;
}

/*!
 *  \brief Return an existing variable symbol for the given
 *  initialized name.
 *
 *  This routine checks various scopes in trying to find a suitable
 *  variable symbol for the given initialized name.
 */
static
SgVariableSymbol *
getVarSymFromName (SgInitializedName* name)
{
  const SgVariableSymbol* v_sym = getVarSymFromName_const (name);
  if (v_sym == NULL)
  {
    //cerr<<"Warning: VarSym.cc getVarSymFromName() fails to find a symbol for:"<<name->get_name().getString()<<endl;
    //ROSE_ASSERT (v_sym != NULL);
  }
  return const_cast<SgVariableSymbol *> (v_sym);
}

/*!
 *  \brief Returns the SgVariableSymbol associated with an SgVarRefExp
 *  or SgInitializedName, or 0 if none.
 */
static
const SgVariableSymbol *
getVarSym_const (const SgNode* n)
{
  const SgVariableSymbol* v_sym = 0;
  switch (n->variantT ())
    {
    case V_SgVarRefExp:
    {
     //We want to handle a->b  case and return a instead of b
     //Converge to SgInitializedName 
     // v_sym = isSgVarRefExp(n)->get_symbol ();
      SgInitializedName *iname = SageInterface::convertRefToInitializedName(isSgVarRefExp (const_cast<SgNode*> (n)));
      return getVarSym_const (iname);
      break;
    }
    case V_SgInitializedName:
    {
      //v_sym = getVarSymFromName_const (isSgInitializedName (n));
      SgSymbol* symbol = isSgInitializedName(n)->get_symbol_from_symbol_table();
      v_sym = isSgVariableSymbol(symbol);
      if (v_sym == NULL) 
      {
        cerr<<"Warning: astOutlining/VarSym.cc getVarSym_const() did not find symbol for:"<<
        n->unparseToString()<<endl;
        //ROSE_ASSERT(v_sym != NULL);
        //GCC macros __FUNCTION__ and __PRETTY_FUNCTION__ have no symbols in ROSE for some reason
      }
      break;
    }
    default:
      break;
    }
  return v_sym;
}

/*!
 *  \brief Returns the SgVariableSymbol associated with an SgVarRefExp
 *  or SgInitializedName, or 0 if none.
 */
static
SgVariableSymbol *
getVarSym (SgNode* n)
{
  const SgVariableSymbol* v_sym = getVarSym_const (n);
  return const_cast<SgVariableSymbol *> (v_sym);
}

/*!
 *  Collect all SgVariableSymbols associated with an SgVarRefExp node
 *  a SgVariableDeclaration node,  or a SgInitializedName (function parameters)
 */
static
void
getVarSyms (SgNode* n, ASTtools::VarSymSet_t* p_syms)
{
  if (!p_syms || !n) return;

  ASTtools::VarSymSet_t& syms = *p_syms;

  switch (n->variantT ())
    {
    case V_SgVariableSymbol:
      {
        SgVariableSymbol* v_sym = isSgVariableSymbol (n);
        ROSE_ASSERT (v_sym);
        syms.insert (v_sym);
      }
      break;
    case V_SgVariableDeclaration:
      {
        SgVariableDeclaration* v_decl = isSgVariableDeclaration (n);
        ROSE_ASSERT (v_decl);
        SgInitializedNamePtrList& names = v_decl->get_variables ();
//        transform (names.begin (), names.end (),
//                   inserter (syms, syms.begin ()),
//                   getVarSymFromName);
       for (SgInitializedNamePtrList::iterator iter = names.begin (); iter != names.end (); iter++)
       {
         SgVariableSymbol* v_sym = getVarSymFromName(*iter);  
         // We relax for Fortran since the external function_name is not well implemented right now
         // Liao 1/21/2010
         // TODO
         if (v_sym == NULL)
         {
           //if (SageInterface::is_Fortran_language() )
             cerr<<"Warning: getVarSyms() cannot find a symbol for "<< (*iter)->get_name().getString()<<endl;
           //else
             //ROSE_ASSERT (v_sym != NULL);
         }

         if (v_sym)
           syms.insert (v_sym);
       }
      }
      break;
    case V_SgInitializedName:
      {
        SgInitializedName* name = isSgInitializedName (n);
        ROSE_ASSERT (name);
        getVarSyms (getVarSym (name), p_syms);
      }
    default:
      break;
    }
}

// ========================================================================

#if 0 // moved to SageInterface 
static
const SgVariableSymbol *
getFirstVarSym_const (const SgVariableDeclaration* decl)
{
  if (!decl) return 0;
  const SgInitializedNamePtrList& names = decl->get_variables ();
  if (names.begin () != names.end ())
    {
      const SgInitializedName* name = *(names.begin ());
      return getVarSym_const (name);
    }
  else
    return 0;
}

SgVariableSymbol *
ASTtools::getFirstVarSym (SgVariableDeclaration* decl)
{
  const SgVariableSymbol* sym = getFirstVarSym_const (decl);
  return const_cast<SgVariableSymbol *> (sym);
}

#endif

void
ASTtools::collectRefdVarSyms (const SgStatement* s, VarSymSet_t& syms)
{
  // First, collect all variable reference expressions, {e}
  typedef Rose_STL_Container<SgNode *> NodeList_t;
  NodeList_t var_refs = NodeQuery::querySubTree (const_cast<SgStatement *> (s), V_SgVarRefExp);
//  NodeList_t type_list = NodeQuery::querySubTree (const_cast<SgStatement *> (s), V_SgType,AstQueryNamespace::ExtractTypes);
  
  SageInterface::addVarRefExpFromArrayDimInfo(const_cast<SgStatement *> (s), var_refs);
  // Next, insert the variable symbol for each e into syms.
  transform (var_refs.begin (),
             var_refs.end (),
             inserter (syms, syms.begin ()),
             getVarSym);
}

// ========================================================================

void
ASTtools::collectDefdVarSyms (const SgStatement* s, VarSymSet_t& syms)
{
  typedef Rose_STL_Container<SgNode *> NodeList_t;
  NodeList_t vars_local = NodeQuery::querySubTree (const_cast<SgStatement *> (s), V_SgVariableDeclaration);
  for_each (vars_local.begin (), vars_local.end (), bind2nd (ptr_fun (getVarSyms), &syms));
}

void
ASTtools::collectLocalVisibleVarSyms (const SgStatement* root,
                                      const SgStatement* target,
                                      VarSymSet_t& syms)
{
  //! Traversal to collect variable symbols, with early stopping.
  class Collector : public AstSimpleProcessing
  {
  public:
    Collector (const SgStatement* target, VarSymSet_t& syms)
      : target_ (target), syms_ (syms)
    {
    }

    virtual void visit (SgNode* n)
    { 
      //Stop the traversal once target node is met.
      if (isSgStatement (n) == target_)
        throw string ("done");
      getVarSyms (n, &syms_);
#if 1
      // Liao, 12/18/2007
      // for Fortran, variables without declarations are legal,but easy to miss
      // grab them all from symbol tables
      SgScopeStatement* scope = isSgScopeStatement(n);
      if(scope) {
        SgSymbolTable * table = scope->get_symbol_table();
        std::set<SgNode*> nodeset = table->get_symbolSet();
        for (std::set<SgNode*>::iterator i=nodeset.begin();i!=nodeset.end();i++)
        {
            SgVariableSymbol* varsymbol = isSgVariableSymbol (*i);
            if(varsymbol) getVarSyms (varsymbol, &syms_);
        }
      }// end if scope
#endif
    }

  private:
    const SgStatement* target_; //!< Node at which to stop search.
    VarSymSet_t& syms_; //!< Container in which to collect symbols.
  };

  // Do collection
  Collector collector (target, syms);
  try
    {
      collector.traverse (const_cast<SgStatement *> (root), preorder);
    }
  catch (string& stopped_early)
    {
      ROSE_ASSERT (stopped_early == "done");
    }
}

//! Collect variable reference a using addresses within s, 
//including &a expression and foo(a) when type2 foo(Type& parameter) in C++
void ASTtools::collectVarRefsUsingAddress(const SgStatement* s, std::set<SgVarRefExp* >& varSetB)
{
  SageInterface::collectUseByAddressVariableRefs(s, varSetB);
}


//! Collect variable references with a type which does not support =operator or copy construction  
//TODO this function can be merged with the one above for better performance, but separated out for clarity
void ASTtools::collectVarRefsOfTypeWithoutAssignmentSupport(const SgStatement* s, std::set<SgVarRefExp* >& varSetB)
{
  Rose_STL_Container <SgNode*> var_refs = NodeQuery::querySubTree (const_cast<SgStatement *> (s), V_SgVarRefExp); 
  Rose_STL_Container<SgNode*>::iterator iter = var_refs.begin();
  for (; iter!=var_refs.end(); iter++)
  {
    SgVarRefExp* ref = isSgVarRefExp(*iter);
    SgType* vtype = isSgVariableSymbol(ref->get_symbol())->get_declaration()->get_type();
    if (!SageInterface::isCopyConstructible(vtype)||(!SageInterface::isAssignable(vtype)))
    {
      if (Outliner::enable_debug)
        cout<<"Found a reference does not support copy construction or assign operator:"<<ref->unparseToString()<<endl;
      varSetB.insert(ref);
    }
  }
}
 

//! Collect variables to be replaced by pointer dereferencing (pd)
// We collect those used by address OR those do not support assignment
// We exclude C++ reference types since they do not support dereferencing 
// We also collect structure or class types, passing by reference is more efficient for them 
// PointerDereferenceingVars =
//   PassByRefParameters \intersection (UsingByAddress \union NotAssignableVars) - PointerDereferencedVars
//   Liao, 8/14/2009
void ASTtools::collectPointerDereferencingVarSyms(const SgStatement*s, VarSymSet_t& pdSyms)
{
  std::set<SgVarRefExp* > varSetB;
  std::set<SgVarRefExp* >::const_iterator iter;

  // use by address
  collectVarRefsUsingAddress(s, varSetB);
  // not assignable
  collectVarRefsOfTypeWithoutAssignmentSupport(s,varSetB);

  // Also collect structure or class types, passing by reference is more efficient for them
  Rose_STL_Container <SgNode*> var_refs = NodeQuery::querySubTree (const_cast<SgStatement *> (s), V_SgVarRefExp);
  Rose_STL_Container<SgNode*>::iterator iter2 = var_refs.begin();
  for (; iter2!=var_refs.end(); iter2++)
  {
    SgVarRefExp* ref = isSgVarRefExp(*iter2);
    SgType* vtype = isSgVariableSymbol(ref->get_symbol())->get_declaration()->get_type();
//cout<<"Debug: ASTtools::collectPointerDereferencingVarSyms() vtype is :"<< vtype->class_name() <<endl;
    if (isSgClassType(vtype))
    {
      if (Outliner::enable_debug)
        cout<<"Found a reference of class/structure type:"<<ref->unparseToString()<<endl;
      varSetB.insert(ref);
    }
  }
   

  // convert variable references to symbols
  for (iter=varSetB.begin(); iter!=varSetB.end(); iter++)
  {
    SgVarRefExp* ref = *iter;
    ROSE_ASSERT(ref->get_symbol()!=NULL);
    if (!isSgReferenceType(ref->get_type())) // exclude C++ reference type
      pdSyms.insert(ref->get_symbol());
  }

  if (Outliner::enable_debug)
  {
    cout<<"Executing ASTtools::collectPointerDereferencingVarSyms()....."<<endl;
    cout<<"Found "<<pdSyms.size()<<" symbols which must use pointer dereferencing if replaced:";
    VarSymSet_t::const_iterator iter=pdSyms.begin();
    for (;iter!=pdSyms.end();iter++)
      cout<<(*iter)->get_name().getString()<<" ";
    cout<<endl;
  }
}

// eof<|MERGE_RESOLUTION|>--- conflicted
+++ resolved
@@ -74,11 +74,7 @@
             v_sym = decl_scope->lookup_var_symbol (name->get_name ());
 
           if (!v_sym)
-<<<<<<< HEAD
-            cerr << "Warning: getVarSymFromName_const (): Can't seem to find a symbol for '"
-=======
             cerr << "Warning: astOutlining, getVarSymFromName_const (): Can't seem to find a symbol for '"
->>>>>>> 5936b856
                  << name->get_name ().str ()
                  << "' " << endl;
         }
