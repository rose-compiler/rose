#ifndef ROSE_AstAttributeMechanism_H
#define ROSE_AstAttributeMechanism_H

#include "rosedll.h"
#include "rose_override.h"
#include <Sawyer/Attribute.h>
#include <list>
#include <set>

class SgNode;
class SgNamedType;
class SgJavaParameterizedType;
class SgTemplateParameter;
class SgTemplateParameterList;

/** Base class for all IR node attribute values.
 *
 *  This is the base class for all attribute values stored in the Sage IR node using the @ref AstAttributeMechanism. IR node
 *  attributes are polymorphic based on this abstract class, and are always allocated on the heap. Once the attribute value is
 *  handed to an attribute container method the container owns the value and is reponsible for deleting it.  In the case of
 *  methods that only optionally insert a value, the value is deleted immediately if it's not inserted.  But see @ref
 *  getOwnershipPolicy for additional information.
 *
 *  The underlying @ref Sawyer::Attribute mechanism can store values of any type, including POD, 3rd party types, and
 *  pointers. On the other hand, the @ref AstAttributeMechanism interface described here stores only pointers to values
 *  allocated on the stack, owns those values, and supports operations that are useful specifically in IR nodes.
 *
 *  Subclasses should each implement a virtual @ref copy constructor, which should allocate a new copy of the value.  The
 *  implementation in this base class returns a null pointer, which means that the attribute is not copied into a new AST node
 *  when its AST node is copied.  If a subclass fails to implement the virtual copy constructor and a superclass has an
 *  implementation that return non-null, then copying the AST node will copy only the superclass part of the attribute and the
 *  new attribute will have the dynamic type of the superclass--probably not what you want!
 *
 *
 *
 *  For a more detailed description of using attributes in ROSE (and your own classes) see @ref attributes. */
class ROSE_DLL_API AstAttribute {
public:
    /** Who owns this attribute.
     *
     *  See @ref getOwnershipPolicy. */
    enum OwnershipPolicy {
        CONTAINER_OWNERSHIP,                            /**< Container owns attribute. New subclasses should use this! */
        NO_OWNERSHIP,                                   /**< Attributes are always leaked. */
        CUSTOM_OWNERSHIP,                               /**< Subclass defines ownership policy. */
        UNKNOWN_OWNERSHIP                               /**< Default for old subclasses. */
    };

    /** Who owns this attribute.
     *
     *  The original implementation of this class from the early 2000's did not have clear rules about who owned a
     *  heap-allocated attribute.  The documentation was silent on the issue, and the implementation seemed to imply that
     *  container ownership was intended but was then commented out at some point.  Any ownership policy should have the
     *  following properties:
     *
     *  @li Attributes allocated on the heap should not be leaked. For instance, if an AST is deleted, then the attributes that
     *      were referenced by the AST nodes should also be eventually deleted.
     *  @li The mechanism should not place undue burden on the user.  For instance, if a user copies and later deletes an AST
     *      to which some analysis has attached attributes, the user should not need to be concerned with deleting attributes
     *      stored in the copy.
     *  @li The mechanism should be able to support either deep or shallow attribute copies as appropriate for the
     *      attribute. The deep vs. shallow copying policy is implemented by the virtual @ref copy method, which must
     *      coordinate with the ownership policy to ensure no leaks.
     *
     *  We define four ownership policies, although from the standpoint of an attribute container there are really only two:
     *  the container either deletes attributes or doesn't delete attributes.  The four ownership policies are:
     *
     *  @li @c CONTAINER_OWHERSHIP: The simple approach to ownership, and the one that we recommend for all new attribute
     *      subclasses, is that the attribute container owns the attributes.  When the container is copied (e.g., as part of
     *      copying an AST node) then it invokes the @ref copy methods of its attributes, and when the container is deleted
     *      (e.g., as part of deleting an AST node) then it explicitly deletes its attributes. This policy is an "allocate and
     *      forget" approach: once the creator inserts an attribute into the container it transfers/moves ownership to the
     *      container and the creator never needs to invoke @c delete.  This policy also means that users never need to
     *      explicitly delete attributes if they copy and then delete an AST.  Newly designed attribute subclasses should use
     *      this policy unless they have a very good reason to use another policy.
     *
     *  @li @c NO_OWNERSHIP: Another simple approach is that ownership is transfered to the operating system.  In other words,
     *     the attribute is <em>never</em> deleted by the program and its memory is reclaimed only when the program terminates.
     *     Attribute containers that are incorporated into objects that are frequently allocated and/or copied and then deleted
     *     will result in a large number of leaked attributes.  This approach is not recommended and is present only for
     *     laziness.
     *
     *  @li @c CUSTOM_OWNERSHIP: A third approach is that the attribute subclass implements its own ownership policy, which
     *     ideally should have the properties listed above. An attribute using this policy will never be deleted by an
     *     attribute container; the class must implement some other mechanism for tracking which attributes are allocated and
     *     whether they can be safely deleted.
     *
     *  @li @c UNKNOWN_OWNERSHIP: This final policy is for subclasses implemented before clear attribute ownership rules were
     *     defined.  Due to the ambiguity in the original AstAttributeMechanism implementation and the fact that attributes
     *     are used by code outside the ROSE library, this must be the default implementation. */
    virtual OwnershipPolicy getOwnershipPolicy() const;

    /** Support for attibutes to specify edges in the dot graphs. */
    class ROSE_DLL_API AttributeEdgeInfo {
    public:
        SgNode* fromNode;
        SgNode* toNode;
        std::string label;
        std::string options;

        AttributeEdgeInfo(SgNode* fromNode, SgNode* toNode, std::string label, std::string options)
            : fromNode(fromNode), toNode(toNode), label(label), options(options) {}

        ~AttributeEdgeInfo() {
            fromNode = NULL;
            toNode = NULL;
        };
    };

    /** Support for adding nodes to DOT graphs. */
    class ROSE_DLL_API AttributeNodeInfo {
    public:
        SgNode* nodePtr;
        std::string label;
        std::string options;

        AttributeNodeInfo(SgNode* nodePtr, std::string label, std::string options)
            : nodePtr(nodePtr), label(label), options(options) {}

        ~AttributeNodeInfo() {};
    };

public:
    AstAttribute() {}
    virtual ~AstAttribute() {}

    /** Virtual default constructor.
     *
     *  Default-constructs a new object on the heap and returns its pointer.  All subclasses <em>must</em> implement this in
     *  order to instantiate the correct dynamic type, although many don't.  Invoking this constructor in a subclass that fails
     *  to implement it will return an attribute that's an incorrect dynamic type.
     *
     *  It would be nice if we could make this pure virtual, but unfortunately ROSETTA-generated code fails to compile because
     *  it generates an instantiation of this interface (whether or not that code is ever executed is unknown). [Robb Matzke
     *  2015-11-10]. */
    virtual AstAttribute* constructor() const {
        return new AstAttribute;                        // it doesn't make much sense to instantiate this type!
    }

    /** Virtual copy constructor.
     *
     *  Copy-constructs a new object on the heap and returns its pointer.  All subclasses must implement this in order to
     *  instantiate the correct dynamic type, although many don't.  If this @ref copy method returns a null pointer (like the
     *  base implementation) then the attribute is not copied as part of copying its container.  E.g., an attribute stored in
     *  an AST will not be copied when the AST is copied if that attribute is directly derived from @ref AstAttribute and fails
     *  to implement @ref copy.  If a subclass fails to implement @ref copy and inherits from a class that does implement a
     *  @ref copy that returns non-null, then the copied attribute will have an incorrect dynamic type.
     *
     *  It would be nice if we could make this pure virtual, but unfortunately ROSETTA-generated code fails to compile because
     *  it generates an instantiation of this interface (whether or not that code is ever executed is unkown). [Robb Matzke
     *  2015-11-10] */
    virtual AstAttribute* copy() const {
        return NULL;                                    // attribute will not be copied when the containing obj is copied
    }

    // DO NOT DOCUMENT!  The original implementation used a non-const copy constructor and many subclasses that implemented a
    // copy constructor didn't use C++11's "override" (ROSE_OVERRIDE) word as a defensive measure. Since we don't have access
    // to all those subclasses, we must continue to support the non-const version.  Subclasses should only have to implement
    // one or the other, not both.
    virtual AstAttribute* copy() {
        return const_cast<const AstAttribute*>(this)->copy();
    }

    /** Attribute class name.
     *
     *  Returns the name of the dynamic type. All subclasses must implement this in order to return the correct type name,
     *  although many don't.  If a subclass fails to implement this then it will return an incorrect class name.
     *
     *  It would be nice if this could be pure virtual, but unfortunately ROSETTA-generated code fails to compile because it
     *  generates an instantiation of this interface (whether or not that code is ever executed is unknown). [Robb Matzke
     *  2015-11-10] */
    virtual std::string attribute_class_name() const {
        return "AstAttribute";                          // almost certainly not the right dynamic type name!
    }

    /** Convert an attribute to a string.
     *
     *  This is used by other components to print the value of an attribute. For example the pdf generation calls this function
     *  to print the value of an attribute in the pdf file. The default implementation is to return the attribute address in
     *  the heap as a string. */
    virtual std::string toString();

    /** Packing support.
     *
     * @{ */
    virtual int packed_size();
    virtual char* packed_data();
    virtual void unpacked_data( int size, char* data );
    /** @} */

    /** DOT support.
     *
     *  @{ */
    virtual std::string additionalNodeOptions();
    virtual std::vector<AttributeEdgeInfo> additionalEdgeInfo();
    virtual std::vector<AttributeNodeInfo> additionalNodeInfo();
    /** @} */

    /** Eliminate IR nodes in DOT graphs.
     *
     *  Or to tailor the presentation of information about ASTs. */
    virtual bool commentOutNodeInGraph();
};


/** Stores named attributes in Sage IR nodes.
 *
 *  This attribute container stores one non-null, heap-allocated attribute per user-specified name.  All values are derived
 *  from @ref AstAttribute.  Any object can have an attribute container data member. For example, each AST node (@ref SgNode)
 *  contains one attribute container named @ref SgNode::get_attributeMechanism.
<<<<<<< HEAD
 *
 *  The value class's @ref AstAttribute::getOwnershipPolicy "getOwnershipPolicy" method indicates whether the container owns
 *  the heap-allocated attribute and therefore whether the container is responsible for invoking @c delete on the attribute
 *  when the container is destroyed.  New attribute subclasses should use the @ref AstAttribute::CONTAINER_OWNERSHIP policy if
 *  possible.
 *
 *  IR node attribute values are always on the heap. Whenever an attribute container is copied, the container invokes the @ref
 *  AstAttribute::copy "copy" method on all its attributes. The attributes' @c copy should either allocate a new copy of the
 *  attribute or return a null pointer. Since these values must be derived from @ref AstAttribute, it is not possible to
 *  directly store values whose type the user cannot modify to inherit from @ref AstAttribute. This includes POD types and
 *  classes defined in 3rd party libraries (e.g., @c std::vector). To store such values, the user must wrap them in another
 *  class that does inherit from @ref AstAttribute and which implements the necessary virtual functions.
 *
 *  The names of attributes are strings and the container does not check whether the string supplied to various container
 *  methods is spelled correctly.  Using a misspelled attribute name is the same as using a different value name--in effect,
 *  operating on a completely different, unintended attribute.
 *
 *  The @ref AstAttributeMechanism is used by AST nodes (@ref SgNode) and is available via @ref SgNode::get_attributeMechanism,
 *  although that is not the preferred API.  Instead, @ref SgNode provides an additional methods that contain "attribute" as
 *  part of their name. These "attribute" methods are mostly just wrappers around @ref SgNode::get_attributeMechanism.
 *
=======
 *
 *  The value class's @ref AstAttribute::getOwnershipPolicy "getOwnershipPolicy" method indicates whether the container owns
 *  the heap-allocated attribute and therefore whether the container is responsible for invoking @c delete on the attribute
 *  when the container is destroyed.  New attribute subclasses should use the @ref AstAttribute::CONTAINER_OWNERSHIP policy if
 *  possible.
 *
 *  IR node attribute values are always on the heap. Whenever an attribute container is copied, the container invokes the @ref
 *  AstAttribute::copy "copy" method on all its attributes. The attributes' @c copy should either allocate a new copy of the
 *  attribute or return a null pointer. Since these values must be derived from @ref AstAttribute, it is not possible to
 *  directly store values whose type the user cannot modify to inherit from @ref AstAttribute. This includes POD types and
 *  classes defined in 3rd party libraries (e.g., @c std::vector). To store such values, the user must wrap them in another
 *  class that does inherit from @ref AstAttribute and which implements the necessary virtual functions.
 *
 *  The names of attributes are strings and the container does not check whether the string supplied to various container
 *  methods is spelled correctly.  Using a misspelled attribute name is the same as using a different value name--in effect,
 *  operating on a completely different, unintended attribute.
 *
 *  The @ref AstAttributeMechanism is used by AST nodes (@ref SgNode) and is available via @ref SgNode::get_attributeMechanism,
 *  although that is not the preferred API.  Instead, @ref SgNode provides an additional methods that contain "attribute" as
 *  part of their name. These "attribute" methods are mostly just wrappers around @ref SgNode::get_attributeMechanism.
 *
>>>>>>> 10407c61
 *  Users can also use @ref AstAttributeMechanism as a data member in their own classes. However, @ref Sawyer::Attribute is
 *  another choice: not only does it serve as the implementation for @ref AstAttributeMechanism, but it also supports checked
 *  attribute names and attributes that are values rather than pointers, including POD, 3rd-party types, and shared-ownership
 *  pointers. The amount of boilerplate that needs to be written in order to store a @ref Sawyer::Attribute is much less than
 *  that required to store an attribute with @ref AstAttributeMechanism.
 *
 *  For additional information, including examples, see @ref attributes. */
class ROSE_DLL_API AstAttributeMechanism {
    // Use containment because we want to keep the original API.
    Sawyer::Attribute::Storage attributes_;

public:
    /** Default constructor.
     *
     *  Constructs an attribute mechanism that holds no attributes. */
    AstAttributeMechanism() {}

    /** Copy constructor.
     *
     *  Copying an attribute container will copy the heap-allocated attribute values by invoking each value's @c copy
     *  method. If the method returns null then the new attribute container will not have that attribute; i.e., the @ref exists
     *  method returns false.
     *
     *  <b>New semantics:</b> The original behavior was that if the value's @c copy method returned null, the @ref exists
     *  predicate returned true even though no value existed. */
    AstAttributeMechanism(const AstAttributeMechanism &other) {
        assignFrom(other);
    }

    /** Assignment operator.
     *
     *  Assigning one attribute container to another will cause the destination container's attributes to be erased and
     *  deleted, and the source container's attributes to be copied.  The assignment operator is exception safe: it will either
     *  successfully copy and assign all attributes or not assign any attributes. However, if an attribute uses anything other
     *  than the @ref AstAttribute::CONTAINER_OWNERHSIP ownership policy then it is up to the attribute type's designer to
     *  handle deletion of attributes that were copied before the exception occurred.
     *
     *  <b>New semantics:</b> The original implementation had a copy constructor but no assignment operator. Assignment of one
     *  attribute container to another caused both containers to share the attribute values allocated on the heap, making it
     *  nearly impossible to figure out when they could be safely deleted and therefore leading to memory leaks. */
    AstAttributeMechanism& operator=(const AstAttributeMechanism &other);

    /** Destructor.
     *
     *  Destroying the attribute container should cause unused attributes to be destroyed.  If an attribute implements the @ref
     *  AstAttribute::CONTAINER_OWNERHSIP policy then the container explicitly deletes the attribute, otherwise it is up to the
     *  attribute class's designer to implement a deletion policy that prevents leaks.
     *
     *  <b>New semantics:</b> The original implementation did not delete attributes when the container was destroyed, although
     *  it had commented-out code to do so. */
    ~AstAttributeMechanism();

    /** Test for attribute existence.
     *
     *  Test whether this container holds an attribute with the specified name.  This predicate returns true only if the name
     *  exists and points to a non-null attribute value.  The name need not be declared in the attribute system.
     *
     *  <b>New semantics:</b> It is now permissible to invoke this method on a const attribute container and this method no
     *  longer copies the name argument. */
    bool exists(const std::string &name) const;

    /** Insert an attribute.
     *
     *  Inserts the specified heap-allocated value for the given attribute name, replacing any previous value stored for
     *  that same name.
     *
     *  If the new value uses the @ref AstAttribute::CONTAINER_OWNERSHIP policy then ownership is immediately transferred/moved
     *  to this container, which becomes responsible for deleting the attribute as appropriate to prevent leasks.  Otherwise,
     *  the attribute's designer is responsible for implementing an ownership policy that safely prevents leaks.
     *
     *  If the old value (if present) uses the @ref AstAttribute::CONTAINER_OWNERSHIP policy then it is deleted. Otherwise the
     *  attribute's designer is responsible for implementing an ownership policy that safely prevents leaks, and the attribute
     *  must not be deleted until after this method returns.
     *
     *  <b>New semantics:</b> The old implementation didn't delete the previous attribute value.  The old implementation
     *  allowed setting a null value, in which case the old @c exists returned true but the @c operator[] returned no
     *  attribute. */
    void set(const std::string &name, AstAttribute *value);

    /** Insert a new value if the attribute doesn't already exist.
     *
     *  Tests whether an attribute with the specified name @ref exists and if not, invokes @ref set.  See @ref set for details
     *  about ownership of the new attribute. Returns true if an attribute with the specified name did not already existed.
     *
     *  <b>New semantics:</b> The old implementation was ambiguous about who owned the object after this call. It didn't take
     *  ownership of an attribute that wasn't inserted, but it also didn't indicate whether it was inserted.  The old
     *  implementation printed an error message on standard error if the attribute existed (even if only its name existed but
     *  it had no value) and then returned to the caller without doing anything. Inserting a null value was allowed by the old
     *  implementation, in which case the old @c exists returned true but the old @c operator[] returned no attribute. */
    bool add(const std::string &name, AstAttribute *value);

    /** Insert a new value if the attribute already exists.
     *
     *  Tests whether the specified attribute exists, and if so, invokes @ref set. See @ref set for details about ownership of
     *  the old and new attributes.  Returns true if an attribute with the specified name already existed.
     *
     *  <b>New semantics:</b> The old implementation was ambiguous about who owned the object after this call. It didn't take
     *  ownership of an attribute that wasn't inserted, but it also didn't indicate whether it was inserted. The old
     *  implementation printed an error message on standard error if the attribute didn't exist and then returned to the caller
     *  without doing anything. Inserting a null value was allowed by the old implementation, in which case the old @c exists
     *  returned true but the old @c operator[] returned no attribute. */
    bool replace(const std::string &name, AstAttribute *value);

    /** Get an attribute value.
     *
     *  Returns the value associated with the given attribute, or null if the attribute does not exist.  This method does not
     *  copy the attribute before returning it, therefore the caller should not delete the attribute. Erasing the attribute
     *  from the container may cause the pointer to become invalid, depending on the attribute's ownership policy. If the
     *  attribute uses the @ref AstAttribute::CONTAINER_OWNERSHIP method then the attribute can be modified through its pointer
     *  without affecting attributes in other containers, otherwise the behavior is up to the attribute's designer.
     *
     *  The caller will need to @c dynamic_cast the returned pointer to the appropriate subclass of @ref AstAttribute.
     *
     *  <b>New semantics:</b> The old implementation partly created an attribute if it didn't exist: @c exists started
     *  returning true although @c operator[] continued to return no attribute. The old implementation printed an error message
     *  to standard error if the attribute did not exist. */
    AstAttribute* operator[](const std::string &name) const;

    /** Erases the specified attribute.
     *
     *  If an attribute with the specified name exists then it is removed from the container. If the attribute implements the
     *  @ref AstAttribute::CONTAINER_OWNERSHIP policy then this container deletes the attribute, otherwise it is up to the
     *  attribute's designer to implement a safe way to prevent attribute leaks, and the attribute must not be deleted until
     *  after this method returns.
     *
     *  <b>New semantics:</b> The old implementation did not delete the attribute value. It also printed an error message
     *  to standard error if the attribute did not exist. */
    void remove(const std::string &name);

    /** Set of attribute names. */
    typedef std::set<std::string> AttributeIdentifiers;

    /** List of stored attribute names.
     *
<<<<<<< HEAD
     *  Returns the set of names for attributes stored in this container.
=======
     *  Returns the set of names for attributes stored in this container. This can be used to iterate over the attributes,
     *  as in:
     *
     *  @snippet binaryAttribute.C iterate 2
     *
     *  Or using the @ref SgNode API for attributes:
     *
     *  @snippet binaryAttribute.C iterate 3
>>>>>>> 10407c61
     *
     *  <b>New semantics:</b> The old implementation also returned some names that had no attribute values. For instance, if
     *  @c operator[] was invoked for an attribute that didn't exist then that name was also returned. */
    AttributeIdentifiers getAttributeIdentifiers() const;

    /** Number of attributes stored.
     *
     *  Returns the number of attributes stored in this container.
     *
     *  <b>New semantics:</b> The old implementation returned a signed integer instead of @c size_t as is customary for size
     *  measurements. It also could not be invoked on a const container. It also could return a value larger larger than the
     *  number of stored attributes (such as when a previous query for a non-existing attribute occurred). */
    size_t size() const;

private:
    // Called by copy constructor and assignment.
    void assignFrom(const AstAttributeMechanism &other);
};



/** Attribute corresponding to a metric.
 *
 *  A metric attribute represents a numeric value obtained by either dynamic analysis (gprof or hpct) or static analysis (for
 *  example number of flop operations in a function) It MetricAttribute can be a raw (observed), or a propagated (derived)
 *  count It containes no name-string, because the attribute is stored in an AttributeMechanism-map, where the name is the
 *  key. */
class ROSE_DLL_API MetricAttribute: public AstAttribute {
protected:
    bool is_derived_;
    double value_;

public:
    MetricAttribute()
        : is_derived_(false), value_(0) {}
    
    MetricAttribute(double value, bool is_derived=false)
        : is_derived_(is_derived), value_(value) {}
    
    virtual AstAttribute* copy() const ROSE_OVERRIDE;
    virtual std::string attribute_class_name() const ROSE_OVERRIDE;

    virtual bool isDerived() const { return is_derived_; }
    virtual double getValue()  const { return value_; }
    virtual void setValue(double newVal) { value_ = newVal; }

    virtual std::string toString();

    virtual int packed_size();
    virtual char* packed_data();
    virtual void unpacked_data(int size, char* data);

    MetricAttribute& operator+=(const MetricAttribute &other);
    MetricAttribute& operator-=(const MetricAttribute &other);
    MetricAttribute& operator*=(const MetricAttribute &other);
    MetricAttribute& operator/=(const MetricAttribute &other);
};


/** IR node attribute that stores a copyable value.
 *
 *  Since IR node attributes must all inherit from @ref AstAttribute we need to write wrappers around POD types and 3rd party
 *  types when we want to store them as IR attributes. We've ended up with a proliferation of such attributes that all do
 *  almost the same thing but have different names to access their data members. Hopefully by providing one class template we
 *  can avoid further proliferation. */
template<class T>
class ROSE_DLL_API AstValueAttribute: public AstAttribute {
public:
    /** Type of value this wrapper holds. */
    typedef T Value;
private:
    Value value_;
public:
    /** Default constructor. Constructs an attribute wrapper having a default-constructed value. */
    AstValueAttribute() {}

    /** Constructs an attribute containing a specified value. */
    explicit AstValueAttribute(const T &value): value_(value) {}

    /** Copy constructor. Invokes the copy-constructor of the contained value. */
    AstValueAttribute(const AstValueAttribute &other): value_(other.value_) {}

    virtual AstAttribute* copy() const ROSE_OVERRIDE { return new AstValueAttribute(*this); }
    virtual std::string attribute_class_name() const ROSE_OVERRIDE { return "AstValueAttribute"; }

    /** Return the stored value by reference.
     *
     * @{ */
    const T& get() const { return value_; }
    T& get() { return value_; }
    /** @} */

    /** Assign a new value. */
    void set(const T& value) { value_ = value; }
};

// DQ (11/21/2009): Added new kind of attribute for handling regex trees.
/** Attribute containing a regex expression as a string.
 *
 *  An AstRegExAttribute is added to each part of an AST tree pattern specification to a RegEx tree. */
class ROSE_DLL_API AstRegExAttribute: public AstAttribute {
public:
    std::string expression;

    AstRegExAttribute() {}
    
    explicit AstRegExAttribute(const std::string & s)
        : expression(s) {}

    virtual AstAttribute* copy() const ROSE_OVERRIDE {
        return new AstRegExAttribute(*this);
    }

    virtual std::string attribute_class_name() const ROSE_OVERRIDE {
        return "AstRegExAttribute";
    }
};


// PC (10/21/2012): Added new kind of attribute for handling regex trees.
/** Attribute storing an SgNode.
 *
 *  A SgNode attribute may be used to "dynamically add" an SgNode field to an AST node. */
class ROSE_DLL_API AstSgNodeAttribute: public AstValueAttribute<SgNode*> {
public:
    typedef AstValueAttribute<SgNode*> Super;
    AstSgNodeAttribute(): Super(NULL) {}
    explicit AstSgNodeAttribute(SgNode *value): Super(value) {}
    AstSgNodeAttribute(const AstSgNodeAttribute &other): Super(other) {}
    virtual AstAttribute* copy() const ROSE_OVERRIDE { return new AstSgNodeAttribute(*this); }
    virtual std::string attribute_class_name() const ROSE_OVERRIDE { return "AstSgNodeAttribute"; }
    SgNode* getNode() { return get(); }
    void setNode(SgNode *node) { set(node); }
};

class ROSE_DLL_API AstSgNodeListAttribute: public AstValueAttribute<std::vector<SgNode*> > {
public:
    typedef AstValueAttribute<std::vector<SgNode*> > Super;
    AstSgNodeListAttribute() {}
    explicit AstSgNodeListAttribute(std::vector<SgNode *> &value): Super(value) {}
    AstSgNodeListAttribute(const AstSgNodeListAttribute &other): Super(other) {}
    virtual AstAttribute* copy() const ROSE_OVERRIDE { return new AstSgNodeListAttribute(*this); }
    virtual std::string attribute_class_name() const ROSE_OVERRIDE { return "AstSgNodeListAttribute"; }
    std::vector<SgNode*> &getNodeList() { return get(); }
    void addNode(SgNode *n) { get().push_back(n); }
    void setNode(SgNode*, int);
    SgNode *getNode(int);
    int size() { return get().size(); }
};

class ROSE_DLL_API AstIntAttribute : public AstValueAttribute<int> {
public:
    typedef AstValueAttribute<int> Super;
    AstIntAttribute(): Super(0) {}
    explicit AstIntAttribute(int value): Super(value) {}
    AstIntAttribute(const AstIntAttribute &other): Super(other) {}
    virtual AstAttribute* copy() const ROSE_OVERRIDE { return new AstIntAttribute(*this); }
    virtual std::string attribute_class_name() const ROSE_OVERRIDE { return "AstIntAttribute"; }
    int getValue() { return get(); }
};

class ROSE_DLL_API AstParameterizedTypeAttribute: public AstAttribute {
    SgNamedType *genericType;
    std::list<SgJavaParameterizedType *> parameterizedTypes;

public:
    AstParameterizedTypeAttribute()
        : genericType(NULL) {}
    
    explicit AstParameterizedTypeAttribute(SgNamedType *genericType);

    AstParameterizedTypeAttribute(const AstParameterizedTypeAttribute &other)
        : genericType(other.genericType), parameterizedTypes(other.parameterizedTypes) {}

    virtual AstAttribute* copy() const ROSE_OVERRIDE {
        return new AstParameterizedTypeAttribute(*this);
    }

    virtual std::string attribute_class_name() const ROSE_OVERRIDE {
        return "AstParameterizedTypeAttribute";
    }

    bool argumentsMatch(SgTemplateParameterList *type_arg_list, std::vector<SgTemplateParameter *> *new_args);

    SgJavaParameterizedType *findOrInsertParameterizedType(std::vector<SgTemplateParameter *> *new_args);
};

#endif<|MERGE_RESOLUTION|>--- conflicted
+++ resolved
@@ -208,7 +208,6 @@
  *  This attribute container stores one non-null, heap-allocated attribute per user-specified name.  All values are derived
  *  from @ref AstAttribute.  Any object can have an attribute container data member. For example, each AST node (@ref SgNode)
  *  contains one attribute container named @ref SgNode::get_attributeMechanism.
-<<<<<<< HEAD
  *
  *  The value class's @ref AstAttribute::getOwnershipPolicy "getOwnershipPolicy" method indicates whether the container owns
  *  the heap-allocated attribute and therefore whether the container is responsible for invoking @c delete on the attribute
@@ -230,29 +229,6 @@
  *  although that is not the preferred API.  Instead, @ref SgNode provides an additional methods that contain "attribute" as
  *  part of their name. These "attribute" methods are mostly just wrappers around @ref SgNode::get_attributeMechanism.
  *
-=======
- *
- *  The value class's @ref AstAttribute::getOwnershipPolicy "getOwnershipPolicy" method indicates whether the container owns
- *  the heap-allocated attribute and therefore whether the container is responsible for invoking @c delete on the attribute
- *  when the container is destroyed.  New attribute subclasses should use the @ref AstAttribute::CONTAINER_OWNERSHIP policy if
- *  possible.
- *
- *  IR node attribute values are always on the heap. Whenever an attribute container is copied, the container invokes the @ref
- *  AstAttribute::copy "copy" method on all its attributes. The attributes' @c copy should either allocate a new copy of the
- *  attribute or return a null pointer. Since these values must be derived from @ref AstAttribute, it is not possible to
- *  directly store values whose type the user cannot modify to inherit from @ref AstAttribute. This includes POD types and
- *  classes defined in 3rd party libraries (e.g., @c std::vector). To store such values, the user must wrap them in another
- *  class that does inherit from @ref AstAttribute and which implements the necessary virtual functions.
- *
- *  The names of attributes are strings and the container does not check whether the string supplied to various container
- *  methods is spelled correctly.  Using a misspelled attribute name is the same as using a different value name--in effect,
- *  operating on a completely different, unintended attribute.
- *
- *  The @ref AstAttributeMechanism is used by AST nodes (@ref SgNode) and is available via @ref SgNode::get_attributeMechanism,
- *  although that is not the preferred API.  Instead, @ref SgNode provides an additional methods that contain "attribute" as
- *  part of their name. These "attribute" methods are mostly just wrappers around @ref SgNode::get_attributeMechanism.
- *
->>>>>>> 10407c61
  *  Users can also use @ref AstAttributeMechanism as a data member in their own classes. However, @ref Sawyer::Attribute is
  *  another choice: not only does it serve as the implementation for @ref AstAttributeMechanism, but it also supports checked
  *  attribute names and attributes that are values rather than pointers, including POD, 3rd-party types, and shared-ownership
@@ -387,9 +363,6 @@
 
     /** List of stored attribute names.
      *
-<<<<<<< HEAD
-     *  Returns the set of names for attributes stored in this container.
-=======
      *  Returns the set of names for attributes stored in this container. This can be used to iterate over the attributes,
      *  as in:
      *
@@ -398,7 +371,6 @@
      *  Or using the @ref SgNode API for attributes:
      *
      *  @snippet binaryAttribute.C iterate 3
->>>>>>> 10407c61
      *
      *  <b>New semantics:</b> The old implementation also returned some names that had no attribute values. For instance, if
      *  @c operator[] was invoked for an attribute that didn't exist then that name was also returned. */
