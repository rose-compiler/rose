// Author: Markus Schordan
// $Id: AstConsistencyTests.C,v 1.8 2008/01/25 02:25:46 dquinlan Exp $

// tps (01/14/2010) : Switching from rose.h to sage3.
#include "sage3basic.h"

// DQ (12/29//2011): Since "markCompilerGenerated.h" uses the TEMPLATE_DECLARATIONS_DERIVED_FROM_NON_TEMPLATE_DECLARATIONS macro we need to include rose_config.h.
#include "rose_config.h"

// tps : needed to define this here as it is defined in rose.h
#include "markCompilerGenerated.h"

#include "AstDiagnostics.h"
#ifndef ASTTESTS_C
   #define ASTTESTS_C
// DQ (8/9/2004): Modified to put code below outside of ASTTESTS_C if ... endif
#endif

// DQ (3/6/2003): added from AstProcessing.h to avoid referencing
// the traversal classes in AstFixes.h before they are defined.
//#include "sage3.h"
#include "roseInternal.h"

#include "AstConsistencyTests.h"
#include "AstNodePtrs.h"
#include "AstTraversal.h"

// This controls output for debugging
#define WARN_ABOUT_ATYPICAL_LVALUES 0

// DQ (10/14/2010):  This should only be included by source files that require it.
// This fixed a reported bug which caused conflicts with autoconf macros (e.g. PACKAGE_BUGREPORT).
#include "rose_config.h"

// DQ (3/19/2012): We need this for a function in calss: TestForParentsMatchingASTStructure
#include "stringify.h"


// DQ (12/31/2005): This is OK if not declared in a header file
using namespace std;
using namespace rose;

/*! \file

    This file contains the test run on the AST after construction (option).

*/

/*! \page AstProperties AST Properties (Consistency Tests)

    This documentation describes the properties of the AST. There are a number of consistency tests 
of the AST, when all these pass the AST is verified to have specifi properties.  This documentation 
lays out these properties of the AST (e.g. which pointers are always valid, etc.).

*/

bool
AstTests::isPrefix(string prefix, string s)
   {
     return (s.find(prefix, 0) == 0);
   }

unsigned int
AstTests::numPrefix(string prefix, vector<string> vs)
   {
     unsigned int num=0;
     for (vector<string>::iterator it=vs.begin();it!=vs.end();it++)
        {
          if (isPrefix(prefix,*it))
             {
               num++;
             }
        }
     return num;
   }

unsigned int
AstTests::numSuccContainers(SgNode* node) {
  vector<string> names=node->get_traversalSuccessorNamesContainer();
  return numPrefix("[0]",names)+numPrefix("*[0]",names);
}

unsigned int
AstTests::numSingleSuccs(SgNode* node) {
  vector<string> names=node->get_traversalSuccessorNamesContainer();
  return numPrefix("p_",names);
}

bool
AstTests::isProblematic(SgNode* node) 
   {
  // This function tests whether a node is problematic for the access of attributes 
  // computed by the processing classes. There are two cases how attributes can be 
  // accessed
  //    1. by using the (generated) enums
  //    2. by using an index for an offset in a children container
  // A node is problematic if both cases are mixed.  Therefore this test is included 
  // in the consistancy tests to ensure that no new node that is added to the AST 
  // violates this property.

  // DQ (4/3/2006 (afternoon)): But I had to change it back since the AST it fails to pass this test.
  //     We need to work more with Markus to fix this!
  // DQ (4/3/2006 (morning)): Markus called and though this should be changed.
  // ERROR:  Call from Markus, this needs to be switched. But it will cause something to fail.
  // This is what it takes to allow the enums based interface to work within the traversal.
#if 1
  // DQ (8/10/2004): This is the correct test and no other one is appropriate, I gather!
  // DQ (4/4/2006): I believe that this was Markus's original code. And while I tried to make
  // it more clear with the alternative code below this didn't work.  So it was put back the
  // way I understood Markus had designed it.
     return (numSuccContainers(node) > 1) || ( (numSuccContainers(node) > 0) && (numSingleSuccs(node) > 0) );
#else
  // This case fails, I think because the numberOfDataMembers == 1 (to include the container itself)
  // actually 1 does not work, so I'm not sure what is going on here!  I have sent email to Markus.
  // int containerSize       = numSuccContainers(node);
     int numberOfContainers  = numSuccContainers(node);
     int numberOfDataMembers = numSingleSuccs(node);
  // return  ( (containerSize >  1) && (numberOfDataMembers == 0)) || ( (containerSize == 0) && (numberOfDataMembers > 0) );
     return  ( (numberOfContainers >  1) && (numberOfDataMembers == 0)) || ( (numberOfContainers == 0) && (numberOfDataMembers > 0) );
#endif
   }

/*
void 
AstTests::dummyTests(SgProject* sageProject) {
  DI inh; DS syn;
  syn=DummyISTestQuery().traverse(sageProject,inh);
  DummyITestQuery().traverse(sageProject,inh);
  syn=DummySTestQuery().traverse(sageProject);
  DummyTestQuery().traverse(sageProject,postorder);
}
*/

// DQ (10/6/2004): This function should be designed to take a SgNode 
// as input so that any part of the AST could be tested!
bool
AstTests::isCorrectAst(SgProject* sageProject)
   {
     TimingPerformance timer ("AST check for IR nodes without source position information:");

     TestAstProperties t;
     bool returnValue = t.traverse(sageProject).val;

     if ( SgProject::get_verbose() >= DIAGNOSTICS_VERBOSE_LEVEL )
        {
          printf ("\nAST Diagnostics: Fequency of IR nodes missing ending source postion info: \n");
#ifdef __CYGWIN__
       // PC (9/18/2006): Diagnostic fails on cygwin
          puts("Diagnostic fails on cygwin");
#else
          bool found = false;
          for (int i = V_SgModifier; i != V_SgNumVariants; i++)
             {
               if (t.nodeWithoutFileInfoFrequencyCount[i] > 0)
                  {
                    found = true;
                    printf ("     Frequency at %s = %d \n",getVariantName(VariantT(i)).c_str(),t.nodeWithoutFileInfoFrequencyCount[i]);
                  }
             }

          if (found == false)
             {
               printf ("PASSED: All IR nodes have both starting and ending position information \n");
             }
#endif
        }

     return returnValue;
   }

void 
AstTests::runAllTests(SgProject* sageProject)
   {
  // compilation tests of templated processing classes
  // DQ (3/30/2004): This function is called by the 
  //      ROSE/src/roseTranslator.C RoseTestTranslator class

     if ( SgProject::get_verbose() >= DIAGNOSTICS_VERBOSE_LEVEL )
        {
          printf ("At TOP of AstTests::runAllTests() \n");
        }

#ifdef NDEBUG
  // DQ (6/30/20133): If we have compiled with NDEBUG then nothing identified in this function 
  // will be caught because every place we detect a problem we expect to end with ROSE_ASSERT() 
  // which is disabled when ROSE is compiled with NDEBUG.  So more approriate (and equvalent) 
  // semantics is that if ROSE is compiled with NDEBUG then we should just exit directly.
     TimingPerformance ndebug_timer ("AST Consistency Tests (disabled by NDEBUG):");
     return;
#endif

  // It is a proper place to put any tests of the AST that must always pass!

  // Possible future tests: 
  //    1) Test for redundant statements in the same basic block.
  //       This is a current bug which the AST tests didn't catch.

  // DQ (7/6/2005): Introduce tracking of performance of ROSE.
  // ROSE_Performance::TimingPerformance("AST Consistency Tests");
     TimingPerformance timer ("AST Consistency Tests:");

  // DQ (2/17/2013): Added support to skip AST consistancy tests for performance testing.
  // The skipAstConsistancyTests variable is on the SgFile, not the SgProject.
     if (sageProject->get_fileList().empty() == false && sageProject->get_fileList()[0]->get_skipAstConsistancyTests() == true)
        {
          printf ("Note: In AstTests::runAllTests(): command line option used to skip AST consistancy tests \n");
          return;
        }

  // DQ (2/23/2014): Adding support for gathering statistics from boost hash tables.
     if ( SgProject::get_verbose() >= DIAGNOSTICS_VERBOSE_LEVEL )
  // if ( SgProject::get_verbose() >= 0 )
        {
          for (size_t i = 0; i < sageProject->get_fileList().size(); i++)
             {
               SgSourceFile* sourceFile = isSgSourceFile(sageProject->get_fileList()[i]);
               if (sourceFile != NULL)
                  {
                    SgGlobal* globalScope = sourceFile->get_globalScope();
                    ROSE_ASSERT(globalScope != NULL);
                    size_t maxCollisions = globalScope->get_symbol_table()->maxCollisions();
                    printf ("Symbol Table Statistics: sourceFile = %" PRIuPTR " maxCollisions = %" PRIuPTR " \n",i,maxCollisions);

                    float load_factor     = globalScope->get_symbol_table()->get_table()->load_factor();
                    printf ("Symbol Table Statistics: sourceFile = %" PRIuPTR " load_factor = %f \n",i,load_factor);

                    float max_load_factor = globalScope->get_symbol_table()->get_table()->max_load_factor();
                    printf ("Symbol Table Statistics: sourceFile = %" PRIuPTR " max_load_factor = %f \n",i,max_load_factor);
                  }
             }
        }

  // CH (2010/7/26):   
  // Before running tests, first clear all variable symbols which are not referenced in the memory pool.
  // This is because when building AST bottom-up, some temporary symbol may be generated to be referenced
  // by those variable references generated just using names. When all variable references are fixed,
  // those symbols are not used any more and then should be removed from memory pool.
  //
  // Liao 1/24/2013: I have to comment this out
  // for #define N 1000, when N is used in OpenMP directives, the OmpSupport::attachOmpAttributeInfo() will try to generate a 
  // variable reference to N, But N cannot be found in AST, so unknownType is used.  But symbols with unknowntype will be removed
  // by this clearUnusedVariableSymbols()
     //SageInterface::clearUnusedVariableSymbols();

  // printf ("Inside of AstTests::runAllTests(sageProject = %p) \n",sageProject);

  // printf ("Exiting at top of AstTests::runAllTests() \n");
  // ROSE_ASSERT(false);

/*! \page AstProperties AST Properties (Consistency Tests)

\section section1 Traversal Tests

     This test verifies that the different types of traversal work properly on the AST.

*/
  // DQ (3/30/2004): Not clear why we are avoiding having to specify unique variables, Markus?.
        {
          DummyISTestQuery1 q1;
          DummyITestQuery1  q2;
          DummySTestQuery1  q3;
          DummyTestQuery1   q4;
        }
        {
          DummyISTestQuery2 q1;
          DummyITestQuery2  q2;
          DummySTestQuery2  q3;
          DummyTestQuery2   q4;
        }
        {
          DummyISTestQuery3 q1;
          DummyITestQuery3  q2;
          DummySTestQuery3  q3;
          DummyTestQuery3   q4;
        }

  // test statistics
  // AstNodeStatistics stat;
  // cout << stat.toString(sageProject);
  // statistics data will be used for testing constraints on the AST

  // test properties of AST
  // if (sageProject->get_useBackendOnly() == false)
     if ( SgProject::get_verbose() >= DIAGNOSTICS_VERBOSE_LEVEL )
          cout << "\nAST initial correctness test ... " << flush;
     if (isCorrectAst(sageProject))
        {
       // if (sageProject->get_useBackendOnly() == false) 
          if ( SgProject::get_verbose() >= DIAGNOSTICS_VERBOSE_LEVEL )
               cout << "succeeded." << endl;
        }
       else
        {
       // if (sageProject->get_useBackendOnly() == false) 
          if ( SgProject::get_verbose() >= DIAGNOSTICS_VERBOSE_LEVEL )
               cout << "failed." << endl;
            else
               cout << "AST Consistancy Tests have failed." << endl;
          ROSE_ABORT();
        }

  // Output an extra CR
     if ( SgProject::get_verbose() >= DIAGNOSTICS_VERBOSE_LEVEL )
          cout << endl;

  // DQ (3/30/2004): Added tests for templates (make sure that numerous fields are properly defined)
  // if (sageProject->get_useBackendOnly() == false)
     if ( SgProject::get_verbose() >= DIAGNOSTICS_VERBOSE_LEVEL )
        cout << "Redundent Statement Test started (tests only single scopes for redundent statements)." << endl;
        {
          TimingPerformance timer ("AST check for unique IR nodes in each scope (excludes IR nodes marked explicitly as shared by AST merge):");

          TestAstForUniqueStatementsInScopes redundentStatementTest;
          redundentStatementTest.traverse(sageProject,preorder);
        }
  // if (sageProject->get_useBackendOnly() == false) 
     if ( SgProject::get_verbose() >= DIAGNOSTICS_VERBOSE_LEVEL )
          cout << "Redundent Statement Test finished." << endl;

  // DQ (9/24/2013): Fortran support has excessive output spew specific to this test.  We will fix this in 
  // the new fortran work, but we can't have this much output spew presently.
  // DQ (9/21/2013): Force this to be skipped where ROSE's AST merge feature is active (since the point of 
  // merge is to share IR nodes, it is pointless to detect sharing and generate output for each identified case).
  // if (sageProject->get_astMerge() == false)
     if (sageProject->get_astMerge() == false && sageProject->get_Fortran_only() == false)
        {
       // DQ (4/2/2012): Added test for unique IR nodes in the AST.
          if ( SgProject::get_verbose() >= DIAGNOSTICS_VERBOSE_LEVEL )
               cout << "Unique IR nodes in AST Test started (tests IR nodes uniqueness over whole of AST)." << endl;

             {
               TimingPerformance timer ("AST check for unique IR nodes in whole of AST (must excludes IR nodes marked explicitly as shared by AST merge):");

               TestAstForUniqueNodesInAST redundentNodeTest;
               redundentNodeTest.traverse(sageProject,preorder);
             }

          if ( SgProject::get_verbose() >= DIAGNOSTICS_VERBOSE_LEVEL )
               cout << "Unique IR nodes in AST Test finished." << endl;
        }

#if 0
  // DQ (10/11/2006): Debugging name qualification, so skip these tests which call the unparser!
     printf ("WARNING: In AstConsistencyTests.C, while debugging code generation, mangled name testing (which includes tests of unparseToString() mechanism) is skipped \n");
#else
  // DQ (4/27/2005): Test of mangled names
     if ( SgProject::get_verbose() >= DIAGNOSTICS_VERBOSE_LEVEL )
          cout << "Mangled Name Test on AST started (tests properties of mangled names)." << endl;
        {
          TimingPerformance timer ("AST mangle name test:");

          TestAstForProperlyMangledNames mangledNameTest;
          mangledNameTest.traverse(sageProject,preorder);

          if ( SgProject::get_verbose() >= DIAGNOSTICS_VERBOSE_LEVEL )
             {
               cout << "Mangled Name Test finished: (number of mangled name size = " << mangledNameTest.saved_numberOfMangledNames << ") " << endl;
               cout << "Mangled Name Test finished: (max mangled name size       = " << mangledNameTest.saved_maxMangledNameSize   << ") " << endl;
               cout << "Mangled Name Test finished: (total mangled name size     = " << mangledNameTest.saved_totalMangledNameSize << ") " << endl;
             }
        }
#endif

  // DQ (4/27/2005): Test of compiler generated nodes
     if ( SgProject::get_verbose() >= DIAGNOSTICS_VERBOSE_LEVEL )
          cout << "Compiler Generated Node Test started." << endl;
        {
          TimingPerformance timer ("AST compiler generated node test:");

          TestAstCompilerGeneratedNodes compilerGeneratedNodeTest;
          compilerGeneratedNodeTest.traverse(sageProject,preorder);
        }
     if ( SgProject::get_verbose() >= DIAGNOSTICS_VERBOSE_LEVEL )
          cout << "Compiler Generated Node Test finished." << endl;

#if 1
  // DQ (10/22/2007): The unparse to string functionality is now tested separately.
  // DQ (10/11/2006): Debugging name qualification, so skip these tests which call the unparser!
  // printf ("WARNING: In AstConsistencyTests.C, while debugging code generation, attribute testing (which includes tests of unparseToString() mechanism) is skipped \n");
#else
  // test pdf and printing of attributes in pdf files
     if ( SgProject::get_verbose() >= DIAGNOSTICS_VERBOSE_LEVEL )
          cout << "Test attribute handling (includes tests of unparseToString() mechanism): started " << endl;
        {
          TimingPerformance timer ("AST attribute handling test (includes tests of unparseToString() mechanism):");

          AstTextAttributesHandling textAttributes(sageProject);
          textAttributes.setAll();
          AstPDFGeneration pdftest;
       // pdftest.generateInputFiles(sageProject); MS: deactivated 12/02/03
          textAttributes.removeAll();
        }
     if ( SgProject::get_verbose() >= DIAGNOSTICS_VERBOSE_LEVEL )
          cout << "Test attribute handling: finished " << endl;
#endif
  /*
     cout << "Testing for Nodes with NULL pointers started." << endl;
     AstNodePtrs np;
     np.traverseInputFiles(sageProject);
     cout << "Testing for Nodes with NULL pointers finished." << endl;

     cout << "Full Testing for Revisit Testing started" << endl;
     TestAstNullPointers tp;
     tp.traverse(sageProject);
     cout << "Full Testing for Revisit Testing finished." << endl;
  */

#if 0
  // DQ (2/6/2004):
  // This test has been turned off since it broke once new nodes were added to the AST 
  // and I don't really understnad how it works.  This is certainly something that we 
  // need to BE Markus inorder to fix :-).
  // if (sageProject->get_useBackendOnly() == false)
     if ( SgProject::get_verbose() >= DIAGNOSTICS_VERBOSE_LEVEL )
          cout << "Testing default abstract C++ grammar started." << endl;
     AgProcessing<sgnodeParser> ap;
     ap.evaluate(sageProject);
  // if (sageProject->get_useBackendOnly() == false) 
     if ( SgProject::get_verbose() >= DIAGNOSTICS_VERBOSE_LEVEL )
          cout << "Testing default abstract C++ grammar finished." << endl;
#endif

  // DQ (4/2/2012): debugging why we have a cycle in the AST (test2012_59.C).
  // if (sageProject->get_useBackendOnly() == false)
  // if ( SgProject::get_verbose() >= 0 ) // DIAGNOSTICS_VERBOSE_LEVEL )
     if ( SgProject::get_verbose() >= DIAGNOSTICS_VERBOSE_LEVEL )
          cout << "Cycle test started." << endl;

        {
          TimingPerformance timer ("AST cycle test:");

          AstCycleTest cycTest;
          cycTest.traverse(sageProject);
        }

  // if (sageProject->get_useBackendOnly() == false) 
     if ( SgProject::get_verbose() >= DIAGNOSTICS_VERBOSE_LEVEL )
        cout << "Cycle test finished. No cycle found." << endl;

  // DQ (3/30/2004): Added tests for templates (make sure that numerous fields are properly defined)
  // if (sageProject->get_useBackendOnly() == false) 
     if ( SgProject::get_verbose() >= DIAGNOSTICS_VERBOSE_LEVEL )
          cout << "Template Test started." << endl;
        {
          TimingPerformance timer ("AST template properties test:");

          TestAstTemplateProperties templateTest;
          templateTest.traverse(sageProject,preorder);
        }
  // if (sageProject->get_useBackendOnly() == false) 
     if ( SgProject::get_verbose() >= DIAGNOSTICS_VERBOSE_LEVEL )
          cout << "Template Test finished." << endl;

  // DQ (6/24/2005): Test setup of defining and non-defining declaration pointers for each SgDeclarationStatement
     if ( SgProject::get_verbose() >= DIAGNOSTICS_VERBOSE_LEVEL )
          cout << "Defining and Non-Defining Declaration  Test started." << endl;
        {
          TimingPerformance timer ("AST defining and non-defining declaration test:");

          TestAstForProperlySetDefiningAndNondefiningDeclarations declarationTest;
          declarationTest.traverse(sageProject,preorder);
        }
     if ( SgProject::get_verbose() >= DIAGNOSTICS_VERBOSE_LEVEL )
          cout << "Defining and Non-Defining Declaration Test finished." << endl;

  // DQ (6/24/2005): Test setup of defining and non-defining declaration pointers for each SgDeclarationStatement
     if ( SgProject::get_verbose() >= DIAGNOSTICS_VERBOSE_LEVEL )
          cout << "Symbol Table Test started." << endl;
        {
          TimingPerformance timer ("AST symbol table test:");

          TestAstSymbolTables symbolTableTest;
          symbolTableTest.traverse(sageProject,preorder);
        }
     if ( SgProject::get_verbose() >= DIAGNOSTICS_VERBOSE_LEVEL )
          cout << "Symbol Table Test finished." << endl;

  // DQ (6/24/2005): Test setup of defining and non-defining declaration pointers for each SgDeclarationStatement
     if ( SgProject::get_verbose() >= DIAGNOSTICS_VERBOSE_LEVEL )
          cout << "Test return value of get_declaration() member functions started." << endl;
        {
          TimingPerformance timer ("AST test member function access functions:");

          TestAstAccessToDeclarations getDeclarationMemberFunctionTest;
          getDeclarationMemberFunctionTest.traverse(sageProject,preorder);
        }
     if ( SgProject::get_verbose() >= DIAGNOSTICS_VERBOSE_LEVEL )
          cout << "Test return value of get_declaration() member functions finished." << endl;

  // DQ (2/21/2006): Test the type of all expressions and where ever a get_type function is implemented.
     if ( SgProject::get_verbose() >= DIAGNOSTICS_VERBOSE_LEVEL )
          cout << "Test return value of get_type() member functions started." << endl;
        {
            // driscoll6 (7/25/11) Python support uses expressions that don't define get_type() (such as
            // SgClassNameRefExp), so skip this test for python-only projects.
            // TODO (python) define get_type for the remaining expressions ?
            if (! sageProject->get_Python_only()) {
                TimingPerformance timer ("AST expression type test:");
                TestExpressionTypes expressionTypeTest;
                expressionTypeTest.traverse(sageProject, preorder);
            } else {
                //cout << "warning: python. Skipping TestExpressionTypes in AstConsistencyTests.C" << endl;
            }
        }
     if ( SgProject::get_verbose() >= DIAGNOSTICS_VERBOSE_LEVEL )
          cout << "Test return value of get_type() member functions finished." << endl;

  // DQ (5/22/2006): Test the generation of mangled names.
     if ( SgProject::get_verbose() >= DIAGNOSTICS_VERBOSE_LEVEL )
          cout << "Test generation of mangled names started." << endl;
        {
          TimingPerformance timer ("AST mangled names test (exhaustive test using memory pool):");

          TestMangledNames::test();
        }
     if ( SgProject::get_verbose() >= DIAGNOSTICS_VERBOSE_LEVEL )
          cout << "Test generation of mangled names finished." << endl;

  // DQ (6/26/2006): Test the parent pointers of IR nodes in memory pool.
     if ( SgProject::get_verbose() >= DIAGNOSTICS_VERBOSE_LEVEL )
          cout << "Test parent pointers of IR nodes in memory pool started." << endl;
        {
          TimingPerformance timer ("AST IR node parent pointers test:");

          TestParentPointersInMemoryPool::test();
        }
     if ( SgProject::get_verbose() >= DIAGNOSTICS_VERBOSE_LEVEL )
          cout << "Test parent pointers of IR nodes in memory pool finished." << endl;

  // DQ (6/26/2006): Test the parent pointers of IR nodes in memory pool.
     if ( SgProject::get_verbose() >= DIAGNOSTICS_VERBOSE_LEVEL )
          cout << "Test parents child pointers of IR nodes in memory pool started." << endl;
        {
          TimingPerformance timer ("AST IR node child pointers test:");

          TestChildPointersInMemoryPool::test();
        }
     if ( SgProject::get_verbose() >= DIAGNOSTICS_VERBOSE_LEVEL )
          cout << "Test parents child pointers of IR nodes in memory pool finished." << endl;

#if 0
  // DQ (3/7/2007): At some point I think I decided that this was not a valid test!
  // DQ (10/18/2006): Test the firstNondefiningDeclaration to make sure it is not used as a forward declaration (memory pool test).
     if ( SgProject::get_verbose() >= DIAGNOSTICS_VERBOSE_LEVEL )
          cout << "Test firstNondefiningDeclaration to make sure it is not used as a forward declaration started." << endl;
     TestFirstNondefiningDeclarationsForForwardMarking::test();
     if ( SgProject::get_verbose() >= DIAGNOSTICS_VERBOSE_LEVEL )
          cout << "Test firstNondefiningDeclaration to make sure it is not used as a forward declaration finished." << endl;
#endif

  // DQ (6/26/2006): Test the parent pointers of IR nodes in memory pool.
     if ( SgProject::get_verbose() >= DIAGNOSTICS_VERBOSE_LEVEL )
          cout << "Test declarations for mapping to declaration associated with symbol(uses memory pool) started." << endl;
        {
          TimingPerformance timer ("Test for mapping to declaration associated with symbol test:");

          TestMappingOfDeclarationsInMemoryPoolToSymbols::test();

       // printf ("Exiting after call to TestMappingOfDeclarationsInMemoryPoolToSymbols::test() \n");
       // ROSE_ASSERT(false);
        }

     if ( SgProject::get_verbose() >= DIAGNOSTICS_VERBOSE_LEVEL )
          cout << "Test declarations for mapping to declaration associated with symbol(uses memory pool) finished." << endl;


  // DQ (6/26/2006): Test expressions for l-value flags
     if ( SgProject::get_verbose() >= DIAGNOSTICS_VERBOSE_LEVEL )
          cout << "Test expressions for properly set l-values started." << endl;
        {
          TimingPerformance timer ("Test expressions for properly set l-values:");

          TestLValueExpressions lvalueTest;
          lvalueTest.traverse(sageProject,preorder);

                        // King84 (7/29/2010): Uncomment this to enable checking of the corrected LValues
#if 0
                        TestLValues lvaluesTest;
                        lvaluesTest.traverse(sageProject,preorder);
#endif
        }
     if ( SgProject::get_verbose() >= DIAGNOSTICS_VERBOSE_LEVEL )
          cout << "Test expressions for properly set l-values finished." << endl;

  // DQ (2/23/2009): Test the declarations to make sure that defining and non-defining appear in the same file (for outlining consistency).
     TestMultiFileConsistancy::test();

  // DQ (11/28/2010): Test to make sure that Fortran is using case insensitive symbol tables and that C/C++ is using case sensitive symbol tables.
     TestForProperLanguageAndSymbolTableCaseSensitivity::test(sageProject);

        {
          TimingPerformance timer ("AST check for references to deleted IR nodes:");

       // DQ (9/26/2011): Test for references to deleted IR nodes in the AST.
          TestForReferencesToDeletedNodes::test(sageProject);
        }

     if ( SgProject::get_verbose() >= DIAGNOSTICS_VERBOSE_LEVEL )
          cout << "Test typedef types for cycles." << endl;

        {
          TimingPerformance timer ("AST check for typedef type cycles:");

       // DQ (9/26/2011): Test for references to deleted IR nodes in the AST.
          TestAstForCyclesInTypedefs::test();
        }





#if 1
  // Comment out to see if we can checkin what we have fixed recently!

  // DQ (7/20/2004): temporary call to help debug traversal on all regression tests
  // This query returns a list of types used in the AST
     Rose_STL_Container<SgNode*> typeList;
     if ( SgProject::get_verbose() >= DIAGNOSTICS_VERBOSE_LEVEL )
          printf ("Calling NodeQuery::generateListOfTypes(SgProject) ... \n");
        {
          TimingPerformance timer ("AST generate type list test:");

       // This uses the query mechanism which uses the memory pools and as a result is much faster and more complete than before.
          typeList = NodeQuery::generateListOfTypes(sageProject);
        }
     if ( SgProject::get_verbose() >= DIAGNOSTICS_VERBOSE_LEVEL )
          printf ("AST Type Test: typeList.size() = %ld \n",(long)typeList.size());

     if ( SgProject::get_verbose() >= DIAGNOSTICS_VERBOSE_LEVEL )
          printf ("Type Test Started \n");


        {
       // DQ (3/7/2007): This is the start of the timer scope
          TimingPerformance timer ("AST type test:");

  // DQ (10/6/2004): Add testing of the types found from the NodeQuery::generateListOfTypes() function.
  // Until we can traverse the types this is the only way to test these IR nodes.
     Rose_STL_Container<SgNode*>::iterator i = typeList.begin();
     while (i != typeList.end())
        {
       // DQ (8/6/2005): Call this function to test any relevant types (SgNamedType and its derived types)
          TestAstAccessToDeclarations::test(*i);

       // test all the types (since they are not traversed yet)
          switch ( (*i)->variantT() )
             {
               case V_SgClassType:
            // case V_SgEnumType:
            // case V_SgTypedefType:
            // case V_SgNamedType:
                  {
                    SgNamedType* namedType = isSgNamedType(*i);
                    ROSE_ASSERT(namedType != NULL);
                    SgDeclarationStatement* declarationStatement = namedType->get_declaration();
                    ROSE_ASSERT(declarationStatement != NULL);
                    if (declarationStatement->get_parent() == NULL)
                       {
                         if ( SgProject::get_verbose() >= DIAGNOSTICS_VERBOSE_LEVEL )
                            {
                              printf ("     Warning: Found a NULL declarationStatement->get_parent() value within SgClassType ... \n");
#if 0
                              declarationStatement->get_file_info()->display("Location of problem declaration in source code");
#endif
                            }
                       }

                 // DQ (10/17/2004): Acturally the defining declaration need not exist (for code to 
                 // compile and not link). So it is OK to have a NULL value for the definingDeclaration.
                 // ROSE_ASSERT(declarationStatement->get_parent() != NULL);
                 // if (declarationStatement->get_firstNondefiningDeclaration() == NULL || 
                 //     declarationStatement->get_definingDeclaration() == NULL)
                    if (declarationStatement->get_firstNondefiningDeclaration() == NULL)
                       {
                         if ( SgProject::get_verbose() >= DIAGNOSTICS_VERBOSE_LEVEL )
                            {
                              printf ("     Warning: At %p = %s found unset definingDeclaration = %p or firstNondefiningDeclaration = %p \n",
                                      namedType,namedType->sage_class_name(), declarationStatement->get_definingDeclaration(),
                                      declarationStatement->get_firstNondefiningDeclaration());
#if 0
                              printf ("namedType = %p = %s \n",namedType,namedType->sage_class_name());
                              declarationStatement->get_file_info()->
                                   display("Problematic Class Declaration Location in Source Code");
#endif
                            }
                       }

                    if (declarationStatement->get_firstNondefiningDeclaration() == NULL)
                       {
                         printf ("Error: declarationStatement = %p \n",declarationStatement);
                         declarationStatement->get_file_info()->display("Error: declarationStatement->get_firstNondefiningDeclaration() == NULL");
                       }
                    ROSE_ASSERT(declarationStatement->get_firstNondefiningDeclaration() != NULL);
                 // ROSE_ASSERT(declarationStatement->get_definingDeclaration() != NULL);

                 // Liao 10/30/2009, We enforce a unique SgClassType node for SgClassDeclaration and its derived classes
                 // SgClassType should be associated with the first nondefining class declaration
                 // All other relevant declarations (defining and other nondefining declarations) should share this type node
                    SgClassType* cls_type = isSgClassType (*i); 
                    if (cls_type != NULL)
                       {
                      // DQ (12/4/2011): Better to treat this as a test on the SgDeclarationStatement instead of on the SgClassDeclaration.
                      // SgClassDeclaration * cls_decl = isSgClassDeclaration (cls_type->get_declaration());
                         ROSE_ASSERT (cls_type->get_declaration() != NULL);
                         SgDeclarationStatement* cls_decl = isSgDeclarationStatement(cls_type->get_declaration());
                         ROSE_ASSERT (cls_decl != NULL);
                         if (cls_decl != NULL)
                            {
                              if (cls_decl->get_firstNondefiningDeclaration() != NULL)
                                 {
                                // if (isSgClassDeclaration(cls_decl->get_firstNondefiningDeclaration()) != cls_decl )
                                   if (cls_decl->get_firstNondefiningDeclaration() != cls_decl )
                                      {
                                        printf ("   Warning: cls_decl = %p = %s \n",cls_decl,cls_decl->class_name().c_str());
                                        printf ("   Warning: cls_decl->get_firstNondefiningDeclaration() = %p = %s \n",cls_decl->get_firstNondefiningDeclaration(),cls_decl->get_firstNondefiningDeclaration()->class_name().c_str());

                                        SgClassDeclaration* local_cls_decl = isSgClassDeclaration (cls_decl);
                                        SgClassDeclaration* local_cls_decl_firstNondefining = isSgClassDeclaration (cls_decl->get_firstNondefiningDeclaration());
                                        SgClassDeclaration* local_cls_decl_defining = isSgClassDeclaration (cls_decl->get_definingDeclaration());

                                        printf ("local_cls_decl->get_name()                  = %s \n",local_cls_decl->get_name().str());
                                        printf ("local_cls_decl_firstNondefining->get_name() = %s \n",local_cls_decl_firstNondefining->get_name().str());

                                        local_cls_decl->get_startOfConstruct()->display("Error in AST Consistancy tests: cls_decl->get_firstNondefiningDeclaration() != cls_decl");
                                        local_cls_decl_firstNondefining->get_startOfConstruct()->display("Error in AST Consistancy tests: cls_decl->get_firstNondefiningDeclaration() != cls_decl");

                                        if (local_cls_decl_defining != NULL)
                                           {
                                             printf ("local_cls_decl_defining->get_name()         = %s \n",local_cls_decl_defining->get_name().str());
                                             local_cls_decl_defining->get_startOfConstruct()->display("Error in AST Consistancy tests: cls_decl->get_definingDeclaration() != cls_decl");
                                           }

                                        printf("    Warning: found a SgClassType which is NOT associated with the first nondefining class declaration\n");
                                        printf("    Warning: SgClassType = %p name = %s associated with SgClassDeclaration =%p\n", cls_type, cls_type->get_name().getString().c_str(), cls_decl);
                                        ROSE_ASSERT (false);
                                       }
                                 }
                            }
                       }  

                 // DQ (10/20/2004): Added test to find locations where the mangled template 
                 // class names might be used in unparsing!
                    SgTemplateInstantiationDecl* templateInstantiationDeclaration = 
                         isSgTemplateInstantiationDecl(declarationStatement);
                    if (templateInstantiationDeclaration != NULL)
                       {
                      // if (templateInstantiationDeclaration->get_nameResetFromMangledForm() != false)
                         if (templateInstantiationDeclaration->get_nameResetFromMangledForm() == false)
                            {
                           // ROSE_ASSERT(templateInstantiationDeclaration->get_nameResetFromMangledForm() == true);
                              if ( SgProject::get_verbose() >= DIAGNOSTICS_VERBOSE_LEVEL+1 )
                                 {
                                   printf ("     Warning : At %p = %s found unset templateName (hidden in type) \n",
                                        templateInstantiationDeclaration,
                                        templateInstantiationDeclaration->get_name().str());
                                 }
                                else
                                 {
                                // Provide a less verbose level of output, templated types can be very long!
                                   if ( SgProject::get_verbose() >= DIAGNOSTICS_VERBOSE_LEVEL )
                                      {
                                     // printf ("     Warning : At %p found unset templateName \n",templateInstantiationDeclaration);
                                        printf ("     Warning (verbose=%d): At %p = %s found unset templateName (hidden in type) \n",
                                             SgProject::get_verbose(),templateInstantiationDeclaration,
                                             templateInstantiationDeclaration->get_name().str());
                                      }
                                 }
#if 0
                              printf ("templateInstantiationDeclaration = %p = %s (hidden in type) \n",
                                   templateInstantiationDeclaration,templateInstantiationDeclaration->get_name().str());
                              templateInstantiationDeclaration->get_file_info()->
                                   display("Problematic templateInstantiationDeclaration in Source Code");
#endif
                            }

                      // DQ (6/30/2005): Comment this out, but leave the warning, while we return to test KULL.
                      // DQ (6/20/2005): Reassert this test!
                      // ROSE_ASSERT(templateInstantiationDeclaration->get_nameResetFromMangledForm() == true);

#if STRICT_ERROR_CHECKING
                      // DQ (10/21/2004): Relax checking to handle SWIG generated file from Kull (1st SWIG files)
                         ROSE_ASSERT(templateInstantiationDeclaration->get_nameResetFromMangledForm() == true);
#endif
                       }
                    break;
                  }

               default:
                  {
                 // Ignore other sorts of types for now!
                    break;
                  }
             }
          i++;
        }


       // DQ (3/7/2010): Identify the fragments of the AST that are disconnected.
       // TestForDisconnectedAST::test(sageProject);

       // DQ (3/7/2007): This is the end of the timer scope
        }

     if ( SgProject::get_verbose() >= DIAGNOSTICS_VERBOSE_LEVEL )
          printf ("Type Test finished. \n");

#else
  // if (sageProject->get_useBackendOnly() == false)
     if ( SgProject::get_verbose() >= DIAGNOSTICS_VERBOSE_LEVEL )
          printf ("Skipping test of query on types \n");
#endif

  // DQ (9/21/2013): Force this to be skipped where ROSE's AST merge feature is active (since the point of 
  // detect inconsistancy in parent child relationships and these will be present when astMerge is active.
  // if (sageProject->get_astMerge() == false)
     if (sageProject->get_astMerge() == false && sageProject->get_Fortran_only() == false)
        {
       // DQ (3/19/2012): Added test from Robb for parents of the IR nodes in the AST.
          TestForParentsMatchingASTStructure::test(sageProject);
        }

  // DQ (12/3/2012): Test source position information.
     if ( SgProject::get_verbose() >= DIAGNOSTICS_VERBOSE_LEVEL )
          cout << "Test source position information started." << endl;
        {
          TimingPerformance timer ("Test source position information:");

          TestForSourcePosition sourcePositionTest;
          sourcePositionTest.traverse(sageProject,preorder);
        }
     if ( SgProject::get_verbose() >= DIAGNOSTICS_VERBOSE_LEVEL )
          cout << "Test source position information finished." << endl;

  // DQ (12/11/2012): Test source position information.
     if ( SgProject::get_verbose() >= DIAGNOSTICS_VERBOSE_LEVEL )
          cout << "Test restrict keyword information started." << endl;
        {
          TimingPerformance timer ("Test restrict keyword:");

          TestForMultipleWaysToSpecifyRestrictKeyword restrictKeywordTest;
          restrictKeywordTest.traverse(sageProject,preorder);
        }
     if ( SgProject::get_verbose() >= DIAGNOSTICS_VERBOSE_LEVEL )
          cout << "Test restrict keyword information finished." << endl;

  // DQ (12/13/2012): Verify that their are no SgPartialFunctionType IR nodes in the memory pool.
     ROSE_ASSERT(SgPartialFunctionType::numberOfNodes() == 0);

     if ( SgProject::get_verbose() >= DIAGNOSTICS_VERBOSE_LEVEL )
        {
          printf ("At BOTTOM of AstTests::runAllTests() \n");
        }
   }


/*! \page AstProperties AST Properties (Consistency Tests)

\section section6 General AST Properties

    All IR nodes are tests and verified to name a number of specific properties.

\subsection subsection6a Source Code Position 
    All SgLocatedNode and SgInitializedName IR nodes (and those derieved from them)
    are verified to have a valid pointer to a Sg_File_Info object.  Each IR nodes
    has a Sg_File_Info object for the start of the language construct and the end of 
    the language construct.  Note that for scope statements the start and end positions
    identify the opening "{" and closing "}" were appropriate.
    - All nodes have a vaild Sg_File_Info object for the front and end of the subtree.
    - All Sg_File_Info objects are uniques (never shared) \n
      This is important to support classification of IR nodes within transformations 
      (marked as transformed, shared, or compiler generated).
    - Any nodes not passing this tests are recorded internall (output with -rose-verbose >= 2)

\subsection subsection6b SgFunctionCallExp Properties

    The SgFunctionCallExp is tested to verify that the get_function() member function returns 
    only a specific subset of SgExpressions:
       - SgDotExp
       - SgDotStarOp
       - SgArrowExp
       - SgArrowStarOp
       - SgPointerDerefExp
       - SgFunctionRefExp
       - SgMemberFunctionRefExp

    The SgType returned from these SgExpression objects is also restricted to the following 
    subset of SgType objects:
       - SgTypedefType \n
         This is the case of a function call from a pointer to a function "(object->*(mFieldAccessorMethod))();"
       - SgMemberFunctionType
       - SgFunctionType \n
         These are the more common cases
       - SgPointerMemberType \n
         This is an unusual case.

    Scopes are stored explicitly on some IR nodes (where the parent pointers in the AST could provide 
    incorrect evaluation of the scope.  The following IR nodes are tested to verify that their 
    explicitly represented scope is a valid pointer:
       - SgInitializedName
       - SgClassDeclaration
       - SgTemplateInstantiationDecl
       - SgFunctionDeclaration
       - SgMemberFunctionDeclaration
       - SgTemplateInstantiationFunctionDecl
       - SgTemplateInstantiationMemberFunctionDecl
       - SgTemplateDeclaration
       - SgTypedefDeclaration

*/

TestAstProperties::TestAstProperties()
   {
  // DQ (10/24/2004): Initialize array of counters used to record frequency of
  // problem nodes (without file info object to represent end of construct)!
  // for (VariantT i = V_SgModifier; i != V_SgNumVariants; i++)
     for (int i = V_SgModifier; i != V_SgNumVariants; i++)
          nodeWithoutFileInfoFrequencyCount[i] = 0;
   }

TestAstPropertiesSA
TestAstProperties::evaluateSynthesizedAttribute(SgNode* node, SynthesizedAttributesList l)
   {
     assert(node);
     TestAstPropertiesSA syn;

#if 0
     int lineNumber = -1;
     string fileName = "no file";
     ROSE_ASSERT (node != NULL);
     if (node->get_file_info() != NULL)
        {
          lineNumber = node->get_file_info()->get_line();
          fileName   = node->get_file_info()->get_filename();
        }
     printf ("TestAstProperties: node = %s at %d of %s \n",node->sage_class_name(),lineNumber,fileName.c_str());
#endif

     for (SynthesizedAttributesList::iterator i=l.begin(); i!=l.end(); i++)
          syn.val = syn.val && (*i).val;
     if (!syn.val)
        {
          cout << "Children are incorrect@" << node-> sage_class_name() << endl;
          for(SynthesizedAttributesList::iterator i=l.begin(); i!=l.end(); i++)
               cout << (*i).val << ", ";
          cout << endl;
        }

     bool problematicNodeFound = AstTests::isProblematic(node);
  // if (problematicNodeFound)
  //      {
  //        cout << "Problematic Node: " << node->sage_class_name() << " found." << endl;
  //      }
     syn.val = syn.val && !problematicNodeFound;

  // Test all traversed nodes to make sure that they have a valid file info object
  // Note that SgFile and SgProject nodes don't have file info objects (so skip them)

  // DQ (11/20/2013): Added SgJavaImportStatementList and SgJavaClassDeclarationList to the exception list since they don't have a source position field.
  // if ( !isSgFile(node) && !isSgProject(node) )
  // if ( !isSgFile(node) && !isSgProject(node) && !isSgAsmNode(node))
  // if ( !isSgFile(node) && !isSgProject(node) && !isSgAsmNode(node) && !isSgFileList(node) && !isSgDirectory(node))
     if ( !isSgFile(node) && !isSgProject(node) && !isSgAsmNode(node) && !isSgFileList(node) && !isSgDirectory(node) && !isSgJavaImportStatementList(node) && !isSgJavaClassDeclarationList(node) )
        {
          Sg_File_Info* fileInfo = node->get_file_info();
          if ( fileInfo == NULL )
             {
               printf ("node->get_file_info() == NULL: node is %s \n",node->sage_class_name());
               ROSE_ASSERT (false);
             }
            else
             {
            // A file info object can only be tested for invalid line number
            // if it is not compiler generated or part of a transformation.
               if ( fileInfo->isCompilerGenerated() == false && fileInfo->isTransformation() == false )
                  {
                    if ( fileInfo->get_line() == 0 && !isSgGlobal(node) )
                       {
                      // printf ("node->get_file_info()->get_line() == 0: node is %s \n",node->sage_class_name());
                         listOfNodesWithoutValidFileInfo.push_back(node);
                      // ROSE_ASSERT (false);
                       }
                  }
             }
        }

  // Record the file info objects in all IR nodes traversed (so that we can test for uniqueness)
     listOfNodesFileInfo.push_back(node);

  // Test the use of file info objects to define the start AND end of language 
  // constructs (statements for now and expressions later on)
     SgStatement* statement = isSgStatement(node);
     if (statement != NULL)
        {
       // printf ("Found a SgStatement, chekc for starting and ending file info objects \n");
          ROSE_ASSERT(statement->get_file_info() != NULL);
          Sg_File_Info* startingSourcePosition = statement->get_startOfConstruct();
          if (startingSourcePosition == NULL)
             {
               if ( SgProject::get_verbose() >= DIAGNOSTICS_VERBOSE_LEVEL )
                    printf ("AST Diagnostics: Lacking starting postion info on %s \n",statement->sage_class_name());
             }
       // ROSE_ASSERT(startingSourcePosition != NULL);
          Sg_File_Info* endingSourcePosition = statement->get_endOfConstruct();
          if (endingSourcePosition == NULL)
             {
               nodeWithoutFileInfoFrequencyCount[statement->variantT()]++;
             }
       // ROSE_ASSERT(endingSourcePosition != NULL);
        }

  // temporarily comment out this newly reported bug (from Willcock)
#if 1
  // DQ (7/11/2004): Added support for more general tests of the AST
  // This function now tests general AST properties (as the name implies)
     switch(node->variantT())
        {
       // DQ (7/11/2004): Test that the function in a function call has a valid function type
          case V_SgFunctionCallExp:
             {
               SgFunctionCallExp* fc = isSgFunctionCallExp(node);
               ROSE_ASSERT (fc != NULL);
               SgExpression* functionExpression = fc->get_function();
               ROSE_ASSERT (functionExpression != NULL);

            // The type of expression is restricted to a subset of all possible expression (check this)
               while (isSgCommaOpExp(functionExpression))
                  {
                    functionExpression = isSgCommaOpExp(functionExpression)->get_rhs_operand();
                  }
                           
               switch (functionExpression->variantT())
                  {
                 // these are the acceptable cases
                    case V_SgDotExp:
                    case V_SgDotStarOp:
                    case V_SgArrowExp:
                    case V_SgArrowStarOp:
                    case V_SgPointerDerefExp:
                       {
                      // these are the acceptable cases
                         break;
                       }

                    case V_SgFunctionRefExp:
                       {
                         SgFunctionRefExp* functionRefExp = isSgFunctionRefExp(functionExpression);
                         ROSE_ASSERT(functionRefExp != NULL);
                         SgFunctionSymbol* functionSymbol = functionRefExp->get_symbol();
                         ROSE_ASSERT(functionSymbol != NULL);

                      // Make sure that the function has a valid declaration
                         ROSE_ASSERT(functionSymbol->get_declaration() != NULL);
                         break;
                       }

                 // DQ (2/23/2013): Added support for SgTemplateFunctionRefExp (required as part of fix for test2013_69.C).
                    case V_SgTemplateFunctionRefExp:
                       {
                         SgTemplateFunctionRefExp* functionRefExp = isSgTemplateFunctionRefExp(functionExpression);
                         ROSE_ASSERT(functionRefExp != NULL);
                         SgFunctionSymbol* functionSymbol = functionRefExp->get_symbol();
                         ROSE_ASSERT(functionSymbol != NULL);

                      // Make sure that the function has a valid declaration
                         ROSE_ASSERT(functionSymbol->get_declaration() != NULL);
                         break;
                       }

                    case V_SgMemberFunctionRefExp:
                       {
                         SgMemberFunctionRefExp* memberFunctionRefExp = isSgMemberFunctionRefExp(functionExpression);
                         ROSE_ASSERT(memberFunctionRefExp != NULL);
                         SgMemberFunctionSymbol* memberFunctionSymbol = memberFunctionRefExp->get_symbol();
                         ROSE_ASSERT(memberFunctionSymbol != NULL);

                      // Make sure that the function has a valid declaration
                         ROSE_ASSERT(memberFunctionSymbol->get_declaration() != NULL);
                         SgMemberFunctionDeclaration* memberFunctionDeclaration = memberFunctionSymbol->get_declaration();

                      // DQ (7/29/2005): If there is a non-defining declaration available 
                      // then make sure that it is used for all function calls.
                         if (memberFunctionDeclaration->get_firstNondefiningDeclaration() != NULL)
                            {
                           // Since this is a non-defining declaration then it should not have a definition
                              if (memberFunctionDeclaration->get_firstNondefiningDeclaration() != NULL)
                                 {
                                   SgMemberFunctionDeclaration* firstNondefiningDeclaration = 
                                        isSgMemberFunctionDeclaration(memberFunctionDeclaration->get_firstNondefiningDeclaration());
                                   SgTemplateInstantiationMemberFunctionDecl* templateInstantiation = 
                                        isSgTemplateInstantiationMemberFunctionDecl(firstNondefiningDeclaration);
                                   if (templateInstantiation != NULL)
                                      {
                                     // Make sure this is a non-defining declaration
                                        ROSE_ASSERT(templateInstantiation->get_definition() == NULL);
                                      }
                                     else
                                      {
                                     // Make sure this is a non-defining declaration
                                        ROSE_ASSERT(firstNondefiningDeclaration->get_definition() == NULL);
                                      }
                                 }

                           // If this is not a defining declaration then it should match the firstNondefiningDeclaration
                              if (memberFunctionDeclaration->get_definition() == NULL)
                                 {
                                // Make sure that the first non-defining declaration is recorded
                                // int the AST is the one referenced by the memberFunctionRefExp.
                                   if (memberFunctionDeclaration != memberFunctionDeclaration->get_firstNondefiningDeclaration())
                                      {
                                        printf ("memberFunctionDeclaration = %p \n",memberFunctionDeclaration);
                                        printf ("memberFunctionDeclaration->get_firstNondefiningDeclaration() = %p \n",
                                             memberFunctionDeclaration->get_firstNondefiningDeclaration());
                                        memberFunctionDeclaration->get_file_info()->display("memberFunctionDeclaration");
                                        memberFunctionDeclaration->get_firstNondefiningDeclaration()->get_file_info()->display("memberFunctionDeclaration->get_firstNondefiningDeclaration()");
                                        memberFunctionDeclaration->get_firstNondefiningDeclaration()->get_file_info()->display("debug");
                                      }
                                   ROSE_ASSERT(memberFunctionDeclaration == memberFunctionDeclaration->get_firstNondefiningDeclaration());
                                 }

                           // Check the scope of the member function, make sure that it is a SgClassDefinition
                           // (could also be a SgTemplateInstantiationDefn).
                              ROSE_ASSERT(isSgClassDefinition(memberFunctionDeclaration->get_scope()) != NULL);

                           // printf ("AST Consistency Tests: memberFunctionDeclaration %s definition = %p \n",
                           //      memberFunctionDeclaration->get_name().str(),memberFunctionDeclaration->get_definition());
                            }
                         break;
                       }

#if defined(ROSE_USE_EDG_VERSION_4) || defined(ROSE_USE_CLANG_FRONTEND)
                 // DQ (12/31/2008): In EDG 4.0, the translation of a function call such as "(*callback_lookup)();" 
                 // can cause the functionExpression to be a wider number of IR nodes (e.g. SgVarRefExp).
                 // See test2007_94.C for an example.
                    case V_SgVarRefExp:
                       {
                         SgVarRefExp* varRefExp = isSgVarRefExp(functionExpression);
                         ROSE_ASSERT(varRefExp != NULL);

                      // Unclear what should be checked here, for now allow this as an acceptable case.
#ifdef ROSE_DEBUG_NEW_EDG_ROSE_CONNECTION
                         printf ("Warning: EDG 4.0 specific case, found unusual case of SgVarRefExp returned from SgFunctionCallExp::get_function() member function \n");
#endif
                         break;
                       }
#endif

#ifdef ROSE_USE_EDG_VERSION_4
                 // DQ (2/12/2012): This case is required for test2004_35.C (might be related to support for SgPseudoDestructorRefExp which is edg version 4 specific).
                    case V_SgIntVal:
                       {
                      // Unclear what should be checked here, for now allow this as an acceptable case.
#if 1
                      // DQ (8/26/2012): Decrease the volume of warnings from this part of the code.
#ifdef ROSE_DEBUG_NEW_EDG_ROSE_CONNECTION
                         static int count = 0;
                         if (count++ % 100 == 0)
                            {
                              printf ("Warning: EDG 4.0 specific case, found unusual case of SgIntVal returned from SgFunctionCallExp::get_function() member function \n");
                            }
#endif
#else
                         printf ("Warning: EDG 4.0 specific case, found unusual case of SgIntVal returned from SgFunctionCallExp::get_function() member function \n");
#endif
                         break;
                       }
#endif

#ifdef ROSE_USE_EDG_VERSION_4
                 // DQ (2/25/2012): This case is required for test2012_08.C (related to support for STL map.h header file).
                    case V_SgFunctionCallExp:
                       {
                      // Unclear what should be checked here, for now allow this as an acceptable case.
#ifdef ROSE_DEBUG_NEW_EDG_ROSE_CONNECTION
                         printf ("Warning: EDG 4.0 specific case, found unusual case of SgFunctionCallExp returned from SgFunctionCallExp::get_function() member function \n");
#endif
                         break;
                       }
#endif

#ifdef ROSE_USE_EDG_VERSION_4
                 // DQ (3/13/2012): This case is required for test2004_85.C (related to support for STL string.h header file).
                    case V_SgConstructorInitializer:
                       {
                      // Unclear what should be checked here, for now allow this as an acceptable case.
#ifdef ROSE_DEBUG_NEW_EDG_ROSE_CONNECTION
                         printf ("Warning: EDG 4.0 specific case, found unusual case of SgConstructorInitializer returned from SgFunctionCallExp::get_function() member function \n");
#endif
                         break;
                       }
#endif
#ifdef ROSE_USE_EDG_VERSION_4
                 // DQ (3/13/2012): This case is required for test2004_85.C (might be related to support for SgPseudoDestructorRefExp which is edg version 4 specific).
                    case V_SgTemplateMemberFunctionRefExp:
                       {
                      // Unclear what should be checked here, for now allow this as an acceptable case.
#ifdef ROSE_DEBUG_NEW_EDG_ROSE_CONNECTION
                         printf ("Warning: EDG 4.0 specific case, found unusual case of SgTemplateMemberFunctionRefExp returned from SgFunctionCallExp::get_type() member function \n");
#endif
                         break;
                       }
#endif

#ifdef ROSE_USE_EDG_VERSION_4
                 // DQ (10/5/2012): This case is required for test2012_15.c.
                    case V_SgPntrArrRefExp:
                       {
                      // Unclear what should be checked here, for now allow this as an acceptable case.
#ifdef ROSE_DEBUG_NEW_EDG_ROSE_CONNECTION
                         printf ("Warning: EDG 4.x specific case, found unusual case of SgPntrArrRefExp returned from SgFunctionCallExp::get_type() member function \n");
                      // printf ("Investigate this location in the code: \n");
                      // functionExpression->get_startOfConstruct()->display("Warning: EDG 4.x specific case, found unusual case of SgPntrArrRefExp returned from SgFunctionCallExp::get_type() member function: debug");
#endif
#if 0
                         printf ("Exiting as a test! \n");
                         ROSE_ASSERT(false);
#endif
                         break;
                       }
#endif
#ifdef ROSE_USE_EDG_VERSION_4
                 // DQ (10/26/2012): This case is required for zsh/Src/Module/module.c (and test2012_102.c).
                    case V_SgCastExp:
                       {
                      // Unclear what should be checked here, for now allow this as an acceptable case.
#ifdef ROSE_DEBUG_NEW_EDG_ROSE_CONNECTION
                         printf ("Warning: EDG 4.0 specific case, found unusual case of SgCastExp returned from SgFunctionCallExp::get_type() member function \n");
#endif
                         break;
                       }
#endif
#ifdef ROSE_USE_EDG_VERSION_4
                 // DQ (10/30/2012): This case is required for postfix/src/global/valid_mailhost_addr.c (and test2012_133.c, and simplified in test2012_139.c).
                    case V_SgConditionalExp:
                       {
                      // Unclear what should be checked here, for now allow this as an acceptable case.
#ifdef ROSE_DEBUG_NEW_EDG_ROSE_CONNECTION
                         printf ("Warning: EDG 4.0 specific case, found unusual case of SgConditionalExp returned from SgFunctionCallExp::get_type() member function \n");
#endif
                         break;
                       }
#endif
#ifdef ROSE_USE_EDG_VERSION_4
                 // DQ (10/30/2012): This case is required for postfix/src/global/valid_mailhost_addr.c (and test2012_133.c, and simplified in test2012_139.c).
                    case V_SgTemplateParameterVal:
                       {
                      // Unclear what should be checked here, for now allow this as an acceptable case.
#ifdef ROSE_DEBUG_NEW_EDG_ROSE_CONNECTION
                         printf ("Warning: EDG 4.0 specific case, found unusual case of SgTemplateParameterVal returned from SgFunctionCallExp::get_type() member function \n");
#endif
                         break;
                       }
#endif

                    default:
                       {
                         printf ("Error case default in switch (functionExpression = %s) \n",functionExpression->class_name().c_str());
                         ROSE_ASSERT(false);
                       }
                  }

            // DQ(1/16/2006): Removed redundent p_expression_type data member (type now computed, most often from operands)
            // ROSE_ASSERT (fc->get_expression_type() != NULL);

            // printf ("Test fc->get_type() != NULL: functionExpression = %s \n",functionExpression->class_name().c_str());
               ROSE_ASSERT (fc->get_type() != NULL);
               ROSE_ASSERT (fc->get_function()->get_type() != NULL);

            // DQ (6/30/2005): Most often this is a SgFunctionType, but it could be a SgTypedefType if 
            // it is a function call from a pointer to a function which is typedefed (see test2005_10.C).
               SgType* callType = fc->get_function()->get_type();
               switch (callType->variantT())
                  {
                    case V_SgTypedefType:
                       {
                      // this is the case of a function call from a pointer to a function "(object->*(mFieldAccessorMethod))();"
                         break;
                       }

                    case V_SgMemberFunctionType:
                    case V_SgFunctionType:
                       {
                      // this is the normal case
                         break;
                       }

                    case V_SgPointerMemberType:
                       {
                      // this is a rare case (demonstrated by test2005_112.C)
                         break;
                       }

                 // This might be requires due to an internal error (then again it does make since that we could have a pointer to a normal function!).
                    case V_SgPointerType:
                       {
                      // DQ (1/16/2006): This is a new case appearing only after reimplementing the get_type() support in SgExpression IR nodes. (demonstrated by test2001_16.C)
#if PRINT_DEVELOPER_WARNINGS
                         printf ("This is a new case appearing only after reimplementing the get_type() support in SgExpression IR nodes. \n");
#endif
                         break;
                       }

#ifdef ROSE_USE_NEW_EDG_INTERFACE
                    case V_SgPartialFunctionType:
                       {
                      // This case is only present in the new EDG/Sage interface (demonstrated by gzip.c)
                         break;
                       }
#endif
#ifdef ROSE_USE_EDG_VERSION_4
                 // DQ (2/12/2012): This case is required for test2004_35.C (might be related to support for SgPseudoDestructorRefExp which is edg version 4 specific).
                    case V_SgTypeInt:
                       {
                      // Unclear what should be checked here, for now allow this as an acceptable case.
#if 1
                      // DQ (8/26/2012): Decrease the volume of warnings from this part of the code.
#ifdef ROSE_DEBUG_NEW_EDG_ROSE_CONNECTION
                         static int count = 0;
                         if (count++ % 100 == 0)
                            {
                              printf ("Warning: EDG 4.0 specific case, found unusual case of SgTypeInt returned from SgFunctionCallExp::get_type() member function \n");
                            }
#endif
#else
                         printf ("Warning: EDG 4.0 specific case, found unusual case of SgTypeInt returned from SgFunctionCallExp::get_type() member function \n");
#endif
                         break;
                       }
#endif
#ifdef ROSE_USE_EDG_VERSION_4
                 // DQ (2/12/2012): This case is required for test2004_35.C (might be related to support for SgPseudoDestructorRefExp which is edg version 4 specific).
                    case V_SgTemplateType:
                       {
                      // Unclear what should be checked here, for now allow this as an acceptable case.
#ifdef ROSE_DEBUG_NEW_EDG_ROSE_CONNECTION
                         printf ("Warning: EDG 4.0 specific case, found unusual case of SgTemplateType returned from SgFunctionCallExp::get_type() member function \n");
#endif
                         break;
                       }
#endif
#ifdef ROSE_USE_EDG_VERSION_4
                 // DQ (3/13/2012): This case is required for test2004_85.C (might be related to support for SgPseudoDestructorRefExp which is edg version 4 specific).
                    case V_SgClassType:
                       {
                      // Unclear what should be checked here, for now allow this as an acceptable case.
#ifdef ROSE_DEBUG_NEW_EDG_ROSE_CONNECTION
                         printf ("Warning: EDG 4.0 specific case, found unusual case of SgClassType returned from SgFunctionCallExp::get_type() member function \n");
#endif
                         break;
                       }
#endif
#ifdef ROSE_USE_EDG_VERSION_4
                 // DQ (3/13/2012): This case is required for test2004_85.C (might be related to support for SgPseudoDestructorRefExp which is edg version 4 specific).
                    case V_SgReferenceType:
                       {
                      // Unclear what should be checked here, for now allow this as an acceptable case.
#ifdef ROSE_DEBUG_NEW_EDG_ROSE_CONNECTION
                         printf ("Warning: EDG 4.0 specific case, found unusual case of SgReferenceType returned from SgFunctionCallExp::get_type() member function \n");
#endif
                         break;
                       }
#endif

#ifdef ROSE_USE_EDG_VERSION_4
                 // DQ (1/30/2013): This case is required for ROSE compiling ROSE header files.
                    case V_SgModifierType:
                       {
                      // Unclear what should be checked here, for now allow this as an acceptable case.
#ifdef ROSE_DEBUG_NEW_EDG_ROSE_CONNECTION
                         printf ("Warning: EDG 4.0 specific case, found unusual case of SgModifierType returned from SgFunctionCallExp::get_type() member function \n");
#endif
                         break;
                       }
#endif
#ifdef ROSE_USE_EDG_VERSION_4
                 // DQ (2/26/2013): This case is required for ROSE compiling ROSE header files.
                    case V_SgTypeVoid:
                       {
                      // Unclear what should be checked here, for now allow this as an acceptable case.
#ifdef ROSE_DEBUG_NEW_EDG_ROSE_CONNECTION
                         printf ("Warning: EDG 4.0 specific case, found unusual case of SgTypeVoid returned from SgFunctionCallExp::get_type() member function \n");
#endif
                         break;
                       }
#endif
#ifdef ROSE_USE_EDG_VERSION_4
                 // DQ (7/7/2014): This case is required for ROSE compiling ROSE header files.
                    case V_SgTypeUnknown:
                       {
                      // Unclear what should be checked here, for now allow this as an acceptable case.
#ifdef ROSE_DEBUG_NEW_EDG_ROSE_CONNECTION
                         printf ("Warning: EDG 4.x specific case, found unusual case of SgTypeUnknown returned from SgFunctionCallExp::get_type() member function \n");
#endif
                         break;
                       }
#endif

                 // DQ (11/10/2014): This case is required for ROSE compiling C++11 header files.
                    case V_SgRvalueReferenceType:
                       {
                      // Unclear what should be checked here, for now allow this as an acceptable case.
#ifdef ROSE_DEBUG_NEW_EDG_ROSE_CONNECTION
                         printf ("Warning: EDG 4.x specific case, found unusual case of SgTypeUnknown returned from SgFunctionCallExp::get_type() member function \n");
#endif
                         break;
                       }

                    default:
                       {
                         printf ("Error case default in switch (callType = %s) \n",callType->sage_class_name());
                         ROSE_ASSERT(false);
                       }
                  }
#if 0               
               SgFunctionType* ft = isSgFunctionType(fc->get_function()->get_type());
               if (ft == NULL)
                  {
                 // This is the case of a function call from a pointer to a function "(object->*(mFieldAccessorMethod))();"
                    printf ("fc->get_function()->get_type() = %p = %s \n",fc->get_function()->get_type(),fc->get_function()->get_type()->sage_class_name());
                    fc->get_file_info()->display("found SgFunctionCallExp with reference to function who's type is not a SgFunctionType");

                    if ( SgProject::get_verbose() >= DIAGNOSTICS_VERBOSE_LEVEL )
                         printf ("Error: internal test found SgFunctionCallExp with reference to function who's type is not a SgFunctionType node \n");
                    int lineNumber = -1;
                    string fileName = "no file";
                    if (fc->get_file_info() != NULL)
                       {
                         lineNumber = fc->get_file_info()->get_line();
                         fileName   = fc->get_file_info()->get_filename();
                       }
                    if ( SgProject::get_verbose() >= DIAGNOSTICS_VERBOSE_LEVEL )
                       {
                         printf ("     fc->get_expression_type() = %s \n",fc->get_expression_type()->sage_class_name());
                         printf ("     fc == %s at %d of %s  \n",fc->sage_class_name(),lineNumber,fileName.c_str());
                         printf ("     fc->get_function() == %s \n",fc->get_function()->sage_class_name());
                       }
                    
                    ROSE_ASSERT (fc->get_function() != NULL);
                    ROSE_ASSERT (fc->get_function()->get_type() != NULL);
                    if ( SgProject::get_verbose() >= DIAGNOSTICS_VERBOSE_LEVEL )
                       {
                         printf ("     fc->get_function()->get_type() == %s \n",
                              fc->get_function()->get_type()->sage_class_name());
                       }
                    ROSE_ASSERT (fc->get_args() != NULL);
                  }
            // DQ (6/30/2005): Allow to be NULL to support function call from pointer to function.
            // There may be a better way to support this within the AST (explicitly mark as function call from pointer?). 
            // ROSE_ASSERT (ft != NULL);
#endif

            // DQ (2/22/2013): Ben Allen has noticed that this will assert fail instead of returning a null pointer.
            // This should be fixed now.
               SgFunctionDeclaration *declaration = fc->getAssociatedFunctionDeclaration();
               if (declaration == NULL)
                  {
#ifdef ROSE_DEBUG_NEW_EDG_ROSE_CONNECTION
                    printf ("Note that getAssociatedFunctionDeclaration() has returned NULL pointer (OK in certain cases, see test2013_68.C) \n");
#endif
                  }

               break;
             }

       // DQ (8/3/2004): Added output of problem IR nodes (output when evaluating 
       // the SgFile nodes near the end of the traversal).
          case V_SgFile:
             {
            // Report the number of IR nodes traversed
               if ( SgProject::get_verbose() >= DIAGNOSTICS_VERBOSE_LEVEL )
                    printf ("\n     Total number of nodes traversed = %ld \n",(long)listOfNodesFileInfo.size());

            // Only need to output information if there are a nonzero number of nodes without correct file info
               if (listOfNodesWithoutValidFileInfo.size() > 0)
                  {
                    listOfNodesWithoutValidFileInfo.sort();
                    listOfNodesWithoutValidFileInfo.unique();
                    list<SgNode*>::iterator i = listOfNodesWithoutValidFileInfo.begin();
                    if ( SgProject::get_verbose() >= DIAGNOSTICS_VERBOSE_LEVEL )
                         printf ("\n     List of %ld IR nodes in the AST with default information in their file info objects: \n",(long)listOfNodesWithoutValidFileInfo.size());

                 // DQ 12/17/2007): Commented these out since there are so many for Fortran right now!
                    printf ("\n     COMMENTED OUT List of %ld IR nodes in the AST with default information in their file info objects: \n",(long)listOfNodesWithoutValidFileInfo.size());
#if 0
                    while (i != listOfNodesWithoutValidFileInfo.end())
                       {
                         ROSE_ASSERT((*i)->get_parent() != NULL);
                         if ( SgProject::get_verbose() >= DIAGNOSTICS_VERBOSE_LEVEL )
                              printf ("     IR Nodes with default source position info: %s parent is a %s \n",
                                   (*i)->sage_class_name(),(*i)->get_parent()->sage_class_name());
                      // (*i)->get_file_info()->display("*** default file info ***");
                         i++;
                       }
#endif
                  }

            // Report on number of shared Sg_File_Info objects within the AST (should be none)
               listOfNodesFileInfo.sort();
               int sizeBeforeRemovingRedundantEntries = listOfNodesFileInfo.size();
               listOfNodesFileInfo.unique();
               int sizeAfterRemovingRedundantEntries  = listOfNodesFileInfo.size();
               int redundantEntries = sizeBeforeRemovingRedundantEntries - sizeAfterRemovingRedundantEntries;
               if (redundantEntries != 0)
                  {
                    if ( SgProject::get_verbose() >= DIAGNOSTICS_VERBOSE_LEVEL )
                         printf ("There are %d IR nodes that share a file info object \n",redundantEntries);
                  }
               break;
             }

          case V_SgInitializedName:
             {
            // DQ (11/28/2004): Verify that newly added explicit scope data members are initialized properly (should be a valid pointer)
               SgInitializedName* initializedName = isSgInitializedName(node);
               ROSE_ASSERT(initializedName != NULL);
            // printf ("Testing initializedName->get_scope() \n");

            // Note that SgInitializedNames in function paremter lists can be NULL if the
            // function is not a defining declaration (or if no defining declaration exists).
            // Later work will set the scope to the existing defining declaration's scope (later).
               SgFunctionParameterList* parentParameterList = isSgFunctionParameterList(initializedName->get_parent());
               if (parentParameterList != NULL)
                  {
                    SgFunctionDeclaration* functionDeclaration = isSgFunctionDeclaration(parentParameterList->get_parent());

                    if (SageInterface::is_Python_language() && isSgLambdaRefExp(parentParameterList->get_parent()))
                       {
                         std::cerr << "warning: python. Allowing inconsistent scope for InitializedNames in SgLambdaRefExp's parameter lists." << std::endl;
                         break;
                       }

                 // ROSE_ASSERT(functionDeclaration != NULL);
                    if (functionDeclaration != NULL)
                       {
                         bool isFunctionDefinition = (functionDeclaration->get_definition() != NULL);

                      // Only enforce the scope to be valid if this is the defining function declaration 
                      // (later for any function prototype of a defining function declaration!)
                         if (isFunctionDefinition == true)
                            {
                              ROSE_ASSERT(initializedName->get_scope() != NULL);
                            }

                      // Cong (10/20/2010): Here we test if the parent of this initialized name does have it as
                      // an argument. This is to detect if several function parameter lists own the same 
                      // initialized name.

                         const SgInitializedNamePtrList& initNameList = parentParameterList->get_args();
                         SgInitializedNamePtrList::const_iterator result = std::find(initNameList.begin(), initNameList.end(), initializedName);
                         ROSE_ASSERT(result != initNameList.end());
                       }
                      else
                       {
                      // DQ (12/6/2011): Now that we have the template declarations in the AST, this could be a SgTemplateDeclaration.
                         ROSE_ASSERT(isSgTemplateDeclaration(parentParameterList->get_parent()) != NULL);
                         printf ("WARNING: There are tests missing for the case of a parentParameterList->get_parent() that is a SgTemplateDeclaration \n");
                       }
                  }
                 else
                  {
                 // DQ (2/12/2012): Implement better error diagnostics.
                    if (initializedName->get_scope() == NULL)
                       {
                         printf ("Error: initializedName->get_scope() == NULL \n");
                         ROSE_ASSERT(initializedName->get_parent() != NULL);
#if 1
                      // DQ (2/12/2012): Refactoring disagnostic support for detecting where we are when something fails.
                         SageInterface::whereAmI(initializedName);
#else
                         SgNode* parent = initializedName->get_parent();
                         while (parent != NULL)
                            {
                              printf ("parent = %p = %s \n",parent,parent->class_name().c_str());

                              ROSE_ASSERT(parent->get_file_info() != NULL);
                              parent->get_file_info()->display("Error: initializedName->get_scope() == NULL");

                              parent = parent->get_parent();
                            }
#endif
                       }
                    ROSE_ASSERT(initializedName->get_scope() != NULL);
                  }
#if 0
            // DQ (9/6/2005): This test is to simple: we break out the case of a 
            // SgInitializedName in a parameter list of a function prototype above!
               if (initializedName->get_scope() == NULL)
                  {
                    printf ("Error: SgInitializedName with explicit scope unset at %p = %s \n",
                         initializedName,initializedName->sage_class_name());
                    ROSE_ASSERT(initializedName->get_file_info() != NULL);
                    initializedName->get_file_info()->display("Error: SgInitializedName with explicit scope unset");
                  }
               ROSE_ASSERT(initializedName->get_scope() != NULL);
#endif
               break;
             }

          case V_SgClassDeclaration:
          case V_SgDerivedTypeStatement:
          case V_SgTemplateInstantiationDecl:
             {
            // DQ (11/28/2004): Verify that newly added explicit scope data members are initialized properly (should be a valid pointer)
               SgClassDeclaration* classDeclaration = isSgClassDeclaration(node);
               ROSE_ASSERT(classDeclaration != NULL);
               if (classDeclaration->get_scope() == NULL)
                  {
                    printf ("Error: SgClassDeclaration with explicit scope unset at %p = %s \n",
                         classDeclaration,classDeclaration->sage_class_name());
                  }
               ROSE_ASSERT(classDeclaration->get_scope() != NULL);
               break;
             }

          case V_SgFunctionDeclaration:
          case V_SgMemberFunctionDeclaration:
          case V_SgTemplateInstantiationFunctionDecl:
          case V_SgTemplateInstantiationMemberFunctionDecl:
             {
            // DQ (11/28/2004): Verify that newly added explicit scope data members are initialized properly (should be a valid pointer)
               SgFunctionDeclaration* functionDeclaration = isSgFunctionDeclaration(node);
               ROSE_ASSERT(functionDeclaration != NULL);
               if (functionDeclaration->get_scope() == NULL)
                  {
                    printf ("Error: SgFunctionDeclaration with explicit scope unset at %p = %s \n",
                         functionDeclaration,functionDeclaration->sage_class_name());
                  }
               ROSE_ASSERT(functionDeclaration->get_scope() != NULL);
               break;
             }

          case V_SgTemplateDeclaration:
             {
            // DQ (11/28/2004): Verify that newly added explicit scope data members are initialized properly (should be a valid pointer)
               SgTemplateDeclaration* templateDeclaration = isSgTemplateDeclaration(node);
               ROSE_ASSERT(templateDeclaration != NULL);
               if (templateDeclaration->get_scope() == NULL)
                  {
                    printf ("Error: SgTemplateDeclaration with explicit scope unset at %p = %s \n",
                         templateDeclaration,templateDeclaration->sage_class_name());
                  }
               ROSE_ASSERT(templateDeclaration->get_scope() != NULL);
               break;
             }

          case V_SgTypedefDeclaration:
             {
            // DQ (11/28/2004): Verify that newly added explicit scope data members are initialized properly (should be a valid pointer)
               SgTypedefDeclaration* typedefDeclaration = isSgTypedefDeclaration(node);
               ROSE_ASSERT(typedefDeclaration != NULL);
               if (typedefDeclaration->get_scope() == NULL)
                  {
                    printf ("Error: SgTypedefDeclaration with explicit scope unset at %p = %s \n",
                         typedefDeclaration,typedefDeclaration->sage_class_name());
                  }
               ROSE_ASSERT(typedefDeclaration->get_scope() != NULL);
               break;
             }

          case V_SgFunctionDefinition:
             {
            // DQ (8/9/2005): Test for existence of body in function definition
               SgFunctionDefinition* functionDefinition = isSgFunctionDefinition(node);
               if (functionDefinition->get_body() == NULL)
                  {
                    printf ("AST Consistency Test: This function definition violates the rule that every function definition has a function body (even if it is empty) \n");
                    functionDefinition->get_file_info()->display("debug");
                  }
               ROSE_ASSERT(functionDefinition->get_body() != NULL);

            // DQ (3/16/2006): Verify that this is true, it should always be true (for Yarden)
               if (functionDefinition->get_body()->get_parent() != functionDefinition)
                  {
                    printf ("Error: functionDefinition = %p functionDefinition->get_body() = %p functionDefinition->get_body()->get_parent() = %p \n",functionDefinition,functionDefinition->get_body(),functionDefinition->get_body()->get_parent());
                  }
               ROSE_ASSERT(functionDefinition->get_body()->get_parent() == functionDefinition);
               break;
             }

       // DQ (8/25/2004): Default should be used to avoid compiler warning about not 
       // handling all the cases of the enum VariantT.
          default:
             {
            // g++ needs an empty block here
             }
        }
#endif

     return syn;
   }

void 
TestAstNullPointers::visitWithAstNodePointersList(SgNode* node, AstNodePointersList l)
   {
     vector<SgNode*> tsc = node->get_traversalSuccessorContainer();
     for (unsigned i=0; i < l.size(); i++)
        {
          if (l[i] != tsc[i])
             {
               cout << "AST TRAVERSAL ERROR: " << node->sage_class_name() << ": WE WOULD REVISIT NODES FROM THIS NODE. MEMBER:" << i << "." << endl;
             }
        }
   }


/*! \page AstProperties AST Properties (Consistency Tests)

\section section5 Template Properties

    Template within SAGE III are tested to verify specific properties:
     - SgTemplateInstantiationDecl
        -# get_name() returns a valid C++ string object
        -# get_templateName() returns a valid C++ string object
        -# get_templateDeclaration() returns a valid pointer
        -# All template declarations within template instantiations are never marked as compiler generated.
     - SgTemplateInstantiationFunctionDecl
        -# get_name() returns a valid C++ string object
        -# get_templateName() can have an empty string \n
           This should be fixed at some point.
        -# get_templateDeclaration() returns a valid pointer
        -# All template declarations within template instantiations are never marked as compiler generated.
     - SgTemplateInstantiationMemberFunctionDecl
        -# get_name() returns a valid C++ string object
        -# get_templateName() can have an empty string \n
           This should be fixed at some point.
        -# get_templateDeclaration() returns a valid pointer
        -# Template declarations within template instantiations can be compiler generated. \n
           Member functions of templated classes that are declared in the class are represented 
           outside the class as template specializations and are marked as compiler generated.
     - SgClassDefinition
     - SgTemplateInstantiationDefn \n
         Base classes within class definitions and template instatiation definitions are searched 
         and verified to have properly reset template names (from original EDG names, see 
         \ref resetTemplateNameTest ).
     - All possible template instantiations \n
        -# These are tested to verify that get_specialization() returns a non-default value to verify that 
           some catagory of template specialization has been specified (values verified to have been reset 
           from the defaults).
        -# contain a valid pointer to a template declaration.
     - All non-template instantiations
        -# Are maked with default value SgClassDeclaration::e_no_specialization.

*/


void
TestAstTemplateProperties::visit ( SgNode* astNode )
   {
  // DQ (3/31/2004): Added to support templates
  // This function tests properties on the new template specific IR nodes

  // printf ("astNode = %s \n",astNode->sage_class_name());

     switch(astNode->variantT())
        {
          case V_SgTemplateInstantiationDecl:
             {
               SgTemplateInstantiationDecl* s = isSgTemplateInstantiationDecl(astNode);
               ROSE_ASSERT (s->get_templateDeclaration() != NULL);

            // DQ (8/12/2005): There are non-trivial cases where a template declaration can be compiler generated (e.g. when it is a nested class)
               bool couldBeCompilerGenerated = MarkAsCompilerGenerated::templateDeclarationCanBeMarkedAsCompilerGenerated(s->get_templateDeclaration());

               if (couldBeCompilerGenerated == false)
                  {
                 // DQ (6/17/2005): Template declarations should not be marked as comiler generated 
                 // (only the instantiations are possibly marked as compiler generated).
                    if (s->get_templateDeclaration()->get_file_info()->isCompilerGenerated() == true)
                       {
                         printf ("Error: SgTemplateInstantiationDecl's original template declaration should not be compiler generated \n");
                         s->get_templateDeclaration()->get_file_info()->display("debug");
                       }
                    ROSE_ASSERT (s->get_templateDeclaration()->get_file_info()->isCompilerGenerated() == false);
                  }
               break;
             }

          case V_SgTemplateInstantiationFunctionDecl:
             {
               SgTemplateInstantiationFunctionDecl* s = isSgTemplateInstantiationFunctionDecl(astNode);
            // DQ (5/8/2004): templateName() removed
            // ROSE_ASSERT (s->get_templateName().str() != NULL);

            // DQ (4/30/2012): Allow this test to pass for test2012_58.C (condition relaxed as part of new EDG support).
            // It might be that the function template does not exist but that the class template containing the function template is available.
               if (s->get_templateDeclaration() == NULL)
                  {
#ifdef ROSE_DEBUG_NEW_EDG_ROSE_CONNECTION
                    printf ("ERROR: s->get_templateDeclaration() == NULL (s = %p = SgTemplateInstantiationFunctionDecl) \n",s);
#endif
                  }
             // ROSE_ASSERT (s->get_templateDeclaration() != NULL);

               if (s->get_templateDeclaration() != NULL)
                  {
                 // DQ (6/17/2005): Template declarations should not be marked as compiler generated 
                 // (only the instantiations are possibly marked as compiler generated).
                    if (s->get_templateDeclaration()->get_file_info()->isCompilerGenerated() == true && SgProject::get_verbose() > 0)
                       {
#ifdef ROSE_DEBUG_NEW_EDG_ROSE_CONNECTION
                         printf ("Warning: SgTemplateInstantiationFunctionDecl's original template declaration %s is marked as compiler generated: \n", s->get_templateDeclaration()->get_qualified_name().str());
                         s->get_startOfConstruct()->display("SgTemplateInstantiationFunctionDecl debug");
                         s->get_templateDeclaration()->get_startOfConstruct()->display("SgTemplateDecl debug");
#endif
                       }
                 // ROSE_ASSERT (s->get_templateDeclaration()->get_file_info()->isCompilerGenerated() == false);
                  }
               break;
             }

          case V_SgTemplateInstantiationMemberFunctionDecl:
             {
               SgTemplateInstantiationMemberFunctionDecl* s = isSgTemplateInstantiationMemberFunctionDecl(astNode);
            // DQ (5/8/2004): templateName() removed
            // ROSE_ASSERT (s->get_templateName().str() != NULL);

            // DQ (5/3/2012): Allow this for now, but make it a warning.
               if (s->get_templateDeclaration() == NULL)
                  {
// #ifdef ROSE_DEBUG_NEW_EDG_ROSE_CONNECTION
#if 0
                    printf ("WARNING: case V_SgTemplateInstantiationMemberFunctionDecl: templateDeclaration == NULL (some templates are unavailable in EDG). \n");
#endif
                  }
            // ROSE_ASSERT (s->get_templateDeclaration() != NULL);

            // explicit specializations in the source code should not be marked as compiler generated
               if (s->isSpecialization() == true || s->isPartialSpecialization() == true)
                  {
                    if (s->get_file_info()->isCompilerGenerated() == true)
                       {
                         printf ("SgTemplateInstantiationMemberFunctionDecl (%p) is marked as a specialization and compiler generated (not allowed) \n",s);
                         s->get_file_info()->display("SgTemplateInstantiationMemberFunctionDecl: debug");
                         printf ("s->get_name() = %s \n",s->get_name().str());
                       }
                    ROSE_ASSERT(s->get_file_info()->isCompilerGenerated() == false);
                  }

#if 0
            // DQ (6/20/2005): This is actually OK, since the template declaration is in the 
            // outer classes template specialization!
            // DQ (6/17/2005): Template declarations should not be marked as comiler generated 
            // (only the instatiations are posibily marked as compiler generated).
               if (s->get_templateDeclaration()->get_file_info()->isCompilerGenerated() == true)
                  {
                    s->get_templateDeclaration()->get_file_info()->display("debug");
                    printf ("s->get_templateDeclaration()->get_name() = %s string = %s \n",
                         s->get_templateDeclaration()->get_name().str(),
                         s->get_templateDeclaration()->get_string().str());
                  }
            // ROSE_ASSERT (s->get_templateDeclaration()->get_file_info()->isCompilerGenerated() == false);
#endif
               break;
             }

          case V_SgClassDefinition:
          case V_SgTemplateInstantiationDefn:
             {
            // DQ (6/22/2005): templated class declarations can be hidden in base class specifications
               SgClassDefinition* classDefinition = isSgClassDefinition(astNode);
               ROSE_ASSERT(classDefinition != NULL);

               SgBaseClassPtrList::iterator i = classDefinition->get_inheritances().begin();
               for ( ; i != classDefinition->get_inheritances().end(); ++i)
                  {
                 // Check the parent pointer to make sure it is properly set
                    ROSE_ASSERT( (*i)->get_parent() != NULL);
                    ROSE_ASSERT( (*i)->get_parent() == classDefinition);

                 // skip this check for SgExpBaseClasses, which don't need to define p_base_class 
                    if (isSgExpBaseClass(*i) != NULL)
                         continue;

                 // Calling resetTemplateName()
                    SgClassDeclaration* baseClassDeclaration = (*i)->get_base_class();
                    ROSE_ASSERT(baseClassDeclaration != NULL);
                 // printf ("In AST Consistancy test: baseClassDeclaration->get_name() = %s \n",baseClassDeclaration->get_name().str());
                    SgTemplateInstantiationDecl* templateInstantiation = isSgTemplateInstantiationDecl(baseClassDeclaration);
                    if (templateInstantiation != NULL)
                       {
                      // DQ (2/12/2012): Implemented some diagnostics (fails for test2004_35.C).
                         if (templateInstantiation->get_nameResetFromMangledForm() == false)
                            {
                              printf ("In AST Consistancy test: templateInstantiation->get_templateName() = %s \n",templateInstantiation->get_templateName().str());
                              SageInterface::whereAmI(templateInstantiation);
                            }
                         ROSE_ASSERT(templateInstantiation->get_nameResetFromMangledForm() == true);
                       }
                  }
               break;
             }

          default: 
             {
            // DQ (5/9/2005): Make sure that all non-templated IR nodes are marked as SgDeclarationStatement::e_no_specialization.
               SgVariableDeclaration *variableDeclaration = isSgVariableDeclaration(astNode);
               if (variableDeclaration != NULL)
                  {
                    SgScopeStatement* scope = variableDeclaration->get_scope();
                    SgClassDefinition* classDefinition = isSgClassDefinition(scope);
                    if (classDefinition != NULL)
                       {
                         SgTemplateClassDefinition* templateClassDefinition = isSgTemplateClassDefinition(classDefinition);
                         if (templateClassDefinition != NULL)
                            {
                           // Special case...debugging new use of SgTemplateClassDefinition.
#ifdef ROSE_DEBUG_NEW_EDG_ROSE_CONNECTION
                              printf ("AST ConsistancyTest: TestAstTemplateProperties Found a case of SgTemplateClassDefinition (case not handled) \n");
#endif
                            }
                           else
                            {
                              SgClassDeclaration* classDeclaration = classDefinition->get_declaration();
                              ROSE_ASSERT(classDeclaration != NULL);
                              if (isSgTemplateInstantiationDecl(classDefinition->get_declaration()) == NULL)
                                 {
                                // This is NOT a data member of the templated class (or nested class of a templated class)
                                   if (variableDeclaration->get_specialization() != SgClassDeclaration::e_no_specialization)
                                      {
#ifdef ROSE_DEBUG_NEW_EDG_ROSE_CONNECTION
                                        printf ("Note: AST ConsistancyTest: variableDeclaration->get_specialization() = %d != SgClassDeclaration::e_no_specialization  (variableDeclaration = %p) \n",variableDeclaration->get_specialization(),variableDeclaration);
                                        variableDeclaration->get_file_info()->display("variableDeclaration->get_specialization() != SgClassDeclaration::e_no_specialization");
#endif
                                      }
                                // DQ (6/30/2005): Commented out to focus more on KULL, output a warning for now!
                                // ROSE_ASSERT(variableDeclaration->get_specialization() == SgClassDeclaration::e_no_specialization);
                                 }
                                else
                                 {
                                // Make sure that all template class declarations are associated with a template definition!
                                   if (isSgTemplateInstantiationDefn(classDefinition) == NULL)
                                      {
                                        printf ("Warning: classDefinition = %p = %s \n",classDefinition,classDefinition != NULL ? classDefinition->class_name().c_str() : "null");
                                      }

                                // DQ (1/1/2012): I think we can assert that this is only a SgClassDefinition (but leave the warning message above).
                                // ROSE_ASSERT(isSgTemplateInstantiationDefn(classDefinition) != NULL);
                                   ROSE_ASSERT(isSgClassDefinition(classDefinition) != NULL);
                                 }
                            }
                       }
                  }

            // DQ (5/9/2005): Make sure that all non-templated IR nodes are marked as SgDeclarationStatement::e_no_specialization.
               SgClassDeclaration *classDeclaration = isSgClassDeclaration(astNode);
               if (classDeclaration != NULL)
                  {
                    if (isSgTemplateInstantiationDecl(classDeclaration) == NULL)
                       {
                      // this is NOT a data member of the templated class (or nested class of a templated class)
                         if (classDeclaration->get_specialization() != SgClassDeclaration::e_no_specialization)
                            {
                              printf ("AST ConsistancyTest: classDeclaration = %p = %s classDeclaration->get_specialization() = %d != SgClassDeclaration::e_no_specialization \n",
                                   classDeclaration,classDeclaration->get_name().str(),classDeclaration->get_specialization());
                              printf ("     classDeclaration at file %s line = %d \n",
                                   classDeclaration->get_file_info()->get_raw_filename().c_str(),
                                   classDeclaration->get_file_info()->get_raw_line());
                            }
                         ROSE_ASSERT(classDeclaration->get_specialization() == SgClassDeclaration::e_no_specialization);
                       }
                  }

            // DQ (5/9/2005): Make sure that all non-templated IR nodes are marked as SgDeclarationStatement::e_no_specialization.
               SgFunctionDeclaration *functionDeclaration = isSgFunctionDeclaration(astNode);
               if (functionDeclaration != NULL)
                  {
                    if ( isSgTemplateInstantiationFunctionDecl(functionDeclaration) == NULL &&
                         isSgTemplateInstantiationMemberFunctionDecl(functionDeclaration) == NULL )
                       {
                      // this is NOT a data member of the templated class (or nested class of a templated class)
                         ROSE_ASSERT(functionDeclaration->get_specialization() == SgFunctionDeclaration::e_no_specialization);
                       }
                  }
             }
        }
   }


void
TestAstCompilerGeneratedNodes::visit ( SgNode* node )
   {
  // DQ (6/20/2005): 
  // printf ("node = %s \n",node->sage_class_name());

  // DQ (8/17/2005): isOutputInCodeGeneration() is now an orthogonal concept to isCompilerGenerated()
  // there is no relationship between the two except that some IR nodes that are compiler generated 
  // are also (separately) marked as to be output in the code generation phase.

     Sg_File_Info* fileInfo = node->get_file_info();
     if (fileInfo != NULL)
        {
       // If this is a compiler generated node to be unparsed then is should at least be marked as compiler generated
       // if (fileInfo->isCompilerGeneratedNodeToBeUnparsed() == true)
          if (fileInfo->isOutputInCodeGeneration() == true)
             {
#if 0
            // DQ (9/10/2005):
            // This test is only done for non-template declarations (unclear if 
            // template declarations should be considered compiler generated, it 
            // seems that sume are that should certainly not be so and this was 
            // failing other tests, so we have made non template declaration 
            // compiler generated as a test to see if we can pass KULL)
               if (isSgTemplateDeclaration(node) == NULL)
                  {
                    ROSE_ASSERT(fileInfo->isCompilerGenerated() == true);
                  }
#endif
             }
        }
   }

/*! \page AstProperties AST Properties (Consistency Tests)

\section section4 Mangle Name Properties

    Mangled names within SAGE III follow specific rules and are tested:
     -# May be used as variable names in C and C++ \n
        This implies that they follow all the rules regarding variable naming within C and C++ (not repeated here).
     -# There are no EDG generated name fragements from template instantiation \n
        EDG internally generates unique names (e.g "foo____L1042") for template instatiations, we convert all such 
        names and use the new names of the form "foo<int>" before name mangling.  Through name mangling, longer
        names are generated of the form "foo__tas_int__tae", from which the original template names and arguments 
        can be recognised ("<" -> "__tas" and ">" -> "__tae", for template argument start (tas) and template 
        argument end (tae).

*/

void
TestAstForProperlyMangledNames::visit ( SgNode* node )
   {
  // DQ (4/27/2005): Added to verify properties of mangled names (no <>, etc.).

  // printf ("node = %s \n",node->sage_class_name());

     string mangledName;

  // DQ (4/3/2011): This is used to compute the file if isValidMangledName() fails.
  // SgFile* file = NULL;

#if 0
     printf ("In TestAstForProperlyMangledNames::visit(SgNode* node = %p = %s) \n",node,node->class_name().c_str());
#endif

  // DQ (4/28/2005): Check out the mangled name for classes
     SgClassDeclaration* classDeclaration = isSgClassDeclaration(node);
     if (classDeclaration != NULL)
        {
       // RV (2/2/2006)
#if 0
          int counter = 0; // counts the numbre of scopes back to global scope (not critical, but useful for debugging)
          mangledName = classDeclaration->get_mangled_qualified_name(counter).str();
#else
          mangledName = classDeclaration->get_mangled_name().getString();
#endif

       // DQ (8/28/2006): Added tests for the length of the mangled names
          unsigned long mangledNameSize = mangledName.size();
          saved_totalMangledNameSize += mangledNameSize;
          saved_numberOfMangledNames++;
          if (saved_maxMangledNameSize < mangledNameSize)
             {
               saved_maxMangledNameSize = mangledNameSize;
               if ( SgProject::get_verbose() >= DIAGNOSTICS_VERBOSE_LEVEL )
                  {
                    printf ("saved_maxMangledNameSize = %ld average size = %ld \n",saved_maxMangledNameSize,saved_totalMangledNameSize/saved_numberOfMangledNames);
                  }
             }

#if 0
          string name = classDeclaration->get_name().str();
          printf ("In TestAstForProperlyMangledNames::visit(SgNode*): \n           unmangled name = %s \n check mangled class name = %s \n",name.c_str(),mangledName.c_str());
#endif

       // Make sure that there is no template specific syntax included in the mangled name
          if ( mangledName.find('<') != string::npos )
             {
               string name = classDeclaration->get_name().str();
               printf ("In TestAstForProperlyMangledNames::visit(SgNode*): \n           unmangled name = %s \n check mangled class name = %s \n",
                    name.c_str(),mangledName.c_str());
             }
          ROSE_ASSERT(mangledName.find('<') == string::npos);
          if ( mangledName.find('>') != string::npos )
             {
               string name = classDeclaration->get_name().str();
               printf ("In TestAstForProperlyMangledNames::visit(SgNode*): \n           unmangled name = %s \n check mangled class name = %s \n",
                    name.c_str(),mangledName.c_str());
             }
          ROSE_ASSERT(mangledName.find('>') == string::npos);
/*
       // DQ (4/3/2011): This is a fix to permit Java names that can include '$' to be handled properly.
       // When the simpler test fails we compute what the current langauge is (relatively expensive so 
       // we don't want to do so for each IR node) and the rerun the test with java specified explicitly.
          bool anErrorHasOccured = false;
          if (isValidMangledName(mangledName) != true)
             {
             // Check first if this is for a Java file and if so then '$' is allowed.
                file = TransformationSupport::getFile(classDeclaration);
                ROSE_ASSERT(file != NULL);

                if (file->get_Java_only() == false)
                   {
                     anErrorHasOccured = true;
                   }
                  else
                   {
                  // printf ("Rerun the test for isValidMangledName() with java langauge specified \n");
                     bool javaInUse = true;
                     anErrorHasOccured = !isValidMangledName(mangledName,javaInUse);
                   }
                
               if (anErrorHasOccured == true)
                  {
                    printf ("Error: failed isValidMangledName() test classDeclaration = %p = %s = %s --- mangledName = %s \n",
                         classDeclaration,classDeclaration->get_name().str(),classDeclaration->class_name().c_str(),mangledName.c_str());
                    classDeclaration->get_file_info()->display("Error: failed isValidMangledName() test");
                  }
             }
       // ROSE_ASSERT(isValidMangledName(mangledName) == true);
          ROSE_ASSERT(anErrorHasOccured == false);
*/
        }

  // DQ (4/27/2005): Check out the mangled name for functions
     SgFunctionDeclaration* functionDeclaration = isSgFunctionDeclaration(node);
     if (functionDeclaration != NULL)
        {
          mangledName = functionDeclaration->get_mangled_name().str();
#if 0
          string name = functionDeclaration->get_name().str();
          printf ("In TestAstForProperlyMangledNames::visit(SgNode*): name = %s check mangled function name = %s \n",name.c_str(),mangledName.c_str());
#endif
       // Make sure that there is no template specific syntax included in the mangled name
          ROSE_ASSERT(mangledName.find('<') == string::npos);
          ROSE_ASSERT(mangledName.find('>') == string::npos);
        }
  // Make sure that there is no template specific syntax included in the mangled name
     ROSE_ASSERT(mangledName.find('`') == string::npos);
     ROSE_ASSERT(mangledName.find('~') == string::npos);
     ROSE_ASSERT(mangledName.find('!') == string::npos);

  // ROSE_ASSERT(mangledName.find('@') == string::npos);
     if (mangledName.find('@') != string::npos)
        {
          printf ("Error: failed isValidMangledName() test node = %p = %s --- mangledName = %s \n",node,node->class_name().c_str(),mangledName.c_str());
        }
     ROSE_ASSERT(mangledName.find('@') == string::npos);

     ROSE_ASSERT(mangledName.find('#') == string::npos);

/*
  // DQ (4/3/2011): Java allows for '$' so we have to exclude this test when Java is used.
  // note that if it was isValidMangledName() failed (could be many reasons) then file has
  // been computed and is available.
  // ROSE_ASSERT(mangledName.find('$') == string::npos);
     if (file == NULL || (file != NULL && file->get_Java_only() == false) )
        {
           ROSE_ASSERT(mangledName.find('$') == string::npos);
        }
       else
        {
       // If this is a Java file and there is a '$' is fould then assert using a weaker test.
          if (mangledName.find('$') != string::npos)
             {
            // A '$' was found, check using a more expensive test.
               ROSE_ASSERT(file->get_Java_only() == true);

               bool javaInUse = true;
               ROSE_ASSERT(isValidMangledName(mangledName,javaInUse) == true);
             }
        }

     ROSE_ASSERT(mangledName.find('%') == string::npos);
     ROSE_ASSERT(mangledName.find('^') == string::npos);
     ROSE_ASSERT(mangledName.find('&') == string::npos);
     ROSE_ASSERT(mangledName.find('*') == string::npos);
*/

  // DQ (8/13/2005): this is an error in KULL (use of siloswigtypecheck.cc)
  // Commented out this tests so that I can defer it to later!
     if (mangledName.find('(') != string::npos)
        {
          printf ("AST Consistency Test: found \"(\" in mangledName = %s \n",mangledName.c_str());

          SgDeclarationStatement* declaration = isSgDeclarationStatement(node);
          ROSE_ASSERT(declaration != NULL);
          declaration->get_file_info()->display("debug");
        }
  // ROSE_ASSERT(mangledName.find('(') == string::npos);

  // DQ (8/13/2005): this is an error in KULL (use of siloswigtypecheck.cc)
  // Commented out this tests so that I can defer it to later!
     if (mangledName.find(')') != string::npos)
        {
          printf ("AST Consistency Test: found \")\" in mangledName = %s \n",mangledName.c_str());

          SgDeclarationStatement* declaration = isSgDeclarationStatement(node);
          ROSE_ASSERT(declaration != NULL);
          declaration->get_file_info()->display("debug");
        }
  // ROSE_ASSERT(mangledName.find(')') == string::npos);

  // DQ (8/9/2005): this is an error in KULL (use of boost/mpl/if.hpp)
     if (mangledName.find('-') != string::npos)
        {
          printf ("AST Consistency Test: found \"-\" in mangledName = %s \n",mangledName.c_str());

          SgDeclarationStatement* declaration = isSgDeclarationStatement(node);
          ROSE_ASSERT(declaration != NULL);
          declaration->get_file_info()->display("debug");
        }
     ROSE_ASSERT(mangledName.find('-') == string::npos);

     ROSE_ASSERT(mangledName.find('+') == string::npos);
     ROSE_ASSERT(mangledName.find('=') == string::npos);
     ROSE_ASSERT(mangledName.find('{') == string::npos);
     ROSE_ASSERT(mangledName.find('}') == string::npos);
     ROSE_ASSERT(mangledName.find('[') == string::npos);
     ROSE_ASSERT(mangledName.find(']') == string::npos);
     ROSE_ASSERT(mangledName.find('|') == string::npos);
     ROSE_ASSERT(mangledName.find('\\') == string::npos);

  // DQ (2/22/2007): Added error checking to report problems found in mangled names
     if (mangledName.find("::") != string::npos)
        {
          printf ("AST Consistency Test: found \"::\" in mangledName = %s \n",mangledName.c_str());

          SgDeclarationStatement* declaration = isSgDeclarationStatement(node);
          ROSE_ASSERT(declaration != NULL);
          declaration->get_file_info()->display("debug");
        }
     ROSE_ASSERT(mangledName.find("::") == string::npos);

     ROSE_ASSERT(mangledName.find(':') == string::npos);
     ROSE_ASSERT(mangledName.find(';') == string::npos);
     ROSE_ASSERT(mangledName.find('\"') == string::npos);
     ROSE_ASSERT(mangledName.find('\'') == string::npos);
     ROSE_ASSERT(mangledName.find('?') == string::npos);
     ROSE_ASSERT(mangledName.find('.') == string::npos);
     ROSE_ASSERT(mangledName.find('/') == string::npos);
     ROSE_ASSERT(mangledName.find(',') == string::npos);

  // These are the most common cases that fail
     ROSE_ASSERT(mangledName.find('<') == string::npos);
     ROSE_ASSERT(mangledName.find('>') == string::npos);
   }

TestAstForProperlyMangledNames::TestAstForProperlyMangledNames()
   : saved_maxMangledNameSize(0),saved_totalMangledNameSize(0),saved_numberOfMangledNames(0)
   {
  // Nothing to put here!
   }

bool
TestAstForProperlyMangledNames::isValidMangledName (string name, bool java_lang /* = false */ )
   {
  // DQ (4/3/2011): This function has been modified to permit Java specific weakened restrictions 
  // on names. The default for java_lang is false.  If a test fails the current language is 
  // determined and java_lang set to true if the current langage is Java for the associated SgFile.

     bool result = true;

     if (name.empty () || isdigit (name[0]))
        {
          result = false;
        }

     if (java_lang == true)
        {
       // The case for Java has to allow a few more characters into names (e.g. '$')
          for (string::size_type i = 0; i < name.size (); ++i)
             {
            // printf ("java_lang == true: isalnum (name = %s name[i] = %c) = %s \n",name.c_str(),name[i],isalnum (name[i]) ? "true" : "false");
               if (!isalnum (name[i]) && !(name[i] == '_' || name[i] == '$'))
                  {
                    result = false;
                  }
             }
        }
       else
        {
          for (string::size_type i = 0; i < name.size (); ++i)
             {
            // printf ("java_lang == false: isalnum (name = %s name[i] = %c) = %s \n",name.c_str(),name[i],isalnum (name[i]) ? "true" : "false");
               if (!isalnum (name[i]) && name[i] != '_')
                  {
                    result = false;
                  }
             }
        }

#if 0
     if (result == false)
        {
          printf ("ERROR: isValidMangledName(name = %s) == false \n",name.c_str());
        }
#endif

     return result;
   }

/*! \page AstProperties AST Properties (Consistency Tests)

\section section2 Unique Statements in Scope

     This test verifies each statement in a scope is unique. This catches rewrite and general 
transformation errors that might insert a statement twice or relocate in by forget to delete 
it.  Since it only works within a single scope it is not very robust. 

*/

void
TestAstForUniqueStatementsInScopes::visit ( SgNode* node )
   {
  // DQ (3/31/2004): Added to locate scopes that have redundent statements.
  // This could happen either because of a bug in the EDG/SAGE connection,
  // or as a result of using the rewrite mechanism inappropriately.

  // printf ("node = %s \n",node->sage_class_name());

  // DQ (4/1/2004): Added code to detect redundent statements in a scope!
     SgScopeStatement* scope = isSgScopeStatement(node);
     if (scope != NULL)
        {
       // Generate a list of statements in the scope (even if they are really declaration statements)
          SgStatementPtrList statementList;
          switch ( scope->variantT() )
             {
               case V_SgIfStmt:
                  {
                    SgIfStmt* ifStatement = isSgIfStmt(scope);
                    ROSE_ASSERT (ifStatement != NULL);
                    statementList = isSgBasicBlock(ifStatement->get_true_body()) ? isSgBasicBlock(ifStatement->get_true_body())->generateStatementList() : SgStatementPtrList(1, ifStatement->get_true_body());
                    SgStatementPtrList falseStatementList = isSgBasicBlock(ifStatement->get_false_body()) ? isSgBasicBlock(ifStatement->get_false_body())->generateStatementList() : ifStatement->get_false_body() ? SgStatementPtrList(1, ifStatement->get_false_body()) : SgStatementPtrList();

                 // statementList.merge(falseStatementList);
                    statementList.insert(statementList.end(),falseStatementList.begin(),falseStatementList.end());

                    break;
                  }
               default:
                    statementList = scope->generateStatementList();
             }
       // MK (8/3/05) : Rewrote this test to ignore statements which are marked as shared. These may actually exist multiple times in a scope

       // seenStatements is a unique container. Thus, we know that a statement can only go into it once. If
       // encounter a statement twice, then it will go into duplicateStatements, where we can report it
       // later, if necessary.
          set<SgStatement *> seenStatements;
          list<SgStatement *> duplicateStatements;
          seenStatements.clear();
          duplicateStatements.clear();

       // Set this to false if we should fail the test
          bool pass = true;

       // This gives us the total number of statements checked, useful for reporting
          int totalStatements = statementList.size();
          int numberOfDuplicates = 0;
          int numberOfUniques = 0;
          int numberOfShared = 0;

       // Go through the statements, and put any duplicates found into duplicateStatements
          for (SgStatementPtrList::iterator i = statementList.begin(); i != statementList.end(); i++)
             {
               SgStatement * currStatement = *i;

            // ignore shared nodes
               if (currStatement->get_file_info()->isShared())
                  {
                    numberOfShared++;
                  }
                 else
                  {
                 // DQ (2/22/2007): It is likely that count is more expensive than find since we only want existence.
                    if (seenStatements.count(currStatement) == 0)
                       {
                         seenStatements.insert(currStatement);
                         numberOfUniques++;
                       }
                      else
                       {
                         duplicateStatements.push_back(currStatement);
                         numberOfDuplicates++;
                       }
                  }
             }

       // If there are duplicate statements, we have an error
          if (numberOfDuplicates != 0)
             {
               pass = false;
             }

          if (!pass)
             {
               if ( SgProject::get_verbose() >= DIAGNOSTICS_VERBOSE_LEVEL || true )
                  {
                    cout << "Problematic Node: " << node->sage_class_name() << " found. (a statement appears more than once in this scope)" << endl;
              
                    printf ("Error: number of [non-shared] statements = %d  number of unique statements = %d \n",
                    totalStatements - numberOfShared, numberOfUniques);
              
                 // verify that there are duplicates
                    ROSE_ASSERT(numberOfDuplicates > 0);

                    printf ("Number of duplicate statements = %d \n",numberOfDuplicates);
#if 0
                    printf ("Exiting as a test ... \n");
                    ROSE_ASSERT(false);
#endif
                    int counter = 0;
                    for (list<SgStatement *>::iterator j = duplicateStatements.begin(); j != duplicateStatements.end(); j++)
                       {
                         SgStatement * currDuplicate = *j;
                         ROSE_ASSERT(currDuplicate != NULL);

                      // DQ (6/26/2016): Debugging a special case that appears with ROSE compiles "rose.h" header file.
                         SgTemplateInstantiationDefn* templateInstantiationDefn = isSgTemplateInstantiationDefn(node);
                         if (templateInstantiationDefn != NULL)
                            {
                              SgTemplateInstantiationDecl* templateInstantiationDecl = isSgTemplateInstantiationDecl(templateInstantiationDefn->get_declaration());
                              ROSE_ASSERT(templateInstantiationDecl != NULL);
                              printf ("ERROR: problem declaration: templateInstantiationDecl = %p = %s \n",templateInstantiationDecl,templateInstantiationDecl->get_name().str());
                            }

                         Sg_File_Info * location = currDuplicate->get_file_info();
                         ROSE_ASSERT(location != NULL);
                         printf ("Error: node (%d/%d) = %p = %s at: \n",counter,numberOfDuplicates,currDuplicate,currDuplicate->sage_class_name());

                      // DQ (3/21/2011): Added more detail to debug duplicate entries...
                         printf ("currDuplicate name = %s \n",SageInterface::get_name(currDuplicate).c_str());

                         if (location != NULL)
                            {
                              location->display("redundant IR node");
                            }
                         counter++;
                       }
                  }
             }

          if (pass == false)
             {
               printf ("Error: duplicate statements in scope = %p = %s \n",scope,scope->class_name().c_str());
               scope->get_file_info()->display("Error: duplicate statements in scope");
             }
#if 1
          ROSE_ASSERT(pass == true);
#else
       // DQ (6/6/2013): debugging... (test2013_198.C)
       // DQ (8/9/2012): debugging... (test2012_174.C)
          if (pass == false)
             {
               printf ("****** Commented out this error to view the dot file ****** \n");
             }
#endif
        }
   }

/*! \page AstProperties AST Properties (Consistency Tests)

\section section2 Unique IR nodes in the AST

     This test verifies each IR nodes visited in the AST is only visited once.
This is a more robust version of the previous test which checked for shared 
IR nodes in the same scope (which is a more common problem).  This test is 
more expensive in memory since it has to save a reference to ever IR node
and test if it has been previously seen.
*/

void
TestAstForUniqueNodesInAST::visit ( SgNode* node )
   {
  // DQ (4/2/2012): This is a more robust (and expensive) test to check for shared IR nodes in the AST (there should be none).
     ROSE_ASSERT(node != NULL);

#if 0
     printf ("In TestAstForUniqueNodesInAST::visit (): IR node = %p = %s in the AST. \n",node,node->class_name().c_str());
#endif

     if (astNodeSet.find(node) != astNodeSet.end())
        {
          SgLocatedNode* locatedNode = isSgLocatedNode(node);
          if (locatedNode != NULL)
             {
            // Note that we must exclude IR nodes marked explicitly as shared by AST merge.
               ROSE_ASSERT(locatedNode->get_file_info() != NULL);
               if (locatedNode->get_file_info()->isShared() == false)
                  {
                    if ( SgProject::get_verbose() >= DIAGNOSTICS_VERBOSE_LEVEL )
                       {
                         printf ("Warning: found a shared IR node = %p = %s in the AST. \n",node,node->class_name().c_str());
                         locatedNode->get_file_info()->display("Error: found a shared IR node (might be marked as shared after AST merge; not handled yet)");
                       }
                  }
                 else
                  {
                    printf ("Note: found a shared IR node = %p = %s in the AST (OK if part of merged AST) \n",node,node->class_name().c_str());
#if 0
                    SgProject* project = TransformationSupport::getProject(locatedNode);
                    project->display("In TestAstForUniqueNodesInAST::visit()");
#endif
#if 0
                    if (project->get_astMerge() == true)
                       {
                         printf ("In TestAstForUniqueNodesInAST::visit(): We can detect when we want to supress the AST consistancy tests that detect sharing when we are merging ASTs \n");
                       }
#endif
#if 0
                    SgSourceFile* file = TransformationSupport::getSourceFile(locatedNode);
                    file->display("In TestAstForUniqueNodesInAST::visit()");
#endif
#if 0
                    printf ("Exiting as a test! \n");
                    ROSE_ASSERT(false);
#endif
                  }
             }
            else
             {
               if ( SgProject::get_verbose() >= DIAGNOSTICS_VERBOSE_LEVEL )
                    printf ("Warning: found a shared IR node = %p = %s in the AST (not a SgLocatedNode) \n",node,node->class_name().c_str());
             }

          if ( SgProject::get_verbose() >= DIAGNOSTICS_VERBOSE_LEVEL )
             {
               printf ("Error: found a shared IR node = %p = %s in the AST. \n",node,node->class_name().c_str());

               SgDeclarationStatement* declarationStatement = isSgDeclarationStatement(node);
               if (declarationStatement != NULL)
                  {
                    printf ("*** (possible sharing violation) declarationStatement = %p = %s \n",declarationStatement,declarationStatement->class_name().c_str());
                    ROSE_ASSERT(declarationStatement->get_parent() != NULL);
                    printf ("       --- declarationStatement->get_parent() = %p = %s \n",declarationStatement->get_parent(),declarationStatement->get_parent()->class_name().c_str());
                    printf ("       --- declarationStatement->get_firstNondefiningDeclaration() = %p \n",declarationStatement->get_firstNondefiningDeclaration());
                    printf ("       --- declarationStatement->get_definingDeclaration()         = %p \n",declarationStatement->get_definingDeclaration());
                  }
             }

#if 0
       // DQ (4/8/2014): This now only fails for Boost examples, so I this is the good news,
       // however, it means that I still can't enforce this everywhere. These tests:
       // test2013_234.C
       // test2013_240.C
       // test2013_242.C
       // test2013_246.C
       // test2013_241.C

       // DQ (10/16/2013): Now that we have the token stream support computed correctly, 
       // we have to disable this check to support the C++ tests (e.g. test2004_77.C).
       // DQ (10/14/2013): Turn this on as part of testing the token stream mapping!
       // DQ (10/19/2012): This fails for a collection of C++ codes only:
       // test2011_121.C
       // test2011_141.C
       // test2011_142.C
       // test2005_142.C
       // test2009_41.C
       // test2006_124.C
       // test2005_128.C
       // test2005_34.C
       // test2004_129.C
       // test2004_130.C
       // test2004_85.C
       // test2004_127.C
       // test2005_103.C
       // test2005_42.C
       // test2006_84.C
       // test2005_35.C
       // test2006_141.C
       // inputBug317.C
       // test2005_161.C
       // test2004_120.C
       // This is a result of new work to support class/struct/union declarations output in unusual
       // location in some exmaples from C applications that have been a focus lately.
       // I might want to fix this up later after the dust settles.  These appear to be unusual cases.

          ROSE_ASSERT(false);
#else
       // DQ (4/26/2012): debugging... (test2012_67.C)
          if ( SgProject::get_verbose() >= DIAGNOSTICS_VERBOSE_LEVEL )
             {
               printf ("In TestAstForUniqueNodesInAST::visit (): Rare issue (only effects Boost examples) \n");
             }
#endif
        }
#if 0
     printf ("In TestAstForUniqueNodesInAST::visit(): astNodeSet.insert(node = %p = %s) \n",node,node->class_name().c_str());
#endif
     astNodeSet.insert(node);
   }


void
TestAstForUniqueNodesInAST::test ( SgNode* node )
   {
  // DQ (4/3/2012): Added test to make sure that the pointers are unique.
     TestAstForUniqueNodesInAST redundentNodeTest;
     redundentNodeTest.traverse(node,preorder);
   }

void
testAstForUniqueNodes ( SgNode* node )
   {
  // DQ (4/3/2012): Added test to make sure that the pointers are unique.
     TestAstForUniqueNodesInAST::test(node);
   }


/*! \page AstProperties AST Properties (Consistency Tests)

\section section3 Rules for Defining and Nondefining Declarations

    We separate defining and non-defining declarations so that many aspects of analysis and transformation are 
simplified, along with code generation. For example, if from any function declaration the function definition is sought,
it is available from the defining declaration (this applied uniformly to all declarations). These tests
verify that the handling of defining and non-defining declaration follow specific rules (with a goal toward uniformity
and intuitive behavior).

    Nondefining declarations appear as forward declarations and references to declarations within types.  These many
appear many times within the source code and as a result are non unique within the AST.  For example, each forward 
declaration of a function or class within a source code becomes a non-defining declaration.

    Defining declarations contain their definition, and function appearing with its body (implementation) is 
a defined declaration containing a function definition (the scope of the function).  The defining declaration
should appear only once within the source code, by the One Time Definition rule, (OTD).  Each forward declaration, 
clearly becomes a separate declaration but it may be shared as needed to reduce the total number of non-defining 
declarations, which are also referenced in types.

   Within SAGE III, every declaration has a reference to its first non-defining declaration and its defined declaration
if it exists (is defined within the current translation unit).  If in processing a defining declaration an reference is
required, get_declaration() always returns the non-defined declaration.  The defined declaration is only available
explicitly (via a function call) and is never returned through any other mechanism.  Thus non-defining declarations
are shared and defining declaration are never shared within the AST.

\subsection subsection3a When defining and non-defining declarations are the same
    SgEnumDeclaration declarations are not allowed to forward reference their definitions, this they are the same
and the defining and non-defining declaration for a SgEnumDeclaration are pointer values which are the same.

\example The following assertion is true for all SgEnumDeclaration objects: \n
     assert (declaration->get_definingDeclaration() == declaration->get_firstNondefiningDeclaration());

\subsection subsection3b Scopes of defining and nondefining declarations match (same pointer value)
   For all defining and nondefining declarations the scopes are the same, however for those that are 
in namespaces the actual SgNamespaceDefinition of a defining and non-defining declaration could be 
different.  To simplify analysis, the namespaces of defining and non-defining declarations are set 
to the SgNamespaceDefinition of the defined declaration.  These test verify the equality of the 
pointers for all scopes of defining and non-defining declarations.

\example The following assertion is always true: \n
     assert (declaration->get_definingDeclaration()->get_scope() == declaration->get_firstNondefiningDeclaration()->get_scope());

\subsection subsection3c Defining and nondefining declarations are non-null pointers which never match (different pointer values)

   The following SgDeclarationStatement IR nodes never share the same declaration and are always valid (non-null) pointers.
       -# SgAsmStmt \n
          This is a not well tested declaration within Sage III (but I think that any declaration must be a defining declaration)
       -# SgFunctionParameterList 
       -# SgCtorInitializerList \n
               These are special case declarations.
       -# SgVariableDefinition \n
          A variable definition appears with a variable declaration, but a variable declaration can be a 
          forward reference to the variable declaration containing the variable definitions (e.g. "extern int x;", 
          is a forward declaration to the declaration of "x").
       -# SgPragmaDeclaration \n
          A pragam can contain no references to it and so it's declaration is also it's definition
       -# SgUsingDirectiveStatement
       -# SgUsingDeclarationStatement
       -# SgNamespaceAliasDeclarationStatement
       -# SgTemplateInstantiationDirectiveStatement \n
          These can appear multiple times and are not really associated with definitions 
          (but for consistancy they are consired to be their own defining declaration).
       -# SgNamespaceDeclarationStatement \n
          Namespaces can't appear without their definitions (or so it seems, and it is tested).

\example The following assertion is true for all the above listed cases: \n
     assert (declaration->get_definingDeclaration() != NULL); \n
     assert (declaration->get_firstNondefiningDeclaration() != NULL); \n
     assert (declaration->get_definingDeclaration() != declaration->get_firstNondefiningDeclaration());

\subsection subsection3d Defining and nondefining declarations which never match (non-defining declaration may be NULL)

     This case is similar to \ref subsection3c but the non-defining declaration can be a null values pointer.
This is because a non-defining declaration may not exist (as in the case of a function defined with its 
definition and without any function prototype)  The following cases are tested for this properly:

       -# SgVariableDeclaration \n
          This case is a bit special.
       -# SgTemplateDeclaration
       -# SgFunctionDeclaration
          The non-defining declaration is always a valid pointer.
       -# SgClassDeclaration
       -# SgTypedefDeclaration
       -# SgMemberFunctionDeclaration
       -# SgTemplateInstantiationFunctionDecl
       -# SgTemplateInstantiationDecl
       -# SgTemplateInstantiationMemberFunctionDecl \n
          These can have forward declarations separated from their definitions
          so a declaration may be either a defining or non-defining declaration.
          All declarations, except the defining declaration, are the same object 
          as the non-defining declaration if it is non-null.

\example The following assertion is true for all the above listed cases: \n
     assert (declaration->get_definingDeclaration() != NULL); \n
     assert (declaration->get_definingDeclaration() != declaration->get_firstNondefiningDeclaration());

 */
void
TestAstForProperlySetDefiningAndNondefiningDeclarations::visit ( SgNode* node )
   {
  // DQ (6/24/2005): Test setup of defining and non-defining declaration pointers for each SgDeclarationStatement

  // printf ("In TestAstForProperlySetDefiningAndNondefiningDeclarations::visit(node = %p = %s) \n",node,node->sage_class_name());

     SgDeclarationStatement* declaration = isSgDeclarationStatement(node);
     SgDeclarationStatement* definingDeclaration         = NULL;
     SgDeclarationStatement* firstNondefiningDeclaration = NULL;
     if (declaration != NULL)
        {
          ROSE_ASSERT(declaration != NULL);

          definingDeclaration         = declaration->get_definingDeclaration();
          firstNondefiningDeclaration = declaration->get_firstNondefiningDeclaration();

          if (definingDeclaration == NULL && firstNondefiningDeclaration == NULL)  
             {
               printf ("Error: TestAstForProperlySetDefiningAndNondefiningDeclarations::visit() --- declaration = %p = %s \n",declaration,declaration->class_name().c_str());
             }
          ROSE_ASSERT(definingDeclaration != NULL || firstNondefiningDeclaration != NULL);

       // DQ (7/23/2005): The scopes should match!
          if (definingDeclaration != NULL && firstNondefiningDeclaration != NULL)
             {
            // DQ (5/5/2007): A merged AST can have many SgGlobal (global scope) objects and we have to allow this.  
            // Thus a function with a prototype declaration in one file but and both a prototype and function definition 
            // in another file, will have references to different scopes (from get_scope()).  I think this is OK, but 
            // output a warning for now.  And it applys more broadly to all declarations with secondary forms (defining 
            // and non-defining declarations).

               const SgScopeStatement* definingDeclarationScope         = definingDeclaration->get_scope();
               const SgScopeStatement* firstNondefiningDeclarationScope = firstNondefiningDeclaration->get_scope();
               if (definingDeclarationScope != firstNondefiningDeclarationScope)
                  {
                 // DQ (5/10/2007): With a merged AST the primary and secondary declarations can be in different global scopes 
                 // since we don't merge to a unique global scope.  So when we are checking a merged AST this is OK.
                    if (isSgGlobal(definingDeclarationScope) != NULL && isSgGlobal(firstNondefiningDeclarationScope) != NULL)
                       {
                      // This is a case of the primary and secondary declaration in the global scope, but from different files
                      // (associated with a result of a merged AST).
                      // printf ("Note: Case of definingDeclaration and firstNondefiningDeclarationScope in different SgGlobal scopes \n");
                       }
                      else
                       {
                      // But if they are not global scopes then we want to report this because it could be an error.
                         printf ("\n\n******************************************************\n");
                         printf ("Error in scope: declaration = %p = %s \n",declaration,declaration->class_name().c_str());
                         printf ("definingDeclaration ========= %p = %s = %s: get_scope() = %p = %s = %s \n",
                              definingDeclaration,
                              SageInterface::get_name(definingDeclaration).c_str(),
                              definingDeclaration->class_name().c_str(),
                              definingDeclaration->get_scope(),definingDeclaration->get_scope()->class_name().c_str(),
                              SageInterface::get_name(definingDeclaration->get_scope()).c_str());
                         printf ("firstNondefiningDeclaration = %p = %s = %s: get_scope() = %p = %s = %s \n",
                              firstNondefiningDeclaration,
                              SageInterface::get_name(firstNondefiningDeclaration).c_str(),
                              firstNondefiningDeclaration->class_name().c_str(),
                              firstNondefiningDeclaration->get_scope(),firstNondefiningDeclaration->get_scope()->class_name().c_str(),
                              SageInterface::get_name(firstNondefiningDeclaration->get_scope()).c_str());

                         printf ("definingDeclaration parent = %p = %s = %s \n",
                              definingDeclaration->get_parent(),
                              definingDeclaration->get_parent()->class_name().c_str(),
                              SageInterface::get_name(definingDeclaration->get_parent()).c_str());

                      // SgFunctionDeclaration* functionDeclaration = isSgFunctionDeclaration(definingDeclaration->get_parent());
                         declaration->get_file_info()->display("location of problem declaaration");

                      // DQ (3/4/3009): This test fails for test2005_118.C when run from the copyAST_tests directory (AST Copy tests).
                         if (definingDeclarationScope != firstNondefiningDeclarationScope)
                            {
                           // I think this might be reasonable to fail for this test of the AST Copy mechanism, but it needs to be looked into deeper.
                              printf ("This test fails for test2005_118.C when run from the copyAST_tests directory (AST Copy tests) \n");
                            }
                      // ROSE_ASSERT(definingDeclarationScope == firstNondefiningDeclarationScope);
                       }
                  }

           // ROSE_ASSERT(definingDeclarationScope == firstNondefiningDeclarationScope);

           // DQ (3/1/2013): Adding test for access specification (public, protected, private).  First we need to argue that these should be the same 
           // for the non-defining and defining declaration.  I am not clear that they should be the same.
               SgAccessModifier::access_modifier_enum definingDeclaration_access_modifier         = definingDeclaration->get_declarationModifier().get_accessModifier().get_modifier();
               SgAccessModifier::access_modifier_enum firstNondefiningDeclaration_access_modifier = firstNondefiningDeclaration->get_declarationModifier().get_accessModifier().get_modifier();
               if (definingDeclaration_access_modifier != firstNondefiningDeclaration_access_modifier)
                  {
                 // DQ (6/30/2014): I think this is not an error for SgTemplateInstantiationDecl.
                    if (isSgTemplateInstantiationDecl(definingDeclaration) != NULL)
                       {
                         printf ("Warning: (different access modifiers used) definingDeclaration = %p firstNondefiningDeclaration = %p = %s  \n",definingDeclaration,firstNondefiningDeclaration,firstNondefiningDeclaration->class_name().c_str());
                         printf ("Warning: definingDeclaration_access_modifier         = %d \n",definingDeclaration_access_modifier);
                         printf ("Warning: firstNondefiningDeclaration_access_modifier = %d \n",firstNondefiningDeclaration_access_modifier);
                       }
                      else
                       {
                         printf ("Error: definingDeclaration = %p firstNondefiningDeclaration = %p = %s  \n",definingDeclaration,firstNondefiningDeclaration,firstNondefiningDeclaration->class_name().c_str());

                         firstNondefiningDeclaration->get_file_info()->display("firstNondefiningDeclaration");
                         definingDeclaration->get_file_info()->display("definingDeclaration");

                         printf ("Error: definingDeclaration_access_modifier         = %d \n",definingDeclaration_access_modifier);
                         printf ("Error: firstNondefiningDeclaration_access_modifier = %d \n",firstNondefiningDeclaration_access_modifier);
                       }
                  }

            // DQ (6/30/2014): I think this is not an error for SgTemplateInstantiationDecl.
            // ROSE_ASSERT(definingDeclaration_access_modifier == firstNondefiningDeclaration_access_modifier);
               if (isSgTemplateInstantiationDecl(definingDeclaration) == NULL)
                 {
                   ROSE_ASSERT(definingDeclaration_access_modifier == firstNondefiningDeclaration_access_modifier);
                 }
             }
        }

     switch (node->variantT())
        {
          case V_SgEnumDeclaration:
             {
            // DQ (6/26/2005): Special case of enum declarations (no forward 
            // enum declarations are allowed in the C or C++ standard).
            // ROSE_ASSERT(declaration == definingDeclaration);
               if (declaration != definingDeclaration)
                  {
#if PRINT_DEVELOPER_WARNINGS
                    printf ("Note in AstConsistencyTests.C, enum declaration not a defining declaration \n");
                 // declaration->get_startOfConstruct()->display("declaration != definingDeclaration for enum declaration");
#endif
                  }
               break;
             }

       // DQ (9/6/2005): Ignoring this case!
          case V_SgFunctionParameterList:
             {
               break;
             }           

       // DQ (6/26/2005): These are likely somewhat special and such that they should be their own defining declarations, I think

       // This is a not well tested declaration within Sage III (but I think that any declaration must be a defining declaration)
          case V_SgAsmStmt:

       // These are special case declarations
       // case V_SgFunctionParameterList:
          case V_SgCtorInitializerList:
          case V_SgFortranIncludeLine:

       // A variable definition appears with a variable declaration, but a variable declaration can be a 
       // forward reference to the variable declaration containing the variable definitions (e.g. "extern int x;", 
       // is a forward declaration to the declaration of "x").
          case V_SgVariableDefinition:

       // A pragam can contain no references to it and so it's declaration is also it's definition
          case V_SgPragmaDeclaration:

       // These can appear multiple times and are not really associated with definitions 
       // (but for consistency they are considered to be their own defining declaration).
          case V_SgUsingDirectiveStatement:
          case V_SgUsingDeclarationStatement:
          case V_SgNamespaceAliasDeclarationStatement:
          case V_SgTemplateInstantiationDirectiveStatement:

       // Shared by all the above cases!
             {
            // DQ (6/26/2005): I think that the C++ standard does not allow forward declarations for these either!
            // So the defining declaration should be the declaration itself (I think).  either that or we need to 
            // build a special non-defining declaration for these declarations.
               if (declaration != definingDeclaration)
                  {
                    printf ("Warning: declaration %p = %s not equal to definingDeclaration = %p \n",
                         declaration,declaration->sage_class_name(),definingDeclaration);
                  }
               ROSE_ASSERT(declaration == definingDeclaration);
               break;
             }

       // Namespaces can't appear without their definitions (or so it seems, tested).
       // Since there can be many declarations of the same namespace the definingDeclaration 
       // is always NULL (only for SgNamespaceDeclarationStatement)
          case V_SgNamespaceDeclarationStatement:
             {
               ROSE_ASSERT(declaration != NULL);
               ROSE_ASSERT(definingDeclaration == NULL);
               ROSE_ASSERT(firstNondefiningDeclaration != NULL);
               break;
             }

       // This case is a bit special
          case V_SgVariableDeclaration:

       // These can have forward declarations separated from their definitions
       // so a declaration may be either a defining or non-defining declaration.
          case V_SgTemplateDeclaration:
          case V_SgFunctionDeclaration:
          case V_SgClassDeclaration:
          case V_SgDerivedTypeStatement:
          case V_SgTypedefDeclaration:
          case V_SgMemberFunctionDeclaration:
          case V_SgTemplateInstantiationFunctionDecl:
          case V_SgTemplateInstantiationDecl:
          case V_SgTemplateInstantiationMemberFunctionDecl:
          // Liao 12/2/2010, add new Fortran function nodes
          case V_SgProcedureHeaderStatement: 
          case V_SgProgramHeaderStatement: 
             {
            // For some declarations, the only declaration is a defining declaration, in which case the 
            // non-defining declaration is NULL (except in the case of SgClassDeclarations, where a 
            // non-defining declarations in generated internally).
               if (firstNondefiningDeclaration == NULL)
                  {
                    switch (declaration->variantT())
                       {
                      // These nodes should have a non-defining declaration even if only a defining 
                      // declaration is present in the source code.  It may be that the other IR 
                      // nodes below should be treated similarly.
                         case V_SgClassDeclaration:
                         case V_SgDerivedTypeStatement:
                         case V_SgTemplateInstantiationDecl:
                            {
                              printf ("Warning AST Consistancy Test: declaration %p = %s has no firstNondefiningDeclaration = %p \n",
                                   declaration,declaration->sage_class_name(),firstNondefiningDeclaration);
                              declaration->get_file_info()->display("has no firstNondefiningDeclaration");
                              break;
                            }
                          
                         case V_SgTemplateDeclaration:
                         case V_SgTypedefDeclaration:
                            {
                           // These are special cases
                              break;
                            }

                         case V_SgFunctionDeclaration:
                         case V_SgMemberFunctionDeclaration:
                         case V_SgTemplateInstantiationFunctionDecl:
                         case V_SgTemplateInstantiationMemberFunctionDecl:
                         case V_SgProcedureHeaderStatement: 
                         case V_SgProgramHeaderStatement: 
                            {
                           // This is the reasonable case, where a function or template or typedef is 
                           // declared once (and only once and contains its definition).  Verify that 
                           // the definition is present!
                              SgFunctionDeclaration* functionDeclaration = isSgFunctionDeclaration(declaration);
                              ROSE_ASSERT(functionDeclaration != NULL);
#if PRINT_DEVELOPER_WARNINGS
                           // DQ (4/23/2006): See PolyhedralSideBaseMethods.cc for example of where this happens.
                              if (functionDeclaration->get_definition() == NULL)
                                 {
                                   printf ("This declaration (%p %s) has no non-defining declaration and thus should be a defining declaration, but it has no definition \n",
                                        functionDeclaration,functionDeclaration->class_name().c_str());
                                   functionDeclaration->get_file_info()->display("defining declaration lacking definition");
                                 }
#endif
                           // DQ (8/10/2005): Commented out to compile KULL
                           // ROSE_ASSERT(functionDeclaration->get_definition() != NULL);
                              break;
                            }

                         default:
                            {
                           // Nothing to do here!
                            }

                      // And the defining declaration is the current definition
                         ROSE_ASSERT(declaration == definingDeclaration);
                       }
#if 0                     
                    SgFunctionDeclaration* functionDeclaration = isSgFunctionDeclaration(declaration);
                    if (functionDeclaration != NULL)
                       {
                      // This is the reasonable case, where a function is declared once (and only once and 
                      // contains it's definition).  Verify that the function definition is present!
                         ROSE_ASSERT(functionDeclaration->get_definition() != NULL);
                       }
                      else
                       {
#if 1
                         printf ("Warning AST Consistancy Test: declaration %p = %s has no firstNondefiningDeclaration = %p \n",
                              declaration,declaration->sage_class_name(),firstNondefiningDeclaration);
                         declaration->get_file_info()->display("has no firstNondefiningDeclaration");
#endif
                       }
#endif
                  }
            // ROSE_ASSERT(firstNondefiningDeclaration != NULL);
               if (firstNondefiningDeclaration == definingDeclaration)
                  {
                 // DQ (12/12/2009): Suppress the warning about this for the case of a
                 // SgTypedefDeclaration if not set to verbose mode. This is important to
                 // reducing the output from the tests of AST merge in the mergeAST_tests
                 // directory.
                    SgTypedefDeclaration* typedefDeclaration = isSgTypedefDeclaration(declaration);
                    if (typedefDeclaration == NULL || (SgProject::get_verbose() > 0) )
                       {
                         printf ("Warning AST Consistency Test: declaration %p = %s = %s has equal firstNondefiningDeclaration and definingDeclaration = %p \n",
                              declaration,declaration->class_name().c_str(),SageInterface::get_name(declaration).c_str(),firstNondefiningDeclaration);
                         printf ("declaration->get_definingDeclaration() = %p declaration->get_firstNondefiningDeclaration() = %p \n",
                              declaration->get_definingDeclaration(),declaration->get_firstNondefiningDeclaration());
                         declaration->get_file_info()->display("firstNondefiningDeclaration == definingDeclaration: debug");

                         // Liao 12/2/2010
                         //  A test to see if the first nondefining declaration is set to self for a defining function declaration
                         SgFunctionDeclaration * func = isSgFunctionDeclaration(declaration);
                         if(func != NULL)
                         {
                           printf ("Error: found a defining function declaration with its first nondefining declaration set to itself/(or a defining declaration).\n");
                           //ROSE_ASSERT (false);
                         }
 
                       }
                  } // end if nondefining == defining

            // DQ (8/6/2007): Comment this out, at least for SgTypedefDeclaration it should be OK, MAYBE.
            // DQ (3/4/2007): Temporarily commented out (now uncommented)
            // ROSE_ASSERT(firstNondefiningDeclaration != definingDeclaration);
               break;
             }
           
          default:
             {
            // Nothing to do here!
             }
        }

   }

void
TestAstSymbolTables::visit ( SgNode* node )
   {
#if 0
     printf ("At TOP of TestAstSymbolTables::visit(): node = %p = %s \n",node,node->class_name().c_str());
#endif

     SgScopeStatement* scope = isSgScopeStatement(node);
     if (scope != NULL)
        {
          SgSymbolTable* symbolTable = scope->get_symbol_table();
          if (symbolTable == NULL)
             {
               printf ("Error: symbolTable == NULL, no symbol table found at node = %p = %s \n",node,node->class_name().c_str());
             }
          ROSE_ASSERT(symbolTable != NULL);
          if (symbolTable->get_table() == NULL)
             {
               printf ("Error: symbolTable->get_table() == NULL, no symbol table found at node = %p = %s \n",node,node->class_name().c_str());
             }
          ROSE_ASSERT(symbolTable->get_table() != NULL);

          SgSymbolTable::BaseHashType* internalTable = symbolTable->get_table();
          ROSE_ASSERT(internalTable != NULL);

       // Iterate over each symbol in the table and test it separately!
          SgSymbolTable::hash_iterator i = internalTable->begin();
          while (i != internalTable->end())
             {
            // DQ: removed SgName casting operator to char*
            // cout << "[" << idx << "] " << (*i).first.str();

            // DQ (5/2/2013): Added to support test2013_141.C.
               ROSE_ASSERT ( (*i).second != NULL );
#if 0
               printf ("In symbol table = %p symbol name = i->first = %s i->second = %p = %s \n",symbolTable,i->first.str(),i->second,i->second->class_name().c_str());
#endif
               ROSE_ASSERT ( isSgSymbol( (*i).second ) != NULL );

            // printf ("Symbol number: %d (pair.first (SgName) = %s) pair.second (SgSymbol) sage_class_name() = %s \n",
            //      idx,(*i).first.str(),(*i).second->sage_class_name());

               SgSymbol* symbol = isSgSymbol((*i).second);
               ROSE_ASSERT ( symbol != NULL );

            // DQ (5/24/2006): Added this test to the AST
               if ( symbol->get_parent() == NULL )
                  {
                    printf ("Error: symbol = %p = %s has parent == NULL \n",symbol,symbol->class_name().c_str());
                  }
               ROSE_ASSERT ( symbol->get_parent() != NULL );

            // DQ (8/6/2005): Test the get_declaration() function on all symbols
               TestAstAccessToDeclarations::test(symbol);

            // DQ (7/3/2007): This is a common point of failure in the AST merge mechanism.
               SgNode* declarationNode = symbol->get_symbol_basis();
               ROSE_ASSERT(declarationNode != NULL);
               SgDeclarationStatement* declarationStatement = isSgDeclarationStatement(declarationNode);
#if 0
               if (declarationStatement != NULL)
                    printf ("declarationStatement = %p = %s definingDeclaration = %p \n",declarationStatement,declarationStatement->class_name().c_str(),declarationStatement->get_definingDeclaration());
#endif
#if 0
               printf ("symbol = %p = %s = %s \n",symbol,symbol->class_name().c_str(),SageInterface::get_name(symbol).c_str());
#endif

            // DQ (12/9/2007): Skip symbols that come from labels since they are often 
            // numeric labels and need to be tested in a Fortran specific way.
            // if (declarationStatement != NULL)
               if (declarationStatement != NULL && isSgLabelSymbol(symbol) == NULL)
                  {
                 // DQ (8/21/2013): Test added by Tristan are a problem for Fortran code...
#if 0
                    assert(declarationStatement->get_firstNondefiningDeclaration() != NULL);
                    assert(declarationStatement->get_firstNondefiningDeclaration() == declarationStatement);
#endif
                 // DQ (7/25/2013): Tristan reports that this assertion is false for test2001_06.C.
                 // ROSE_ASSERT(declarationStatement->get_firstNondefiningDeclaration() == declarationStatement);

                    SgSymbol* local_symbol = declarationStatement->get_symbol_from_symbol_table();
#if 0
                    if (local_symbol == NULL)
                       {
                         printf ("The declarationStatement = %p = %s = %s in symbol = %p = %s = %s can't locate it's symbol in scope = %p = %s = %s \n",
                              declarationStatement,declarationStatement->class_name().c_str(),SageInterface::get_name(declarationStatement).c_str(),
                              symbol,symbol->class_name().c_str(),SageInterface::get_name(scope).c_str(),
                              scope,scope->class_name().c_str(),SageInterface::get_name(scope).c_str());
                         declarationStatement->get_startOfConstruct()->display("declarationStatement->get_symbol_from_symbol_table() == NULL");
                       }
#endif

                 // DQ (7/26/2007): Not all declarations have an associated symbol, but those declaration found in symbols should have symbols.
                 // ROSE_ASSERT(local_symbol != NULL);
                    SgMemberFunctionDeclaration* memberFunctionDeclaration = isSgMemberFunctionDeclaration(declarationStatement);
                    if (memberFunctionDeclaration != NULL && memberFunctionDeclaration->get_associatedClassDeclaration() != NULL)
                       {
                      // See test2007_116.C.
#if PRINT_DEVELOPER_WARNINGS
                         printf ("memberFunctionDeclaration scope has no associated symbol (case of pointer to member function): local_symbol = %p \n",local_symbol);
#endif
                      // ROSE_ASSERT(local_symbol == NULL);
                         ROSE_ASSERT(memberFunctionDeclaration->get_scope() != NULL);
                       }
                      else
                       {
                         if (local_symbol == NULL)
                            {
                              printf ("The declarationStatement = %p = %s = %s in symbol = %p = %s = %s can't locate it's symbol in scope = %p = %s = %s \n",
                                   declarationStatement,declarationStatement->class_name().c_str(),SageInterface::get_name(declarationStatement).c_str(),
                                   symbol,symbol->class_name().c_str(),SageInterface::get_name(scope).c_str(),
                                   scope,scope->class_name().c_str(),SageInterface::get_name(scope).c_str());
                              declarationStatement->get_startOfConstruct()->display("declarationStatement->get_symbol_from_symbol_table() == NULL: debug");
                            }

                      // DQ (11/7/2007): Allow this, with a warning, I think!
                         SgFunctionDeclaration* functionDeclaration = isSgFunctionDeclaration(declarationStatement);
                         if (local_symbol == NULL && functionDeclaration != NULL && functionDeclaration->get_name() == "__default_function_pointer_name")
                            {
// #if PRINT_DEVELOPER_WARNINGS
                              printf ("Warning: functionDeclaration = %s without symbol is OK in this case. \n",functionDeclaration->get_name().str());
// #endif
                            }
                           else
                            {
#if 0
                           // DQ (2/28/2015): previous older code.
                              ROSE_ASSERT(local_symbol != NULL);
#else
                           // DQ (2/28/2015): This fails for copyAST_tests/copytest2007_40.C and a few other files.
                           // I think this is related to the support for the EDN normalized template declarations.
                              if (local_symbol == NULL)
                                 {
                                   printf ("WARNING: local_symbol == NULL: this can happen in the copyAST_tests directory files. \n");
                                 }
                           // ROSE_ASSERT(local_symbol != NULL);
#endif
                            }
                       }
                 // ROSE_ASSERT(declarationStatement->hasAssociatedSymbol() == false || local_symbol != NULL);

#if 0
                 // DQ (11/21/2013): Adding test as a result of debugging with Philippe.
                 // This test is not a test for a bug, since we require that symbols in base classes be aliased in the derived classes.
                    SgClassDeclaration* classDeclaration = isSgClassDeclaration(declarationStatement);
                    if (classDeclaration != NULL)
                       {
                         if (classDeclaration->get_scope() != scope)
                            {
                              printf ("Error (AST consistency test): classDeclaration->get_scope() != scope of symbol table (classDeclaration->get_scope() = %p = %s scope = %p = %s) \n",
                                   classDeclaration->get_scope(),classDeclaration->get_scope()->class_name().c_str(),scope,scope->class_name().c_str());
                              printf ("   --- classDeclaration = %p = %s \n",classDeclaration,classDeclaration->class_name().c_str());

                              classDeclaration->get_file_info()->display("classDeclaration: debug");
                              scope->get_file_info()->display("scope: debug");
                            }
                      // ROSE_ASSERT(classDeclaration->get_scope() == scope);
                         if (isSgNamespaceDefinitionStatement(classDeclaration->get_scope()) == NULL)
                            {
                              ROSE_ASSERT(classDeclaration->get_scope() == scope);
                            }
                       }
#endif
                  }
                 else
                  {
                    SgInitializedName* initializedName = isSgInitializedName(declarationNode);
                    if (initializedName != NULL)
                       {
#if 0
                         printf ("In TestAstSymbolTables::visit(): initializedName = %p = %s \n",initializedName,initializedName->get_name().str());
#endif
                         SgSymbol* local_symbol = initializedName->get_symbol_from_symbol_table();
                         if (local_symbol == NULL)
                            {
                              printf ("Error: initializedName->get_symbol_from_symbol_table() == NULL initializedName = %p = %s \n",initializedName,initializedName->get_name().str());
                              initializedName->get_startOfConstruct()->display("Error: initializedName->get_symbol_from_symbol_table() == NULL");
                            }
#if 0
                         printf ("In TestAstSymbolTables::visit(): local_symbol = %p = %s \n",local_symbol,local_symbol != NULL ? local_symbol->class_name().c_str() : "null");
#endif
                         ROSE_ASSERT(local_symbol != NULL);
                       }
                      else
                       {
                         if (isSgLabelStatement(declarationNode))
                            {
                              SgLabelStatement* labelStatement = (SgLabelStatement *) declarationNode;
                              SgSymbol* local_symbol = labelStatement->get_symbol_from_symbol_table();
                              if (local_symbol == NULL)
                                 {
                                   printf ("Error: labelStatement->get_symbol_from_symbol_table() == NULL labelStatement = %p = %s \n",labelStatement,labelStatement->get_label().str());
                                   ROSE_ASSERT(labelStatement->get_scope() != NULL);
                                   labelStatement->get_scope()->get_symbol_table()->print("debug labelStatement scope");
                                 }
                              ROSE_ASSERT(local_symbol != NULL);
                            }
                         else if (isSgJavaLabelStatement(declarationNode)) // charles4: 09/12/2011 added for Java
                            {
                              SgJavaLabelStatement* javaLabelStatement = (SgJavaLabelStatement *) declarationNode;
                              SgSymbol *local_symbol = javaLabelStatement->get_symbol_from_symbol_table();
                              if (local_symbol == NULL)
                                 {
                                   printf ("Error: javaLabelStatement->get_symbol_from_symbol_table() == NULL javaLabelStatement = %p = %s \n",javaLabelStatement,javaLabelStatement->get_label().str());
                                   ROSE_ASSERT(javaLabelStatement->get_scope() != NULL);
                                   ROSE_ASSERT(javaLabelStatement->get_scope()->get_symbol_table() != NULL);
                                   javaLabelStatement->get_scope()->get_symbol_table()->print("debug javaLabelStatement scope");
                                 }
                              ROSE_ASSERT(local_symbol != NULL);
                            }
                           else
                            {
                           // DQ (12/9/2007): Added support for fortran in SgLabelSymbol.
                              SgLabelSymbol* labelSymbol = isSgLabelSymbol(symbol);
                              if (labelSymbol != NULL)
                                 {
                                   ROSE_ASSERT(labelSymbol->get_fortran_statement() != NULL);
                                 }
                                else
                                 {
                                   printf ("Error: declaration found in symbol not handled (declarationNode = %s) \n",declarationNode->class_name().c_str());
                                   ROSE_ASSERT(false);
                                 }
                            }
                       }
                  }

            // DQ (12/16/2007): Added test
               ROSE_ASSERT(symbol != NULL);

            // We have to look at each type of symbol separately!  This is because there is no virtual function,
            // the reason for this is that each get_declaration() function returns a different type!
            // ROSE_ASSERT ( symbol->get_declaration() != NULL );
               switch(symbol->variantT())
                  {
                    case V_SgClassSymbol:
                       {
                         SgClassSymbol* classSymbol = isSgClassSymbol(symbol);
                         ROSE_ASSERT(classSymbol != NULL);
                         ROSE_ASSERT(classSymbol->get_declaration() != NULL);

                      // DQ (12/27/2011): Make sure this is not a SgClassSymbol that is incorrectly associated with a SgTemplateClassDeclaration.
                         ROSE_ASSERT(isSgTemplateClassDeclaration(classSymbol->get_declaration()) == NULL);
                         break;
                       }

                 // DQ (12/27/2011): Added new symbol (and required support).
                    case V_SgTemplateClassSymbol:
                       {
                         SgTemplateClassSymbol* templateClassSymbol = isSgTemplateClassSymbol(symbol);
                         ROSE_ASSERT(templateClassSymbol != NULL);
                         ROSE_ASSERT(templateClassSymbol->get_declaration() != NULL);

                      // DQ (12/27/2011): Make sure this is correctly associated with a SgTemplateClassDeclaration.
                         ROSE_ASSERT(isSgTemplateClassDeclaration(templateClassSymbol->get_declaration()) != NULL);
                         break;
                       }

                    case V_SgDefaultSymbol:
                       {
                         printf ("The SgDefaultSymbol should not be present in the AST \n");
                         ROSE_ASSERT(false);
                         break;
                       }

                    case V_SgEnumFieldSymbol:
                       {
                      // Note that the type returned by get_declaration is SgInitializedName and not any sort of SgDeclaration
                         SgEnumFieldSymbol* enumFieldSymbol = isSgEnumFieldSymbol(symbol);
                         ROSE_ASSERT(enumFieldSymbol != NULL);
                         ROSE_ASSERT(enumFieldSymbol->get_declaration() != NULL);
                         break;
                       }

                    case V_SgEnumSymbol:
                       {
                         SgEnumSymbol* enumSymbol = isSgEnumSymbol(symbol);
                         ROSE_ASSERT(enumSymbol != NULL);
                         ROSE_ASSERT(enumSymbol->get_declaration() != NULL);
                         break;
                       }

                 // DQ (12/28/2011): These can be handled using the same case.
                    case V_SgTemplateFunctionSymbol:
                    case V_SgTemplateMemberFunctionSymbol:

                 // These can be handled by the same case
                    case V_SgFunctionSymbol:
                    case V_SgMemberFunctionSymbol:
                       {
                         SgFunctionSymbol* functionSymbol = isSgFunctionSymbol(symbol);
                         ROSE_ASSERT(functionSymbol != NULL);
                         ROSE_ASSERT(functionSymbol->get_declaration() != NULL);
                         break;
                       }

                 // DQ (10/11/2008): Added to support renaming of functions using the Fortran 90 interface statement.
                 // Note that the SgRenameSymbol is derived from the SgFunctionSymbol. Unclear if any other symbols 
                 // should have a similar renamed version (e.g. SgMemberFunctionSymbol).  If this technique is uesd
                 // for C++ then the target of C++ aliases might be supported.  It is not clear if this technique will
                 // be used outside of the Fortran support.
                    case V_SgRenameSymbol:
                       {
                      // This is an alias for a symbol injected from another scope as part of a Fortran "use" statement
                      // (or perhaps eventually a C++ using declaration or using directive).
                         SgRenameSymbol* renameSymbol = isSgRenameSymbol(symbol);
                         ROSE_ASSERT(renameSymbol != NULL);
                         ROSE_ASSERT(renameSymbol->get_original_symbol() != NULL);
                         ROSE_ASSERT(renameSymbol->get_declaration() != NULL);
                         break;
                       }

                    case V_SgFunctionTypeSymbol:
                       {
                      // Note that we check the get_type() function here and not get_declaration()
                         SgFunctionTypeSymbol* functionTypeSymbol = isSgFunctionTypeSymbol(symbol);
                         ROSE_ASSERT(functionTypeSymbol != NULL);
                         ROSE_ASSERT(functionTypeSymbol->get_type() != NULL);
                         break;
                       }

                    case V_SgLabelSymbol:
                       {
                         SgLabelSymbol* labelSymbol = isSgLabelSymbol(symbol);
                         ROSE_ASSERT(labelSymbol != NULL);

                      // DQ (12/9/2007): Modified to reflect added support for fortran statement numeric labels.
                      // ROSE_ASSERT(labelSymbol->get_declaration() != NULL);
                         if (labelSymbol->get_declaration() == NULL)
                            {
#if 0
                              ROSE_ASSERT(labelSymbol->get_fortran_statement() != NULL);
#else
                           // DQ (2/2/2011): Added support in SgLabelSymbol for Fortran alternative return parameters (see test2010_164.f90).
                              if (labelSymbol->get_fortran_statement() == NULL)
                                 {
                                   ROSE_ASSERT(labelSymbol->get_fortran_alternate_return_parameter() != NULL);
                                 }
#endif
                            }
                         break;
                       }

                    case V_SgJavaLabelSymbol:
                       {
                         SgJavaLabelSymbol* labelSymbol = isSgJavaLabelSymbol(symbol);
                         ROSE_ASSERT(labelSymbol != NULL);

                      // charles4 (9/12/2011): copied from case of SgLabelSymbol for Java
                         ROSE_ASSERT(labelSymbol->get_declaration() != NULL);

                         break;
                       }

                    case V_SgNamespaceSymbol:
                       {
                         SgNamespaceSymbol* namespaceSymbol = isSgNamespaceSymbol(symbol);
                         ROSE_ASSERT(namespaceSymbol != NULL);

                      // DQ (8/30/2009): Added namespace alias support.
                      // ROSE_ASSERT(namespaceSymbol->get_declaration() != NULL);
                         ROSE_ASSERT( (namespaceSymbol->get_declaration() != NULL && namespaceSymbol->get_isAlias() == false) || (namespaceSymbol->get_aliasDeclaration() != NULL && namespaceSymbol->get_isAlias() == true) );
                         break;
                       }

                    case V_SgTemplateSymbol:
                       {
                         SgTemplateSymbol* templateSymbol = isSgTemplateSymbol(symbol);
                         ROSE_ASSERT(templateSymbol != NULL);
                         ROSE_ASSERT(templateSymbol->get_declaration() != NULL);
                         break;
                       }

                 // DQ (11/4/2014): Adding support for template typedef declarations.
                    case V_SgTemplateTypedefSymbol:
                    case V_SgTypedefSymbol:
                       {
                         SgTypedefSymbol* typedefSymbol = isSgTypedefSymbol(symbol);
                         ROSE_ASSERT(typedefSymbol != NULL);
                         ROSE_ASSERT(typedefSymbol->get_declaration() != NULL);
                         break;
                       }

                    case V_SgVariableSymbol:
                       {
                      // Note that the type returned by get_declaration is SgInitializedName and not any sort of SgDeclaration
                         SgVariableSymbol* variableSymbol = isSgVariableSymbol(symbol);
                         ROSE_ASSERT(variableSymbol != NULL);
                         ROSE_ASSERT(variableSymbol->get_declaration() != NULL);
                         break;
                       }

                 // DQ (9/29/2008): Added support for symbols that are alias for other symbol from othe scopes.
                    case V_SgAliasSymbol:
                       {
                      // This is an alias for a symbol injected from another scope as part of a Fortran "use" statement
                      // (or perhaps eventually a C++ using declaration or using directive).
                         SgAliasSymbol* aliasSymbol = isSgAliasSymbol(symbol);
                         ROSE_ASSERT(aliasSymbol != NULL);
                         ROSE_ASSERT(aliasSymbol->get_alias() != NULL);
                         break;
                       }

                    default:
                       {
                         printf ("Error: default reached in switch (AstFixes.C) symbol = %s \n",symbol->class_name().c_str());
                         ROSE_ASSERT(false);
                       }
                  }

            // DQ (12/16/2007): Added test
               ROSE_ASSERT(symbol != NULL);

            // DQ (6/10/2007): Test if the scopes match!
            // This also test the SgSymbol::get_symbol_basis() member function
               SgScopeStatement* decl_scope = symbol->get_scope();
               if (decl_scope != NULL && decl_scope != scope)
                  {
#if PRINT_DEVELOPER_WARNINGS
                 // DQ (10/22/2007) Unclear if this is a serious problem.
                    printf ("Warning: scope of declaration = %p = %s in symbol does not match input scope = %p = %s \n",decl_scope,decl_scope->class_name().c_str(),scope,scope->class_name().c_str());
#endif
                 // ROSE_ASSERT(false);
                  }
                 else
                  {
                 // DQ (7/26/2007): Test for the special case of a member function pointer to a class without a definition
                 // see test2007_116.C
                    if (decl_scope == NULL)
                       {
                         SgMemberFunctionSymbol* memberFunctionSymbol = isSgMemberFunctionSymbol(symbol);
                         if (memberFunctionSymbol != NULL)
                            {
                              ROSE_ASSERT(memberFunctionSymbol->get_declaration() != NULL);
                              SgMemberFunctionDeclaration* memberFunctionDeclaration = isSgMemberFunctionDeclaration(memberFunctionSymbol->get_declaration());
                              ROSE_ASSERT(memberFunctionDeclaration->get_associatedClassDeclaration() != NULL);
                            }
                           else
                            {
                              printf ("Error: symbol declaration's scope not set! symbol = %p = %s \n",symbol,symbol->class_name().c_str());
                              ROSE_ASSERT(false);
                            }
                       }
                  }

            // Increment iterator!
               i++;
             }

#if 0
       // debugging
          symbolTable->print();
#endif
        }
   }


void
TestAstAccessToDeclarations::visit ( SgNode* node )
   {
  // DQ (8/5/2005): Test the get_declaration() member function which is common on many IR nodes
  // printf ("node = %s \n",node->sage_class_name());

     TestAstAccessToDeclarations::test(node);
   }

void
TestAstAccessToDeclarations::test ( SgNode* node )
   {
  // DQ (8/5/2005): Test the get_declaration() member function which is common on many IR nodes
  // printf ("node = %s \n",node->sage_class_name());

     switch (node->variantT())
        {
       // IR nodes that have a get_declaration member function
          case V_SgInitializedName:
             {
               SgInitializedName* initializedName = isSgInitializedName(node);
            // Every variable should have a declaration (but initialized name objects 
            // are used in many ways, so it is not clear if this is always true)

            // DQ (9/6/2005): This can be NULL when in a function parameter list of a 
            // forward function declaration (but only if the parent has not been set)
               if (initializedName->get_declaration() == NULL)
                  {
                    printf ("initializedName with NULL declaration at %p name = %s (seems to apply to function parameters) \n",
                         initializedName,initializedName->get_name().str());
                    initializedName->get_file_info()->display("initializedName with NULL declaration");
                  }
            // DQ (6/18/2006): Commented out as a test.
            // ROSE_ASSERT(initializedName->get_declaration() != NULL);
               break;
             }

          case V_SgVariableDefinition:
             {
               SgVariableDefinition* variableDefinition = isSgVariableDefinition(node);
               ROSE_ASSERT(variableDefinition->get_declaration() != NULL);
               break;
             }

          case V_SgTypedefDeclaration:
             {
               SgTypedefDeclaration* typedefDeclaration = isSgTypedefDeclaration(node);
            // I can't tell that the declaration stored in the typedef declaration is used for 
            // anything, it appears to often be NULL, but also it seems to not be ever used.
            // The value is valid or NULL about an equal percentage of the time in many applications.
               if (typedefDeclaration->get_declaration() == NULL)
                  {
                 // printf ("SgTypedefDeclaration::get_declaration returns NULL \n");
                  }
                 else
                  {
                 // printf ("SgTypedefDeclaration::get_declaration returns VALID POINTER \n");
                  }
            // ROSE_ASSERT(typedefDeclaration->get_declaration() != NULL);
               break;
             }

          case V_SgTemplateInstantiationDirectiveStatement:
             {
               SgTemplateInstantiationDirectiveStatement* templateInstantiationDirective = isSgTemplateInstantiationDirectiveStatement(node);
               ROSE_ASSERT(templateInstantiationDirective->get_declaration() != NULL);
               break;
             }

          case V_SgUsingDeclarationStatement:
             {
               SgUsingDeclarationStatement* tmp = isSgUsingDeclarationStatement(node);
            // struct T { enum c { i }; }; struct U : T { using T::i; };
            // causes get_declaration() to return NULL, since the object in the using 
            // declaration is a SgInitializedName.
               if (tmp->get_declaration() == NULL && tmp->get_initializedName() == NULL)
                  {
                    printf ("SgUsingDeclarationStatement::get_declaration() and get_initializedName() both return NULL \n");
                  }
               ROSE_ASSERT( (tmp->get_declaration() != NULL) || (tmp->get_initializedName() != NULL) );
               break;
             }

          case V_SgFunctionDefinition:
             {
               SgFunctionDefinition* tmp = isSgFunctionDefinition(node);
               ROSE_ASSERT(tmp != NULL);
               ROSE_ASSERT(tmp->get_declaration() != NULL);
               break;
             }

          case V_SgNamespaceDefinitionStatement:
             {
               SgNamespaceDefinitionStatement* tmp = isSgNamespaceDefinitionStatement(node);
            // Note that this class uses a different name since it has another member function 
            // "get_declarations()" which returns a list of the declarations in the namespace.
            // the issue was that two member function should not be differentiated by a single 
            // letter "s" at the end of the name!
               ROSE_ASSERT(tmp->get_namespaceDeclaration() != NULL);
               break;
             }

          case V_SgClassDefinition:
             {
               SgClassDefinition* tmp = isSgClassDefinition(node);
               ROSE_ASSERT(tmp->get_declaration() != NULL);
               break;
             }

          case V_SgConstructorInitializer:
             {
               SgConstructorInitializer* tmp = isSgConstructorInitializer(node);
            // constructor initializers are used for representation of casts from function return 
            // types within initializers (if required).  When this happens the get_declaration() 
            // (member function declaration) is NULL and get_class_decl() (the class declaration) 
            // is NULL.
            // if (tmp->get_declaration() == NULL)
               if ( (tmp->get_declaration() == NULL) && (tmp->get_class_decl() == NULL) && (tmp->get_associated_class_unknown() == false) )
                  {
                    printf ("SgConstructorInitializer::get_declaration() and get_class_decl() both return NULL and get_associated_class_unknown() == false \n");
                  }
            // ROSE_ASSERT(tmp->get_declaration() != NULL);
               ROSE_ASSERT ( (tmp->get_declaration() != NULL) || (tmp->get_class_decl() != NULL) || (tmp->get_associated_class_unknown() == true) );
               break;
             }

          case V_SgEnumVal:
             {
               SgEnumVal* tmp = isSgEnumVal(node);
               if (tmp->get_declaration() == NULL)
                  {
                    printf ("### Error: Need to fixup declaration in SgEnumVal node = %p ### \n",node);
                  }
            // ROSE_ASSERT(tmp->get_declaration() != NULL);
               break;
             }

       // This function is called from the symbol table tests (so that symbols are tested)
          case V_SgVariableSymbol:
             {
               SgVariableSymbol* tmp = isSgVariableSymbol(node);
               ROSE_ASSERT(tmp->get_declaration() != NULL);
               break;
             }

       // This function is called from the symbol table tests (so that symbols are tested)
          case V_SgClassSymbol:
             {
               SgClassSymbol* tmp = isSgClassSymbol(node);
               ROSE_ASSERT(tmp->get_declaration() != NULL);
               break;
             }

       // This function is called from the symbol table tests (so that symbols are tested)
          case V_SgTemplateSymbol:
             {
               SgTemplateSymbol* tmp = isSgTemplateSymbol(node);
               ROSE_ASSERT(tmp->get_declaration() != NULL);
               break;
             }

       // This function is called from the symbol table tests (so that symbols are tested)
          case V_SgEnumSymbol:
             {
               SgEnumSymbol* tmp = isSgEnumSymbol(node);
               ROSE_ASSERT(tmp->get_declaration() != NULL);
               break;
             }

       // This function is called from the symbol table tests (so that symbols are tested)
          case V_SgEnumFieldSymbol:
             {
               SgEnumFieldSymbol* tmp = isSgEnumFieldSymbol(node);
               ROSE_ASSERT(tmp->get_declaration() != NULL);
               break;
             }

       // This function is called from the symbol table tests (so that symbols are tested)
          case V_SgTypedefSymbol:
             {
               SgTypedefSymbol* tmp = isSgTypedefSymbol(node);
               if (tmp->get_declaration() == NULL)
                  {
                    printf ("SgTypedefSymbol::get_declaration returns NULL \n");
                  }
               ROSE_ASSERT(tmp->get_declaration() != NULL);
               break;
             }

       // This function is called from the symbol table tests (so that symbols are tested)
          case V_SgLabelSymbol:
             {
               SgLabelSymbol* tmp = isSgLabelSymbol(node);

            // DQ (12/9/2007): Modified to reflect added support for fortran statement numeric labels.
            // ROSE_ASSERT(tmp->get_declaration() != NULL);
               if (tmp->get_declaration() == NULL)
                  {
#if 0
                    ROSE_ASSERT(tmp->get_fortran_statement() != NULL);
#else
                 // DQ (2/2/2011): Added support in SgLabelSymbol for Fortran alternative return parameters (see test2010_164.f90).
                    if (tmp->get_fortran_statement() == NULL)
                       {
                         ROSE_ASSERT(tmp->get_fortran_alternate_return_parameter() != NULL);
                       }
#endif
                  }
               break;
             }

       // This function is called from the symbol table tests (so that symbols are tested)
          case V_SgNamespaceSymbol:
             {
               SgNamespaceSymbol* tmp = isSgNamespaceSymbol(node);

            // DQ (8/30/2009): Added namespace alias support.
            // ROSE_ASSERT(tmp->get_declaration() != NULL);
               ROSE_ASSERT( (tmp->get_declaration() != NULL && tmp->get_isAlias() == false) || (tmp->get_aliasDeclaration() != NULL && tmp->get_isAlias() == true) );
               break;
             }

       // This function is called from the symbol table tests (so that symbols are tested)
          case V_SgFunctionSymbol:
             {
               SgFunctionSymbol* tmp = isSgFunctionSymbol(node);
               ROSE_ASSERT(tmp->get_declaration() != NULL);
               break;
             }

       // This function is called from the symbol table tests (so that symbols are tested)
          case V_SgMemberFunctionSymbol:
             {
               SgMemberFunctionSymbol* tmp = isSgMemberFunctionSymbol(node);
               ROSE_ASSERT(tmp->get_declaration() != NULL);
               break;
             }

       // This function is called from the type tests (so that these types are tested)
          case V_SgNamedType:
          case V_SgClassType:
          case V_SgEnumType:
          case V_SgTypedefType:
             {
               SgNamedType* tmp = isSgNamedType(node);
               ROSE_ASSERT(tmp->get_declaration() != NULL);
               break;
             }

          default:
             {
            // Numerous IR nodes don't have a get_declaration member function and these are ignored!
             }
        }
   }



void
TestExpressionTypes::visit ( SgNode* node )
   {
  // DQ (2/21/2006): Test the get_type() member function which is common on many IR nodes
  // printf ("In TestExpressionTypes::visit(): node = %s \n",node->class_name().c_str());
     SgExpression* expression = isSgExpression(node);
     if (expression != NULL)
        {
       // printf ("TestExpressionTypes::visit(): calling expression->get_type() on expression = %p = %s \n",expression,expression->class_name().c_str());
          SgType* type = expression->get_type();
          ROSE_ASSERT(type != NULL);
       // printf ("TestExpressionTypes::visit(): calling expression->get_type() on expression = %p = %s type = %s \n",expression,expression->class_name().c_str(),type->class_name().c_str());
       // PC (10/12/2009): The following test verifies that array types properly decay to pointer types
       //  From C99 6.3.2.1p3:
       /* Except when it is the operand of the sizeof operator or the unary & operator, or is a
          string literal used to initialize an array, an expression that has type array of type is
          converted to an expression with type pointer to type that points to the initial element of
          the array object and is not an lvalue. */
          type = type->stripTypedefsAndModifiers();
          ROSE_ASSERT(type != NULL);
          if (type->variantT() == V_SgArrayType || type->variantT() == V_SgTypeString)
             {
               SgExpression *parentExpr = isSgExpression(expression->get_parent());
               if (parentExpr != NULL && !(
<<<<<<< HEAD
                                    // DQ (10/27/2015): Fixed warning from GNU 4.8.3 compiler.
                                    // parentExpr->variantT() == V_SgAssignInitializer && expression->variantT() == V_SgStringVal
                                      (parentExpr->variantT() == V_SgAssignInitializer && expression->variantT() == V_SgStringVal)
                                    || parentExpr->variantT() == V_SgDotExp
                                    || parentExpr->variantT() == V_SgArrowExp
                                 // DQ (10/27/2015): Fixed warning from GNU 4.8.3 compiler.
                                 // || isSgInitializer(parentExpr) && isSgInitializer(expression)))
=======
                                    (parentExpr->variantT() == V_SgAssignInitializer && expression->variantT() == V_SgStringVal)
                                    || parentExpr->variantT() == V_SgDotExp
                                    || parentExpr->variantT() == V_SgArrowExp
>>>>>>> 5d8219a1
                                    || (isSgInitializer(parentExpr) && isSgInitializer(expression))))
                  {
                    SgType* parentType = parentExpr->get_type();
                    parentType = parentType->stripTypedefsAndModifiers();
                    if (SageInterface::getDimensionCount(type) == SageInterface::getDimensionCount(parentType)
                     && SageInterface::getArrayElementType(type) == SageInterface::getArrayElementType(parentType))
                       {
                         SgValueExp *parentValueExpr = isSgValueExp(parentExpr);
                         if (parentValueExpr == NULL || expression != parentValueExpr->get_originalExpressionTree())
                            {
                           // DQ (9/14/2010): Make this a level 1 warning. It is common for Fortran code but never see for C++ code.
                              if ( SgProject::get_verbose() > 0 )
                                 {
                                   printf ("Warning: encountered a case where an array type did not decay to a pointer type\n"
                                           "  parentExpr = %p = %s, expression = %p = %s, parentType = %p = %s, type = %p = %s\n",
                                                   parentExpr, parentExpr->sage_class_name(),
                                                   expression, expression->sage_class_name(),
                                                   parentType, parentType->sage_class_name(),
                                                   type, type->sage_class_name());
                                 }
                           // ROSE_ASSERT(false);
                            }
                       }
                  }
             }
        }

     SgType* type = NULL;
     switch (node->variantT())
        {
       // IR nodes that have a get_type member function
          case V_SgInitializedName:
             {
               SgInitializedName* initializedName = isSgInitializedName(node);
               ROSE_ASSERT(initializedName->get_type() != NULL);
               type = initializedName->get_type();
               break;
             }
          case V_SgTemplateParameter:
             {
               SgTemplateParameter* x = isSgTemplateParameter(node);
               ROSE_ASSERT(x->get_type() != NULL);
               type = x->get_type();
               break;
             }
          case V_SgTemplateArgument:
             {
               SgTemplateArgument* x = isSgTemplateArgument(node);
               ROSE_ASSERT(x->get_type() != NULL);
               type = x->get_type();
               break;
             }
          case V_SgVariableDefinition:
             {
               SgVariableDefinition* x = isSgVariableDefinition(node);
               ROSE_ASSERT(x->get_type() != NULL);
               type = x->get_type();
               break;
             }
          case V_SgEnumDeclaration:
             {
               SgEnumDeclaration* x = isSgEnumDeclaration(node);
               ROSE_ASSERT(x->get_type() != NULL);
               type = x->get_type();
               break;
             }
          case V_SgTypedefDeclaration:
             {
               SgTypedefDeclaration* x = isSgTypedefDeclaration(node);
               ROSE_ASSERT(x->get_type() != NULL);
               type = x->get_type();
               break;
             }
          case V_SgClassDeclaration:
          case V_SgDerivedTypeStatement:
             {
               SgClassDeclaration* x = isSgClassDeclaration(node);
               ROSE_ASSERT(x->get_type() != NULL);
               type = x->get_type();
               break;
             }
          case V_SgFunctionDeclaration:
             {
               SgFunctionDeclaration* x = isSgFunctionDeclaration(node);
               ROSE_ASSERT(x->get_type() != NULL);
               type = x->get_type();
               break;
             }

          default:
             {
            // noting to do
             }          
        }

     SgNamedType* namedType = isSgNamedType(type);
     if (namedType != NULL)
        {
          SgDeclarationStatement* declaration = namedType->get_declaration();
          ROSE_ASSERT(declaration != NULL);
          SgDeclarationStatement* nondefiningDeclaration = declaration->get_firstNondefiningDeclaration();
       // ROSE_ASSERT(declaration == nondefiningDeclaration);
       // ROSE_ASSERT(nondefiningDeclaration != NULL);
          SgDeclarationStatement* definingDeclaration    = declaration->get_definingDeclaration();
          if (definingDeclaration != NULL)
             {
               switch(definingDeclaration->variantT())
                  {
                 // DQ (1/1/2012): Added support for templates in the AST.
                    case V_SgTemplateClassDeclaration:

                 // This case applies to template or non-template classes
                    case V_SgClassDeclaration:
                    case V_SgDerivedTypeStatement:
                    case V_SgTemplateInstantiationDecl:
                       {
                         SgClassDeclaration* definingClassDeclaration = isSgClassDeclaration(definingDeclaration);
                         ROSE_ASSERT(definingClassDeclaration->get_definition() != NULL);
                      // SgClassDeclaration* generalClassDeclaration = isSgClassDeclaration(declaration);
                         ROSE_ASSERT(nondefiningDeclaration != NULL);
#if 0
                         if (declaration == nondefiningDeclaration)
                            {
                              printf ("SAME: declaration and nondefiningDeclaration = %p = %s = %s \n",
                                   nondefiningDeclaration,nondefiningDeclaration->class_name().c_str(),definingClassDeclaration->get_name().str());
                            }
                           else
                            {
                              printf ("DIFFERENT: declaration = %p = %s nondefiningDeclaration = %p = %s = %s \n",
                                   declaration,declaration->class_name().c_str(),nondefiningDeclaration,
                                   nondefiningDeclaration->class_name().c_str(),definingClassDeclaration->get_name().str());
                            }
#endif
#if 0
                         if (declaration != nondefiningDeclaration)
                            {
                              printf ("declaration            = %p = %s \n",declaration,declaration->class_name().c_str());
                              printf ("nondefiningDeclaration = %p = %s \n",nondefiningDeclaration,nondefiningDeclaration->class_name().c_str());
                            }
                      // ROSE_ASSERT(declaration == nondefiningDeclaration);
#endif
                         break;
                       }

                    case V_SgTypedefDeclaration:
                       {
                         SgTypedefDeclaration* typedefDeclaration = isSgTypedefDeclaration(definingDeclaration);
                         ROSE_ASSERT(typedefDeclaration->get_base_type() != NULL);
                         ROSE_ASSERT(typedefDeclaration->get_type() != NULL);
#if 0
                         if (typedefDeclaration->get_parent_scope() == NULL)
                            {
                              printf ("Found a case where the typedefDeclaration->get_parent_scope() == NULL \n");
                            }
                           else
                            {
                              printf ("Found a case where the typedefDeclaration->get_parent_scope() != NULL \n");
                            }
#endif
                      // DQ (2/25/2006): It appears that this is always NULL (except for test2005_188.C, 
                      // where it points to the symbol of the class if it is a member type)
                      // ROSE_ASSERT(typedefDeclaration->get_parent_scope() == NULL);
                         ROSE_ASSERT(typedefDeclaration->get_scope() != NULL);

                      // This is to handle declarations that appear directly in the typedef (most often NULL)
                         if (typedefDeclaration->get_typedefBaseTypeContainsDefiningDeclaration() == true)
                              ROSE_ASSERT(typedefDeclaration->get_declaration() != NULL);
                           else
                              ROSE_ASSERT(typedefDeclaration->get_declaration() == NULL);
                         break;
                       }

                    case V_SgEnumDeclaration:
                       {
                         SgEnumDeclaration* enumDeclaration = isSgEnumDeclaration(definingDeclaration);
                         ROSE_ASSERT(enumDeclaration->get_type() != NULL);
                         ROSE_ASSERT(enumDeclaration->get_scope() != NULL);
                         break;
                       }

                     default:
                       {
                         printf ("Error: default reached in switch: definingDeclaration not tested = %p = %s \n",definingDeclaration,definingDeclaration->class_name().c_str());
                         ROSE_ASSERT(false);
                       }
                  }
             }
        }

#if 0
     SgFunctionType* namedType = isNamedType(type);
     if (namedType != NULL)
        {
          SgDeclarationStatement* declaration = namedType->get_declaration();
          ROSE_ASSERT(declaration != NULL);
          SgDeclarationStatement* nondefiningDeclaration = declaration->get_firstNondefiningDeclaration();
          SgDeclarationStatement* definingDeclaration    = declaration->get_definingDeclaration();
          if (definingDeclaration != NULL)
             {
               switch(definingDeclaration->variantT())
                  {
                    case V_SgFunctionDeclaration:
                       {
                         SgFunctionDeclaration* functionDeclaration = isSgFunctionDeclaration(definingDeclaration);
                         ROSE_ASSERT(functionDeclaration->get_definition() != NULL);
                         break;
                       }

                     default:
                       {
                         printf ("definingDeclaration not tested = %s \n",definingDeclaration->class_name().c_str());
                       }
                  }
             }
        }
#endif
   }

void
TestLValues::visit ( SgNode* node )
{
        SgExpression* expression = isSgExpression(node);
        if (expression != NULL)
        {
                return;
        }

        //
        // Test isLValue()
        //
        if (expression != NULL)
        {
                bool verifiedLValue = false;
                bool verifiedDefinable = false;
                switch (node->variantT())
                {
                        case V_SgScopeOp:          
                        {
                                SgScopeOp* scopeOp = isSgScopeOp(node);
                                ROSE_ASSERT(scopeOp);
                                verifiedLValue = scopeOp->get_rhs_operand()->isLValue();
                                break;
                        }
                        case V_SgPntrArrRefExp:  
                        {
                                verifiedLValue = true;
                                break;
                        }
                        case V_SgPointerDerefExp: 
                        {
                                verifiedLValue = true;
                                break;
                        }
                        case V_SgAddressOfOp:    
                        {
                                /*! std:5.2.6 par:1 */
                                // TODO: king84: false?  char x[4];  x is lvalue; (x + 1) is rvalue; *(x+1) is lvalue; *(x+1) = x[1]
                                if (!isSgAddressOfOp(expression)->get_operand()->isLValue()) // must also be mutable
                                {
                                        ROSE_ASSERT(!"Child operand of an address-of operator must be an lvalue in isLValue on SgAddressOfOp");
                                }
                                verifiedLValue = true;
                                break;
                        }
                        case V_SgArrowExp:       
                        {
                                // TODO: king84: is this true?
                                if (!isSgArrowExp(expression)->get_rhs_operand()->isLValue())
                                {
                                        ROSE_ASSERT(!"Right-hand-side must be an lvalue as a data member or member function in isLValue for SgArrowExp");
                                }
                                verifiedLValue = true;
                                break;
                        }
                        case V_SgDotExp:           
                        {
                                // TODO: king84: is this true?
                                if (!isSgDotExp(expression)->get_rhs_operand()->isLValue())
                                {
                                        ROSE_ASSERT(!"Right-hand-side must be an lvalue as a data member or member function in isLValue for SgDotExp");
                                }
                                verifiedLValue = true;
                                break;
                        }
                        case V_SgDotStarOp:       
                        {
                                // TODO: king84: is this true?
                                if (!isSgDotStarOp(expression)->get_lhs_operand()->isLValue())
                                {
                                        ROSE_ASSERT(!"Left-hand-side must be an lvalue in isLValue for SgDotStarOp");
                                }
                                verifiedLValue = true;
                                break;
                        }
                        case V_SgArrowStarOp:      
                        {
                                // TODO: king84: is this true? consider 'this': class A {int A::*pf();} this->*pf();
                                if (!isSgArrowStarOp(expression)->get_lhs_operand()->isLValue())
                                {
                                        ROSE_ASSERT(!"Left-hand-side must be an lvalue in isLValue for SgArrowStarOp");
                                }
                                verifiedLValue = true;
                                break;
                        }
                        case V_SgMinusMinusOp:       
                        {
                                SgMinusMinusOp* mmo = isSgMinusMinusOp(node);
                                if (mmo->get_mode() == SgUnaryOp::postfix)
                                        verifiedLValue = false;
                                else
                                {
                                        /*! std:5.3.2 par:2 */
                                        if (!mmo->get_operand()->isLValue()) // must also be mutable
                                        {
                                                ROSE_ASSERT(!"Child operand of a prefix-increment must be an lvalue in isLValue on SgMinusMinusOp");
                                        }
                                        verifiedLValue = true;
                                }
                                break;
                        }
                        case V_SgPlusPlusOp: 
                        {
                                SgPlusPlusOp* ppo = isSgPlusPlusOp(node);
                                if (ppo->get_mode() == SgUnaryOp::postfix)
                                        verifiedLValue = false;
                                else
                                {
                                        /*! std:5.3.2 par:1 */
                                        if (!ppo->get_operand()->isLValue()) // must also be mutable
                                        {
                                                ROSE_ASSERT(!"Child operand of a prefix-increment must be an lvalue in isLValue on SgPlusPlusOp");
                                        }
                                        verifiedLValue = true;
                                }
                                break;
                        }
                        case V_SgCastExp:
                        {
                                SgCastExp* castExp = isSgCastExp(node);
                                ROSE_ASSERT(castExp);
                                switch (castExp->cast_type())
                                {
                                        case SgCastExp::e_C_style_cast:
                                        case SgCastExp::e_const_cast:
                                        case SgCastExp::e_static_cast:
                                        case SgCastExp::e_dynamic_cast:
                                        case SgCastExp::e_reinterpret_cast:
                                                verifiedLValue = SageInterface::isReferenceType(castExp->get_type());
                                                break;
                                        case SgCastExp::e_unknown:
                                        case SgCastExp::e_default:
                                        default:
                                                verifiedLValue = false;
                                                break;
                                }
                                break;
                        }
                        case V_SgCommaOpExp:       
                        {
                                SgCommaOpExp* comma = isSgCommaOpExp(node);
                                ROSE_ASSERT(comma);
                                verifiedLValue = comma->get_rhs_operand()->isLValue();
                                break;
                        }
                        case V_SgAssignOp:        
                        {
                                verifiedLValue = true;
                                break;
                        }
                        case V_SgPlusAssignOp:     
                        {
                                verifiedLValue = true;
                                break;
                        }
                        case V_SgMinusAssignOp: 
                        {
                                verifiedLValue = true;
                                break;
                        }
                        case V_SgAndAssignOp:    
                        {
                                verifiedLValue = true;
                                break;
                        }
                        case V_SgIorAssignOp:    
                        {
                                verifiedLValue = true;
                                break;
                        }
                        case V_SgMultAssignOp:     
                        {
                                verifiedLValue = true;
                                break;
                        }
                        case V_SgDivAssignOp:     
                        {
                                verifiedLValue = true;
                                break;
                        }
                        case V_SgModAssignOp:      
                        {
                                verifiedLValue = true;
                                break;
                        }
                        case V_SgXorAssignOp:   
                        {
                                verifiedLValue = true;
                                break;
                        }
                        case V_SgLshiftAssignOp: 
                        {
                                verifiedLValue = true;
                                break;
                        }
                        case V_SgRshiftAssignOp: 
                        {
                                verifiedLValue = true;
                                break;
                        }
                        case V_SgPointerAssignOp:  
                        {
                                verifiedDefinable = true;
                                break;
                        }
                        case V_SgStringVal:        
                        {
                                verifiedLValue = true;
                                break;
                        }
                        case V_SgVarRefExp:           
                        {
                                verifiedLValue = true;
                                SgVarRefExp* var = isSgVarRefExp(node);
                                verifiedDefinable = !SageInterface::isConstType(var->get_type());
                                break;
                        }
                        case V_SgFunctionRefExp:      
                        {
                                break;
                        }
                        case V_SgMemberFunctionRefExp:    
                        {
                                verifiedLValue = true;
                                break;
                        }
                        case V_SgFunctionCallExp:     
                        {
                                SgFunctionCallExp* funOp = isSgFunctionCallExp(node);
                                ROSE_ASSERT(funOp);
                                SgType* type = funOp->get_function()->get_type();
                                while (SgTypedefType* type2 = isSgTypedefType(type))
                                        type = type2->get_base_type();
                                SgFunctionType* ftype = isSgFunctionType(type);
                                verifiedLValue = SageInterface::isReferenceType(ftype->get_return_type());
                                break;
                        }
                        case V_SgTypeIdOp:            
                        {
                                verifiedLValue = true;
                                break;
                        }
                        case V_SgConditionalExp:          
                        {
                                SgConditionalExp* cond = isSgConditionalExp(node);
                                verifiedLValue = (cond->get_true_exp()->isLValue() && cond->get_false_exp()->isLValue()) && (cond->get_true_exp()->get_type() == cond->get_false_exp()->get_type());
                                break;
                        }
                        case V_SgShortVal:               
                        case V_SgCharVal:         
                        case V_SgUnsignedCharVal: 
                        case V_SgWcharVal:       
                        case V_SgUnsignedShortVal: 
                        case V_SgIntVal:                 
                        case V_SgEnumVal:         
                        case V_SgUnsignedIntVal:  
                        case V_SgLongIntVal:     
                        case V_SgLongLongIntVal:   
                        case V_SgUnsignedLongLongIntVal: 
                        case V_SgUnsignedLongVal: 
                        case V_SgFloatVal:        
                        case V_SgDoubleVal:      
                        case V_SgLongDoubleVal:    
                        case V_SgComplexVal:             
                        case V_SgUpcThreads:     
                        case V_SgUpcMythread: 
                        case V_SgUnaryOp:             
                        case V_SgBinaryOp:                
                        case V_SgExprListExp:         
                        case V_SgUserDefinedBinaryOp: 
                        case V_SgBoolValExp:     
                        case V_SgExponentiationOp: 
                        case V_SgConcatenationOp: 
                        case V_SgLshiftOp:      
                        case V_SgRshiftOp:       
                        case V_SgEqualityOp:    
                        case V_SgLessThanOp:     
                        case V_SgGreaterThanOp:  
                        case V_SgNotEqualOp:       
                        case V_SgLessOrEqualOp:   
                        case V_SgGreaterOrEqualOp: 
                        case V_SgAddOp:         
                        case V_SgSubtractOp:     
                        case V_SgMultiplyOp:     
                        case V_SgDivideOp:         
                        case V_SgIntegerDivideOp: 
                        case V_SgModOp:            
                        case V_SgAndOp:         
                        case V_SgOrOp:           
                        case V_SgBitXorOp:       
                        case V_SgBitAndOp:         
                        case V_SgBitOrOp:         
                        case V_SgThrowOp:        
                        case V_SgRealPartOp:         
                        case V_SgImagPartOp: 
                        case V_SgConjugateOp:     
                        case V_SgUserDefinedUnaryOp: 
                        case V_SgExpressionRoot: 
                        case V_SgMinusOp:            
                        case V_SgUnaryAddOp: 
                        case V_SgNotOp:           
                        case V_SgBitComplementOp: 
                        case V_SgClassNameRefExp:          
                        case V_SgValueExp:            
                        case V_SgSizeOfOp:                 
                        case V_SgUpcLocalsizeofExpression:
                        case V_SgUpcBlocksizeofExpression:
                        case V_SgUpcElemsizeofExpression:
                        case V_SgNewExp:              
                        case V_SgDeleteExp:           
                        case V_SgThisExp:                  
                        case V_SgRefExp:              
                        case V_SgInitializer:             
                        case V_SgVarArgStartOp:       
                        case V_SgVarArgOp:            
                        case V_SgVarArgEndOp:              
                        case V_SgVarArgCopyOp:        
                        case V_SgVarArgStartOneOperandOp: 
                        case V_SgNullExpression:      
                        case V_SgVariantExpression:   
                        case V_SgSubscriptExpression:      
                        case V_SgColonShapeExp:       
                        case V_SgAsteriskShapeExp:        
                        case V_SgImpliedDo:         
                        case V_SgIOItemExpression:         
                        case V_SgStatementExpression:  
                        case V_SgAsmOp:               
                        case V_SgLabelRefExp:         
                        case V_SgActualArgumentExpression: 
                        case V_SgUnknownArrayOrFunctionReference:               
                        case V_SgPseudoDestructorRefExp:                    
                        case V_SgCudaKernelCallExp:   
                        case V_SgCudaKernelExecConfig: 
                                break;
                        /*UseRenameExpression*/
                        /*UseOnlyExpression*/ 
                        default:
                                break;
                }
                if (expression->isLValue() != verifiedLValue)
                        std::cout << "Node at " << node << " is sgtype " << node->variantT() << " : " << node->class_name() << std::endl;
                ROSE_ASSERT (expression->isLValue() == verifiedLValue);
                if (expression->isDefinable() != verifiedDefinable)
                        std::cout << "Node at " << node << " is sgtype " << node->variantT() << " : " << node->class_name() << std::endl;
                ROSE_ASSERT (expression->isDefinable() == verifiedDefinable);
        }
}




void
TestMangledNames::visit ( SgNode* node )
   {
     ROSE_ASSERT(node != NULL);

#if 0
     printf ("In TestMangledNames::visit(): node = %p = %s \n",node,node->class_name().c_str());
#endif

  // DQ (1/12/13): Added to support detection of scopes that have been deleted.
     bool isDeletedNode = false;

  // DQ (5/26/2013): This is the signature in the IR node held by the memory pool for an IR node that has been previously deleted.
  // This node is being traversed by the AST traversal following a dangling pointer.  This was a problem that was previously
  // difficult to detect but now appears to be more easily reproduced in ROSE (at least with the gnu 4.2.4 compiler).
     ROSE_ASSERT(node != NULL);
     if (node->class_name() == "SgNode")
        {
          printf ("ERROR: This node = %p has been previously deleted \n",node);
          ROSE_ASSERT(false);
        }


     string mangledName;
#if 0
     SgGlobal* global = isSgGlobal(node);
     if (global != NULL)
        {
          const std::map<std::string, int>& shortMangledNameCache = global->get_shortMangledNameCache();
          for (std::map<std::string, int>::const_iterator i = shortMangledNameCache.begin(); i != shortMangledNameCache.end(); ++i) {
            this->totalLongMangledNameSize += i->first.size();
            ++this->totalNumberOfLongMangledNames;
          }
        }
#endif
     SgDeclarationStatement* declarationStatement = isSgDeclarationStatement(node);
     if (declarationStatement != NULL)
        {
       // DQ (1/12/13): Added fix for scopes that may have been deleted (happens where astDelete mechanism is used)
       // mangledName = declarationStatement->get_mangled_name().getString();
          ROSE_ASSERT(declarationStatement->get_scope() != NULL);
#if 0
          printf ("TestMangledNames::visit(): declarationStatement->get_scope() = %p = %s \n",declarationStatement->get_scope(),declarationStatement->get_scope()->class_name().c_str());
#endif
          if (declarationStatement->get_scope()->class_name() == "SgNode")
             {
               isDeletedNode = true;
             }

          if (isDeletedNode == false)
             {
               mangledName = declarationStatement->get_mangled_name().getString();
             }
            else
             {
               printf ("WARNING: evaluation of the mangled name for a declaration in a scope = %p that has been deleted is being skipped! \n",declarationStatement->get_scope());
             }

       // printf ("Test generated mangledName for node = %p = %s = %s \n",node,node->class_name().c_str(),mangledName.c_str());
        }

     SgInitializedName* initializedName = isSgInitializedName(node);
     if (initializedName != NULL)
        {
       // mangledName = initializedName->get_mangled_name().getString();
#if 0
          printf ("TestMangledNames::visit(): initializedName->get_scope() = %p = %s \n",initializedName->get_scope(),initializedName->get_scope()->class_name().c_str());
#endif
          if (initializedName->get_scope()->class_name() == "SgNode")
             {
               isDeletedNode = true;
             }

          if (isDeletedNode == false)
             {
               mangledName = initializedName->get_mangled_name().getString();
             }
            else
             {
               printf ("WARNING: evaluation of the mangled name for a SgInitializedName in a scope = %p that has been deleted is being skipped! \n",initializedName->get_scope());
             }

       // printf ("Test generated mangledName for node = %p = %s = %s \n",node,node->class_name().c_str(),mangledName.c_str());
        }
#if 1
     SgFunctionDefinition* functionDefinition = isSgFunctionDefinition(node);
     if (functionDefinition != NULL)
        {
       // DQ (11/27/2011): Adding more support for template declarations in the AST.
       // mangledName = functionDefinition->get_mangled_name().getString();
          SgTemplateFunctionDefinition* templateFunctionDefinition = isSgTemplateFunctionDefinition(functionDefinition);
          if (templateFunctionDefinition != NULL)
             {
               mangledName = templateFunctionDefinition->get_mangled_name().getString();
             }
            else
             {
               mangledName = functionDefinition->get_mangled_name().getString();
             }
       // printf ("Test generated mangledName for node = %p = %s = %s \n",node,node->class_name().c_str(),mangledName.c_str());
        }
#endif
#if 1
     SgClassDefinition* classDefinition = isSgClassDefinition(node);
     if (classDefinition != NULL)
        {
          mangledName = classDefinition->get_mangled_name().getString();
       // printf ("Test generated mangledName for node = %p = %s = %s \n",node,node->class_name().c_str(),mangledName.c_str());
        }
#endif
#if 1
     SgNamespaceDefinitionStatement* namespaceDefinition = isSgNamespaceDefinitionStatement(node);
     if (namespaceDefinition != NULL)
        {
          mangledName = namespaceDefinition->get_mangled_name().getString();
       // printf ("Test generated mangledName for node = %p = %s = %s \n",node,node->class_name().c_str(),mangledName.c_str());
        }
#endif
#if 1
     SgTemplateArgument* templateArgument = isSgTemplateArgument(node);
     if (templateArgument != NULL)
        {
          mangledName = templateArgument->get_mangled_name().getString();
       // printf ("Test generated mangledName for node = %p = %s = %s \n",node,node->class_name().c_str(),mangledName.c_str());
        }
#endif
     SgType* type = isSgType(node);
     if (type != NULL)
        {
       // DQ (1/12/13): Need to test for declarations in scopes that might have been deleted (part of astCopy and astDelete support).
       // If there is a declaration, then the scope of that declaration might have been deleted (we need to detect this).
       // If this is a type in a scope that has been deleted then we should remove the scope (bug in the astDelete support, I think).
          SgDeclarationStatement* decl = type->getAssociatedDeclaration();
       // ROSE_ASSERT(decl != NULL);
#if 0
          printf ("TestMangledNames::visit(): decl = %p = %s \n",decl,decl != NULL ? decl->class_name().c_str() : "null");
#endif
          if (decl != NULL)
             {
               if (decl->class_name() == "SgNode")
                  {
                    printf ("ERROR: decl = %p was previously deleted \n",decl);
                    ROSE_ASSERT(false);
                  }
            // DQ (5/25/2013): This is failing for the astInterface tests: deepDelete.C
               if (decl->get_scope() == NULL)
                  {
                 // printf ("ERROR: TestMangledNames::visit(): decl = %p = %s \n",decl,decl != NULL ? decl->class_name().c_str() : "null");
                    printf ("ERROR: TestMangledNames::visit(): decl = %p \n",decl);
                  }
               ROSE_ASSERT(decl->get_scope() != NULL);
#if 0
               printf ("TestMangledNames::visit(): decl->get_scope() = %p = %s \n",decl->get_scope(),decl->get_scope()->class_name().c_str());
#endif
            // ROSE_ASSERT(decl->get_scope()->class_name() != "SgNode");
               if (decl->get_scope()->class_name() == "SgNode")
                  {
                    isDeletedNode = true;
                  }
             }
            else
             {
            // DQ (5/25/2013): Added this case to set isDeletedNode = true when decl == NULL.
               isDeletedNode = true;
             }

       // SgScopeStatement* scope = type->getCurrentScope();
       // printf ("TestMangledNames::visit(): scope = %p \n",scope);
       // if (scope != NULL)
       //    {
       //      ROSE_ASSERT(scope->class_name() != "SgNode");
       //    }

       // Notice that this has a different name get_mangled() instead of get_mangled_name()

       // DQ (1/12/13): For now, we want to ignore tests on IR nodes for types that are associated with declarations in scopes that have been deleted as part of the astDelete mechanism.
       // mangledName = type->get_mangled().getString();
#if 0
          printf ("TestMangledNames::visit(): isDeletedNode = %s \n",isDeletedNode ? "true" : "false");
#endif
          if (isDeletedNode == false)
             {
               mangledName = type->get_mangled().getString();
             }
            else
             {
            // DQ (5/25/2013): Fixed SgType::getAssociatedDeclaration() to return NULL when we detect that the declaration was deleted (e.g. when decl->class_name() == "SgNode").
            // ROSE_ASSERT(decl != NULL);
            // printf ("WARNING: evaluation of the mangled name for a declaration in a scope = %p that has been deleted is being skipped! \n",decl->get_scope());
               if (decl != NULL)
                  {
                    printf ("WARNING: evaluation of the mangled name for a declaration in a scope = %p that has been deleted is being skipped! \n",decl->get_scope());
                  }
             }
       // printf ("Test generated mangledName for node = %p = %s = %s \n",node,node->class_name().c_str(),mangledName.c_str());
        }

  // printf ("Test generated mangledName for node = %p = %s = %s \n",node,node->class_name().c_str(),mangledName.c_str());

  // DQ (8/28/2006): Added tests for the length of the mangled names
     unsigned long mangledNameSize = mangledName.size();
     saved_totalMangledNameSize += mangledNameSize;
     saved_numberOfMangledNames++;
     if (saved_maxMangledNameSize < mangledNameSize)
        {
          saved_maxMangledNameSize = mangledNameSize;
          if ( SgProject::get_verbose() >= DIAGNOSTICS_VERBOSE_LEVEL )
             {
               printf ("saved_maxMangledNameSize = %ld average size = %ld \n",saved_maxMangledNameSize,saved_totalMangledNameSize/saved_numberOfMangledNames);
             }
        }
   }

TestMangledNames::TestMangledNames()
   : saved_maxMangledNameSize(0),saved_totalMangledNameSize(0),saved_numberOfMangledNames(0),totalLongMangledNameSize(0),totalNumberOfLongMangledNames(0)
   {
  // Nothing to do here!
   }

void
TestMangledNames::test()
   {
     TestMangledNames t;

  // DQ (6/26/2007): Added code by Jeremiah for shorter mangled names
     const std::map<std::string, int>& shortMangledNameCache = SgNode::get_shortMangledNameCache();
     for (std::map<std::string, int>::const_iterator i = shortMangledNameCache.begin(); i != shortMangledNameCache.end(); ++i) 
        {
          t.totalLongMangledNameSize += i->first.size();
          ++(t.totalNumberOfLongMangledNames);
        }

  // t.traverse(node,preorder);
     t.traverseMemoryPool();
     if ( SgProject::get_verbose() >= DIAGNOSTICS_VERBOSE_LEVEL )
        {
          printf ("saved_numberOfMangledNames = %ld \n",t.saved_numberOfMangledNames);
          printf ("saved_maxMangledNameSize   = %ld \n",t.saved_maxMangledNameSize);
          printf ("saved_totalMangledNameSize = %ld avarage size = %lf \n",t.saved_totalMangledNameSize,t.saved_totalMangledNameSize*1.0/t.saved_numberOfMangledNames);
          printf ("Total long mangled name size = %lu for %lu name(s), average is %lf\n", t.totalLongMangledNameSize, t.totalNumberOfLongMangledNames, t.totalLongMangledNameSize * 1. / t.totalNumberOfLongMangledNames);
        }
   }

#if 0
// DQ (6/26/2006): This is not included in the more general TestParentPointersInMemoryPool tests
void
TestParentPointersOfSymbols::visit ( SgNode* node )
   {
     SgSymbol* symbol = isSgSymbol(node);
     if (symbol != NULL)
        {
          if (symbol->get_parent() == NULL)
             {
               printf ("Error: symbol with NULL parent pointer at node = %p = %s \n",node,node->class_name().c_str());
             }
          ROSE_ASSERT(symbol->get_parent() != NULL);
        }
   }

void
TestParentPointersOfSymbols::test()
   {
     TestParentPointersOfSymbols t;
  // t.traverse(node,preorder);
     t.traverseMemoryPool();
   }
#endif
#if 0
// Build a global function to simplify testing
void testParentPointersOfSymbols()
   {
     TestParentPointersOfSymbols::test();
   }
#endif


void
TestParentPointersInMemoryPool::test()
   {
     TestParentPointersInMemoryPool t;
     t.traverseMemoryPool();
   }
     
void
TestParentPointersInMemoryPool::visit(SgNode* node)
   {
#if 0
     printf ("##### TestParentPointersInMemoryPool::visit(node = %p = %s) \n",node,node->sage_class_name());
#endif

     SgType*        type        = isSgType(node);
     SgSymbol*      symbol      = isSgSymbol(node);
     SgLocatedNode* locatedNode = isSgLocatedNode(node);
     SgSupport*     support     = isSgSupport(node);

  // All types should have NULL parent pointers (because types can be shared)
     if (type != NULL)
        {
       // Note that the SgNode::get_parent() function is forced to return NULL for the case of a SgType IR node
          ROSE_ASSERT(type->get_parent() == NULL);
        }

  // Symbols can be shared within a single file but are not yet shared across files in the AST merge
     if (symbol != NULL)
        {
          if (symbol->get_parent() == NULL)
            printf("Error: symbol named %s has no parent set\n",symbol->get_name().getString().c_str());
          ROSE_ASSERT(symbol->get_parent() != NULL);
        }

#if 0
     if (isSgExpression(locatedNode) != NULL)
        {
          printf ("TestParentPointersInMemoryPool::visit(): Skipping SgExpression IR Node \n");
        }
#endif

  // Skip SgExpression object for now!
     locatedNode = isSgStatement(locatedNode);

  // SgStatement and SgExpression IR nodes should always have a valid parent (except for the SgProject)
     if (locatedNode != NULL)
        {
          if (locatedNode->get_parent() == NULL)
             {
#ifdef ROSE_DEBUG_NEW_EDG_ROSE_CONNECTION
               printf ("Error: locatedNode->get_parent() == NULL locatedNode = %p = %s \n",locatedNode,locatedNode->class_name().c_str());
            // printf ("Error: locatedNode->get_parent() == NULL locatedNode = %p = %s = %s \n",locatedNode,locatedNode->class_name().c_str(),SageInterface::get_name(locatedNode));
#endif
             }

       // DQ (3/3/2012): Commented this out test (for debugging purposes only).
       // printf ("In TestParentPointersInMemoryPool::visit(): Commented test for locatedNode->get_parent() != NULL \n");
       // ROSE_ASSERT(locatedNode->get_parent() != NULL);
        }

  // Some SgSupport IR nodes have a valid parent and others are always NULL
     if (support != NULL)
        {
          switch (support->variantT())
             {
               case V_SgProject:
                  {
                    ROSE_ASSERT(support->get_parent() == NULL);
                    break;
                  }

            // DQ (2/20/2007): Added SgTemplateArgument to the list of IR nodes that should have a valid parent set!
            // case V_SgTemplateArgument:
               case V_SgStorageModifier:
            // case V_SgInitializedName:
               case V_SgSymbolTable:
            // case V_SgFile:
               case V_SgSourceFile:
               case V_SgBinaryComposite:
               case V_SgUnknownFile:
               case V_SgTypedefSeq:
               case V_SgFunctionParameterTypeList:
               case V_SgPragma:
               case V_SgBaseClass:
               case V_SgExpBaseClass:
                  {
                    SgNode* parent = support->get_parent();
                    if (parent == NULL)
                       {
#if 0
                         printf ("Case of SgSupport support = %p = %s parent = %p = %s \n",
                              support,support->class_name().c_str(),parent,(parent != NULL) ? parent->class_name().c_str() : "Null");
#endif
                      // printf ("Error: NULL parent found \n");
                      // ROSE_ASSERT(support->get_file_info() != NULL);
                      // support->get_file_info()->display("Error: NULL parent found");
                       }
                 // ROSE_ASSERT(support->get_parent() != NULL);
                    break;
                  }

               case V_Sg_File_Info:
                  {
                    SgNode* parent = support->get_parent();
                    if (parent == NULL)
                       {
#if PRINT_DEVELOPER_WARNINGS
                         printf ("Warning: detected Sg_File_Info without parent set properly at %p = %s parent is currently NULL \n",support,support->class_name().c_str());
#endif
                      // printf ("Error: NULL parent found \n");
                      // ROSE_ASSERT(support->get_file_info() != NULL);
                      // support->get_file_info()->display("Error: NULL parent found");
                       }
                 // ROSE_ASSERT(support->get_parent() != NULL);

#if 0
                 // DQ (1/22/2008): I have turned this on to catch Fortran statements that don't have properly set source positions.
                 // This is useful for internal testing to make sure that source position is properly set where possible.

                 // DQ (6/11/2007): This test causes the file I/O to fail.  test2001_03.C can not be read in, 
                 // but only when reading all threee files in: astFileRead test2001_01 test2001_02 test2001_03
                    Sg_File_Info* fileInfo = isSg_File_Info(support);
#if 1
                 // DQ (6/11/2007): This test causes the file I/O to fail.  test2001_03.C can not be read in, 
                 // but only when reading all threee files in: astFileRead test2001_01 test2001_02 test2001_03
                 // I think this is because the static data in the Sg_File_Info can not be set properly when any two files have different values.
                    if (fileInfo->get_filenameString() == "NULL_FILE")
                       {
                      // printf ("Found a Sg_File_Info using filename == NULL_FILE \n");

                         if (parent != NULL)
                            {
                           // printf ("Found a Sg_File_Info using filename == NULL_FILE: parent = %p = %s = %s \n",parent,parent->class_name().c_str(),SageInterface::get_name(parent).c_str());
                           // if (isSgStatement(parent) != NULL && isSgVariableDefinition(parent) == NULL)
                              if (isSgLocatedNode(parent) != NULL && isSgVariableDefinition(parent) == NULL)
                                 {
                                   ROSE_ASSERT(parent->get_parent() != NULL);
                                   SgClassDeclaration* classDeclaration = isSgClassDeclaration(parent);
                                   if (classDeclaration != NULL && classDeclaration != classDeclaration->get_definingDeclaration())
                                      {
                                     // Skip this case since we don't require source position information on nondefining declarations!
                                      }
                                     else
                                      {
                                        printf ("Found a Sg_File_Info using filename == NULL_FILE: fileInfo = %p parent = %p = %s = %s in %p = %s = %s \n",
                                             fileInfo,parent,parent->class_name().c_str(),SageInterface::get_name(parent).c_str(),
                                             parent->get_parent(),parent->get_parent()->class_name().c_str(),SageInterface::get_name(parent->get_parent()).c_str());
                                      }
                                 }
                                else
                                 {
                                // printf ("Found a Sg_File_Info using filename == NULL_FILE: parent = %p = %s = %s \n",parent,parent->class_name().c_str(),SageInterface::get_name(parent).c_str());
                                 }
                            }
                           else
                            {
                              printf ("Found a Sg_File_Info using filename == NULL_FILE: parent == NULL \n");
                            }

                      // ROSE_ASSERT(false);
                       }
#endif
#if 0
                 // DQ (6/11/2007): This test causes the file I/O to fail.  test2001_03.C can not be read in, 
                 // but only when reading all threee files in: astFileRead test2001_01 test2001_02 test2001_03
                 // I think this is because the static data in the Sg_File_Info can not be set properly when any two files have different values.
                    if (fileInfo->get_file_id() >= fileInfo->get_max_file_id())
                       {
                         printf ("Found a Sg_File_Info with file_id out of range: file_id = %d max_file_id = %d \n",fileInfo->get_file_id(),fileInfo->get_max_file_id());
                         ROSE_ASSERT(false);
                       }
#endif
#endif
                    break;
                  }

            // DQ (6/11/2007): Added this case
               case V_SgInitializedName:
                  {
                    SgNode* parent = support->get_parent();
                    if (parent == NULL)
                       {
#if 1
                         printf ("Warning: detected SgInitializedName without parent set properly at %p = %s parent is currently NULL \n",support,support->class_name().c_str());
#endif
                      // printf ("Error: NULL parent found \n");
                      // ROSE_ASSERT(support->get_file_info() != NULL);
                      // support->get_file_info()->display("Error: NULL parent found");
                       }
                 // ROSE_ASSERT(support->get_parent() != NULL);
                    break;
                  }

            // DQ (6/11/2007): Added this case
               case V_SgTemplateArgument:
                  {
                    SgNode* parent = support->get_parent();
                    if (parent == NULL)
                       {
#if 1
                         printf ("Warning: detected SgTemplateArgument without parent set properly at %p = %s parent is currently NULL \n",support,support->class_name().c_str());
#endif
                      // printf ("Error: NULL parent found \n");
                      // ROSE_ASSERT(support->get_file_info() != NULL);
                      // support->get_file_info()->display("Error: NULL parent found");
                       }
                 // ROSE_ASSERT(support->get_parent() != NULL);
                    break;
                  }

            // DQ (11/21/2011): Added support for template declarations in the AST.
               case V_SgTemplateParameter:
                  {
                    SgNode* parent = support->get_parent();
                    if (parent == NULL)
                       {
// DQ (5/25/2013): Commented out for now, too much output spew.
// #ifdef ROSE_DEBUG_NEW_EDG_ROSE_CONNECTION
#if 0
                         printf ("Warning: detected SgTemplateParameter without parent set properly at %p = %s parent is currently NULL \n",support,support->class_name().c_str());
#endif
                       }
                    break;
                  }


            // DQ (6/11/2007): Added this case
               case V_SgCommonBlockObject:
                  {
                    SgNode* parent = support->get_parent();
                    if (parent == NULL)
                       {
#if 1
                         printf ("Warning: detected SgCommonBlockObject without parent set properly at %p = %s parent is currently NULL \n",support,support->class_name().c_str());
#endif
                       }
                    break;
                  }

            // DQ (1/23/2010): Added this case
               case V_SgFileList:
               case V_SgDirectoryList:

            // DQ (10/4/2008): Added this case
               case V_SgRenamePair:

            // DQ (12/23/2007): Added this case
               case V_SgFormatItem:
               case V_SgFormatItemList:
                  {
                    SgNode* parent = support->get_parent();
                    if (parent == NULL)
                       {
#if 1
                         printf ("Warning: detected SgSupport IR node without parent set properly at %p = %s parent is currently NULL \n",support,support->class_name().c_str());
#endif
                       }
                    break;
                  }

            // DQ (7/23/2010): Added this case
               case V_SgTypeTable:
                  {
                 // The parent is not always set here except for when it is in the SgScopeStatement.
                    SgNode* parent = support->get_parent();
                    if (parent != NULL)
                       {
                      // DQ (7/30/2010): Commented out this test that fails in tests/CompilerOptionsTests/testCpreprocessorOption
                      // ROSE_ASSERT( isSgScopeStatement(parent) != NULL || isSgProject(parent) != NULL);
                         if ( !(isSgScopeStatement(parent) != NULL || isSgProject(parent) != NULL) )
                            {
                           // printf ("In AST Consistancy tests: Warning: !(isSgScopeStatement(parent) != NULL || isSgProject(parent) != NULL) \n");
                            }
                       }
                    break;
                  }
                
               // driscoll6 (01/03/2011): Added this case.
               case V_SgGraphEdge:
               case V_SgDirectedGraphEdge:
               case V_SgUndirectedGraphEdge:
               case V_SgGraphNode:
                  {
                      if (! isSgGraph(support->get_parent()) ) {
                          std::cerr << "Graph component " << support->class_name() << " requires SgGraph as parent" << std::endl;
                          ROSE_ASSERT(false);
                      }
                      break;
                  }

            // DQ (11/20/2013): Added support for checking that these are non-null (also just added code to set them to be non-null).
               case V_SgJavaImportStatementList:
               case V_SgJavaClassDeclarationList:
                  {
                    ROSE_ASSERT(support->get_parent() != NULL);
                    break;
                  }

               default:
                  {
                    if (support->get_parent() != NULL)
                       {
                         printf ("##### TestParentPointersInMemoryPool::visit(node = %p = %s), support->get_parent() != NULL == %s\n",node,node->sage_class_name(),support->get_parent()->sage_class_name());
                       }
                    ROSE_ASSERT(support->get_parent() == NULL);
                    break;
                  }
             }
        }
   }


// DQ (9/13/2006): Implemented by Ghassan to verify that for 
// each node, it appears in its parent's list of children.
void
TestChildPointersInMemoryPool::test()
   {
     TestChildPointersInMemoryPool t;
     t.traverseMemoryPool();
   }


// DQ (9/13/2006): Implemented by Ghassan to verify that for 
// each node, it appears in its parent's list of children.
// This is a test requested by Jeremiah.
void
TestChildPointersInMemoryPool::visit( SgNode *node )
   {
     static std::map<SgNode*,std::set<SgNode*> > childMap;

     ROSE_ASSERT(node != NULL);

     if (node->get_freepointer() != AST_FileIO::IS_VALID_POINTER() )
     {
          printf ("Error: In TestChildPointersInMemoryPool::visit() for node = %s at %p \n",node->class_name().c_str(),node);
                  ROSE_ASSERT(false);
     }

     SgNode *parent = node->get_parent();
  
#if ROSE_USE_VALGRIND
     VALGRIND_CHECK_DEFINED(parent);
#endif

     if (parent != NULL)
        {
          bool nodeFound = false;

       // DQ (3/12/2007): This is the latest implementation, here we look for the child set 
       // in a statically defined childMap. This should be a more efficient implementation.
       // Since it uses a static map it is a problem when the function is called twice.
          std::map<SgNode*,std::set<SgNode*> >::iterator it = childMap.find(parent);

          if (it != childMap.end())
             {
            // Reuse the set that was built the first time
               nodeFound = it->second.find(node) != it->second.end();

            // DQ (7/1/2008): When this function is called a second time, (typically as part
            // of calling AstTests::runAllTests (SgProject*); with a modified AST,
            // the childMap has already been set and any new declaration that was added and 
            // which generated a symbol is not in the previously defined static childMap.
            // So the test above fails and we need to use the more expensive dynamic test.
               // George Vulov (4/22/2011): Restrict this test to only memory pool entries that are valid
               if (nodeFound == false && parent->get_freepointer() == AST_FileIO::IS_VALID_POINTER())
                    nodeFound = parent->isChild(node);
             }
            else
             {
            // DQ (6/6/2010): Restrict this test to only memory pool entries that are valid
               if (parent->get_freepointer() == AST_FileIO::IS_VALID_POINTER() )
               {
                // build the set (and do the test)
                   childMap[parent] = std::set<SgNode*>();
                   it = childMap.find(parent);
                   ROSE_ASSERT (it != childMap.end());

                // Later we can make this more efficient by building a set directly
                // This style is quite inefficient since we are not making use of 
                // the string type date in the pair<SgNode*,string>
#if ROSE_USE_VALGRIND
                   if (VALGRIND_CHECK_WRITABLE(parent, sizeof(SgNode))) {
                     fprintf(stderr, "Parent %p of child %p (a %s) has been deleted.\n", parent, node, node->class_name().c_str());
                   }
#endif

#if 0
                 // DQ (6/5/2010): Turn this on to support debugging of the AST File I/O support for reading files (tests/testAstFileRead.C).

                   /* DEBUGGING (RPM 2008-10-10)
                    * If the call to parent->returnDataMemberPointers() fails it could be due to the fact that the parent has been
                    * deleted without deleting its children. This can happen if the parent's definition in one of the *.C files
                    * in src/ROSETTA/src (such as binaryInstruction.C) has a call to setAutomaticGenerationOfDestructor with false
                    * to turn off the ROSETTA-generated destructor and the explicitly coded destructor does not destroy child
                    * nodes. */
                   printf ("DEBUG: node: %p = %s = %s parent: %p = %s \n",
                           node, node->class_name().c_str(), SageInterface::get_name(node).c_str(),
                           parent, parent->class_name().c_str());
#endif

                   vector<pair<SgNode*,string> > v = parent->returnDataMemberPointers();

                   for (unsigned long i = 0; i < v.size(); i++)
                      {
                     // Add the child to the set in the map
                        it->second.insert(v[i].first);

                     // DQ (10/2/2010): Debugging SgType :: type_kind  data member.
                        ROSE_ASSERT(node != NULL);
                     // ROSE_ASSERT(v[i].first != NULL);

                        if (v[i].first == node)
                             {
                               nodeFound = true;
                             }
                      }
                  }
             }

       // DQ (3/3/2007): Note that some IR nodes are not to be found in the parent list (e.g. "typedef struct {} X;")
       // The special cases are listed explicitly below.  Anything else will at some point be an error.

       // These are errors that we want to always report.
       // if ( nodeFound == false && SgProject::get_verbose() >= DIAGNOSTICS_VERBOSE_LEVEL )
          if ( nodeFound == false )
             {

               switch(node->variantT())
                  {
                    case V_SgTemplateInstantiationDecl:
                    case V_SgClassDeclaration:
                    case V_SgDerivedTypeStatement:
                       {
                      // Ignore this case, there a lots of cases where non-defining declarations 
                      // are built and they are assigned parents where they are not children.
                         break;
                       }

                    case V_SgTemplateDeclaration:
                       {
                      // Ignore this case, at least numerous non-defining declarations will fail to appear in the parent' child list.
                         break;
                       }

                 // DQ (7/23/2010): Added case of SgTypeTable
                 // case V_SgTypeTable:
                    case V_SgFunctionTypeTable:
                       {
                      // Ignore this case, the pointer to the SgFunctionTypeTable is a static data member
                      // and not returned by the returnDataMemberPointers() function on the parent (SgNode).
                         break;
                       }

                    case V_SgTypedefDeclaration:
                       {
                         SgTypedefDeclaration* typedefDeclaration = isSgTypedefDeclaration(node);

                      // By forcing the evaluation of isCompilerGenerated() we improve the performance by using short-circuit evaluation 
                         if ((typedefDeclaration->get_file_info()->isCompilerGenerated() == true) && (typedefDeclaration->get_name() == "__builtin_va_list") )
                            {
                           // This is the special case of __builtin_va_list used as a typedef (it is compiler generated and will not appear in the parent's child list).
                            }
                           else
                            {
                              ROSE_ASSERT(typedefDeclaration->get_parent() != NULL);
                              SgTemplateArgument* templateArgument = isSgTemplateArgument(typedefDeclaration->get_parent());
                              if (templateArgument != NULL)
                                 {
                                // DQ (3/6/2007): SgTypedefDeclaration can sometimes be built as part of template argument processing, 
                                // when this is done the SgTypedefDeclaration is not in the child list of any scope, it has a scope 
                                // of the template for which it is an argument and a parent which is assigned to the associated 
                                // SgTemplateArgument.  To get access to the declaration from the SgTemplateArgument one must go 
                                // through the associated typedefType.  The following is a test that should pass when this happens.
                                   SgTypedefType* typedefType = isSgTypedefType(templateArgument->get_type());
                                   ROSE_ASSERT(typedefType != NULL);
                                   ROSE_ASSERT(typedefType->get_declaration() == typedefDeclaration);
                                // printf ("Found the typedefDeclaration in the declaration of its parent's SgTypedefType in its SgTemplateArgument \n");
                                 }
                                else
                                 {
#if PRINT_DEVELOPER_WARNINGS
                                   printf ("This SgTypedefDeclaration is not in parent's child list, node: %p = %s = %s parent: %p = %s \n",
                                        node,node->class_name().c_str(),SageInterface::get_name(node).c_str(),parent,parent->class_name().c_str());
#endif
                                 }
                            }
                         break;
                       }

                    case V_SgInitializedName:
                       {
                         SgInitializedName* initializedName             = isSgInitializedName(node);
#if 0
                      // DQ (9/26/2011): Older version of code.
                         SgVarRefExp*       variableReferenceExpression = isSgVarRefExp(node->get_parent());
                         if (initializedName != NULL && variableReferenceExpression != NULL && variableReferenceExpression->get_symbol()->get_declaration() == node)
                            {
                           // This is the special case of "void foo(const char*); foo(__PRETTY_FUNCTION__);"
                           // Note that __PRETTY_FUNCTION__ is a compiler generated const char* (C string).
#if 0
                              printf ("This is a SgInitializedName %p = %s = %s with a SgVarRefExp parent = %p = %s and in this case the node is not in the child list \n",
                                   node,node->class_name().c_str(),SageInterface::get_name(node).c_str(),parent,parent->class_name().c_str());
                              printf ("variableReferenceExpression->get_symbol()->get_declaration() = %p = %s \n",
                                   variableReferenceExpression->get_symbol()->get_declaration(),
                                   variableReferenceExpression->get_symbol()->get_declaration()->class_name().c_str());
#endif
                            }
                           else
                            {
                              if (SgProject::get_verbose() > 0)
                                 {
                                   printf ("Warning: TestChildPointersInMemoryPool::visit(): Node is not in parent's child list, node: %p = %s = %s parent: %p = %s \n",
                                        node,node->class_name().c_str(),SageInterface::get_name(node).c_str(),parent,parent->class_name().c_str());
                                 }
                            }
#else
                      // DQ (9/26/2011): Trying to handle this via a better implementation of this test.
                         if (initializedName != NULL)
                            {
                           // Check for "__PRETTY_FUNCTION__" and "__func__" since these are implicit variables and
                           // are defined in ROSE to have a parent pointing to the associated SgFunctionDefinition.
                           // This is a change where it used to point to the associated SgVarRefExp, but this can be
                           // deleted if the constant folded value is subsituted with the original expression tree.
                           // It also never made since to have it be associated with anything but the SgFunctionDefinition
                           // also both of these are handled uniformally now.  This fix permits more passing tests of
                           // the AST merge and the AST File I/O support in ROSE.  This fix is a part of the move in ROSE
                           // to support either the constant folded values (optional) or the original expression trees (default).
                              if (initializedName->get_name() == "__PRETTY_FUNCTION__" || initializedName->get_name() == "__func__")
                                 {
                                // This not is not in the child list of the parent, this is expected.
                                   ROSE_ASSERT(node->get_parent() != NULL);
                                // printf ("In TestChildPointersInMemoryPool::visit(): (__PRETTY_FUNCTION__ || __func__) node->get_parent() = %p = %s \n",node->get_parent(),node->get_parent()->class_name().c_str());
                                   ROSE_ASSERT(isSgFunctionDefinition(node->get_parent()) != NULL);
                                 }
                                else
                                 {
                                   printf ("Warning: TestChildPointersInMemoryPool::visit(): Node is not in parent's child list, node: %p = %s = %s parent: %p = %s \n",
                                        node,node->class_name().c_str(),SageInterface::get_name(node).c_str(),parent,parent->class_name().c_str());
                                 }
                            }
#endif
                         break;
                       }

                    case V_SgFunctionDeclaration:
                    case V_SgMemberFunctionDeclaration:
                    case V_SgTemplateInstantiationFunctionDecl:
                    case V_SgTemplateInstantiationMemberFunctionDecl:
                       {
                         SgFunctionDeclaration* functionDeclaration = isSgFunctionDeclaration(node);

                      // By forcing the evaluation of isCompilerGenerated() we improve the performance by using short-circuit evaluation 
                         if ( (functionDeclaration->get_file_info()->isCompilerGenerated() == true) &&
                              ( (functionDeclaration->get_name() == "__default_function_pointer_name") || (functionDeclaration->get_name() == "__default_member_function_pointer_name") ) )
                            {
                           // This is the case of a function (or member function) declaration built to support a function pointer (or member function pointer)
#if 0
                           // DQ (3/3/2007): isolated out case where we don't want to issue a warning!
                              printf ("This is a function declaration built to support a function pointer declaration and should not be in the parent list: node: %p = %s = %s parent: %p = %s = %s \n",
                                   node,node->class_name().c_str(),SageInterface::get_name(node).c_str(),parent,parent->class_name().c_str(),SageInterface::get_name(parent).c_str());
#endif
                            }
                           else
                            {
                           // DQ (3/4/2007): Constructors for class without declared constructors will have a compiler generated constructor built 
                           // internally and added to the symbol table, since it is not explicit in the source code it has a scope but the parent 
                           // is set to SgGlobal (global scope). Since the declaration deso not really exist in global scope it's parent does not 
                           // have it in it's child list.  This is an acceptable case and so we filter this specific case out.
                              if ( (functionDeclaration->get_file_info()->isCompilerGenerated() == true) && (functionDeclaration->get_specialFunctionModifier().isConstructor() == true) )
                                 {
                                // Ignore this case of a compiler generated constructor for a class without one
                                 }
                                else
                                 {
                                   SgMemberFunctionDeclaration* memberFunctionDeclaration = isSgMemberFunctionDeclaration(functionDeclaration);
                                   if (memberFunctionDeclaration != NULL)
                                      {
                                     // For member function declaration the function could be referenced before it was defined in which case if this is not the defining declaration it may not exist in the child list of the class scope.
                                     // if (memberFunctionDeclaration != memberFunctionDeclaration->get_definingDeclaration())
                                        if (memberFunctionDeclaration == memberFunctionDeclaration->get_definingDeclaration() && memberFunctionDeclaration->get_parent() == memberFunctionDeclaration->get_scope())
                                           {
                                          // This is the defining function declared inside the class, so there will be no non-defining member function 
                                          // in the class (this declaration is all that will be in the parent list).
                                          // printf ("Error: this member fucntion is the defining declaration and defined in the class so it should have been in the parent list. \n");
                                          // ROSE_ASSERT(false);
                                           }
                                          else
                                           {
                                             if (memberFunctionDeclaration != memberFunctionDeclaration->get_definingDeclaration() && memberFunctionDeclaration->get_parent() == memberFunctionDeclaration->get_scope())
                                                {
                                               // This is a non-defining declaration that is declared in the class and it should have been in the parent list.
                                               // This is currently the case for all non-definng declarations since the parent is artificially set to the class 
                                               // scope (is there a better idea of howto set it?).
                                               // printf ("Error: this member fucntion is the defining declaration and defined in the class so it should have been in the parent list. \n");
                                               // ROSE_ASSERT(false);
                                                }
                                               else
                                                {
                                               // DQ (10/12/2007): Non defining member declarations can appear outside of the class, at least if they are 
                                               // template instantiation member function declarations.  So this has been changed to a note instead of an error.

                                               // This is a defining declaration that is not defined in the parent scope.  Currently all member functions 
                                               // are assigned the class scope as a parent (independent of if they are first used in a function). So this 
                                               // case should not appear.
                                               // printf ("Error: non-defining memberFunctionDeclaration with parent not set to class scope \n");
                                                  printf ("Note: non-defining memberFunctionDeclaration with parent not set to class scope \n");
                                                  printf ("     memberFunctionDeclaration = %p = %s = %s \n",memberFunctionDeclaration,memberFunctionDeclaration->class_name().c_str(),SageInterface::get_name(memberFunctionDeclaration).c_str());
                                                  SgNode* memberFunctionDeclarationParent = memberFunctionDeclaration->get_parent();
                                                  printf ("     memberFunctionDeclaration->get_parent() = %p = %s = %s \n",memberFunctionDeclarationParent,memberFunctionDeclarationParent->class_name().c_str(),SageInterface::get_name(memberFunctionDeclarationParent).c_str());

                                                  memberFunctionDeclaration->get_startOfConstruct()->display("Note: non-defining memberFunctionDeclaration with parent not set to class scope");
                                                }
                                           }
                                      }
                                     else
                                      {
#if PRINT_DEVELOPER_WARNINGS
                                        printf ("This SgFunctionDeclaration is not in parent's child list, node: %p = %s = %s parent: %p = %s = %s \n",
                                             node,node->class_name().c_str(),SageInterface::get_name(node).c_str(),parent,parent->class_name().c_str(),SageInterface::get_name(parent).c_str());
#endif
#if 0
                                        printf ("functionDeclaration->get_definingDeclaration() = %p functionDeclaration->get_firstNondefiningDeclaration() = %p \n",
                                             functionDeclaration->get_definingDeclaration(),functionDeclaration->get_firstNondefiningDeclaration());
                                        printf ("Is this a constructor: functionDeclaration->get_specialFunctionModifier().isConstructor() = %s \n",functionDeclaration->get_specialFunctionModifier().isConstructor() ? "true" : "false");
                                        functionDeclaration->get_file_info()->display("functionDeclaration location: debug");
                                        if (functionDeclaration->get_definingDeclaration() != NULL)
                                             functionDeclaration->get_definingDeclaration()->get_file_info()->display("functionDeclaration defining location: debug");
                                        if (functionDeclaration->get_firstNondefiningDeclaration() != NULL)
                                             functionDeclaration->get_firstNondefiningDeclaration()->get_file_info()->display("functionDeclaration first non-defining location: debug");
#endif
                                      }
                                 }
                            }
                         break;
                       }

                    case V_SgVariableSymbol:
                       {
                         SgVariableSymbol* variableSymbol = isSgVariableSymbol(node);
                      // SgInitializedName* initializedName             = isSgInitializedName(variableSymbol->get_declaration());
                         SgInitializedName* initializedName             = variableSymbol->get_declaration();
                      // if (initializedName != NULL && initializedName->get_file_info()->isCompilerGenerated() == true && initializedName->get_name() == "__PRETTY_FUNCTION__")
                         if ( initializedName != NULL && initializedName->get_file_info()->isCompilerGenerated() == true && (initializedName->get_name() == "__PRETTY_FUNCTION__" || initializedName->get_name() == "__func__") )
                            {
                           // This is the special case of the SgVariableSymbol generated for "void foo(const char*); foo(__PRETTY_FUNCTION__);"
                           // Note that __PRETTY_FUNCTION__ is a compiler generated const char* (C string).
#if 0
                              printf ("This is a SgVariableSymbol %p = %s = %s and in this case the SgVariableSymbol is not in the child list of the parent symbol table \n",
                                   variableSymbol,variableSymbol->class_name().c_str(),SageInterface::get_name(variableSymbol).c_str());
#endif
                            }
                           else
                            {
                              printf ("Warning: TestChildPointersInMemoryPool::visit(). SgVariableSymbol is not in parent's child list, node: %p = %s = %s parent: %p = %s \n",
                                   node,node->class_name().c_str(),SageInterface::get_name(node).c_str(),parent,parent->class_name().c_str());
                            }
                         break;
                       }

                    case V_SgClassSymbol:
                       {
                         SgClassSymbol* classSymbol = isSgClassSymbol(node);
                         SgClassDeclaration* classDeclaration = classSymbol->get_declaration();

                      // DQ (3/3/2007): This is always a case we want to warn about!
                         printf ("SgClassSymbol is not in parent's child list, node: %p = %s = %s parent: %p = %s = %s \n",
                              node,node->class_name().c_str(),SageInterface::get_name(node).c_str(),parent,parent->class_name().c_str(),SageInterface::get_name(parent).c_str());
                         classDeclaration->get_file_info()->display("case V_SgClassSymbol: location: debug");
                         break;
                       }

                    case V_SgFunctionSymbol:
                       {
                         SgFunctionSymbol* functionSymbol = isSgFunctionSymbol(node);
                         SgFunctionDeclaration* functionDeclaration = functionSymbol->get_declaration();

                      // DQ (3/3/2007): This is always a case we want to warn about!
                         printf ("SgFunctionSymbol is not in parent's child list, node: %p = %s = %s parent: %p = %s = %s \n",
                              node,node->class_name().c_str(),SageInterface::get_name(node).c_str(),parent,parent->class_name().c_str(),SageInterface::get_name(parent).c_str());
                         functionDeclaration->get_file_info()->display("case V_SgFunctionSymbol: location: debug");
                         break;
                       }

                    case V_SgStorageModifier:
                       {
                         SgStorageModifier* storageModifier = isSgStorageModifier(node);
                         SgInitializedName* initializedName = isSgInitializedName(storageModifier->get_parent());
                         if (initializedName != NULL)
                            {
                              printf ("SgStorageModifier is not in parent's child list, SgInitializedName: %p = %s = %s parent: %p = %s = %s \n",
                                   storageModifier,storageModifier->class_name().c_str(),SageInterface::get_name(storageModifier).c_str(),
                                   initializedName,initializedName->class_name().c_str(),SageInterface::get_name(initializedName).c_str());
                              SgNode* parent1 = initializedName->get_parent();
                              printf ("parent1 IR node = %p = %s \n",parent1,parent1->class_name().c_str());
                              SgNode* parent2 = parent1->get_parent();
                              printf ("parent2 IR node = %p = %s \n",parent2,parent2->class_name().c_str());
                              SgNode* parent3 = parent2->get_parent();
                              printf ("parent3 IR node = %p = %s \n",parent3,parent3->class_name().c_str());
                              SgNode* parent4 = parent3->get_parent();
                              printf ("parent4 IR node = %p = %s \n",parent4,parent4->class_name().c_str());
                              initializedName->get_file_info()->display("case V_SgStorageModifier: location: debug");
                            }
                           else
                            {
                           // DQ (3/3/2007): This is always a case we want to warn about!
                              printf ("SgStorageModifier is not in parent's child list, node: %p = %s = %s parent: %p = %s \n",
                                   node,node->class_name().c_str(),SageInterface::get_name(node).c_str(),parent,parent->class_name().c_str());
                            }
                         break;
                       }

                    case V_SgTemplateArgument:
                       {
                         SgTemplateArgument* templateArgument = isSgTemplateArgument(node);
                         SgTemplateInstantiationDecl* templateInstantiationDecl = isSgTemplateInstantiationDecl(templateArgument->get_parent());
                         if (templateInstantiationDecl != NULL)
                            {
                           // DQ (3/6/2007): This is somwthing to investigate.
// DQ (5/25/2013): Commented out for now, too much output spew.
// #ifdef ROSE_DEBUG_NEW_EDG_ROSE_CONNECTION
#if 0
                              printf ("SgTemplateArgument is not in parent's child list, node: %p = %s = %s parent: %p = %s = %s \n",
                                   node,node->class_name().c_str(),SageInterface::get_name(node).c_str(),parent,parent->class_name().c_str(),SageInterface::get_name(parent).c_str());
                              printf ("templateInstantiationDecl->get_definingDeclaration() = %p templateInstantiationDecl->get_firstNondefiningDeclaration() = %p \n",
                                   templateInstantiationDecl->get_definingDeclaration(),templateInstantiationDecl->get_firstNondefiningDeclaration());
                           // templateInstantiationDecl->get_file_info()->display("case V_SgTemplateArgument: location: debug");
#endif
                            }
                           else
                            {
                           // DQ (8/19/2014): Since these are shared (by design, so that the symbol table use is optimal) it is less important to warn about these.
                           // DQ (3/6/2007): This is always a case we want to warn about!
// #ifdef ROSE_DEBUG_NEW_EDG_ROSE_CONNECTION
#if 0
                              printf ("SgTemplateArgument is not in parent's child list, node: %p = %s = %s parent: %p = %s = %s \n",
                                   node,node->class_name().c_str(),SageInterface::get_name(node).c_str(),parent,parent->class_name().c_str(),SageInterface::get_name(parent).c_str());
#endif
                            }
                         break;
                       }

                    case V_SgTypedefSeq:
                       {
#if PRINT_DEVELOPER_WARNINGS
                         SgTypedefSeq* typedefSequence = isSgTypedefSeq(node);
                         SgNode* parent = typedefSequence->get_parent();
                         SgNode* parentParent = parent->get_parent();

                         printf ("Node is not in parent's child list, typedefSequence = %p parent = %p = %s parentParent = %p \n",typedefSequence,parent,parent->class_name().c_str(),parentParent);
#endif
                         break;
                       }

                 // DQ (6/13/2007): Added case to avoid warnings where Sg_File_Info objects are used in comments and cpp directives.
                    case V_Sg_File_Info:
                       {
                         Sg_File_Info* fileInfo = isSg_File_Info(node);
                         SgNode* parent = fileInfo->get_parent();
                      // if (parent == NULL && fileInfo->isCommentOrDirective() == true)
                         if (fileInfo->isCommentOrDirective() == true)
                               {
                              // This is the one case where the parent will always be NULL, it is OK.
                               }
                              else
                               {
                                 ROSE_ASSERT(parent != NULL);
#if PRINT_DEVELOPER_WARNINGS
                                 SgNode* parentParent = parent->get_parent();

                              // DQ (10/22/2007): Modified to put out the class name of the parentParent (not tested).
                                 printf ("Node is not in parent's child list, fileInfo = %p parent = %p = %s parentParent = %p = %s \n",
                                      fileInfo,parent,parent->class_name().c_str(),parentParent,parentParent == NULL ? "NULL" : parentParent->class_name().c_str());
#endif
                               }
                         break;
                       }

                    default:
                       {
                      // In the default case we issue a warning ...
#if PRINT_DEVELOPER_WARNINGS
                         printf ("Node is not in parent's child list (default case), node: %p = %s = %s parent: %p = %s \n",
                              node,node->class_name().c_str(),SageInterface::get_name(node).c_str(),parent,parent->class_name().c_str());
#endif
                       }
                  }

            // Additional information!
               if ( SgProject::get_verbose() >= DIAGNOSTICS_VERBOSE_LEVEL+1 )
                  {
                 // DQ (1/22/2008): Detect the case where node is a Sg_File_Info IR nodes (which should not have a valid get_file_info() pointer)
                    Sg_File_Info* fileInfo = isSg_File_Info(node);
                    if (node->get_file_info() == NULL)
                       {
                      // DQ (5/17/2008): It is OK for a SgSymbol to have a NULL fileInfo pointer
                      // DQ (1/22/2008): Ignore that the get_file_info() for a Sg_File_Info IR node is NULL
                      // if (fileInfo == NULL && isSgType(node) == NULL )
                         if (fileInfo == NULL && (isSgType(node) == NULL && isSgSymbol(node) == NULL))
                              printf ("Warning: node->get_file_info() is NULL on node = %p = %s \n",node,node->class_name().c_str());
                       }
                      else
                       {
                      // node->get_file_info()->display("node location: debug");
                         ROSE_ASSERT( fileInfo == NULL );
                       }
                 // ROSE_ASSERT(node->get_file_info() != NULL);

                    if (parent != NULL)
                       {
                         if (parent->get_file_info() == NULL)
                            {
                           // DQ (5/17/2008): It is OK for a SgSymbol to have a parent which is a symbol table without a valid fileInfo pointer
                           // DQ (1/22/2008): Ignore SgType IR nodes (since they never have a valid get_file_info())
                           // if (isSgType(parent) == NULL )
                              if (isSgType(parent) == NULL && isSgSymbolTable(parent) == NULL)
                                   printf ("Warning: parent->get_file_info() is NULL on node = %p = %s \n",parent,parent->class_name().c_str());
                            }
                           else
                            {
                           // parent->get_file_info()->display("parent location: debug");
                            }
                       }
                      else
                       {
                         printf ("Warning: parent of node->get_file_info() is NULL on node = %p = %s \n",node,node->class_name().c_str());
                       }
                  }

            // DQ (9/14/2006): This causes the ROSE/tests/roseTests/astMergeTests/testMerge.C test to fail!
            // cout << node->unparseToString() << endl;
            // cout << endl;
             }
        }
   }


void
TestFirstNondefiningDeclarationsForForwardMarking::test()
   {
      TestFirstNondefiningDeclarationsForForwardMarking t;
      t.traverseMemoryPool();
   }


void
TestFirstNondefiningDeclarationsForForwardMarking::visit( SgNode* node)
   {
     SgDeclarationStatement* declaration = isSgDeclarationStatement(node);
     if (declaration != NULL)
        {
          SgDeclarationStatement* firstDefiningDeclaration = declaration->get_firstNondefiningDeclaration();
          if(firstDefiningDeclaration->isForward() == true)
             {
               printf ("Error: firstDefiningDeclaration->isForward() == true: node = %p = %s = %s \n",
                    node,node->class_name().c_str(),SageInterface::get_name(node).c_str());
               firstDefiningDeclaration->get_file_info()->display("Error: firstDefiningDeclaration->isForward() == true: debug");
             }
          ROSE_ASSERT(firstDefiningDeclaration->isForward() == false);
        }
   }





void
TestMappingOfDeclarationsInMemoryPoolToSymbols::test()
   {
      TestMappingOfDeclarationsInMemoryPoolToSymbols t;
      t.traverseMemoryPool();
   }

#if 0
// DQ (7/22/2007): This should be a member function of SgDeclarationStatement
bool hasAssociatedSymbol(SgDeclarationStatement* declarationStatement)
   {
     bool returnValue = true;

  // SgFunctionParameterList should likely not even be a declaration, but at least it has 
  // not associated symbol in the symbol table. SgVariableDeclaration contain a list of
  // SgInitializedName objects and those have associated symbols, the SgVariableDeclaration
  // does not have an associated symbol.
     if (isSgFunctionParameterList(declarationStatement) != NULL || 
         isSgCtorInitializerList(declarationStatement)   != NULL ||
         isSgPragmaDeclaration(declarationStatement)     != NULL ||
         isSgVariableDeclaration(declarationStatement)   != NULL ||
         isSgVariableDefinition(declarationStatement)    != NULL )
        {
          returnValue = false;
        }

     return returnValue;
   }
#endif

void
TestMappingOfDeclarationsInMemoryPoolToSymbols::visit( SgNode* node)
   {
     SgDeclarationStatement* declarationStatement = isSgDeclarationStatement(node);

  // Note: not all declarations have an associated symbol
     if (declarationStatement != NULL && declarationStatement->hasAssociatedSymbol() == true)
        {
#if 0
          printf ("This is a declarationStatement = %p = %s = %s \n",
               declarationStatement,declarationStatement->class_name().c_str(),SageInterface::get_name(declarationStatement).c_str());
          ROSE_ASSERT(declarationStatement->get_scope() != NULL);
          printf ("   The scope is = %p = %s = %s \n",
               declarationStatement->get_scope(),declarationStatement->get_scope()->class_name().c_str(),SageInterface::get_name(declarationStatement->get_scope()).c_str());
#endif

       // printf ("Exiting to test this! \n");
       // ROSE_ASSERT(false);


// DQ (8/1/2007): Temp control of use of this test
#if 0
          SgSymbol* symbol = declarationStatement->get_symbol_from_symbol_table();
          if (symbol == NULL)
             {
#if 0
               printf ("symbol not found for declarationStatement = %p, looking at firstNondefiningDeclaration \n",declarationStatement);
#endif
               SgDeclarationStatement* firstNondefiningDeclaration = declarationStatement->get_firstNondefiningDeclaration();
               if (firstNondefiningDeclaration != NULL)
                    symbol = firstNondefiningDeclaration->get_symbol_from_symbol_table();

               if (symbol == NULL)
                  {
                    SgDeclarationStatement* definingDeclaration = declarationStatement->get_definingDeclaration();
#if 1
                    printf ("symbol not found for firstNondefiningDeclaration = %p, looking at firstNondefiningDeclaration \n",firstNondefiningDeclaration);
                    if (firstNondefiningDeclaration != NULL)
                       {
                         printf ("     firstNondefiningDeclaration = %p = %s = %s \n",
                              firstNondefiningDeclaration,firstNondefiningDeclaration->class_name().c_str(),SageInterface::get_name(firstNondefiningDeclaration).c_str());
                         printf ("     definingDeclaration = %p \n",definingDeclaration);
                         firstNondefiningDeclaration->get_startOfConstruct()->display("firstNondefiningDeclaration: debug");
                       }
#endif
                    if (definingDeclaration != NULL)
                         symbol = definingDeclaration->get_symbol_from_symbol_table();

                 // DQ (7/30/2007): This is an exception to this rule!
                 // ROSE_ASSERT(symbol != NULL);
                    ROSE_ASSERT(symbol != NULL || SageInterface::get_name(firstNondefiningDeclaration) == "__default_member_function_pointer_name");
                  }
            // ROSE_ASSERT(symbol != NULL);
               ROSE_ASSERT(symbol != NULL || SageInterface::get_name(declarationStatement) == "__default_member_function_pointer_name");
             }

       // ROSE_ASSERT(symbol != NULL);
          ROSE_ASSERT(symbol != NULL || SageInterface::get_name(declarationStatement) == "__default_member_function_pointer_name");

          SgDeclarationStatement* declarationAssociatedWithSymbol = NULL;

       // DQ (7/4/2007): New function to refactor code and provide basis for internal testing.
          declarationAssociatedWithSymbol = declarationStatement->get_declaration_associated_with_symbol();
       // ROSE_ASSERT(declarationAssociatedWithSymbol != NULL);
          ROSE_ASSERT(declarationAssociatedWithSymbol != NULL || SageInterface::get_name(declarationStatement) == "__default_member_function_pointer_name");

       // DQ (7/5/2007): Test that we can get a symbol (this should not pass for all declarations).
       // ROSE_ASSERT(declarationAssociatedWithSymbol->get_symbol_from_symbol_table() != NULL);
          ROSE_ASSERT(declarationAssociatedWithSymbol != NULL || SageInterface::get_name(declarationStatement) == "__default_member_function_pointer_name");

       // Test that we can always find a symbol (this should always pass).
          if (isSgVariableDeclaration(declarationStatement) == NULL && 
              isSgVariableDefinition(declarationStatement)  == NULL && 
              isSgPragmaDeclaration(declarationStatement)   == NULL &&
              isSgMemberFunctionDeclaration(declarationStatement) == NULL || SageInterface::get_name(declarationStatement) != "__default_member_function_pointer_name")
             {
               ROSE_ASSERT(declarationStatement->search_for_symbol_from_symbol_table() != NULL);
             }

// DQ (8/1/2007): Temp control of use of this test
#endif
        }
   }



void
TestLValueExpressions::visit ( SgNode* node )
   {
  // DQ (1/12/2008): Test the get_lvalue() member function which is common on expressions.
  // printf ("In TestLValueExpressions::visit(): node = %s \n",node->class_name().c_str());

     SgExpression* expression = isSgExpression(node);
     if (expression != NULL)
        {
#if 0
          printf ("TestLValueExpressions::visit(): calling expression->get_lvalue() on expression = %p = %s \n",expression,expression->class_name().c_str());
#endif
          SgBinaryOp* binaryOperator = isSgBinaryOp(expression);

          if (binaryOperator != NULL)
             {
               switch (expression->variantT())
                  {
                 // IR nodes that have an l-value
                    case V_SgAssignOp:
                    case V_SgAndAssignOp:
                    case V_SgDivAssignOp:
                    case V_SgIorAssignOp:
                    case V_SgLshiftAssignOp:
                    case V_SgMinusAssignOp:
                    case V_SgModAssignOp:
                    case V_SgMultAssignOp:
                    case V_SgPlusAssignOp:
                    case V_SgRshiftAssignOp:
                    case V_SgXorAssignOp:
                       {
                         SgExpression* lhs = binaryOperator->get_lhs_operand();
                         ROSE_ASSERT(lhs != NULL);

                      // DQ (1/22/2008): Jeremiah has provided a patch for this.
                      // This used to be violated by the ROSE/tests/roseTests/astInliningTests/pass16.C test code!
                      // This is now violated by the ./preTest /home/dquinlan/ROSE/NEW_ROSE/tests/roseTests/programTransformationTests/pass1.C test code!
                         if (lhs->get_lvalue() == false)
                            {
                              printf ("ERROR (lvalue for Assign operator not marked): for lhs = %p = %s = %s in binary expression = %s \n",
                                   lhs,lhs->class_name().c_str(),SageInterface::get_name(lhs).c_str(),expression->class_name().c_str());
                              binaryOperator->get_startOfConstruct()->display("Error for lhs: lhs->get_lvalue() == true: debug");
                            }

                      // I don't want to comment this out, it is always set correctly except in the inlining transformation!
                      // It now passes the inliner tests, but fails in the tests/roseTests/programTransformationTests, so I
                      // have to comment it out again!
                         ROSE_ASSERT(lhs->get_lvalue() == true);
                         break;
                       }

                    case V_SgDotExp:
                    case V_SgArrowExp:
                       {
                         SgExpression* lhs = binaryOperator->get_lhs_operand();
                         ROSE_ASSERT(lhs != NULL);
#if WARN_ABOUT_ATYPICAL_LVALUES
                         printf ("L-value test for SgBinaryOp = %s: not clear how to assert value -- lhs->get_lvalue() = %s \n",binaryOperator->class_name().c_str(),lhs->get_lvalue() ? "true" : "false");
#endif
                      // ROSE_ASSERT(lhs->get_lvalue() == true);
                         break;
                       }

                    default:
                       {
                      // Make sure that the lhs is not an L-value
                         SgExpression* lhs = binaryOperator->get_lhs_operand();
                         ROSE_ASSERT(lhs != NULL);

#if WARN_ABOUT_ATYPICAL_LVALUES
                         if (lhs->get_lvalue() == true)
                            {
                              printf ("Error for lhs = %p = %s = %s in binary expression = %s \n",
                                   lhs,lhs->class_name().c_str(),SageInterface::get_name(lhs).c_str(),expression->class_name().c_str());
                              binaryOperator->get_startOfConstruct()->display("Error for lhs: lhs->get_lvalue() == true: debug");
                            }
#endif
                      // ROSE_ASSERT(lhs->get_lvalue() == false);
                       }
                  }

               SgExpression* rhs = binaryOperator->get_rhs_operand();
               ROSE_ASSERT(rhs != NULL);

#if WARN_ABOUT_ATYPICAL_LVALUES
               if (rhs->get_lvalue() == true)
                  {
                    printf ("Error for rhs = %p = %s = %s in binary expression = %s \n",
                         rhs,rhs->class_name().c_str(),SageInterface::get_name(rhs).c_str(),expression->class_name().c_str());
                    binaryOperator->get_startOfConstruct()->display("Error for rhs: rhs->get_lvalue() == true: debug");
                  }
#endif
            // ROSE_ASSERT(rhs->get_lvalue() == false);
             }
          
          SgUnaryOp* unaryOperator = isSgUnaryOp(expression);
          if (unaryOperator != NULL)
             {
               switch (expression->variantT())
                  {
                 // IR nodes that should have a valid lvalue
                 // What about SgAddressOfOp?

                    case V_SgMinusMinusOp:
                    case V_SgPlusPlusOp:
                       {
                         SgExpression* operand = unaryOperator->get_operand();
                         ROSE_ASSERT(operand != NULL);

#if WARN_ABOUT_ATYPICAL_LVALUES
                         if (operand->get_lvalue() == false) {
                              std::cerr <<"Error for operand"
                                        <<" (" <<operand->class_name() <<"*)" <<" = " <<SageInterface::get_name(operand)
                                        <<" in unary " <<expression->class_name() <<" expression"
                                        <<": operand->get_lvalue() == false but should be true\n";
                              std::cerr <<"ancestors of (" <<operand->class_name() <<"*)" <<operand <<" are:";
                              for (SgNode *p=operand->get_parent(); p; p=p->get_parent())
                                  std::cerr <<" (" <<p->class_name() <<"*)" <<p;
                              std::cerr <<"\n";
                              unaryOperator->get_startOfConstruct()
                                  ->display("Error for operand: operand->get_lvalue() == false: debug");
                         }
#endif
                         ROSE_ASSERT(operand->get_lvalue() == true);
                         break;
                       }

                    case V_SgThrowOp:
                       {
#if WARN_ABOUT_ATYPICAL_LVALUES
                      // Note that the gnu " __throw_exception_again;" can cause a SgThrowOp to now have an operand!
                         SgExpression* operand = unaryOperator->get_operand();
                         if (operand == NULL)
                            {
                              printf ("Warning: operand == NULL in SgUnaryOp = %s (likely caused by __throw_exception_again) \n",expression->class_name().c_str());
                           // unaryOperator->get_startOfConstruct()->display("Error: operand == NULL in SgUnaryOp: debug");
                            }
#endif
                      // ROSE_ASSERT(operand != NULL);
                         break;
                       }

                 // Added to address problem on Qing's machine using g++ 4.0.2
                    case V_SgNotOp:

                 // These are where some error occur.  I want to isolate then so that I know the current status of where lvalues are not marked correctly!
                    case V_SgPointerDerefExp:
                    case V_SgCastExp:
                    case V_SgMinusOp:
                    case V_SgBitComplementOp:
                 // case V_SgPlusOp:
                       {
                         SgExpression* operand = unaryOperator->get_operand();
                         ROSE_ASSERT(operand != NULL);

#if WARN_ABOUT_ATYPICAL_LVALUES
                      // Most of the time this is false, we only want to know when it is true
                         if (operand->get_lvalue() == true)
                            {
                              printf ("L-value test for SgUnaryOp = %s: not clear how to assert value -- operand->get_lvalue() = %s \n",unaryOperator->class_name().c_str(),operand->get_lvalue() ? "true" : "false");
                           // unaryOperator->get_startOfConstruct()->display("L-value test for SgUnaryOp: operand->get_lvalue() == true: debug");
                            }
#endif
                      // ROSE_ASSERT(operand->get_lvalue() == false);
                         break;
                       }

                    default:
                       {
                         SgExpression* operand = unaryOperator->get_operand();
                         ROSE_ASSERT(operand != NULL);

#if WARN_ABOUT_ATYPICAL_LVALUES
                         if (operand->get_lvalue() == true)
                            {
                              printf ("Error for operand = %p = %s = %s in unary expression = %s \n",
                                   operand,operand->class_name().c_str(),SageInterface::get_name(operand).c_str(),expression->class_name().c_str());
                              unaryOperator->get_startOfConstruct()->display("Error for operand: operand->get_lvalue() == true: debug");
                            }
#endif
                         ROSE_ASSERT(operand->get_lvalue() == false);
                       }          
                  }
             }
        }
   }




void
TestMultiFileConsistancy::test()
   {
  // DQ (2/23/2009): Note that AST Merge might fail this test...

     if ( SgProject::get_verbose() >= DIAGNOSTICS_VERBOSE_LEVEL )
          cout << "Test declarations for file consistancy (tests outlining in a separate file) started." << endl;

        {
          TimingPerformance timer ("Test declarations for file consistancy:");

          TestMultiFileConsistancy t;
          t.traverseMemoryPool();
        }

     if ( SgProject::get_verbose() >= DIAGNOSTICS_VERBOSE_LEVEL )
          cout << "Test declarations for file consistancy finished." << endl;
   }


void
TestMultiFileConsistancy::visit( SgNode* node)
   {
  // DQ (2/23/2009): added testing to support outlining to a separate file.
  // This test is helpful for the outlining to a separate file, where we want to make sure 
  // that the transformations required do not build a locally inconsistant AST for each file.
     SgDeclarationStatement* declaration = isSgDeclarationStatement(node);

     if (declaration != NULL)
        {
          SgDeclarationStatement* firstDefiningDeclaration = declaration->get_firstNondefiningDeclaration();
#if 1
          ROSE_ASSERT(declaration != NULL);
       // ROSE_ASSERT(declaration->get_firstNondefiningDeclaration() != NULL);
          if (firstDefiningDeclaration != NULL)
             {
               ROSE_ASSERT(declaration->get_scope() != NULL);
               SgSourceFile* declarationFile              = TransformationSupport::getSourceFile(declaration);
               SgSourceFile* declarationScopeFile         = TransformationSupport::getSourceFile(declaration->get_scope());
               SgSourceFile* firstDefiningDeclarationFile = TransformationSupport::getSourceFile(firstDefiningDeclaration);
               if (declarationScopeFile != firstDefiningDeclarationFile || declarationFile != firstDefiningDeclarationFile)
                  {
#if 0
                 // DQ (3/4/2009): Supporess the output here so we can pass the tests in tests/CompilerOptionsTests/testForSpuriousOutput
                    printf ("TestMultiFileConsistancy::visit(): declaration              = %p = %s = %s \n",declaration,declaration->class_name().c_str(),SageInterface::get_name(declaration).c_str());
                    printf ("TestMultiFileConsistancy::visit(): declaration->get_scope() = %p = %s = %s \n",declaration->get_scope(),declaration->get_scope()->class_name().c_str(),SageInterface::get_name(declaration->get_scope()).c_str());
                    printf ("TestMultiFileConsistancy::visit(): firstDefiningDeclaration = %p = %s = %s \n",firstDefiningDeclaration,firstDefiningDeclaration->class_name().c_str(),SageInterface::get_name(firstDefiningDeclaration).c_str());
                    printf ("TestMultiFileConsistancy::visit(): firstDefiningDeclaration = %p = %s = %s \n",firstDefiningDeclaration,firstDefiningDeclaration->class_name().c_str(),SageInterface::get_name(firstDefiningDeclaration).c_str());

                 // DQ (3/3/2009): Some template arguments are setting off these new tests (e.g. test2004_35.C), need to look into this.
                    if (declarationFile != NULL)
                         printf ("TestMultiFileConsistancy::visit(): declarationFile              = %p = %s = %s \n",declarationFile,declarationFile->class_name().c_str(),SageInterface::get_name(declarationFile).c_str());
                    if (declarationScopeFile != NULL)
                         printf ("TestMultiFileConsistancy::visit(): declarationScopeFile         = %p = %s = %s \n",declarationScopeFile,declarationScopeFile->class_name().c_str(),SageInterface::get_name(declarationScopeFile).c_str());
                    if (firstDefiningDeclarationFile != NULL)
                         printf ("TestMultiFileConsistancy::visit(): firstDefiningDeclarationFile = %p = %s = %s \n",firstDefiningDeclarationFile,firstDefiningDeclarationFile->class_name().c_str(),SageInterface::get_name(firstDefiningDeclarationFile).c_str());
#endif
                  }
#if 0
            // DQ (3/3/2009): Some template arguments are setting off these new tests (e.g. test2004_35.C), need to look into this.
               ROSE_ASSERT(declarationFile == firstDefiningDeclarationFile);

            // DQ (3/3/2009): Some template arguments are setting off these new tests (e.g. test2004_35.C), need to look into this.
               if (firstDefiningDeclarationFile != NULL)
                    ROSE_ASSERT(declarationScopeFile == firstDefiningDeclarationFile);
#endif
             }
#if 0
       // DQ (3/3/2009): Some template arguments are setting off these new tests (e.g. test2004_35.C), need to look into this.
          if (firstDefiningDeclaration != NULL)
             {
               ROSE_ASSERT(TransformationSupport::getSourceFile(firstDefiningDeclaration) == TransformationSupport::getSourceFile(firstDefiningDeclaration->get_firstNondefiningDeclaration()));
               ROSE_ASSERT(TransformationSupport::getSourceFile(firstDefiningDeclaration->get_scope()) == TransformationSupport::getSourceFile(firstDefiningDeclaration->get_firstNondefiningDeclaration()));
             }
#endif
#if 0
       // DQ (3/3/2009): Some template arguments are setting off these new tests (e.g. test2004_35.C), need to look into this.
          SgDeclarationStatement* definingDeclaration      = declaration->get_definingDeclaration();
          if (definingDeclaration != NULL)
             {
               SgDeclarationStatement* alt_firstDefiningDeclaration = definingDeclaration->get_firstNondefiningDeclaration();
               if (alt_firstDefiningDeclaration != NULL)
                  {
                    ROSE_ASSERT(TransformationSupport::getSourceFile(definingDeclaration) == TransformationSupport::getSourceFile(definingDeclaration->get_firstNondefiningDeclaration()));
                    ROSE_ASSERT(TransformationSupport::getSourceFile(definingDeclaration->get_scope()) == TransformationSupport::getSourceFile(definingDeclaration->get_firstNondefiningDeclaration()));

                    ROSE_ASSERT(TransformationSupport::getSourceFile(alt_firstDefiningDeclaration) == TransformationSupport::getSourceFile(alt_firstDefiningDeclaration->get_firstNondefiningDeclaration()));
                    ROSE_ASSERT(TransformationSupport::getSourceFile(alt_firstDefiningDeclaration->get_scope()) == TransformationSupport::getSourceFile(alt_firstDefiningDeclaration->get_firstNondefiningDeclaration()));
                  }
             }
#endif
#endif
        }
   }



BuildListOfConnectedNodesInAST::BuildListOfConnectedNodesInAST(set<SgNode*> & s)
   : nodeSet(s)
   {
   }

void
BuildListOfConnectedNodesInAST::visit(SgNode * node)
   {
  // printf ("Node = %p = %s \n",node,node->class_name().c_str());

     if (nodeSet.find(node) == nodeSet.end())
        {
       // Not found in the set, add to the set and call visit function on all children.
#if 0
          printf ("Adding to nodeSet = %p = %s \n",node,node->class_name().c_str());
#endif
          nodeSet.insert(node);

          typedef vector<pair<SgNode*,string> > DataMemberMapType;
          DataMemberMapType dataMemberMap = node->returnDataMemberPointers();

          DataMemberMapType::iterator i = dataMemberMap.begin();
          while (i != dataMemberMap.end())
             {
            // Ignore the parent pointer since it will be reset differently if required
               SgNode* childPointer = i->first;
               string  debugString  = i->second;

               if (childPointer != NULL)
                  {
                 // printf ("visit node = %p = %s on edge %s found child %p = %s \n",node,node->class_name().c_str(),debugString.c_str(),childPointer,childPointer->class_name().c_str());

                 // Make the recursive call
                    visit(childPointer);

                    SgLocatedNode* locatedNode = isSgLocatedNode(childPointer);
                    if (locatedNode != NULL)
                       {
                         AttachedPreprocessingInfoType* comments = locatedNode->getAttachedPreprocessingInfo();

                         if (comments != NULL)
                            {
                           // printf ("Found attached comments (at %p of type: %s): \n",locatedNode,locatedNode->sage_class_name());
                              AttachedPreprocessingInfoType::iterator i;
                              for (i = comments->begin(); i != comments->end(); i++)
                                 {
                                   ROSE_ASSERT ( (*i) != NULL );
                                   visit((*i)->get_file_info());

#if 0
                                   printf ("          Attached Comment (relativePosition=%s): %s\n",
                                        ((*i)->getRelativePosition() == PreprocessingInfo::before) ? "before" : "after",
                                        (*i)->getString().c_str());
                                   printf ("Comment/Directive getNumberOfLines = %d getColumnNumberOfEndOfString = %d \n",(*i)->getNumberOfLines(),(*i)->getColumnNumberOfEndOfString());
                                        (*i)->get_file_info()->display("comment/directive location");
#endif
                                 }
                            }
                       }
                  }
               i++;
             }
        }
       else
        {
       // Found in the set, nothing to do.
        }
   }

BuildListOfNodesInAST::BuildListOfNodesInAST(const set<SgNode*> & s1, set<SgNode*> & s2)
   : constNodeSet(s1), nodeSet(s2)
   {
   }

void
BuildListOfNodesInAST::visit(SgNode * node)
   {
     ROSE_ASSERT(node != NULL);
     ROSE_ASSERT(nodeSet.find(node) == nodeSet.end());

     if (constNodeSet.find(node) == constNodeSet.end())
        {
          SgNode* parent = node->get_parent();
          string parentName = parent == NULL ? "null" : parent->class_name();

          printf ("Node not found %p = %s (parent = %p = %s)\n",node,node->class_name().c_str(),parent,parentName.c_str());

#if 1
          Sg_File_Info* fileInfo = isSg_File_Info(node);
          if (fileInfo != NULL)
             {
            // This will help us know where this came from.
               fileInfo->display("Node disconected from AST");
             }
#endif
          printf ("Deleting %p = %s (parent = %p = %s)\n",node,node->class_name().c_str(),parent,parentName.c_str());
          delete node;
        }

     nodeSet.insert(node);
   }

void
TestForDisconnectedAST::test(SgNode * node)
   {
  // DQ (3/7/2010): Identify the fragments of the AST that are disconnected.

     if ( SgProject::get_verbose() >= DIAGNOSTICS_VERBOSE_LEVEL )
          cout << "Test declarations for disconnected parts of the AST started." << endl;

     set<SgNode*> AST_set;
     set<SgNode*> All_IR_Nodes_set;

        {
          TimingPerformance timer ("Test for disconnected parts of the AST:");

             {
               TimingPerformance timer ("Test for disconnected parts of the AST:");

               BuildListOfConnectedNodesInAST t1 (AST_set);

            // Traverse the global function type table to preload the AST_set
               t1.visit(SgNode::get_globalFunctionTypeTable()); // SgFunctionTypeTable

               t1.traverse(node,preorder);
             }

             {
               TimingPerformance timer ("Test for disconnected parts of the AST:");

               BuildListOfNodesInAST t1(AST_set,All_IR_Nodes_set);
               t1.traverseMemoryPool();
             }

          if (AST_set.size() != All_IR_Nodes_set.size())
             {
               printf ("AST_set          = %" PRIuPTR " \n",AST_set.size());
               printf ("All_IR_Nodes_set = %" PRIuPTR " \n",All_IR_Nodes_set.size());
             }
        }

     if ( SgProject::get_verbose() >= DIAGNOSTICS_VERBOSE_LEVEL )
          cout << "Test declarations for disconnected parts of the AST finished." << endl;
   }


void
MemoryCheckingTraversalForAstFileIO::visit ( SgNode* node )
   {
     ROSE_ASSERT(node != NULL);
  // printf ("MemoryCheckingTraversalForAstFileIO::visit: node = %s \n",node->class_name().c_str());
     ROSE_ASSERT(node->get_freepointer() == AST_FileIO::IS_VALID_POINTER());
     node->checkDataMemberPointersIfInMemoryPool();
   }




TestForProperLanguageAndSymbolTableCaseSensitivity_InheritedAttribute::
TestForProperLanguageAndSymbolTableCaseSensitivity_InheritedAttribute(bool b)
   : sourceFile(NULL), 
     caseInsensitive(b)
   {
   }

TestForProperLanguageAndSymbolTableCaseSensitivity_InheritedAttribute::
TestForProperLanguageAndSymbolTableCaseSensitivity_InheritedAttribute(const TestForProperLanguageAndSymbolTableCaseSensitivity_InheritedAttribute & X)
   {
     sourceFile      = X.sourceFile;
     caseInsensitive = X.caseInsensitive; 
   }

TestForProperLanguageAndSymbolTableCaseSensitivity_InheritedAttribute
TestForProperLanguageAndSymbolTableCaseSensitivity::evaluateInheritedAttribute(SgNode* node, TestForProperLanguageAndSymbolTableCaseSensitivity_InheritedAttribute inheritedAttribute)
   {
  // The default is to make all symbol tables (scopes) case sensitive, and then detect use of Fortran 
  // files (SgSourceFile IR nodes) and make all of their symbol tables (scopes) case insensitive.
     TestForProperLanguageAndSymbolTableCaseSensitivity_InheritedAttribute return_inheritedAttribute(inheritedAttribute);

     SgSourceFile* sourceFile = isSgSourceFile(node);
     if (sourceFile != NULL)
        {
       // printf ("Found SgSourceFile for %s get_Fortran_only() = %s \n",sourceFile->getFileName().c_str(),sourceFile->get_Fortran_only() ? "true" : "false");

          return_inheritedAttribute.sourceFile = sourceFile;
          if (sourceFile->get_Fortran_only() == true)
             {
               return_inheritedAttribute.caseInsensitive = true;
             }
        }

     SgScopeStatement* scope = isSgScopeStatement(node);
     if (scope != NULL)
        {
       // This is a scope, now check if it matches the case sensitivity from the file (stored in the inherited attribute).
       // printf ("Note: scope = %p = %s scope->isCaseInsensitive() = %s inheritedAttribute.caseInsensitive = %s \n",scope,scope->class_name().c_str(),scope->isCaseInsensitive() ? "true" : "false",return_inheritedAttribute.caseInsensitive ? "true" : "false");

          if (scope->isCaseInsensitive() != return_inheritedAttribute.caseInsensitive)
             {
               printf ("Error: scope->isCaseInsensitive() = %s inheritedAttribute.caseInsensitive = %s \n",scope->isCaseInsensitive() ? "true" : "false",return_inheritedAttribute.caseInsensitive ? "true" : "false");
               scope->get_startOfConstruct()->display("scope->isCaseInsensitive() incorrectly set");
               ROSE_ASSERT(return_inheritedAttribute.sourceFile != NULL);
               SgSourceFile* sourceFile = inheritedAttribute.sourceFile;
               if (sourceFile->get_Fortran_only() == true)
                  {
                    printf ("Fortran file %s should have an AST with scopes marked as case insensitive \n",sourceFile->getFileName().c_str());
                  }
                 else
                  {
                    printf ("Non-fortran file %s should have an AST with scopes marked as case sensitive \n",sourceFile->getFileName().c_str());
                  }
             }
          ROSE_ASSERT(scope->isCaseInsensitive() == return_inheritedAttribute.caseInsensitive);
        }

  // Return the inherited attribue (will call the implemented copy constructor).
     return return_inheritedAttribute;
   }


void
TestForProperLanguageAndSymbolTableCaseSensitivity::test(SgNode* node)
   {
  // Inherited attribute with caseInsensitive marked as false.
     bool caseInsensitive = false;
     TestForProperLanguageAndSymbolTableCaseSensitivity_InheritedAttribute IH(caseInsensitive);

     TestForProperLanguageAndSymbolTableCaseSensitivity traversal; // (node,IH);

  // printf ("Traversing AST to support TestForProperLanguageAndSymbolTableCaseSensitivity::test() \n");
  // ROSE_ASSERT(false);

  // This should be a SgProject or SgFile so that we can evaluate the language type (obtained from the SgFile).
     ROSE_ASSERT(isSgProject(node) != NULL || isSgFile(node) != NULL);

     traversal.traverse(node,IH);

  // printf ("DONE: Traversing AST to support TestForProperLanguageAndSymbolTableCaseSensitivity::test() \n");
   }


TestForReferencesToDeletedNodes::TestForReferencesToDeletedNodes(int input_detect_dangling_pointers, const string & s )
   : detect_dangling_pointers(input_detect_dangling_pointers), filename(s)
   {
  // Nothing to do here!
   }


void
TestForReferencesToDeletedNodes::visit ( SgNode* node )
   {
  // DQ (9/26/2011): This is a new test for possible references to deleted IR nodes in the AST (dangling pointers).
  // It works as a byproduct of the way that memory pool works.  It might work better if we also added an option
  // to prevent previously deleted IR nodes from reusing memory in the memory pool.  This can be considered for 
  // future work.

     ROSE_ASSERT(node != NULL);
  // printf ("TestForReferencesToDeletedNodes::visit: node = %s \n",node->class_name().c_str());

  // Only output information about this test if set to value greater than zero (this avoids anoying output for existing translators, e.g. CAF2 work).
     if (detect_dangling_pointers > 0)
        {
          vector<pair<SgNode*,string> > v = node->returnDataMemberPointers();

          for (unsigned long i = 0; i < v.size(); i++)
             {
               SgNode* child = v[i].first;

               if (child != NULL && child->variantT() == V_SgNode)
                  {
                 // This is a deleted IR node
                 // SgFile* file = TransformationSupport::getFile(node);
                 // string filename = (file != NULL) ? file->getFileName() : "unknown file";
                    printf ("Error in AST consistancy detect_dangling_pointers test for file %s: Found a child = %p = %s child name = %s of node = %p = %s that was previously deleted \n",filename.c_str(),child,child->class_name().c_str(),v[i].second.c_str(),node,node->class_name().c_str());
                  }

            // DQ (9/26/2011): This fails for the projects/UpcTranslation upc_shared_2.upc file...figure this out once we see what elase might file.
            // Other fialing tests include: 
            //    projects/backstroke/tests/expNormalizationTest/test2006_74.C
            //    projects/backstroke/tests/expNormalizationTest/test2006_87.C
            // Large percentage of Fortran tests fail this test!
               if (detect_dangling_pointers > 1)
                  {
                    ROSE_ASSERT( (child == NULL) || (child != NULL && child->variantT() != V_SgNode) );
                  }
             }
        }
   }

void
TestForReferencesToDeletedNodes::test( SgProject* project )
   {
  // See documentation in the header file for this test.

  // I was having trouble generating a file name for where the problem was happening, so this should work better.
  // might be that the problem IR nodes were contained in expressions in the index of a SgArrayType, or something 
  // like that.
  // Generate a name from all the files on the command line
     string filename = SageInterface::generateProjectName(project, /* supressSuffix = */ false );

     TestForReferencesToDeletedNodes traversal(project->get_detect_dangling_pointers(),filename);

     traversal.traverseMemoryPool();
   }


// explicit
TestForParentsMatchingASTStructure::
TestForParentsMatchingASTStructure(std::ostream &output, const std::string &prefix)
   : output(output), nproblems(0), limit(0), prefix(prefix)
   {
   }

bool
TestForParentsMatchingASTStructure::check(SgNode *ast, size_t limit)
   {
     this->limit = limit;
     nproblems = 0;
     try 
        {
          traverse(ast);
        }
     catch (const TestForParentsMatchingASTStructure*) 
        {
          return false;
        }

     return 0 == nproblems;
   }

void
TestForParentsMatchingASTStructure::preOrderVisit(SgNode *node)
   {
     if (!stack.empty())
        {
          if (NULL == node->get_parent())
             {
            // output << prefix << "node has null parent property but was reached by AST traversal\n";
               printf ("In TestForParentsMatchingASTStructure::preOrderVisit(): (NULL == node->get_parent()): node class_name = %s , prefix = %s node's parent property is NULL\n",node->class_name().c_str(), prefix.c_str());

               show_details_and_maybe_fail(node);
             } 
            else 
             {
               if (node->get_parent() != stack.back())
                  {
                 // output << prefix << "node's parent property does not match traversal parent\n";
                    if ( SgProject::get_verbose() >= DIAGNOSTICS_VERBOSE_LEVEL )
                       {
                         printf ("In TestForParentsMatchingASTStructure::preOrderVisit(): (node->get_parent() != stack.back()): prefix = %s node's parent property does not match traversal parent\n",prefix.c_str());
                         printf ("traversal parent = %p = %s \n",stack.back(),stack.back()->class_name().c_str());
                       }
                    SgNamespaceDefinitionStatement* namespaceDefinition = isSgNamespaceDefinitionStatement(stack.back());

                    if (namespaceDefinition != NULL)
                       {
                         if ( SgProject::get_verbose() >= DIAGNOSTICS_VERBOSE_LEVEL )
                            {
                              printf ("node = %p = %s node->get_parent() = %p = %s \n",node,node->class_name().c_str(),node->get_parent(),node->get_parent()->class_name().c_str());
                            }

                         SgNamespaceDeclarationStatement* namespaceDeclaration = namespaceDefinition->get_namespaceDeclaration();
                         if ( SgProject::get_verbose() >= DIAGNOSTICS_VERBOSE_LEVEL )
                            {
                              printf ("Found a namespaceDefinition = %p = %s \n",namespaceDefinition,namespaceDeclaration->get_name().str());
                            }

                         SgNamespaceDefinitionStatement* previousNamespaceDefinition = namespaceDefinition;
                         while (previousNamespaceDefinition != NULL)
                            {
                              if ( SgProject::get_verbose() >= DIAGNOSTICS_VERBOSE_LEVEL )
                                 {
                                   printf ("previousNamespaceDefinition = %p \n",previousNamespaceDefinition);
                                 }

                              previousNamespaceDefinition = previousNamespaceDefinition->get_previousNamespaceDefinition();
                            }
                       }

                    show_details_and_maybe_fail(node);
                  }
             }
        }

     stack.push_back(node);
   }

void
TestForParentsMatchingASTStructure::postOrderVisit(SgNode *node)
   {
     assert(!stack.empty());
     assert(node==stack.back());
     stack.pop_back();
   }

void
TestForParentsMatchingASTStructure::show_details_and_maybe_fail(SgNode *node) 
   {
     if ( SgProject::get_verbose() >= DIAGNOSTICS_VERBOSE_LEVEL )
        {
          output <<prefix <<"AST path (including node) when inconsistency was detected:\n";
        }

     for (size_t i = 0; i < stack.size(); ++i)
        {
          if ( SgProject::get_verbose() >= DIAGNOSTICS_VERBOSE_LEVEL )
             {
               output << prefix
                 << "    #" << std::setw(4) << std::left << i << " " << stringifyVariantT(stack[i]->variantT(), "V_")
                 << " " << stack[i] << "; parent=" << stack[i]->get_parent()
                 << "\n";

            // DQ (9/21/2013): Avoid redundant output of debug info.
            // printf ("   stack[i]->get_parent() = %p \n",stack[i]->get_parent());
               if (stack[i]->get_parent() != NULL)
                  {
                    printf ("   stack[i]->get_parent() = %p = %s \n",stack[i]->get_parent(),stack[i]->get_parent()->class_name().c_str());
                  }
                 else
                  {
                    printf ("   stack[i]->get_parent() = %p \n",stack[i]->get_parent());
                  }
             }
        }

     if ( SgProject::get_verbose() >= DIAGNOSTICS_VERBOSE_LEVEL )
        {
          output << prefix
            << "    #" << std::setw(4) << std::left << stack.size() << " " << stringifyVariantT(node->variantT(), "V_")
            << " " << node << "; parent=" << node->get_parent()
            << " = " << ((node->get_parent() != NULL) ? node->get_parent()->class_name() : string("null"))
            << "\n";
        }

     if (++nproblems >= limit)
        {
          throw this;
        }
   }

void
TestForParentsMatchingASTStructure::test( SgProject* project )
   {
  // See documentation in the header file for this test.

  // End in an error if any are detected.
     std::ostringstream ss;
     if (!TestForParentsMatchingASTStructure(ss, "    ").check(project, 10))
        {
          if ( SgProject::get_verbose() >= DIAGNOSTICS_VERBOSE_LEVEL )
             {
               std::cerr <<"Detected AST parent/child relationship problems after AST post processing:\n" <<ss.str();
             }
#if 0
          ROSE_ASSERT(false);
#endif
        }

  // TestForParentsMatchingASTStructure traversal(project);
  // traversal.traverse();
   }


void
TestForSourcePosition::testFileInfo( Sg_File_Info* fileInfo )
   {
  // The get_file_info() function maps to get_operator_position() for SgExpression IR nodes and to 
  // get_startOfConstruct() for SgStatement and some other IR nodes in SgSupport that have not yet 
  // been moved to be in SgLocatedNode.

     bool isCompilerGenerated                   = (fileInfo->isCompilerGenerated() == true);
     bool isFrontendSpecific                    = (fileInfo->isFrontendSpecific() == true);
     bool isTransformation                      = (fileInfo->isTransformation() == true);
     bool isShared                              = (fileInfo->isShared() == true);
     bool isSourcePositionUnavailableInFrontend = (fileInfo->isSourcePositionUnavailableInFrontend() == true);

     if (isCompilerGenerated == false && isFrontendSpecific == false && isShared == false && isSourcePositionUnavailableInFrontend == false && isTransformation == false)
        {
          if (fileInfo->get_filenameString() == "")
             {
               fileInfo->display("In TestForSourcePosition::visit(): debug");

               SgNode* node = fileInfo->get_parent();
               ROSE_ASSERT(node != NULL);

               printf ("Error: detected a source position with empty filename: node = %p = %s \n",node,node->class_name().c_str());
               ROSE_ASSERT(false);
             }

#if 0
       // Debugging code for special case.
          if (fileInfo->get_parent() != NULL && fileInfo->get_parent()->variantT() == V_SgFunctionDefinition)
             {
               fileInfo->display("In TestForSourcePosition::visit(): case of SgFunctionDefinition: debug");
             }
#endif

          if (fileInfo->get_physical_file_id() < 0)
             {
               fileInfo->display("In TestForSourcePosition::visit(): debug");

               SgNode* node = fileInfo->get_parent();
               ROSE_ASSERT(node != NULL);

               printf ("Error: detected a source position with inconsistant physical file id: node = %p = %s \n",node,node->class_name().c_str());
               ROSE_ASSERT(false);
             }
        }
   }


void
TestForSourcePosition::visit ( SgNode* node )
   {
     Sg_File_Info* fileInfo = node->get_file_info();
     if (fileInfo != NULL)
        {
          testFileInfo(fileInfo);
        }

     SgLocatedNode* locatedNode = isSgLocatedNode(node);
     if (locatedNode != NULL)
        {
       // This is a redundant test (with get_file_info()) for SgStatement, but not for SgExpression.
          Sg_File_Info* startOfConstruct = node->get_startOfConstruct();
          if (startOfConstruct != NULL)
             {
               testFileInfo(startOfConstruct);
             }

          Sg_File_Info* endOfConstruct = node->get_endOfConstruct();
          if (endOfConstruct != NULL)
             {
               testFileInfo(endOfConstruct);
             }

       // This is a redundant test (with get_file_info()) for SgExpression.
          SgExpression* expressionNode = isSgExpression(locatedNode);
          if (expressionNode != NULL)
             {
               Sg_File_Info* operatorPosition = expressionNode->get_operatorPosition();
               if (operatorPosition != NULL)
                  {
                    testFileInfo(operatorPosition);
                  }
             }
        }
   }



void
TestForMultipleWaysToSpecifyRestrictKeyword::visit ( SgNode* node )
   {
  // DQ (12/11/2012): Added new consistancy test.
  // This consistancy test only tests for consistant setting of the restrict keyword.  But it might be useful
  // to enforce consistant setting of both "const" and volatile" keywords as well.  I'm not clear on this
  // design point.  There are notes about this in the Unparse_ExprStmt::unparseMFuncDeclStmt() hnadling of
  // the "restrict" keywork (in the unparser).

     SgDeclarationStatement* declarationStatement = isSgDeclarationStatement(node);
     if (declarationStatement != NULL)
        {
#if 0
          printf ("In TestForMultipleWaysToSpecifyRestrictKeyword::visit(): Found a declaration = %p = %s \n",declarationStatement,declarationStatement->class_name().c_str());
#endif
          SgDeclarationModifier & declarationModifier = declarationStatement->get_declarationModifier();
          SgTypeModifier & typeModifierFromDeclarationModifier = declarationModifier.get_typeModifier();

          SgFunctionDeclaration* functionDeclaration = isSgFunctionDeclaration(declarationStatement);
          if (functionDeclaration != NULL)
             {
               SgType* type = functionDeclaration->get_type();
               ROSE_ASSERT(type != NULL);
#if 0
               printf ("In TestForMultipleWaysToSpecifyRestrictKeyword::visit(): Found a function type = %p = %s \n",type,type->class_name().c_str());
#endif
            // DQ (12/11/2012): This should never be a SgModifierType.
               SgModifierType* modifierType = isSgModifierType(type);
               ROSE_ASSERT(modifierType == NULL);

            // SgFunctionType* functionType       = isSgFunctionType(type);
               SgMemberFunctionType* memberFunctionType = isSgMemberFunctionType(type);
               if (memberFunctionType != NULL)
                  {
                    if (memberFunctionType->isRestrictFunc() != typeModifierFromDeclarationModifier.isRestrict())
                       {
                         printf ("Error: restrict is not consistantly set in the two SgTypeModifier IR nodes memberFunctionType->isRestrict() = %s typeModifierFromDeclarationModifier.isRestrict() = %s \n",
                              memberFunctionType->isRestrictFunc() ? "true" : "false",typeModifierFromDeclarationModifier.isRestrict() ? "true" : "false");
                         ROSE_ASSERT(false);
                       }
                  }
                 else
                  {
#if 0
                    printf ("Not a SgMemberFunctionType! \n");
#endif
                  }
             }
        }
   }


void
TestAstForCyclesInTypedefs::test()
   {
     TestAstForCyclesInTypedefs t;
     t.traverseMemoryPool();
   }


void
TestAstForCyclesInTypedefs::visit ( SgNode* node )
   {
  // DQ (10/27/2015): This test checks for cycles in typedef types.
  // It might be expanded to include testing for cycles in other kinds of types as well.

     ROSE_ASSERT(node != NULL);

#if 0
     printf ("TestAstForCyclesInTypedefs::visit: node = %s \n",node->class_name().c_str());
#endif

  // DQ (10/27/2015): Added test for specific cycle in typedef types.
  // SgType* currentType = isSgType(node);
     SgTypedefType* currentType = isSgTypedefType(node);

#if 1
     if (currentType != NULL)
        {
          ROSE_ASSERT( (isSgModifierType(isSgTypedefType(currentType)->get_base_type()) == NULL) || 
                       ( (isSgModifierType(isSgTypedefType(currentType)->get_base_type()) != NULL) && 
                         (isSgModifierType(isSgTypedefType(currentType)->get_base_type())->get_base_type() != currentType) ) );
        }
#endif
   }
<|MERGE_RESOLUTION|>--- conflicted
+++ resolved
@@ -3770,7 +3770,7 @@
              {
                SgExpression *parentExpr = isSgExpression(expression->get_parent());
                if (parentExpr != NULL && !(
-<<<<<<< HEAD
+#if 0
                                     // DQ (10/27/2015): Fixed warning from GNU 4.8.3 compiler.
                                     // parentExpr->variantT() == V_SgAssignInitializer && expression->variantT() == V_SgStringVal
                                       (parentExpr->variantT() == V_SgAssignInitializer && expression->variantT() == V_SgStringVal)
@@ -3778,11 +3778,12 @@
                                     || parentExpr->variantT() == V_SgArrowExp
                                  // DQ (10/27/2015): Fixed warning from GNU 4.8.3 compiler.
                                  // || isSgInitializer(parentExpr) && isSgInitializer(expression)))
-=======
+#else
+                                 // DQ (10/31/2015): I think this is fixing the same issue (and resulted in a conflict).
                                     (parentExpr->variantT() == V_SgAssignInitializer && expression->variantT() == V_SgStringVal)
                                     || parentExpr->variantT() == V_SgDotExp
                                     || parentExpr->variantT() == V_SgArrowExp
->>>>>>> 5d8219a1
+#endif
                                     || (isSgInitializer(parentExpr) && isSgInitializer(expression))))
                   {
                     SgType* parentType = parentExpr->get_type();
