--- conflicted
+++ resolved
@@ -2960,15 +2960,8 @@
             // if (declarationStatement != NULL)
                if (declarationStatement != NULL && isSgLabelSymbol(symbol) == NULL)
                   {
-<<<<<<< HEAD
-                    printf ("declarationStatement = %p\n", declarationStatement);
-                    assert(declarationStatement->get_firstNondefiningDeclaration() != NULL);
-                    assert(declarationStatement->get_firstNondefiningDeclaration() == declarationStatement); // FIXME In some cases the declaration associated with the symbol is not the first non-defining declaration -> it is incorrect
-=======
                  // DQ (7/25/2013): Tristan reports that this assertion is false for test2001_06.C.
                  // ROSE_ASSERT(declarationStatement->get_firstNondefiningDeclaration() == declarationStatement);
-
->>>>>>> 17f489a6
                     SgSymbol* local_symbol = declarationStatement->get_symbol_from_symbol_table();
 #if 0
                     if (local_symbol == NULL)
