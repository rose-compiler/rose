/* 
 * File:   defUseChains.C
 * Author: Cong Hou [hou_cong@gatech.edu]
 */

#include "defUseChains.h"
#include "util.h"
<<<<<<< HEAD
#include <staticSingleAssignment.h>
=======
#include <ssaUnfilteredCfg.h>
>>>>>>> b7af9fdb
#include <VariableRenaming.h>
#include <boost/foreach.hpp>

#define foreach BOOST_FOREACH

using namespace std;
using namespace ssa_unfiltered_cfg;

namespace SDG
{


void generateDefUseChainsFromVariableRenaming(SgProject* project, DefUseChains& defUseChains)
{
    VariableRenaming varRenaming(project);
    varRenaming.run();

    const VariableRenaming::DefUseTable& useTable = varRenaming.getUseTable();
    foreach (const VariableRenaming::DefUseTable::value_type& usesOnNode, useTable)
    {
        foreach (const VariableRenaming::TableEntry::value_type& entry, usesOnNode.second)
        {
            foreach (SgNode* node, entry.second)
            {
                defUseChains[node].insert(usesOnNode.first);
            }
        }
    }
}


void generateDefUseChainsFromSSA(SgProject* project, DefUseChains& defUseChains)
{
<<<<<<< HEAD
    StaticSingleAssignment ssa(project);
    ssa.run(true, true);
        
    typedef StaticSingleAssignment::NodeReachingDefTable NodeReachingDefTable;
=======
    SSA_UnfilteredCfg ssa(project);
    ssa.run();
>>>>>>> b7af9fdb
        
    vector<SgNode*> astNodes = NodeQuery::querySubTree(project, V_SgNode);
    foreach (SgNode* node, astNodes)
    {
        set<SgVarRefExp*> uses = ssa.getUsesAtNode(node);
        foreach (SgVarRefExp* varRef, uses)
        {
            ReachingDef::ReachingDefPtr reachingDef = ssa.getDefinitionForUse(varRef);

            set<VirtualCFG::CFGNode> defs = reachingDef->getActualDefinitions();

            foreach (const VirtualCFG::CFGNode& cfgNode, defs)
            {
                defUseChains[cfgNode.getNode()].insert(varRef);
            }
        }
    }
    
    // For each function, find all reaching defs at the end of the function, and add Def-Use chains from
    // the def of parameters which are passed by reference to parameters themselves.
    vector<SgFunctionDefinition*> funcDefs = 
            SageInterface::querySubTree<SgFunctionDefinition>(project, V_SgFunctionDefinition);
    foreach (SgFunctionDefinition* funcDef, funcDefs)
    {
        SgFunctionDeclaration* funcDecl = funcDef->get_declaration();
    
        set<SgInitializedName*> argsPassedByRef;
        
        // Get all parameters passed by reference.
        const SgInitializedNamePtrList& args = funcDecl->get_args();
        foreach (SgInitializedName* initName, args)
        {   
            // If the parameter is passed by reference, create a formal-out node.
            if (isParaPassedByRef(initName->get_type()))
                argsPassedByRef.insert(initName);
        }

<<<<<<< HEAD
=======
        
        typedef SSA_UnfilteredCfg::NodeReachingDefTable NodeReachingDefTable;
>>>>>>> b7af9fdb
        const NodeReachingDefTable& reachingDefs = ssa.getLastVersions(funcDef);
        foreach (const NodeReachingDefTable::value_type& varAndDefs, reachingDefs)
        {
            if (varAndDefs.first.size() > 1)
                continue;
            SgInitializedName* initName = varAndDefs.first[0];
            
            if (argsPassedByRef.count(initName) == 0)
                continue;
            
            set<VirtualCFG::CFGNode> defs = varAndDefs.second->getActualDefinitions();
            foreach (const VirtualCFG::CFGNode& cfgNode, defs)
            {
                defUseChains[cfgNode.getNode()].insert(initName);
            }     
        }
    }
}



} // end of namespace<|MERGE_RESOLUTION|>--- conflicted
+++ resolved
@@ -5,11 +5,7 @@
 
 #include "defUseChains.h"
 #include "util.h"
-<<<<<<< HEAD
-#include <staticSingleAssignment.h>
-=======
 #include <ssaUnfilteredCfg.h>
->>>>>>> b7af9fdb
 #include <VariableRenaming.h>
 #include <boost/foreach.hpp>
 
@@ -43,15 +39,8 @@
 
 void generateDefUseChainsFromSSA(SgProject* project, DefUseChains& defUseChains)
 {
-<<<<<<< HEAD
-    StaticSingleAssignment ssa(project);
-    ssa.run(true, true);
-        
-    typedef StaticSingleAssignment::NodeReachingDefTable NodeReachingDefTable;
-=======
     SSA_UnfilteredCfg ssa(project);
     ssa.run();
->>>>>>> b7af9fdb
         
     vector<SgNode*> astNodes = NodeQuery::querySubTree(project, V_SgNode);
     foreach (SgNode* node, astNodes)
@@ -89,11 +78,8 @@
                 argsPassedByRef.insert(initName);
         }
 
-<<<<<<< HEAD
-=======
         
         typedef SSA_UnfilteredCfg::NodeReachingDefTable NodeReachingDefTable;
->>>>>>> b7af9fdb
         const NodeReachingDefTable& reachingDefs = ssa.getLastVersions(funcDef);
         foreach (const NodeReachingDefTable::value_type& varAndDefs, reachingDefs)
         {
