--- conflicted
+++ resolved
@@ -71,12 +71,8 @@
      *          SgAsmFunctionDeclaration *func = isSgAsmFunctionDeclaration(node);
      *          if (func) {
      *              ControlFlow::Graph cfg = cfg_analysis.build_cfg_from_ast<ControlFlow::Graph>(func);
-<<<<<<< HEAD
-     *              ControlFlow::Vertex entry = 0; // first vertex is function entry block
-=======
      *              typedef boost::graph_traits<ControlFlow::Graph>::vertex_descriptor CFG_Vertex;
      *              CFG_Vertex entry = 0; // first vertex is function entry block
->>>>>>> 87d3618c
      *              assert(get(boost::vertex_name, cfg, entry) == func->get_entry_block());
      *              Dominance::Graph dg = dom_analysis.build_idom_graph_from_cfg<Dominance::Graph>(cfg, entry);
      *              dom_analysis.clear_ast(func);
