#ifndef ROSE_BinaryAnalysis_FunctionCall_H
#define ROSE_BinaryAnalysis_FunctionCall_H

#include "BinaryControlFlow.h"

class SgAsmFunction;

namespace BinaryAnalysis {

    /** Binary function call analysis.
     *
     *  This class serves mostly to organize the functions that operate on function calls, but also provides a container for
     *  various settings that influence the function call analyses, such as vertex and edge filters.
     *
     *  Function call graphs can be computed over any subtree of the AST, although one usually does so over an entire binary
     *  interpretation (SgAsmInterpretation).  The vertex and edge filters can restrict which functions and call edges are
     *  considered by the various methods of this class. */
    class FunctionCall {
    public:

        FunctionCall()
            : vertex_filter(NULL), edge_filter(NULL)
            {}

        /** The default function call graph type.
         *
         *  A function call graph is simply a Boost graph whose vertex descriptors are integers and whose vertices point to
         *  SgAsmFunction nodes in the AST (via the boost::vertex_name property).  The graph edges represent
         *  function calls from one SgAsmFunction to another.  Since this graph is a Boost graph, it is endowed with
         *  all the features of a Boost graph and can be the operand of the various Boost graph algorithms.  See build_cg() for
         *  specifics about what is included in such a graph.
         *
         *  Another way to represent function calls is to adapt a global control flow graph
         *  (BinaryAnalysis::ControlFlowGraph) to include only the edges (and their incident vertices) that flow from one
         *  function to another.  The advantage of using a control flow graph to represent function call information is that
         *  each call site will be included in the function call graph due to the fact that the control flow graph vertices are
         *  blocks (SgAsmBlock) rather than functions (SgAsmFunction).
         *
         *  It is common to need a type for the vertices and edges.  Boost graphs store this information in graph_traits and
         *  users should use that to obtain those types.  Doing so will, in the long run, make your code more extensible since
         *  the only datatype you're depending on is the graph itself--change the graph type and the vertex and edge types will
         *  automatically adjust.  See Boost Graph Library documentation for all the available types.  The most common are:
         *
         *  @code
         *  typedef boost::graph_traits<Graph>::vertex_descriptor Vertex;
         *  typedef boost::graph_traits<Graph>::edge_descriptor Edge;
         *  @endcode
         */
        typedef boost::adjacency_list<boost::setS,                                  /* out-edges of each vertex in std::list */
                                      boost::vecS,                                  /* store vertices in std::vector */
                                      boost::bidirectionalS,                        /* call graph is directed */
                                      boost::property<boost::vertex_name_t, SgAsmFunction*>
                                     > Graph;


        /**********************************************************************************************************************
         *                                      Filters
         **********************************************************************************************************************/
    public:

        /** Filter for vertices.
         *
         *  This class can be specialized in order to filter out functions (SgAsmFunction) that satisfy an arbitrary
         *  condition.  See set_vertex_filter() for details. */
        class VertexFilter {
        public:
            virtual ~VertexFilter() {}
            virtual bool operator()(FunctionCall*, SgAsmFunction*) = 0;
        };

        /** Filter for edges.
         *
         *  This class can be specialized in order to filter out certain edges that would otherwise make it into the function
         *  call graph.  See set_edge_filter() for details. */
        class EdgeFilter {
        public:
            virtual ~EdgeFilter() {}
            virtual bool operator()(FunctionCall*, SgAsmFunction *source, SgAsmFunction *target) = 0;
        };

        /** Manipulate the vertex filter.
         *
         *  When building a function call graph, the vertex filter is invoked on each function which is about to be added as
         *  a vertex.  If the filter returns false then that function is not added to the graph.  A null filter accepts all
         *  vertices.
         *
         *  @{ */
        void set_vertex_filter(VertexFilter *filter) { vertex_filter = filter; }
        VertexFilter *get_vertex_filter() const { return vertex_filter; }
        /** @}*/

        /** Manipulate the edge filter.
         *
         *  When building a function call graph, the edge filter is invoked for each edge which is about to be added to the
         *  graph. If the filter returns false then that edge is not added to the graph.  A null filter accepts all edges.
         *
         *  @{ */
        void set_edge_filter(EdgeFilter *filter) { edge_filter = filter; }
        EdgeFilter *get_edge_filter() const { return edge_filter; }
        /** @}*/

        /** Determines if a vertex is filtered out.
         *
         *  Returns true if the vertex would be filtered out by being rejected by the current vertex filter.
         *
         *  @{ */
        bool is_vertex_filtered(SgAsmFunction *func, VertexFilter *filter) {
            return filter && !(*filter)(this, func);
        }
        bool is_vertex_filtered(SgAsmFunction *func) {
            return is_vertex_filtered(func, vertex_filter);
        }
        /** @} */

        /** Determines if an edge is filtered out.
         *
         *  Returns true if the edge would be filtered out by being rejected by the current edge filter.
         *
         *  @{ */
        bool is_edge_filtered(SgAsmFunction *src, SgAsmFunction *dst, EdgeFilter *filter) {
            return filter && !(*filter)(this, src, dst);
        }
        bool is_edge_filtered(SgAsmFunction *src, SgAsmFunction *dst) {
            return is_edge_filtered(src, dst, edge_filter);
        }
        /** @} */

    protected:
        VertexFilter *vertex_filter;
        EdgeFilter *edge_filter;

        /**********************************************************************************************************************
         *                                      Methods that modify the AST
         **********************************************************************************************************************/
    public:

        /** Cache vertex descriptors in AST.
         *
         *  The vertices of a function call graph are of type Vertex, and point at the functions (SgAsmFunction) of
         *  the AST. Although most graph algorithms will only need to map Vertex to SgAsmFunction, the inverse
         *  mapping is also sometimes useful.  That mapping can be stored into an std::map via graph traversal, or stored in
         *  the AST itself attached to each SgAsmFunction.  Using an std::map requires an O(log N) lookup each time
         *  we need to get the vertex descriptor for a function, while storing the vertex descriptor in the AST requires O(1)
         *  lookup time.
         *
         *  The vertex descriptors are available via SgAsmFunction::get_cached_vertex().  Other graph types (e.g.,
         *  dominance graphs) might also use the same cache line.  The cached vertex is stored as a size_t, which is the same
         *  underlying type for function call graph vertices.
         *
         *  The current vertex filter determines which function nodes are modified. */
        template<class FunctionCallGraph>
        void cache_vertex_descriptors(const FunctionCallGraph&);

        /**********************************************************************************************************************
         *                                      Graph construction methods
         **********************************************************************************************************************/
    public:

        /** Build a function call graph from a control flow graph.
         *
         *  Given a control flow graph (CFG) spanning multiple functions, create a function call graph (CG) by collapsing
         *  vertices in the CFG that belong to a common function.  Any resulting self-loop edges will be removed unless the
         *  target of the corresponding edge in the CFG was the function entry block (i.e., intra-function CFG edges whose
         *  target is the function's entry block are assumed to be recursive calls, while all other intra-function CFG edges
         *  are omitted from the CG).
         *
         *  The current vertex and edge filters are used to restrict which functions and calls make it into the graph.
         *
         *  @{ */
        template<class FunctionCallGraph, class ControlFlowGraph>
        FunctionCallGraph build_cg_from_cfg(const ControlFlowGraph&);

        template<class ControlFlowGraph, class FunctionCallGraph>
        void build_cg_from_cfg(const ControlFlowGraph &cfg, FunctionCallGraph &cg/*out*/);
        /** @} */

        /** Build a function call graph from an AST.
         *
         *  Given an AST, traverse the AST beginning at @p root and build a function call graph (CG).  The function call graph
         *  will contain only SgAsmFunction vertices that are in the specified subtree and which are not filtered
         *  out by the current vertex filter.  Edges also must pass the edge filter to be included in the graph.
         *
         *  The following two methods of constructing a CG should result in identical graphs (although vertex and edge order
         *  may be different):
         *
         *  @code
         *  using namespace BinaryAnalysis;
         *  typedef FunctionCall::Graph CG;
         *  typedef ControlFlow::Graph  CFG;
         *  SgAsmNode *node = ...;
         *
         *  // Method 1
         *  CG cg1 = FunctionCall().build_cg_from_ast(node);
         *
         *  // Method 2
         *  CFG cfg = ControlFlow().build_block_cfg_from_ast<CFG>(node);
         *  CG cg2 = FunctionCall().build_cg_from_cfg<CG>(cfg);
         *  @endcode
         *
         *  In general, building the function call graph directly from the AST will be faster than first building the control
         *  flow graph.
         *
         *  @{ */
        template<class FunctionCallGraph>
        FunctionCallGraph build_cg_from_ast(SgNode *root);

        template<class FunctionCallGraph>
        void build_cg_from_ast(SgNode *root, FunctionCallGraph &cg/*out*/);
        /** @} */

        /** Copies a graph while filtering.
         *
         *  Copies a graph while applying the current source and destination vertex and edge filters.  If all vertices are
         *  selected by the vertex filter, then the desintation graph's vertex descriptors will correspond to the same
         *  vertices in the source graph (i.e., vertex V in the source will be the same basic block as vertex V in the
         *  destination).
         *
         *  If an edge is unfiltered but one of its vertices is filtered, then the edge will not be included in the result.
         *
         *  @{ */
        template<class FunctionCallGraph>
        FunctionCallGraph copy(const FunctionCallGraph &src);
        template<class FunctionCallGraph>
        void copy(const FunctionCallGraph &src, FunctionCallGraph &dst/*out*/);
        /** @} */

    };
}



/******************************************************************************************************************************
 *                                      Function template definitions
 ******************************************************************************************************************************/

template<class FunctionCallGraph>
void
BinaryAnalysis::FunctionCall::cache_vertex_descriptors(const FunctionCallGraph &cg)
{
    typename boost::graph_traits<FunctionCallGraph>::vertex_iterator vi, vi_end;
    for (boost::tie(vi, vi_end)=boost::vertices(cg); vi!=vi_end; ++vi) {
        SgAsmFunction *func = get_ast_node(cg, *vi);
        if (func && !is_vertex_filtered(func))
            func->set_cached_vertex(*vi);
    }
}

template<class ControlFlowGraph, class FunctionCallGraph>
void
BinaryAnalysis::FunctionCall::build_cg_from_cfg(const ControlFlowGraph &cfg, FunctionCallGraph &cg/*out*/)
{
    typedef typename boost::graph_traits<FunctionCallGraph>::vertex_descriptor CG_Vertex;
    typedef typename boost::graph_traits<ControlFlowGraph>::vertex_descriptor CFG_Vertex;
    typedef std::map<SgAsmFunction*, CG_Vertex> FunctionVertexMap;

    cg.clear();

    /* Add CG vertices by collapsing CFG nodes that belong to a common function. */
    FunctionVertexMap fv_map;
    typename boost::graph_traits<const ControlFlowGraph>::vertex_iterator vi, vi_end;
    for (boost::tie(vi, vi_end)=boost::vertices(cfg); vi!=vi_end; ++vi) {
        SgAsmFunction *func = SageInterface::getEnclosingNode<SgAsmFunction>(get_ast_node(cfg, *vi));
        if (!is_vertex_filtered(func)) {
            typename FunctionVertexMap::iterator fi=fv_map.find(func);
            if (func && fi==fv_map.end()) {
                CG_Vertex v = boost::add_vertex(cg);
                put_ast_node(cg, v, func);
                fv_map[func] = v;
            }
        }
    }

    /* Add edges whose target is a function entry block. */
    typename boost::graph_traits<const ControlFlowGraph>::edge_iterator ei, ei_end;
    for (boost::tie(ei, ei_end)=boost::edges(cfg); ei!=ei_end; ++ei) {
        CFG_Vertex cfg_a = boost::source(*ei, cfg);
        CFG_Vertex cfg_b = boost::target(*ei, cfg);
<<<<<<< HEAD
        SgAsmBlock *block_a = SageInterface::getEnclosingNode<SgAsmBlock>(get_ast_node(cfg, cfg_a));
        SgAsmBlock *block_b = SageInterface::getEnclosingNode<SgAsmBlock>(get_ast_node(cfg, cfg_b));
=======
        SgAsmBlock *block_a = SageInterface::getEnclosingNode<SgAsmBlock>(get_ast_node(cfg, cfg_a), true/* inc. self */);
        SgAsmBlock *block_b = SageInterface::getEnclosingNode<SgAsmBlock>(get_ast_node(cfg, cfg_b), true/* inc. self */);
>>>>>>> 7029c091
        SgAsmFunction *func_a = block_a->get_enclosing_function();
        SgAsmFunction *func_b = block_b->get_enclosing_function();
        if (func_a && func_b && block_b==func_b->get_entry_block() && !is_edge_filtered(func_a, func_b)) {
            typename FunctionVertexMap::iterator fi_a = fv_map.find(func_a);
            if (fi_a!=fv_map.end()) {
                typename FunctionVertexMap::iterator fi_b = fv_map.find(func_b);
                if (fi_b!=fv_map.end())
                    boost::add_edge(fi_a->second, fi_b->second, cg);
            }
        }
    }
}

template<class FunctionCallGraph, class ControlFlowGraph>
FunctionCallGraph
BinaryAnalysis::FunctionCall::build_cg_from_cfg(const ControlFlowGraph &cfg)
{
    FunctionCallGraph cg;
    build_cg_from_cfg(cfg, cg);
    return cg;
}

template<class FunctionCallGraph>
void
BinaryAnalysis::FunctionCall::build_cg_from_ast(SgNode *root, FunctionCallGraph &cg/*out*/)
{
    typedef typename boost::graph_traits<FunctionCallGraph>::vertex_descriptor Vertex;
    typedef std::map<SgAsmFunction*, Vertex> FunctionVertexMap;
    FunctionVertexMap fv_map;

    cg.clear();

    /* Visiter that adds a vertex for each unique function. */
    struct VertexAdder: public AstSimpleProcessing {
        FunctionCall *analyzer;
        FunctionCallGraph &cg;
        FunctionVertexMap &fv_map;
        VertexAdder(FunctionCall *analyzer, FunctionCallGraph &cg, FunctionVertexMap &fv_map)
            : analyzer(analyzer), cg(cg), fv_map(fv_map)
            {}
        void visit(SgNode *node) {
            SgAsmFunction *func = isSgAsmFunction(node);
            if (func && !analyzer->is_vertex_filtered(func)) {
                Vertex vertex = boost::add_vertex(cg);
                fv_map[func] = vertex;
                put_ast_node(cg, vertex, func);
            }
        }
    };

    /* Visitor that adds edges for each vertex.  Traversal should be over one function at a time. */
    struct EdgeAdder: public AstSimpleProcessing {
        FunctionCall *analyzer;
        FunctionCallGraph &cg;
        FunctionVertexMap &fv_map;
        Vertex source_vertex;
        EdgeAdder(FunctionCall *analyzer, FunctionCallGraph &cg, FunctionVertexMap &fv_map, Vertex source_vertex)
            : analyzer(analyzer), cg(cg), fv_map(fv_map), source_vertex(source_vertex)
            {}
        SgAsmFunction *function_of(SgAsmBlock *block) {
            return block ? block->get_enclosing_function() : NULL;
        }
        void visit(SgNode *node) {
            SgAsmBlock *block_a = isSgAsmBlock(node); /* the calling block */
            SgAsmFunction *func_a = function_of(block_a); /* the calling function */
            if (!func_a)
                return;
            const SgAsmIntegerValuePtrList &succs = block_a->get_successors();
            for (SgAsmIntegerValuePtrList::const_iterator si=succs.begin(); si!=succs.end(); ++si) {
                SgAsmBlock *block_b = isSgAsmBlock((*si)->get_base_node()); /* the called block */
                SgAsmFunction *func_b = function_of(block_b); /* the called function */
                if (func_b && block_b==func_b->get_entry_block() && !analyzer->is_edge_filtered(func_a, func_b)) {
                    typename FunctionVertexMap::iterator fi_b = fv_map.find(func_b); /* find vertex for called function */
                    if (fi_b!=fv_map.end())
                        boost::add_edge(source_vertex, fi_b->second, cg);
                }
            }
        }
    };

    VertexAdder(this, cg, fv_map).traverse(root, preorder);
    typename boost::graph_traits<FunctionCallGraph>::vertex_iterator vi, vi_end;
    for (boost::tie(vi, vi_end)=boost::vertices(cg); vi!=vi_end; ++vi) {
        SgAsmFunction *source_func = get_ast_node(cg, *vi);
        EdgeAdder(this, cg, fv_map, *vi).traverse(source_func, preorder);
    }
}

template<class FunctionCallGraph>
FunctionCallGraph
BinaryAnalysis::FunctionCall::build_cg_from_ast(SgNode *root)
{
    FunctionCallGraph cg;
    build_cg_from_ast(root, cg);
    return cg;
}

template<class FunctionCallGraph>
void
BinaryAnalysis::FunctionCall::copy(const FunctionCallGraph &src, FunctionCallGraph &dst)
{
    typedef typename boost::graph_traits<FunctionCallGraph>::vertex_descriptor Vertex;
    Vertex NO_VERTEX = boost::graph_traits<FunctionCallGraph>::null_vertex();

    dst.clear();
    std::vector<Vertex> src_to_dst(boost::num_vertices(src), NO_VERTEX);

    typename boost::graph_traits<const FunctionCallGraph>::vertex_iterator vi, vi_end;
    for (boost::tie(vi, vi_end)=boost::vertices(src); vi!=vi_end; ++vi) {
        SgAsmFunction *func = get_ast_node(src, *vi);
        if (!is_vertex_filtered(func)) {
            src_to_dst[*vi] = boost::add_vertex(dst);
            put_ast_node(dst, src_to_dst[*vi], func);
        }
    }

    typename boost::graph_traits<const FunctionCallGraph>::edge_iterator ei, ei_end;
    for (boost::tie(ei, ei_end)=boost::edges(src); ei!=ei_end; ++ei) {
        if (NO_VERTEX!=src_to_dst[boost::source(*ei, src)] && NO_VERTEX!=src_to_dst[boost::target(*ei, src)]) {
<<<<<<< HEAD
            SgAsmFunction *func1 = get_ast_node(src, boost::source(*ei, src));
            SgAsmFunction *func2 = get_ast_node(src, boost::target(*ei, src));
=======
            SgAsmFunction *func1 = boost::get(boost::vertex_name, src, boost::source(*ei, src));
            SgAsmFunction *func2 = boost::get(boost::vertex_name, src, boost::target(*ei, src));
>>>>>>> 7029c091
            if (!is_edge_filtered(func1, func2))
                boost::add_edge(src_to_dst[boost::source(*ei, src)], src_to_dst[boost::target(*ei, src)], dst);
        }
    }
}

template<class FunctionCallGraph>
FunctionCallGraph
BinaryAnalysis::FunctionCall::copy(const FunctionCallGraph &src)
{
    FunctionCallGraph dst;
    copy(src, dst);
    return dst;
}



#endif<|MERGE_RESOLUTION|>--- conflicted
+++ resolved
@@ -275,13 +275,8 @@
     for (boost::tie(ei, ei_end)=boost::edges(cfg); ei!=ei_end; ++ei) {
         CFG_Vertex cfg_a = boost::source(*ei, cfg);
         CFG_Vertex cfg_b = boost::target(*ei, cfg);
-<<<<<<< HEAD
-        SgAsmBlock *block_a = SageInterface::getEnclosingNode<SgAsmBlock>(get_ast_node(cfg, cfg_a));
-        SgAsmBlock *block_b = SageInterface::getEnclosingNode<SgAsmBlock>(get_ast_node(cfg, cfg_b));
-=======
         SgAsmBlock *block_a = SageInterface::getEnclosingNode<SgAsmBlock>(get_ast_node(cfg, cfg_a), true/* inc. self */);
         SgAsmBlock *block_b = SageInterface::getEnclosingNode<SgAsmBlock>(get_ast_node(cfg, cfg_b), true/* inc. self */);
->>>>>>> 7029c091
         SgAsmFunction *func_a = block_a->get_enclosing_function();
         SgAsmFunction *func_b = block_b->get_enclosing_function();
         if (func_a && func_b && block_b==func_b->get_entry_block() && !is_edge_filtered(func_a, func_b)) {
@@ -401,13 +396,8 @@
     typename boost::graph_traits<const FunctionCallGraph>::edge_iterator ei, ei_end;
     for (boost::tie(ei, ei_end)=boost::edges(src); ei!=ei_end; ++ei) {
         if (NO_VERTEX!=src_to_dst[boost::source(*ei, src)] && NO_VERTEX!=src_to_dst[boost::target(*ei, src)]) {
-<<<<<<< HEAD
             SgAsmFunction *func1 = get_ast_node(src, boost::source(*ei, src));
             SgAsmFunction *func2 = get_ast_node(src, boost::target(*ei, src));
-=======
-            SgAsmFunction *func1 = boost::get(boost::vertex_name, src, boost::source(*ei, src));
-            SgAsmFunction *func2 = boost::get(boost::vertex_name, src, boost::target(*ei, src));
->>>>>>> 7029c091
             if (!is_edge_filtered(func1, func2))
                 boost::add_edge(src_to_dst[boost::source(*ei, src)], src_to_dst[boost::target(*ei, src)], dst);
         }
