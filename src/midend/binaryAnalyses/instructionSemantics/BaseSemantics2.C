#include "sage3basic.h"
#include "BaseSemantics2.h"
#include "AsmUnparser_compat.h"
#include "Diagnostics.h"

namespace rose {
namespace BinaryAnalysis {
namespace InstructionSemantics2 {

using namespace Sawyer::Message::Common;

Sawyer::Message::Facility mlog;

void
initDiagnostics() {
    static bool initialized = false;
    if (!initialized) {
        initialized = true;
        mlog = Sawyer::Message::Facility("rose::BinaryAnalysis::InstructionSemantics2", Diagnostics::destination);
        Diagnostics::mfacilities.insertAndAdjust(mlog);
    }
}

namespace BaseSemantics {

/*******************************************************************************************************************************
 *                                      Printing operator<<
 *******************************************************************************************************************************/

std::ostream& operator<<(std::ostream &o, const Exception &x) {
    x.print(o);
    return o;
}

std::ostream& operator<<(std::ostream &o, const SValue &x) {
    x.print(o);
    return o;
}

std::ostream& operator<<(std::ostream &o, const SValue::WithFormatter &x)
{
    x.print(o);
    return o;
}

std::ostream& operator<<(std::ostream &o, const MemoryCell &x) {
    x.print(o);
    return o;
}

std::ostream& operator<<(std::ostream &o, const MemoryCell::WithFormatter &x)
{
    x.print(o);
    return o;
}

std::ostream& operator<<(std::ostream &o, const MemoryState &x) {
    x.print(o);
    return o;
}

std::ostream& operator<<(std::ostream &o, const MemoryState::WithFormatter &x)
{
    x.print(o);
    return o;
}

std::ostream& operator<<(std::ostream &o, const RegisterState &x) {
    x.print(o);
    return o;
}

std::ostream& operator<<(std::ostream &o, const RegisterState::WithFormatter &x)
{
    x.print(o);
    return o;
}

std::ostream& operator<<(std::ostream &o, const State &x) {
    x.print(o);
    return o;
}

std::ostream& operator<<(std::ostream &o, const State::WithFormatter &x)
{
    x.print(o);
    return o;
}

std::ostream& operator<<(std::ostream &o, const RiscOperators &x) {
    x.print(o);
    return o;
}

std::ostream& operator<<(std::ostream &o, const RiscOperators::WithFormatter &x)
{
    x.print(o);
    return o;
}

/*******************************************************************************************************************************
 *                                      Exceptions
 *******************************************************************************************************************************/

void
Exception::print(std::ostream &o) const
{
    o <<"rose::BinaryAnalysis::InstructionSemantics::BaseSemantics::Exception: " <<what();
    if (insn)
        o <<": " <<unparseInstructionWithAddress(insn);
    o <<"\n";
}

/*******************************************************************************************************************************
 *                                      RegisterStateGeneric
 *******************************************************************************************************************************/

void
RegisterStateGeneric::clear()
{
    registers.clear();
    clear_latest_writers();
}

void
RegisterStateGeneric::zero()
{
    // We're initializing with a concrete value, so it really doesn't matter whether we initialize large registers
    // or small registers.  Constant folding will adjust things as necessary when we start reading registers.
    std::vector<RegisterDescriptor> regs = regdict->get_largest_registers();
    initialize_nonoverlapping(regs, true);
}

void
RegisterStateGeneric::initialize_large()
{
    std::vector<RegisterDescriptor> regs = regdict->get_largest_registers();
    initialize_nonoverlapping(regs, false);
}

void
RegisterStateGeneric::initialize_small()
{
    std::vector<RegisterDescriptor> regs = regdict->get_smallest_registers();
    initialize_nonoverlapping(regs, false);
}

void
RegisterStateGeneric::initialize_nonoverlapping(const std::vector<RegisterDescriptor> &regs, bool initialize_to_zero)
{
    clear();
    for (size_t i=0; i<regs.size(); ++i) {
        std::string name = regdict->lookup(regs[i]);
        SValuePtr val;
        if (initialize_to_zero) {
            val = get_protoval()->number_(regs[i].get_nbits(), 0);
        } else {
            val = get_protoval()->undefined_(regs[i].get_nbits());
            if (!name.empty())
                val->set_comment(name+"_0");
        }
        registers[RegStore(regs[i])].push_back(RegPair(regs[i], val));
    }
}

static bool
has_null_value(const RegisterStateGeneric::RegPair &rp)
{
    return rp.value == NULL;
}

void
RegisterStateGeneric::get_nonoverlapping_parts(const Extent &overlap, const RegPair &rp, RiscOperators *ops,
                                               RegPairs *pairs/*out*/)
{
    if (overlap.first() > rp.desc.get_offset()) { // LSB part of existing register does not overlap
        RegisterDescriptor nonoverlap_desc(rp.desc.get_major(), rp.desc.get_minor(),
                                           rp.desc.get_offset(),
                                           overlap.first() - rp.desc.get_offset());
        SValuePtr nonoverlap_val = ops->extract(rp.value, 0, nonoverlap_desc.get_nbits());
        pairs->push_back(RegPair(nonoverlap_desc, nonoverlap_val));
    }
    if (overlap.last()+1 < rp.desc.get_offset() + rp.desc.get_nbits()) { // MSB part of existing reg does not overlap
        size_t nonoverlap_first = overlap.last() + 1; // bit offset for register
        size_t nonoverlap_nbits = (rp.desc.get_offset() + rp.desc.get_nbits()) - (overlap.last() + 1);
        RegisterDescriptor nonoverlap_desc(rp.desc.get_major(), rp.desc.get_minor(), nonoverlap_first, nonoverlap_nbits);
        size_t lo_bit = nonoverlap_first - rp.desc.get_offset(); // lo bit of value to extract
        SValuePtr nonoverlap_val = ops->extract(rp.value, lo_bit, lo_bit+nonoverlap_nbits);
        pairs->push_back(RegPair(nonoverlap_desc, nonoverlap_val));
    }
}

SValuePtr
RegisterStateGeneric::readRegister(const RegisterDescriptor &reg, RiscOperators *ops)
{
    ASSERT_require(reg.is_valid());

    // Fast case: the state does not store this register or any register that might overlap with this register.
    Registers::iterator ri = registers.find(reg);
    if (ri==registers.end()) {
        size_t nbits = reg.get_nbits();
        SValuePtr newval = get_protoval()->undefined_(nbits);
        std::string regname = regdict->lookup(reg);
        if (!regname.empty())
            newval->set_comment(regname + "_0");
        registers[reg].push_back(RegPair(reg, newval));
        return newval;
    }

    // Get a list of all the (parts of) registers that might overlap with this register.
    const Extent need_extent(reg.get_offset(), reg.get_nbits());
    std::vector<SValuePtr> overlaps(reg.get_nbits()); // overlapping parts of other registers by destination bit offset
    std::vector<RegPair> nonoverlaps; // non-overlapping parts of overlapping registers
    for (RegPairs::iterator rvi=ri->second.begin(); rvi!=ri->second.end(); ++rvi) {
        Extent have_extent(rvi->desc.get_offset(), rvi->desc.get_nbits());
        if (need_extent==have_extent) {
            // exact match; no need to traverse further because a RegisterStateGeneric never stores overlapping values
            ASSERT_require(nonoverlaps.empty());
            return rvi->value;
        } else {
            const Extent overlap = need_extent.intersect(have_extent);
            if (overlap==need_extent) {
                // The stored register contains all the bits we need to read, and then some.  Extract only what we need.
                // No need to traverse further because we never store overlapping values.
                ASSERT_require(nonoverlaps.empty());
                const size_t lo_bit = need_extent.first() - have_extent.first();
                return ops->extract(rvi->value, lo_bit, lo_bit+need_extent.size());
            } else if (!overlap.empty()) {
                ASSERT_require(overlap.first() >= have_extent.first());
                size_t extractBegin = overlap.first() - have_extent.first();
                size_t extractEnd = extractBegin + overlap.size();
                ASSERT_require(extractEnd > extractBegin);
                ASSERT_require(extractEnd <= rvi->value->get_width());
                const SValuePtr overlap_val = ops->extract(rvi->value, extractBegin, extractEnd);
                ASSERT_require(overlap_val->get_width() == overlap.size());
                ASSERT_require(overlap.first() >= need_extent.first());
                size_t offsetWrtResult = overlap.first() - need_extent.first();
                overlaps[offsetWrtResult] = overlap_val;

                if (coalesceOnRead) {
                    // If any part of the existing register is not represented by the register being read, then we need to save
                    // that part.
                    get_nonoverlapping_parts(overlap, *rvi, ops, &nonoverlaps /*out*/);

                    // Mark the overlapping register by setting it to null so we can remove it later.
                    rvi->value = SValuePtr();
                }
            }
        }
    }

    // Remove the overlapping registers that we marked above, and replace them with their non-overlapping parts.
    if (coalesceOnRead) {
        ri->second.erase(std::remove_if(ri->second.begin(), ri->second.end(), has_null_value), ri->second.end());
        ri->second.insert(ri->second.end(), nonoverlaps.begin(), nonoverlaps.end());
    }

    // Compute the return value by concatenating the overlapping parts and filling in any missing parts.
    SValuePtr retval;
    size_t offset = 0;
    while (offset<reg.get_nbits()) {
        SValuePtr part;
        if (overlaps[offset]!=NULL) {
            part = overlaps[offset];
        } else {
            size_t next_offset = offset+1;
            while (next_offset<reg.get_nbits() && overlaps[next_offset]==NULL) ++next_offset;
            size_t nbits = next_offset - offset;
            part = get_protoval()->undefined_(nbits);
            if (!coalesceOnRead) {
                // This part of the return value doesn't exist in the register state, so we need to add it.  When
                // coalesceOnRead is set we'll insert the whole value at once at the very end.
                RegisterDescriptor subreg(reg.get_major(), reg.get_minor(), reg.get_offset()+offset, nbits);
                ri->second.push_back(RegPair(subreg, part));
            }
        }
        retval = retval==NULL ? part : ops->concat(retval, part);
        offset += part->get_width();
    }

    // Insert the return value.  When coalesceOnRead is set then no part of the register we just read overlaps with anything
    // already stored because we've removed those parts of registers that overlap.  In other words, there's already a hole in
    // which we can insert the value we're about to return.
    if (coalesceOnRead)
        ri->second.push_back(RegPair(reg, retval));

    ASSERT_require(reg.get_nbits()==retval->get_width());
    return retval;
}

void
RegisterStateGeneric::writeRegister(const RegisterDescriptor &reg, const SValuePtr &value, RiscOperators *ops)
{
    ASSERT_not_null(value);
    ASSERT_require2(reg.get_nbits()==value->get_width(), "value written to register must be the same width as the register");
    erase_register(reg, ops);
    Registers::iterator ri = registers.find(reg);
    if (ri == registers.end()) {
        registers[reg].push_back(RegPair(reg, value));
    } else {
        ri->second.push_back(RegPair(reg, value));
    }
}

void
RegisterStateGeneric::erase_register(const RegisterDescriptor &reg, RiscOperators *ops)
{
    ASSERT_require(reg.is_valid());

    // Fast case: the state does not store this register or any register that might overlap with this register
    Registers::iterator ri = registers.find(reg);
    if (ri == registers.end())
        return;                                         // no part of register is stored in this state

    // Look for existing registers that overlap with this register and remove them.  If the overlap was only partial, then we
    // need to eventually add the non-overlapping part back into the list.
    RegPairs nonoverlaps; // the non-overlapping parts of overlapping registers
    Extent need_extent(reg.get_offset(), reg.get_nbits());
    for (RegPairs::iterator rvi=ri->second.begin(); rvi!=ri->second.end(); ++rvi) {
        Extent have_extent(rvi->desc.get_offset(), rvi->desc.get_nbits());
        Extent overlap = need_extent.intersect(have_extent);
        if (!overlap.empty()) {
            get_nonoverlapping_parts(overlap, *rvi, ops, &nonoverlaps);
            rvi->value = SValuePtr(); // mark pair for removal by setting it to null
        }
    }

    // Remove marked pairs, then add the non-overlapping parts.
    ri->second.erase(std::remove_if(ri->second.begin(), ri->second.end(), has_null_value), ri->second.end());
    ri->second.insert(ri->second.end(), nonoverlaps.begin(), nonoverlaps.end());
}

RegisterStateGeneric::RegPairs
RegisterStateGeneric::get_stored_registers() const
{
    RegPairs retval;
    for (Registers::const_iterator ri=registers.begin(); ri!=registers.end(); ++ri)
        retval.insert(retval.end(), ri->second.begin(), ri->second.end());
    return retval;
}

void
RegisterStateGeneric::traverse(Visitor &visitor)
{
    for (Registers::iterator ri=registers.begin(); ri!=registers.end(); ++ri) {
        for (RegPairs::iterator rpi=ri->second.begin(); rpi!=ri->second.end(); ++rpi) {
            SValuePtr newval = (visitor)(rpi->desc, rpi->value);
            if (newval!=NULL) {
                ASSERT_require(newval->get_width()==rpi->desc.get_nbits());
                rpi->value = newval;
            }
        }
    }
}

void
RegisterStateGeneric::deep_copy_values()
{
    for (Registers::iterator ri=registers.begin(); ri!=registers.end(); ++ri) {
        for (RegPairs::iterator pi=ri->second.begin(); pi!=ri->second.end(); ++pi)
            pi->value = pi->value->copy();
    }
}

bool
RegisterStateGeneric::is_partly_stored(const RegisterDescriptor &desc) const
{
    Extent want(desc.get_offset(), desc.get_nbits());
    Registers::const_iterator ri = registers.find(RegStore(desc));
    if (ri!=registers.end()) {
        for (RegPairs::const_iterator pi=ri->second.begin(); pi!=ri->second.end(); ++pi) {
            const RegisterDescriptor &desc = pi->desc;
            Extent have(desc.get_offset(), desc.get_nbits());
            if (want.overlaps(have))
                return true;
        }
    }
    return false;
}

bool
RegisterStateGeneric::is_wholly_stored(const RegisterDescriptor &desc) const
{
    Extent want(desc.get_offset(), desc.get_nbits());
    ExtentMap have = stored_parts(desc);
    return 1==have.nranges() && have.minmax()==want;
}

bool
RegisterStateGeneric::is_exactly_stored(const RegisterDescriptor &desc) const
{
    Registers::const_iterator ri = registers.find(RegStore(desc));
    if (ri!=registers.end()) {
        for (RegPairs::const_iterator pi=ri->second.begin(); pi!=ri->second.end(); ++pi) {
            if (desc==pi->desc)
                return true;
        }
    }
    return false;
}

ExtentMap
RegisterStateGeneric::stored_parts(const RegisterDescriptor &desc) const
{
    ExtentMap retval;
    Extent want(desc.get_offset(), desc.get_nbits());
    Registers::const_iterator ri = registers.find(RegStore(desc));
    if (ri!=registers.end()) {
        for (RegPairs::const_iterator pi=ri->second.begin(); pi!=ri->second.end(); ++pi) {
            const RegisterDescriptor &desc = pi->desc;
            Extent have(desc.get_offset(), desc.get_nbits());
            retval.insert(want.intersect(have));
        }
    }
    return retval;
}

void
RegisterStateGeneric::set_latest_writer(const RegisterDescriptor &desc, rose_addr_t writer_va)
{
    WrittenParts &parts = writers[desc];
    parts.insert(Extent(desc.get_offset(), desc.get_nbits()), writer_va);
}

void
RegisterStateGeneric::clear_latest_writer(const RegisterDescriptor &desc)
{
    WritersMap::iterator wi = writers.find(desc);
    if (wi!=writers.end())
        wi->second.clear();
}

void
RegisterStateGeneric::clear_latest_writers()
{
    writers.clear();
}

std::set<rose_addr_t>
RegisterStateGeneric::get_latest_writers(const RegisterDescriptor &desc) const
{
    std::set<rose_addr_t> retval;
    WritersMap::const_iterator wi = writers.find(desc);
    if (wi!=writers.end()) {
        Extent desc_extent(desc.get_offset(), desc.get_nbits());
        for (WrittenParts::const_iterator pi=wi->second.begin(); pi!=wi->second.end(); ++pi) {
            if (pi->first.overlaps(desc_extent))
                retval.insert(pi->second.get());
        }
    }
    return retval;
}

static bool
sortByOffset(const RegisterStateGeneric::RegPair &a, const RegisterStateGeneric::RegPair &b) {
    return a.desc.get_offset() < b.desc.get_offset();
}

void
RegisterStateGeneric::print(std::ostream &stream, Formatter &fmt) const
{
    const RegisterDictionary *regdict = fmt.get_register_dictionary();
    if (!regdict)
        regdict = get_register_dictionary();
    RegisterNames regnames(regdict);

    // First pass is to get the maximum length of the register names; second pass prints
    FormatRestorer oflags(stream);
    size_t maxlen = 6; // use at least this many columns even if register names are short.
    for (int i=0; i<2; ++i) {
        for (Registers::const_iterator ri=registers.begin(); ri!=registers.end(); ++ri) {
            RegPairs regPairs = ri->second;
            std::sort(regPairs.begin(), regPairs.end(), sortByOffset);
            for (RegPairs::const_iterator rvi=regPairs.begin(); rvi!=regPairs.end(); ++rvi) {
                std::string regname = regnames(rvi->desc);
                if (!fmt.get_suppress_initial_values() || rvi->value->get_comment().empty() ||
                    0!=rvi->value->get_comment().compare(regname+"_0")) {
                    if (0==i) {
                        maxlen = std::max(maxlen, regname.size());
                    } else {
                        stream <<fmt.get_line_prefix() <<std::setw(maxlen) <<std::left <<regname;
                        oflags.restore();
                        if (fmt.get_show_latest_writers()) {
                            std::set<rose_addr_t> writers = get_latest_writers(rvi->desc);
                            if (writers.size()==1) {
                                stream <<" [writer=" <<StringUtility::addrToString(*writers.begin()) <<"]";
                            } else if (!writers.empty()) {
                                stream <<" [writers={";
                                for (std::set<rose_addr_t>::iterator wi=writers.begin(); wi!=writers.end(); ++wi)
                                    stream <<(wi==writers.begin()?"":", ") <<StringUtility::addrToString(*wi);
                                stream <<"}]";
                            }
                        }
                        stream <<" = ";
                        rvi->value->print(stream, fmt);
                        stream <<"\n";
                    }
                }
            }
        }
    }
}


/*******************************************************************************************************************************
 *                                      RegisterStateX86
 *******************************************************************************************************************************/

std::string
RegisterStateX86::initialValueName(const RegisterDescriptor &reg) const {
    std::string s;
    if (regdict!=NULL) {
        s = regdict->lookup(reg);
        if (!s.empty())
            s += "_0";
    }
    return s;
}

void
RegisterStateX86::clear()
{
    ip = protoval->undefined_(32);
    for (size_t i=0; i<n_gprs; ++i) {
        const RegisterDescriptor reg(x86_regclass_gpr, i, 0, 32);
        gpr[i] = protoval->undefined_(32);
        gpr[i]->set_comment(initialValueName(reg));
    }
    for (size_t i=0; i<n_segregs; ++i) {
        const RegisterDescriptor reg(x86_regclass_segment, i, 0, 16);
        segreg[i] = protoval->undefined_(16);
        segreg[i]->set_comment(initialValueName(reg));
    }
    for (size_t i=0; i<n_flags; ++i) {
        const RegisterDescriptor reg(x86_regclass_flags, x86_flags_status, i, 1);
        flag[i] = protoval->undefined_(1);
        flag[i]->set_comment(initialValueName(reg));
    }
    for (size_t i=0; i<n_st; ++i) {
        const RegisterDescriptor reg(x86_regclass_st, i, 0, 80);
        st[i] = protoval->undefined_(80);
        st[i]->set_comment(initialValueName(reg));
    }
    for (size_t i=0; i<n_xmm; ++i) {
        const RegisterDescriptor reg(x86_regclass_xmm, i, 0, 128);
        xmm[i] = protoval->undefined_(128);
        xmm[i]->set_comment(initialValueName(reg));
    }
    
    const RegisterDescriptor reg(x86_regclass_flags, x86_flags_fpstatus, 0, 16);
    fpstatus = protoval->undefined_(16);
    fpstatus->set_comment(initialValueName(reg));
}

void
RegisterStateX86::zero()
{
    ip = protoval->number_(32, 0);
    for (size_t i=0; i<n_gprs; ++i)
        gpr[i] = protoval->number_(32, 0);
    for (size_t i=0; i<n_segregs; ++i)
        segreg[i] = protoval->number_(16, 0);
    for (size_t i=0; i<n_flags; ++i)
        flag[i] = protoval->number_(1, 0);
    for (size_t i=0; i<n_st; ++i)
        st[i] = protoval->number_(80, 0);
    for (size_t i=0; i<n_xmm; ++i)
        xmm[i] = protoval->number_(128, 0);
    fpstatus = protoval->number_(16, 0);
}

SValuePtr
RegisterStateX86::readRegister(const RegisterDescriptor &reg, RiscOperators *ops)
{
    switch (reg.get_major()) {
        case x86_regclass_gpr:
            return readRegisterGpr(reg, ops);
        case x86_regclass_flags:
            if (reg.get_minor()==x86_flags_status)
                return readRegisterFlag(reg, ops);
            if (reg.get_minor()==x86_flags_fpstatus)
                return readRegisterFpStatus(reg, ops);
            throw Exception("invalid flags minor number: " + StringUtility::numberToString(reg.get_minor()),
                            ops->get_insn());
        case x86_regclass_segment:
            return readRegisterSeg(reg, ops);
        case x86_regclass_ip:
            return readRegisterIp(reg, ops);
        case x86_regclass_st:
            return readRegisterSt(reg, ops);
        case x86_regclass_xmm:
            return readRegisterXmm(reg, ops);
        default:
            throw Exception("invalid register major number: "+StringUtility::numberToString(reg.get_major())+
                            " (wrong RegisterDictionary?)", ops->get_insn());
    }
}

SValuePtr
RegisterStateX86::readRegisterGpr(const RegisterDescriptor &reg, RiscOperators *ops)
{
    using namespace StringUtility;
    ASSERT_not_null(ops);
    ASSERT_require(reg.get_major()==x86_regclass_gpr);
    if (reg.get_minor()>=n_gprs)
        throw Exception("invalid general purpose register minor number: "+numberToString(reg.get_minor()), ops->get_insn());
    if (reg.get_nbits()!=8 && reg.get_nbits()!=16 && reg.get_nbits()!=32)
        throw Exception("invalid general purpose register width: "+numberToString(reg.get_nbits()), ops->get_insn());
    if ((reg.get_offset()!=0 && (reg.get_offset()!=8 || reg.get_nbits()!=8)) ||
        (reg.get_offset() + reg.get_nbits() > 32))
        throw Exception("invalid general purpose sub-register: offset="+numberToString(reg.get_offset())+
                        " width="+numberToString(reg.get_nbits()), ops->get_insn());
    SValuePtr result = gpr[reg.get_minor()];
    if (reg.get_offset()!=0 || reg.get_nbits()!=32)
        result = ops->extract(result, reg.get_offset(), reg.get_offset()+reg.get_nbits());
    ASSERT_require(result->get_width()==reg.get_nbits());
    return result;
}

SValuePtr
RegisterStateX86::readRegisterFlag(const RegisterDescriptor &reg, RiscOperators *ops)
{
    using namespace StringUtility;
    ASSERT_not_null(ops);
    ASSERT_require(reg.get_major()==x86_regclass_flags);
    if (reg.get_minor()!=0)
        throw Exception("invalid flags register minor numbr: "+numberToString(reg.get_minor()), ops->get_insn());
    if (reg.get_nbits()!=1 && reg.get_nbits()!=16 && reg.get_nbits()!=32)
        throw Exception("invalid flag register width: "+numberToString(reg.get_nbits()), ops->get_insn());
    if ((reg.get_nbits()>1 && reg.get_offset()!=0) ||
        (reg.get_offset() + reg.get_nbits() > 32))
        throw Exception("invalid flag subregister: offset="+numberToString(reg.get_offset())+
                        " width="+numberToString(reg.get_nbits()), ops->get_insn());
    SValuePtr result = flag[reg.get_offset()];
    for (size_t i=1; i<reg.get_nbits(); ++i)
        result = ops->concat(result, flag[reg.get_offset()+i]);
    ASSERT_require(result->get_width()==reg.get_nbits());
    return result;
}

SValuePtr
RegisterStateX86::readRegisterSeg(const RegisterDescriptor &reg, RiscOperators *ops)
{
    using namespace StringUtility;
    ASSERT_not_null(ops);
    ASSERT_require(reg.get_major()==x86_regclass_segment);
    if (reg.get_minor()>=n_segregs)
        throw Exception("invalid segment register minor number: "+numberToString(reg.get_minor()), ops->get_insn());
    if (reg.get_offset()!=0 || reg.get_nbits()!=16)
        throw Exception("invalid segment subregister: offset="+numberToString(reg.get_offset())+
                        " width="+numberToString(reg.get_nbits()), ops->get_insn());
    SValuePtr result = segreg[reg.get_minor()];
    ASSERT_require(result->get_width()==reg.get_nbits());
    return result;
}

SValuePtr
RegisterStateX86::readRegisterIp(const RegisterDescriptor &reg, RiscOperators *ops)
{
    using namespace StringUtility;
    ASSERT_not_null(ops);
    ASSERT_require(reg.get_major()==x86_regclass_ip);
    if (reg.get_minor()!=0)
        throw Exception("invalid instruction pointer register minor number: "+numberToString(reg.get_minor()), ops->get_insn());
    if (reg.get_offset()!=0 || reg.get_nbits()!=32)
        throw Exception("invalid instruction pointer subregister: offset="+numberToString(reg.get_offset())+
                        " width="+numberToString(reg.get_nbits()), ops->get_insn());
    ASSERT_require(ip->get_width()==reg.get_nbits());
    return ip;
}

SValuePtr
RegisterStateX86::readRegisterSt(const RegisterDescriptor &reg, RiscOperators *ops)
{
    ASSERT_require(reg.get_major()==x86_regclass_st);
    ASSERT_require(reg.get_minor()<8);
    ASSERT_require(reg.get_offset()==0);
    SValuePtr retval = st[reg.get_minor()];
    ASSERT_require(retval!=NULL && retval->get_width()==80);
    if (reg.get_nbits()==64)
        retval = ops->extract(retval, 0, 64);           // reading MM register, low-order 64 bits of ST
    return retval;
}

SValuePtr
RegisterStateX86::readRegisterXmm(const RegisterDescriptor &reg, RiscOperators *ops)
{
    ASSERT_require(reg.get_major()==x86_regclass_xmm);
    ASSERT_require(reg.get_minor()<8);
    ASSERT_require(reg.get_offset()==0);
    ASSERT_require(reg.get_nbits()==128);
    SValuePtr retval = xmm[reg.get_minor()];
    ASSERT_require(retval!=NULL && retval->get_width()==128);
    return retval;
}

SValuePtr
RegisterStateX86::readRegisterFpStatus(const RegisterDescriptor &reg, RiscOperators *ops)
{
    ASSERT_require(reg.get_major()==x86_regclass_flags);
    ASSERT_require(reg.get_minor()==x86_flags_fpstatus);
    ASSERT_require(reg.get_offset() + reg.get_nbits() <= 16);
    ASSERT_require(fpstatus!=NULL && fpstatus->get_width()==16);
    if (16==reg.get_nbits())
        return fpstatus;
    return ops->extract(fpstatus, reg.get_offset(), reg.get_offset()+reg.get_nbits());
}

void
RegisterStateX86::writeRegister(const RegisterDescriptor &reg, const SValuePtr &value, RiscOperators *ops)
{
    switch (reg.get_major()) {
        case x86_regclass_gpr:
            return writeRegisterGpr(reg, value, ops);
        case x86_regclass_flags:
            if (reg.get_minor()==x86_flags_status)
                return writeRegisterFlag(reg, value, ops);
            if (reg.get_minor()==x86_flags_fpstatus)
                return writeRegisterFpStatus(reg, value, ops);
            throw Exception("invalid register minor number: " + StringUtility::numberToString(reg.get_minor()),
                            ops->get_insn());
        case x86_regclass_segment:
            return writeRegisterSeg(reg, value, ops);
        case x86_regclass_ip:
            return writeRegisterIp(reg, value, ops);
        case x86_regclass_st:
            return writeRegisterSt(reg, value, ops);
        case x86_regclass_xmm:
            return writeRegisterXmm(reg, value, ops);
        default:
            throw Exception("invalid register major number: "+StringUtility::numberToString(reg.get_major())+
                            " (wrong RegisterDictionary?)", ops->get_insn());
    }
}

void
RegisterStateX86::writeRegisterGpr(const RegisterDescriptor &reg, const SValuePtr &value, RiscOperators *ops)
{
    using namespace StringUtility;
    ASSERT_require(reg.get_major()==x86_regclass_gpr);
    ASSERT_require(value!=NULL && value->get_width()==reg.get_nbits());
    ASSERT_not_null(ops);
    if (reg.get_minor()>=n_gprs)
        throw Exception("invalid general purpose register minor number: "+numberToString(reg.get_minor()), ops->get_insn());
    if (reg.get_nbits()!=8 && reg.get_nbits()!=16 && reg.get_nbits()!=32)
        throw Exception("invalid general purpose register width: "+numberToString(reg.get_nbits()), ops->get_insn());
    if ((reg.get_offset()!=0 && (reg.get_offset()!=8 || reg.get_nbits()!=8)) ||
        (reg.get_offset() + reg.get_nbits() > 32))
        throw Exception("invalid general purpose sub-register: offset="+numberToString(reg.get_offset())+
                        " width="+numberToString(reg.get_nbits()), ops->get_insn());
    SValuePtr towrite = value;
    if (reg.get_offset()!=0)
        towrite = ops->concat(ops->extract(gpr[reg.get_minor()], 0, reg.get_offset()), towrite);
    if (reg.get_offset() + reg.get_nbits()<32)
        towrite = ops->concat(towrite, ops->extract(gpr[reg.get_minor()], reg.get_offset()+reg.get_nbits(), 32));
    ASSERT_require(towrite->get_width()==32);
    gpr[reg.get_minor()] = towrite;
}

void
RegisterStateX86::writeRegisterFlag(const RegisterDescriptor &reg, const SValuePtr &value, RiscOperators *ops)
{
    using namespace StringUtility;
    ASSERT_require(reg.get_major()==x86_regclass_flags);
    ASSERT_require(value!=NULL && value->get_width()==reg.get_nbits());
    ASSERT_not_null(ops);
    if (reg.get_minor()!=0)
        throw Exception("invalid flags register minor numbr: "+numberToString(reg.get_minor()), ops->get_insn());
    if (reg.get_nbits()!=1 && reg.get_nbits()!=16 && reg.get_nbits()!=32)
        throw Exception("invalid flag register width: "+numberToString(reg.get_nbits()), ops->get_insn());
    if ((reg.get_nbits()>1 && reg.get_offset()!=0) ||
        (reg.get_offset() + reg.get_nbits() > 32))
        throw Exception("invalid flag subregister: offset="+numberToString(reg.get_offset())+
                        " width="+numberToString(reg.get_nbits()), ops->get_insn());
    if (reg.get_nbits()==1) {
        flag[reg.get_offset()] = value;
    } else {
        for (size_t i=0; i<reg.get_nbits(); ++i)
            flag[reg.get_offset()+i] = ops->extract(value, i, 1);
    }
}

void
RegisterStateX86::writeRegisterSeg(const RegisterDescriptor &reg, const SValuePtr &value, RiscOperators *ops)
{
    using namespace StringUtility;
    ASSERT_require(reg.get_major()==x86_regclass_segment);
    ASSERT_require(value!=NULL && value->get_width()==reg.get_nbits());
    ASSERT_not_null(ops);
    if (reg.get_minor()>=n_segregs)
        throw Exception("invalid segment register minor number: "+numberToString(reg.get_minor()), ops->get_insn());
    if (reg.get_offset()!=0 || reg.get_nbits()!=16)
        throw Exception("invalid segment subregister: offset="+numberToString(reg.get_offset())+
                        " width="+numberToString(reg.get_nbits()), ops->get_insn());
    segreg[reg.get_minor()] = value;
}

void
RegisterStateX86::writeRegisterIp(const RegisterDescriptor &reg, const SValuePtr &value, RiscOperators *ops)
{
    using namespace StringUtility;
    ASSERT_require(reg.get_major()==x86_regclass_ip);
    ASSERT_require(value!=NULL && value->get_width()==reg.get_nbits());
    ASSERT_not_null(ops);
    if (reg.get_minor()!=0)
        throw Exception("invalid instruction pointer register minor number: "+numberToString(reg.get_minor()), ops->get_insn());
    if (reg.get_offset()!=0 || reg.get_nbits()!=32)
        throw Exception("invalid instruction pointer subregister: offset="+numberToString(reg.get_offset())+
                        " width="+numberToString(reg.get_nbits()), ops->get_insn());
    ip = value;
}

void
RegisterStateX86::writeRegisterSt(const RegisterDescriptor &reg, const SValuePtr &value, RiscOperators *ops)
{
    ASSERT_require(reg.get_major()==x86_regclass_st);
    ASSERT_require(reg.get_minor()<8);
    ASSERT_require(reg.get_offset()==0);
    ASSERT_require(reg.get_nbits()==80);
    ASSERT_not_null(value);
    ASSERT_require(value->get_width()==80);
    st[reg.get_minor()] = value;
}

void
RegisterStateX86::writeRegisterXmm(const RegisterDescriptor &reg, const SValuePtr &value, RiscOperators *ops)
{
    ASSERT_require(reg.get_major()==x86_regclass_xmm);
    ASSERT_require(reg.get_minor()<8);
    ASSERT_require(reg.get_offset()==0);
    ASSERT_require(reg.get_nbits()==128);
    ASSERT_not_null(value);
    ASSERT_require(value->get_width()==128);
    xmm[reg.get_minor()] = value;
}

void
RegisterStateX86::writeRegisterFpStatus(const RegisterDescriptor &reg, const SValuePtr &value, RiscOperators *ops)
{
    ASSERT_require(reg.get_major()==x86_regclass_flags);
    ASSERT_require(reg.get_minor()==x86_flags_fpstatus);
    ASSERT_require(reg.get_offset()+reg.get_nbits() <= 16);
    ASSERT_require(value!=NULL && value->get_width()==reg.get_nbits());

    SValuePtr towrite = value;
    if (reg.get_offset()!=0)
        towrite = ops->concat(ops->extract(fpstatus, 0, reg.get_offset()), towrite);
    if (reg.get_offset() + reg.get_nbits()<32)
        towrite = ops->concat(towrite, ops->extract(fpstatus, reg.get_offset()+reg.get_nbits(), 16));
    ASSERT_require(towrite->get_width()==16);
    fpstatus = towrite;
}

void
RegisterStateX86::print(std::ostream &stream, Formatter &fmt) const 
{
    const RegisterDictionary *regdict = fmt.get_register_dictionary();
    if (!regdict)
        regdict = get_register_dictionary();
    RegisterNames regnames(regdict);

    struct ShouldShow {
        Formatter &fmt;
        ShouldShow(Formatter &fmt): fmt(fmt) {}
        bool operator()(const std::string &regname, const BaseSemantics::SValuePtr &value) {
            return (!fmt.get_suppress_initial_values() || value->get_comment().empty() ||
                    0!=value->get_comment().compare(regname+"_0"));
        }
    } should_show(fmt);

    // Two passes: first figure out column widths for the register names, then print
    size_t namewidth = 7;
    FormatRestorer save_fmt(stream);
    for (int pass=0; pass<2; ++pass) {
        for (size_t i=0; i<n_gprs; ++i) {
            std::string regname = regnames(RegisterDescriptor(x86_regclass_gpr, i, 0, 32));
            if (should_show(regname, gpr[i])) {
                if (0==pass) {
                    namewidth = std::max(namewidth, regname.size());
                } else {
                    stream <<fmt.get_line_prefix() <<std::setw(namewidth) <<std::left <<regname
                           <<" = { " <<(*gpr[i]+fmt) <<" }\n";
                }
            }
        }
        for (size_t i=0; i<n_segregs; ++i) {
            std::string regname = regnames(RegisterDescriptor(x86_regclass_segment, i, 0, 16));
            if (should_show(regname, segreg[i])) {
                if (0==pass) {
                    namewidth = std::max(namewidth, regname.size());
                } else {
                    stream <<fmt.get_line_prefix() <<std::setw(namewidth) <<std::left <<regname
                           <<" = { " <<(*segreg[i]+fmt) <<" }\n";
                }
            }
        }
        for (size_t i=0; i<n_flags; ++i) {
            std::string regname = regnames(RegisterDescriptor(x86_regclass_flags, 0, i, 1)); // flags are all part of minor #0
            if (should_show(regname, flag[i])) {
                if (0==pass) {
                    namewidth = std::max(namewidth, regname.size());
                } else {
                    stream <<fmt.get_line_prefix() <<std::setw(namewidth) <<std::left <<regname
                           <<" = { " <<(*flag[i]+fmt) <<" }\n";
                }
            }
        }
        for (size_t i=0; i<n_st; ++i) {
            std::string regname = regnames(RegisterDescriptor(x86_regclass_st, i, 0, 80));
            if (should_show(regname, st[i])) {
                if (0==pass) {
                    namewidth = std::max(namewidth, regname.size());
                } else {
                    stream <<fmt.get_line_prefix() <<std::setw(namewidth) <<std::left <<regname
                           <<" = { " <<(*st[i]+fmt) <<" }\n";
                }
            }
        }
        for (size_t i=0; i<n_xmm; ++i) {
            std::string regname = regnames(RegisterDescriptor(x86_regclass_xmm, i, 0, 128));
            if (should_show(regname, xmm[i])) {
                if (0==pass) {
                    namewidth = std::max(namewidth, regname.size());
                } else {
                    stream <<fmt.get_line_prefix() <<std::setw(namewidth) <<std::left <<regname
                           <<" = { " <<(*xmm[i]+fmt) <<" }\n";
                }
            }
        }
        {
            std::string regname = regnames(RegisterDescriptor(x86_regclass_flags, x86_flags_fpstatus, 0, 16));
            if (should_show(regname, fpstatus)) {
                if (0==pass) {
                    namewidth = std::max(namewidth, regname.size());
                } else {
                    stream <<fmt.get_line_prefix() <<std::setw(namewidth) <<std::left <<regname
                           <<" = { " <<(*fpstatus+fmt) <<" }\n";
                }
            }
        }
        {
            std::string regname = regnames(RegisterDescriptor(x86_regclass_ip, 0, 0, 32));
            if (should_show(regname, ip)) {
                if (0==pass) {
                    namewidth = std::max(namewidth, regname.size());
                } else {
                    stream <<fmt.get_line_prefix() <<std::setw(namewidth) <<std::left <<regname
                           <<" = { " <<(*ip+fmt) <<" }\n";
                }
            }
        }
    }
}

/*******************************************************************************************************************************
 *                                      MemoryState
 *******************************************************************************************************************************/

bool
MemoryCell::may_alias(const MemoryCellPtr &other, RiscOperators *addrOps) const
{
    // Check for the easy case:  two one-byte cells may alias one another if their addresses may be equal.
    if (8==value_->get_width() && 8==other->get_value()->get_width())
        return address_->may_equal(other->get_address(), addrOps->get_solver());

    size_t addr_nbits = address_->get_width();
    ASSERT_require(other->get_address()->get_width()==addr_nbits);

    ASSERT_require(value_->get_width() % 8 == 0);       // memory is byte addressable, so values must be multiples of a byte
    SValuePtr lo1 = address_;
    SValuePtr hi1 = addrOps->add(lo1, addrOps->number_(lo1->get_width(), value_->get_width() / 8));

    ASSERT_require(other->get_value()->get_width() % 8 == 0);
    SValuePtr lo2 = other->get_address();
    SValuePtr hi2 = addrOps->add(lo2, addrOps->number_(lo2->get_width(), other->get_value()->get_width() / 8));

    // Two cells may_alias iff we can prove that they are not disjoint.  The two cells are disjoint iff lo2 >= hi1 or lo1 >=
    // hi2. Two things complicate this: first, the values might not be known quantities, depending on the semantic domain.
    // Second, the RiscOperators does not define a greater-than-or-equal operation, so we need to write it in terms of a
    // subtraction. See x86 CMP and JG instructions for examples. ("sf" is sign flag, "of" is overflow flag.)
    SValuePtr carries;
    SValuePtr diff = addrOps->addWithCarries(lo2, addrOps->invert(hi1), addrOps->boolean_(true), carries/*out*/);
    SValuePtr sf = addrOps->extract(diff, addr_nbits-1, addr_nbits);
    SValuePtr of = addrOps->xor_(addrOps->extract(carries, addr_nbits-1, addr_nbits),
                                 addrOps->extract(carries, addr_nbits-2, addr_nbits-1));
    SValuePtr cond1 = addrOps->invert(addrOps->xor_(sf, of));
    diff = addrOps->addWithCarries(lo1, addrOps->invert(hi2), addrOps->boolean_(true), carries/*out*/);
    sf = addrOps->extract(diff, addr_nbits-1, addr_nbits);
    of = addrOps->xor_(addrOps->extract(carries, addr_nbits-1, addr_nbits),
                       addrOps->extract(carries, addr_nbits-2, addr_nbits-1));
    SValuePtr cond2 = addrOps->invert(addrOps->xor_(sf, of));
    SValuePtr disjoint = addrOps->or_(cond1, cond2);
    if (disjoint->is_number() && disjoint->get_number()!=0)
        return false;
    return true;
}

bool
MemoryCell::must_alias(const MemoryCellPtr &other, RiscOperators *addrOps) const
{
    // Check the easy case: two one-byte cells must alias one another if their address must be equal.
    if (8==value_->get_width() && 8==other->get_value()->get_width())
        return address_->must_equal(other->get_address(), addrOps->get_solver());

    size_t addr_nbits = address_->get_width();
    ASSERT_require(other->get_address()->get_width()==addr_nbits);

    ASSERT_require(value_->get_width() % 8 == 0);
    SValuePtr lo1 = address_;
    SValuePtr hi1 = addrOps->add(lo1, addrOps->number_(lo1->get_width(), value_->get_width() / 8));

    ASSERT_require(other->get_value()->get_width() % 8 == 0);
    SValuePtr lo2 = other->get_address();
    SValuePtr hi2 = addrOps->add(lo2, addrOps->number_(lo2->get_width(), other->get_value()->get_width() / 8));

    // Two cells must_alias iff hi2 >= lo1 and hi1 >= lo2. Two things complicate this: first, the values might not be known
    // quantities, depending on the semantic domain.  Second, the RiscOperators does not define a greater-than-or-equal
    // operation, so we need to write it in terms of a subtraction. See x86 CMP and JG instructions for examples. ("sf" is sign
    // flag, "of" is overflow flag.)
    SValuePtr carries;
    SValuePtr diff = addrOps->addWithCarries(hi2, addrOps->invert(lo1), addrOps->boolean_(true), carries/*out*/);
    SValuePtr sf = addrOps->extract(diff, addr_nbits-1, addr_nbits);
    SValuePtr of = addrOps->xor_(addrOps->extract(carries, addr_nbits-1, addr_nbits),
                                 addrOps->extract(carries, addr_nbits-2, addr_nbits-1));
    SValuePtr cond1 = addrOps->invert(addrOps->xor_(sf, of));
    diff = addrOps->addWithCarries(hi1, addrOps->invert(lo2), addrOps->boolean_(true), carries/*out*/);
    sf = addrOps->extract(diff, addr_nbits-1, addr_nbits);
    of = addrOps->xor_(addrOps->extract(carries, addr_nbits-1, addr_nbits),
                       addrOps->extract(carries, addr_nbits-2, addr_nbits-1));
    SValuePtr cond2 = addrOps->invert(addrOps->xor_(sf, of));
    SValuePtr overlap = addrOps->and_(cond1, cond2);
    if (overlap->is_number() && overlap->get_number()!=0)
        return true;
    return false;
}

void
MemoryCell::print(std::ostream &stream, Formatter &fmt) const
{
    stream <<"addr=" <<(*address_+fmt);
    if (fmt.get_show_latest_writers() && latestWriter_)
        stream <<" writer=" <<StringUtility::addrToString(*latestWriter_);
    stream <<" value=" <<(*value_+fmt);
}

SValuePtr
MemoryCellList::readMemory(const SValuePtr &addr, const SValuePtr &dflt, RiscOperators *addrOps, RiscOperators *valOps)
{
    ASSERT_not_null(addr);
    ASSERT_require(dflt!=NULL && (!byte_restricted || dflt->get_width()==8));
    bool short_circuited;
    CellList found = scan(addr, dflt->get_width(), addrOps, valOps, short_circuited/*out*/);
    size_t nfound = found.size();

    SValuePtr retval;
    if (1!=nfound || !short_circuited) {
        retval = dflt; // found no matches, multiple matches, or we fell off the end of the cell list
        cells.push_front(protocell->create(addr, dflt));
    } else {
        retval = found.front()->get_value();
        if (retval->get_width()!=dflt->get_width()) {
            ASSERT_require(!byte_restricted); // can't happen if memory state stores only byte values
            retval = valOps->unsignedExtend(retval, dflt->get_width()); // extend or truncate
        }
    }

    ASSERT_require(retval->get_width()==dflt->get_width());
    return retval;
}

std::set<rose_addr_t>
MemoryCellList::get_latest_writers(const SValuePtr &addr, size_t nbits, RiscOperators *addrOps, RiscOperators *valOps)
{
    ASSERT_not_null(addr);
    std::set<rose_addr_t> retval;
    bool short_circuited;
    CellList found = scan(addr, nbits, addrOps, valOps, short_circuited/*out*/);
    for (CellList::iterator fi=found.begin(); fi!=found.end(); ++fi) {
        MemoryCellPtr cell = *fi;
        if (cell->latestWriter())
            retval.insert(cell->latestWriter().get());
    }
    return retval;
}

void
MemoryCellList::writeMemory(const SValuePtr &addr, const SValuePtr &value, RiscOperators *addrOps, RiscOperators *valOps)
{
    ASSERT_not_null(addr);
    ASSERT_require(!byte_restricted || value->get_width()==8);
    MemoryCellPtr cell = protocell->create(addr, value);
    cells.push_front(cell);
    latest_written_cell = cell;
}

void
MemoryCellList::print(std::ostream &stream, Formatter &fmt) const
{
    for (CellList::const_iterator ci=cells.begin(); ci!=cells.end(); ++ci)
        stream <<fmt.get_line_prefix() <<(**ci+fmt) <<"\n";
}

MemoryCellList::CellList
MemoryCellList::scan(const BaseSemantics::SValuePtr &addr, size_t nbits, RiscOperators *addrOps, RiscOperators *valOps,
                     bool &short_circuited/*out*/) const
{
    ASSERT_not_null(addr);
    short_circuited = false;
    CellList retval;
    MemoryCellPtr tmpcell = protocell->create(addr, valOps->undefined_(nbits));
    for (CellList::const_iterator ci=cells.begin(); ci!=cells.end(); ++ci) {
        if (tmpcell->may_alias(*ci, addrOps)) {
            retval.push_back(*ci);
            if ((short_circuited = tmpcell->must_alias(*ci, addrOps)))
                break;
        }
    }
    return retval;
}

void
MemoryCellList::traverse(Visitor &visitor)
{
    for (CellList::iterator ci=cells.begin(); ci!=cells.end(); ++ci)
        (visitor)(*ci);
}

/*******************************************************************************************************************************
 *                                      State
 *******************************************************************************************************************************/

void
State::print(std::ostream &stream, Formatter &fmt) const
{
    std::string prefix = fmt.get_line_prefix();
    Indent indent(fmt);
    stream <<prefix <<"registers:\n" <<(*registers+fmt) <<prefix <<"memory:\n" <<(*memory+fmt);
}

/*******************************************************************************************************************************
 *                                      RiscOperators
 *******************************************************************************************************************************/

void
RiscOperators::startInstruction(SgAsmInstruction *insn) {
    ASSERT_not_null(insn);
    SAWYER_MESG(mlog[TRACE]) <<"starting instruction " <<unparseInstructionWithAddress(insn) <<"\n";
    cur_insn = insn;
    ++ninsns;
};

SValuePtr
RiscOperators::subtract(const SValuePtr &minuend, const SValuePtr &subtrahend) {
    return add(minuend, negate(subtrahend));
}

SValuePtr
RiscOperators::equal(const SValuePtr &a, const SValuePtr &b) {
    return equalToZero(xor_(a, b));
}

/*******************************************************************************************************************************
 *                                      Dispatcher
 *******************************************************************************************************************************/

void
<<<<<<< HEAD
Dispatcher::advanceInstructionPointer(SgAsmInstruction *insn) {
    RegisterDescriptor ipReg = instructionPointerRegister();
    size_t nBits = ipReg.get_nbits();
    BaseSemantics::SValuePtr ipValue;
    if (!autoResetInstructionPointer_ && operators->get_state() && operators->get_state()->get_register_state()) {
        BaseSemantics::RegisterStateGenericPtr grState =
            boost::dynamic_pointer_cast<BaseSemantics::RegisterStateGeneric>(operators->get_state()->get_register_state());
        if (grState && grState->is_partly_stored(ipReg))
            ipValue = operators->readRegister(ipReg);
    }
    if (!ipValue)
        ipValue = operators->number_(nBits, insn->get_address());
    ipValue = operators->add(ipValue, operators->number_(nBits, insn->get_size()));
    operators->writeRegister(ipReg, ipValue);
}

void
=======
>>>>>>> 41a4a122
Dispatcher::addressWidth(size_t nBits) {
    ASSERT_require2(nBits==addrWidth_ || addrWidth_==0, "address width cannot be changed once it is set");
    addrWidth_ = nBits;
}

void
Dispatcher::processInstruction(SgAsmInstruction *insn)
{
    operators->startInstruction(insn);
    InsnProcessor *iproc = iproc_lookup(insn);
    try {
        if (!iproc)
            throw Exception("no dispatch ability for instruction", insn);
        iproc->process(shared_from_this(), insn);
    } catch (Exception &e) {
        // If the exception was thrown by something that didn't have an instruction available, then add the instruction
        if (!e.insn)
            e.insn = insn;
        throw e;
    }
    operators->finishInstruction(insn);
}

InsnProcessor *
Dispatcher::iproc_lookup(SgAsmInstruction *insn)
{
    int key = iproc_key(insn);
    ASSERT_require(key>=0);
    return iproc_get(key);
}

void
Dispatcher::iproc_replace(SgAsmInstruction *insn, InsnProcessor *iproc)
{
    iproc_set(iproc_key(insn), iproc);
}

void
Dispatcher::iproc_set(int key, InsnProcessor *iproc)
{
    ASSERT_require(key>=0);
    if ((size_t)key>=iproc_table.size())
        iproc_table.resize(key+1, NULL);
    iproc_table[key] = iproc;
}
    
InsnProcessor *
Dispatcher::iproc_get(int key)
{
    if (key<0 || (size_t)key>=iproc_table.size())
        return NULL;
    return iproc_table[key];
}

const RegisterDescriptor &
Dispatcher::findRegister(const std::string &regname, size_t nbits/*=0*/, bool allowMissing)
{
    const RegisterDictionary *regdict = get_register_dictionary();
    if (!regdict)
        throw Exception("no register dictionary", get_insn());

    const RegisterDescriptor *reg = regdict->lookup(regname);
    if (!reg) {
        if (allowMissing) {
            static RegisterDescriptor invalidRegister;
            return invalidRegister;
        }
        std::ostringstream ss;
        ss <<"Invalid register \"" <<regname <<"\" in dictionary \"" <<regdict->get_architecture_name() <<"\"";
        throw Exception(ss.str(), get_insn());
    }

    if (nbits>0 && reg->get_nbits()!=nbits) {
        std::ostringstream ss;
        ss <<"Invalid " <<nbits <<"-bit register: \"" <<regname <<"\" is "
           <<reg->get_nbits() <<" " <<(1==reg->get_nbits()?"byte":"bytes");
        throw Exception(ss.str(), get_insn());
    }
    return *reg;
}

void
Dispatcher::decrementRegisters(SgAsmExpression *e)
{
    struct T1: AstSimpleProcessing {
        RiscOperatorsPtr ops;
        T1(const RiscOperatorsPtr &ops): ops(ops) {}
        void visit(SgNode *node) {
            if (SgAsmRegisterReferenceExpression *rre = isSgAsmRegisterReferenceExpression(node)) {
                const RegisterDescriptor &reg = rre->get_descriptor();
                if (rre->get_adjustment() < 0) {
                    SValuePtr adj = ops->number_(64, (int64_t)rre->get_adjustment());
                    if (reg.get_nbits() <= 64) {
                        adj = ops->unsignedExtend(adj, reg.get_nbits());  // truncate
                    } else {
                        adj = ops->signExtend(adj, reg.get_nbits());      // extend
                    }
                    ops->writeRegister(reg, ops->add(ops->readRegister(reg), adj));
                }
            }
        }
    } t1(operators);
    t1.traverse(e, preorder);
}

void
Dispatcher::incrementRegisters(SgAsmExpression *e)
{
    struct T1: AstSimpleProcessing {
        RiscOperatorsPtr ops;
        T1(const RiscOperatorsPtr &ops): ops(ops) {}
        void visit(SgNode *node) {
            if (SgAsmRegisterReferenceExpression *rre = isSgAsmRegisterReferenceExpression(node)) {
                const RegisterDescriptor &reg = rre->get_descriptor();
                if (rre->get_adjustment() > 0) {
                    SValuePtr adj = ops->unsignedExtend(ops->number_(64, (int64_t)rre->get_adjustment()), reg.get_nbits());
                    ops->writeRegister(reg, ops->add(ops->readRegister(reg), adj));
                }
            }
        }
    } t1(operators);
    t1.traverse(e, preorder);
}

SValuePtr
Dispatcher::effectiveAddress(SgAsmExpression *e, size_t nbits/*=0*/)
{
    if (0==nbits)
        nbits = addressWidth();
    BaseSemantics::SValuePtr retval;
    if (SgAsmMemoryReferenceExpression *mre = isSgAsmMemoryReferenceExpression(e)) {
        retval = effectiveAddress(mre->get_address(), nbits);
    } else if (SgAsmRegisterReferenceExpression *rre = isSgAsmRegisterReferenceExpression(e)) {
        const RegisterDescriptor &reg = rre->get_descriptor();
        retval = operators->readRegister(reg);
    } else if (SgAsmBinaryAdd *op = isSgAsmBinaryAdd(e)) {
        BaseSemantics::SValuePtr lhs = effectiveAddress(op->get_lhs(), nbits);
        BaseSemantics::SValuePtr rhs = effectiveAddress(op->get_rhs(), nbits);
        retval = operators->add(lhs, rhs);
    } else if (SgAsmBinaryMultiply *op = isSgAsmBinaryMultiply(e)) {
        BaseSemantics::SValuePtr lhs = effectiveAddress(op->get_lhs(), nbits);
        BaseSemantics::SValuePtr rhs = effectiveAddress(op->get_rhs(), nbits);
        retval = operators->unsignedMultiply(lhs, rhs);
    } else if (SgAsmIntegerValueExpression *ival = isSgAsmIntegerValueExpression(e)) {
        retval = operators->number_(ival->get_significantBits(), ival->get_value());
    }

    ASSERT_not_null(retval);
    if (retval->get_width() < nbits) {
        retval = operators->signExtend(retval, nbits);
    } else if (retval->get_width() > nbits) {
        retval = operators->extract(retval, 0, nbits);
    }
    return retval;
}

RegisterDescriptor
Dispatcher::segmentRegister(SgAsmMemoryReferenceExpression *mre)
{
    if (mre!=NULL && mre->get_segment()!=NULL) {
        if (SgAsmRegisterReferenceExpression *rre = isSgAsmRegisterReferenceExpression(mre->get_segment())) {
            return rre->get_descriptor();
        }
    }
    return RegisterDescriptor();
}

void
Dispatcher::write(SgAsmExpression *e, const SValuePtr &value, size_t addr_nbits/*=0*/)
{
    ASSERT_not_null(e);
    ASSERT_not_null(value);
    if (SgAsmDirectRegisterExpression *re = isSgAsmDirectRegisterExpression(e)) {
        operators->writeRegister(re->get_descriptor(), value);
    } else if (SgAsmIndirectRegisterExpression *re = isSgAsmIndirectRegisterExpression(e)) {
        SValuePtr offset = operators->readRegister(re->get_offset());
        if (!offset->is_number()) {
            std::string offset_name = get_register_dictionary()->lookup(re->get_offset());
            offset_name = offset_name.empty() ? "" : "(" + offset_name + ") ";
            throw Exception("indirect register offset " + offset_name + "must have a concrete value", NULL);
        }
        size_t idx = (offset->get_number() + re->get_index()) % re->get_modulus();
        RegisterDescriptor reg = re->get_descriptor();
        reg.set_major(reg.get_major() + re->get_stride().get_major() * idx);
        reg.set_minor(reg.get_minor() + re->get_stride().get_minor() * idx);
        reg.set_offset(reg.get_offset() + re->get_stride().get_offset() * idx);
        reg.set_nbits(reg.get_nbits() + re->get_stride().get_nbits() * idx);
        operators->writeRegister(reg, value);
    } else if (SgAsmMemoryReferenceExpression *mre = isSgAsmMemoryReferenceExpression(e)) {
        SValuePtr addr = effectiveAddress(mre, addr_nbits);
        ASSERT_require(0==addrWidth_ || addr->get_width()==addrWidth_);
        operators->writeMemory(segmentRegister(mre), addr, value, operators->boolean_(true));
    } else {
        ASSERT_not_implemented("[Robb P. Matzke 2014-10-07]");
    }
}

SValuePtr
Dispatcher::read(SgAsmExpression *e, size_t value_nbits/*=0*/, size_t addr_nbits/*=0*/)
{
    ASSERT_not_null(e);
    if (0 == value_nbits) {
        SgAsmType *expr_type = e->get_type();
        ASSERT_not_null(expr_type);
        value_nbits = expr_type->get_nBits();
        ASSERT_require(value_nbits != 0);
    }

    SValuePtr retval;
    if (SgAsmDirectRegisterExpression *re = isSgAsmDirectRegisterExpression(e)) {
        retval = operators->readRegister(re->get_descriptor());
    } else if (SgAsmIndirectRegisterExpression *re = isSgAsmIndirectRegisterExpression(e)) {
        SValuePtr offset = operators->readRegister(re->get_offset());
        if (!offset->is_number()) {
            std::string offset_name = get_register_dictionary()->lookup(re->get_offset());
            offset_name = offset_name.empty() ? "" : "(" + offset_name + ") ";
            throw Exception("indirect register offset " + offset_name + "must have a concrete value", NULL);
        }
        size_t idx = (offset->get_number() + re->get_index()) % re->get_modulus();
        RegisterDescriptor reg = re->get_descriptor();
        reg.set_major(reg.get_major() + re->get_stride().get_major() * idx);
        reg.set_minor(reg.get_minor() + re->get_stride().get_minor() * idx);
        reg.set_offset(reg.get_offset() + re->get_stride().get_offset() * idx);
        reg.set_nbits(reg.get_nbits() + re->get_stride().get_nbits() * idx);
        retval = operators->readRegister(reg);
    } else if (SgAsmMemoryReferenceExpression *mre = isSgAsmMemoryReferenceExpression(e)) {
        BaseSemantics::SValuePtr addr = effectiveAddress(mre, addr_nbits);
        ASSERT_require(0==addrWidth_ || addr->get_width()==addrWidth_);
        BaseSemantics::SValuePtr dflt = undefined_(value_nbits);
        retval = operators->readMemory(segmentRegister(mre), addr, dflt, operators->boolean_(true));
    } else if (SgAsmValueExpression *ve = isSgAsmValueExpression(e)) {
        uint64_t val = SageInterface::getAsmSignedConstant(ve);
        retval = operators->number_(value_nbits, val);
    } else if (SgAsmBinaryAdd *sum = isSgAsmBinaryAdd(e)) {
        SgAsmExpression *lhs = sum->get_lhs();
        SgAsmExpression *rhs = sum->get_rhs();
        size_t nbits = std::max(lhs->get_nBits(), rhs->get_nBits());
        retval = operators->add(operators->signExtend(read(lhs, lhs->get_nBits(), addr_nbits), nbits),
                                operators->signExtend(read(rhs, rhs->get_nBits(), addr_nbits), nbits));
    } else if (SgAsmBinaryMultiply *product = isSgAsmBinaryMultiply(e)) {
        SgAsmExpression *lhs = product->get_lhs();
        SgAsmExpression *rhs = product->get_rhs();
        retval = operators->unsignedMultiply(read(lhs, lhs->get_nBits()), read(rhs, rhs->get_nBits()));
    } else {
        ASSERT_not_implemented(e->class_name());
    }

    // Make sure the return value is the requested width. The unsignedExtend() can expand or shrink values.
    ASSERT_not_null(retval);
    if (retval->get_width()!=value_nbits)
        retval = operators->unsignedExtend(retval, value_nbits);
    return retval;
}
    
} // namespace
} // namespace
} // namespace
} // namespace<|MERGE_RESOLUTION|>--- conflicted
+++ resolved
@@ -1164,7 +1164,6 @@
  *******************************************************************************************************************************/
 
 void
-<<<<<<< HEAD
 Dispatcher::advanceInstructionPointer(SgAsmInstruction *insn) {
     RegisterDescriptor ipReg = instructionPointerRegister();
     size_t nBits = ipReg.get_nbits();
@@ -1182,8 +1181,6 @@
 }
 
 void
-=======
->>>>>>> 41a4a122
 Dispatcher::addressWidth(size_t nBits) {
     ASSERT_require2(nBits==addrWidth_ || addrWidth_==0, "address width cannot be changed once it is set");
     addrWidth_ = nBits;
