#ifndef Rose_BaseSemantics2_H  
#define Rose_BaseSemantics2_H

#include "Diagnostics.h"
#include "Registers.h"
#include "FormatRestorer.h"
#include "SMTSolver.h"

#include <boost/shared_ptr.hpp>
#include <boost/enable_shared_from_this.hpp>
#include <boost/optional.hpp>
#include <sawyer/Assert.h>
#include <sawyer/IntervalMap.h>
#include <sawyer/Map.h>
#include <sawyer/Optional.h>

namespace rose {
namespace BinaryAnalysis {

/** Binary instruction semantics.
 *
 *  Entities in this namespace deal with the semantics of machine instructions, and with the process of "executing" a machine
 *  instruction in a particular semantic domain.  Instruction "execution" is a very broad term and can refer to execution in
 *  the tranditional sense where each instruction modifies the machine state (registers and memory) in a particular domain
 *  (concrete, interval, sign, symbolic, user-defined).  But it can also refer to any kind of analysis that depends on
 *  semantics of individual machine instructions (def-use, taint, etc).  It can even refer to the transformation of machine
 *  instructions in ROSE internal representation to some other representation (e.g., ROSE RISC or LLVM) where the other
 *  representation is built by "executing" the instruction.
 *
 * @section IS1 Components of instruction semantics
 *
 *  ROSE's binary semantics framework has two major components: the dispatchers and the semantic domains. The instruction
 *  dispatcher "executes" a machine instruction by translating it into a sequence of RISC-like operations, and the semantics
 *  domain defines what the RISC-operators do (e.g., change a concrete machine state, produce an output listing of RISC
 *  operations, build an LLVM representation).
 *
 *  ROSE defines one <em>dispatcher</em> class per machine architecture. In this respect, the dispatcher is akin to the
 *  microcontroller for a CISC architecture, such as the x86 microcontroller within an x86 CPU.  The base class for all
 *  dispatchers is BaseSemantics::Dispatcher.
 *
 *  The <em>semantic domain</em> is a loose term that refers to at least three parts taken as a whole: a value type, a machine
 *  state type, and the RISC operators.  Semantic domains have names like "concrete domain", "interval domain", "sign domain",
 *  "symbolic domain", etc.  The term is used loosely since one could have different implementations of, say, a "concrete
 *  domain" by using different combinations of dispatcher, state, and value type classes. For instance, one concrete domain
 *  might use the PartialSymbolicSemantics classes in a concrete way, while another might use custom classes tuned for higher
 *  performance.  ROSE defines a set of semantic domains--each defined by grouping its three components (value type, machine
 *  state type, and RISC operations) into a single name space or class.
 *
 *  The <em>values</em> of a semantic domain (a.k.a., "svalues") are defined by a class type for that domain.  For instance, a
 *  concrete domain's value type would likely hold bit vectors of varying sizes.  Instances of the value type are used for
 *  register contents, memory contents, memory addresses, and temporary values that exist during execution of a machine
 *  instruction. Every value has a width measured in bits.  For instance, an x86 architecture needs values that are 1, 5, 8,
 *  16, 32, and 64 bits wide (the 1-bit values are for Booleans in the EFLAGS register; the five-bit values are shift counts on
 *  a 32-bit architecutre; the 64-bit values are needed for integer multiply on a 32-bit architecture; this list is likely not
 *  exhaustive).  Various kinds of value type form a class hierarchy whose root is BaseSemantics::SValue.
 *
 *  As instructions execute they use inputs and generate outputs, which are read from and written to a <em>machine
 *  state</em>. The machine state consists of registers and memory, each of which holds a value which is instantiated from the
 *  domain's value type.  Furthermore, memory addresses are also described by instances of the domain's value type (although
 *  internally, they can use a different type as long as a translation is provided to and from that type).  The names and
 *  inter-relationships of the architecture's registers are contained in a RegisterDictionary while the state itself contains
 *  the values stored in those registers.  The organization of registers and memory within the state is defined by the state.
 *  Various kinds of states form a class hierarchy whose root is BaseSemantics::State.
 *
 *  The <em>RISC operators</em> class provides the implementations for the RISC operators.  Those operators are documented in
 *  the BaseSemantics::RiscOperators class, which is the root of a class hierarchy.  Most of the RISC operators are pure
 *  virtual.
 *
 *  In order to use binary instruction semantics the user must create the various parts and link them together in a lattice.
 *  The parts are usually built from the bottom up since higher-level parts take lower-level parts as their constructor
 *  arguments: svalue, register state, memory state, RISC operators, and dispatcher.  However, most of the RiscOperators
 *  classes have a default (or mostly default) constructor that builds the prerequisite objects and links them together, so the
 *  only time a user would need to do it explicitly is when they want to mix in a custom part.
 *
 *  @section IS3 Memory Management
 *
 *  Most of the instruction semantics components have abstract base classes. Instances of concrete subclasses thereof are
 *  passed around by pointers, and in order to simplify memory management issues, those objects are reference counted.  Most
 *  objects use boost::shared_ptr, but SValue objects use a faster custom smart pointer (it also uses a custom allocator, and
 *  testing showed a substantial speed improvement over Boost when compiled with GCC's "-O3" switch). In any case, to alleviate
 *  the user from having to remember which kind of objects use which smart pointer implementation, pointer typedefs are created
 *  for each class&mdash;their names are the same as the class but suffixed with "Ptr".  Users will almost exclusively work
 *  with pointers to the objects rather than objects themselves. In fact, holding only a normal pointer to an object is a bit
 *  dangerous since the object will be deleted when the last smart pointer disappears.
 *
 *  In order to encourage users to use the provided smart pointers and not allocate semantic objects on the stack, the normal
 *  constructors are protected.  To create a new object from a class name known at compile time, use the static instance()
 *  method which returns a smart pointer. This is how users will typically create the various semantic objects.
 *
 *  @code
 *      // user code
 *      #include <IntervalSemantics.h>
 *      using namespace rose::BinaryAnalysis::InstructionSemantics2;
 *      BaseSemantics::SValuePtr value = IntervalSemantics::SValue::instance();
 *      // no need to ever delete the object that 'value' points to
 *  @endcode
 *
 *  Most of the semantic objects also provide virtual constructors.  The <code>this</code> pointer is used only to obtain the
 *  dynamic type of the object in order to call the correct virtual constructor. The virtual constructor will create a new
 *  object having the same dynamic type and return a smart pointer to it.  The object on which the virtual constructor is
 *  invoked is a "prototypical object".  For instance, when a RegisterState object is created its constructor is supplied with
 *  a prototypical SValue (a "protoval") which will be used to create new values whenever one is needed (such as when setting
 *  the initial values for the registers).  Virtual constructors are usually named create(), but some classes, particularly
 *  SValue, define other virtual constructors as well. Virtual constructors are most often used when a function overrides a
 *  declaration from a base class, such as when a user defines their own RISC operation:
 *
 *  @code
 *      BaseSemantics::SValuePtr my_accumulate(const BaseSemantics::SValuePtr &operand, int addend) {
 *          BaseSemantics::SValuePtr retval = operand->create(operand->sum + addend);
 *          return retval;
 *      }
 *  @endcode
 *
 *  Some of the semantic objects have a virtual copy constructor named copy().  This operates like a normal copy constructor
 *  but also adjusts reference counts.
 *
 *  @section IS4 Specialization
 *
 *  The instruction semantics architecture is designed to allow users to specialize nearly every part of it.  ROSE defines
 *  triplets (value type, state type, RISC operators) that are designed to work together to implement a particular semantic
 *  domain, but users are free to subclass any of those components to build customized semantic domains.  For example, the x86
 *  simulator (in "projects/simulator") subclasses the PartialSymbolicSemantics state in order to use memory mapped via ROSE's
 *  MemoryMap class, and to handle system calls (among other things).
 *
 *  When writing a subclass the author should implement three versions of each constructor: the real constructor, the static
 *  allocating constructor, and the virtual constructor.  Fortunately, amount amount of extra code needed is not substantial
 *  since the virtual constructor can call the static allocating constructor, which can call the real constructor. The three
 *  versions in more detail are:
 *
 *  1. <i>Real Constructors</i>: These are the normal C++ constructors. They should have protected access and are used
 *     only by authors of subclasses.
 *
 *  2. <i>Static Allocating Constructors</i>: These are class methods that allocate a specific kind of object on the heap and
 *     return a smart pointer to the object.  They are named "instance" to emphasize that they instantiate a new instance of a
 *     particular class and they return the pointer type that is specific to the class (i.e., not one of the BaseSemantics
 *     pointer types).  When an end user constructs a dispatcher, RISC operators, etc., they have particular classes in mind
 *     and use those classes' "instance" methods to create objects.  Static allocating constructors are seldom called by
 *     authors of subclasses; instead the author usually has an object whose provenance can be traced back to a user-created
 *     object (such as a prototypical object), and he invokes one of that object's virtual constructors.
 *
 *  3. <i>Virtual Constructors</i>: A virtual constructor creates a new object having the same run-time type as the object on
 *     which the method is invoked.  Virtual constructors are often named "create" with the virtual copy constructor named
 *     "clone", however the SValue class hierarchy follows a different naming scheme for historic reason--its virtual
 *     constructors end with an underscore.  Virtual constructors return pointer types that defined in BaseSemantics. Subclass
 *     authors usually use this kind of object creation because it frees them from having to know a specific type and allows
 *     their classes to be easily subclassed.
 *
 *  When writing a subclass the author should implement the three versions for each constructor inherited from the super
 *  class. The author may also add any additional constructors that are deemed necessary, realizing that all subclasses of his
 *  class will also need to implement those constructors.
 *
 *  The subclass may define a public virtual destructor that will be called by the smart pointer implementation when the final
 *  pointer to the object is destroyed.
 *
 *  Here is an example of specializing a class that is itself derived from something in ROSE semantics framework.
 *
 *  @code
 *      // Smart pointer for the subclass
 *      typedef boost::shared_ptr<class MyThing> MyThingPtr;
 *
 *      // Class derived from OtherThing, which eventually derives from a class
 *      // defined in BinarySemantics::InstructionSemantics2::BaseSemantics--lets
 *      // say BaseSemantics::Thing -- a non-existent class that follows the rules
 *      // outlined above.
 *      class MyThing: public OtherThing {
 *      private:
 *          char *data; // some data allocated on the heap w/out a smart pointer
 *
 *          // Real constructors.  Normally this will be all the same constructors as
 *          // in the super class, and possibly a few new ones.  Thus anything you add
 *          // here will need to also be implemented in all subclasses hereof. Lets
 *          // pretend that the super class has two constructors: a copy constructor
 *          // and one that takes a pointer to a register state.
 *      protected:
 *          explicit MyThing(const BaseSemantics::RegisterStatePtr &rstate)
 *              : OtherThing(rstate), data(NULL) {}
 *
 *          MyThing(const MyThing &other)
 *              : OtherThing(other), data(copy_string(other.data)) {}
 *
 *          // Define the virtual destructor if necessary.  This won't be called until
 *          // the last smart pointer reference to this object is destroyed.
 *      public:
 *          virtual ~MyThing() {
 *              delete data;
 *          }
 *
 *          // Static allocating constructors. One static allocating constructor
 *          // for each real constructor, including the copy constructor.
 *      public:
 *          static MyThingPtr instance(const BaseSemantics::RegisterStatePtr &rstate) {
 *              return MyThingPtr(new MyThing(rstate));
 *          }
 *
 *          static MyThingPtr instance(const MyThingPtr &other) {
 *              return MyThingPtr(new MyThing(*other));
 *          }
 *
 *          // Virtual constructors. One virtual constructor for each static allocating
 *          // constructor.  It is of utmost importance that we cover all the virtual
 *          // constructors from the super class. These return the most super type
 *          // possible, usually something from BaseSemantics.
 *      public:
 *          virtual BaseSemantics::ThingPtr create(const BaseSemantics::RegisterStatePtr &rstate) {
 *              return instance(rstate);
 *          }
 *
 *          // Name the virtual copy constructor "clone" rather than "create".
 *          virtual BaseSemantics::ThingPtr clone(const BaseSemantics::ThingPtr &other_) {
 *              MyThingPtr other = MyThing::promote(other_);
 *              return instance(other);
 *          }
 *
 *          // Define the checking dynamic pointer cast.
 *      public:
 *          static MyThingPtr promomte(const BaseSemantics::ThingPtr &obj) {
 *              MyThingPtr retval = boost::dynamic_pointer_cast<MyThingPtr>(obj);
 *              assert(retval!=NULL);
 *              return NULL;
 *          }
 *
 *          // Define the methods you need for this class.
 *      public:
 *          virtual char *get_data() const {
 *              return data; // or maybe return a copy in case this gets deleted?
 *          }
 *          virtual void set_data(const char *s) {
 *              data = copy_string(s);
 *          }
 *      private:
 *          void char *copy_string(const char *s) {
 *              if (s==NULL)
 *                  return NULL;
 *              char *retval = new char[strlen(s)+1];
 *              strcpy(retval, s);
 *              return retval;
 *          }
 *     };
 *  @endcode
 *
 *  @section IS5 Other major changes
 *
 *  The new API exists in the rose::BinaryAnalysis::InstructionSemantics2 name space and can coexist with the original API in
 *  rose::BinaryAnalysis::InstructionSemantics&mdash;a program can use both APIs at the same time.
 *
 *  The mapping of class names (and some method) from old API to new API is:
 *  <ul>
 *    <li>ValueType is now called SValue, short for "semantic value".</li>
 *    <li>ValueType::is_known() is now called SValue::is_number() and ValueType::known_value() is now SValue::get_number().
 *    <li>Policy is now called RiscOperators.</li>
 *    <li>X86InstructionSemantics is now called "DispatcherX86.</li>
 *  </ul>
 *
 *  The biggest difference between the APIs is that almost everything in the new API is allocated on the heap and passed by
 *  pointer instead of being allocated on the stack and passed by value.  However, when converting from old API to new API, one
 *  does not need to add calls to delete objects since this happens automatically.
 *
 *  The dispatchers are table driven rather than having a giant "switch" statement.  While nothing prevents a user from
 *  subclassing a dispatcher to override its processInstruction() method, its often easier to just allocate a new instruction
 *  handler and register it with the dispatcher.  This also makes it easy to add semantics for instructions that we hadn't
 *  considered in the original design. See DispatcherX86 for some examples.
 *
 *  The interface between RiscOperators and either MemoryState or RegisterState has been formalized somewhat. See documentation
 *  for RiscOperators::readMemory() and RiscOperators::readRegister().
 *
 *  @section IS6 Future work
 *
 *  <em>Floating-point instructions.</em> Floating point registers are defined in the various RegisterDictionary objects but
 *  none of the semantic states actually define space for them, and we haven't defined any floating-point RISC operations for
 *  policies to implement.  As for existing machine instructions, the dispatchers will translate machine floating point
 *  instructions to RISC operations, and the specifics of those operations will be defined by the various semantic policies.
 *  For instance, the RISC operators for a concrete semantic domain might use the host machine's native IEEE floating point to
 *  emulate the target machine's floating-point operations.
 *
 *  @section IS7 Example
 *
 *  See actual source code for examples since this interface is an active area of ROSE development (as of Jan-2013). The
 *  tests/roseTests/binaryTests/semanticSpeed.C has very simple examples for a variety of semantic domains. In order to use one
 *  of ROSE's predefined semantic domains you'll likely need to define some types and variables. Here's what the code would
 *  look like when using default components of the Symbolic domain:
 *
 *  @code
 *   // New API 
 *   using namespace rose::BinaryAnalysis::InstructionSemantics2;
 *   BaseSemantics::RiscOperatorsPtr operators = SymbolicSemantics::RiscOperators::instance();
 *   BaseSemantics::DispatcherPtr dispatcher = DispatcherX86::instance(operators);
 *
 *   // Old API for comparison
 *   using namespace rose::BinaryAnalysis::InstructionSemantics;
 *   typedef SymbolicSemantics::Policy<> Policy;
 *   Policy policy;
 *   X86InstructionSemantics<Policy, SymbolicSemantics::ValueType> semantics(policy);
 *  @endcode
 *
 *  And here's almost the same example but explicitly creating all the parts. Normally you'd only write it this way if you were
 *  replacing one or more of the parts with your own class, so we'll use MySemanticValue as the semantic value type:
 *
 *  @code
 *   // New API, constructing the lattice from bottom up.
 *   // Almost copied from SymbolicSemantics::RiscOperators::instance()
 *   using namespace rose::BinaryAnalysis::InstructionSemantics2;
 *   BaseSemantics::SValuePtr protoval = MySemanticValue::instance();
 *   BaseSemantics::RegisterStatePtr regs = BaseSemantics::RegisterStateX86::instance(protoval);
 *   BaseSemantics::MemoryStatePtr mem = SymbolicSemantics::MemoryState::instance(protoval);
 *   BaseSemantics::StatePtr state = BaseSemantics::State::instance(regs, mem);
 *   BaseSemantics::RiscOperatorsPtr operators = SymbolicSemantics::RiscOperators::instance(state);
 *
 *   // The old API was a bit more concise for the user, but was not able to override all the
 *   // components as easily, and the implementation of MySemanticValue would certainly have been
 *   // more complex, not to mention that it wasn't even possible for end users to always correctly
 *   // override a particular method by subclassing.
 *   using namespace rose::BinaryAnalysis::InstructionSemantics;
 *   typedef SymbolicSemantics::Policy<SymbolicSemantics::State, MySemanticValue> Policy;
 *   Policy policy;
 *   X86InstructionSemantics<Policy, MySemanticValue> semantics(policy);
 *  @endcode
 *
 *  In order to analyze a sequence of instructions, one calls the dispatcher's processInstruction() method one instruction at a
 *  time.  The dispatcher breaks the instruction down into a sequence of RISC-like operations and invokes those operations in
 *  the chosen semantic domain.  The RISC operations produce domain-specific result values and/or update the machine state
 *  (registers, memory, etc).  Each RISC operator domain provides methods by which the user can inspect and/or modify the
 *  state.  In fact, in order to follow flow-of-control from one instruction to another, it is customary to read the x86 EIP
 *  (instruction pointer register) value to get the address for the next instruction fetch.
 *
 *  One can find actual uses of instruction semantics in ROSE by searching for DispatcherX86.  Also, the simulator project (in
 *  projects/simulator) has many examples how to use instruction semantics--in fact, the simulator defines its own concrete
 *  domain by subclassing PartialSymbolicSemantics in order to execute specimen programs.
 */
namespace InstructionSemantics2 {

/** Diagnostics logging facility for instruction semantics. */
extern Sawyer::Message::Facility mlog;

/** Initialize diagnostics for instruction semantics. */
void initDiagnostics();

/** Base classes for instruction semantics.  Basically, anything that is common to two or more instruction semantic
 *  domains will be factored out and placed in this name space. */
namespace BaseSemantics {

class RiscOperators;

/** Format for printing things. Some semantic domains may want to pass some additional information to print methods on a
 *  per-call basis.  This base class provides something they can subclass to do that.  A reference is passed to all print()
 *  methods for semantic objects. */
class Formatter {
public:
    Formatter(): regdict(NULL), suppress_initial_values(false), indentation_suffix("  "), show_latest_writers(true) {}
    virtual ~Formatter() {}

    /** The register dictionary which is used for printing register names.
     * @{ */
    RegisterDictionary *get_register_dictionary() const { return regdict; }
    void set_register_dictionary(RegisterDictionary *rd) { regdict = rd; }
    /** @} */

    /** Whether register initial values should be suppressed.  If a register's value has a comment that is equal to the
     * register name with "_0" appended, then that value is assumed to be the register's initial value.
     * @{ */
    bool get_suppress_initial_values() const { return suppress_initial_values; }
    void set_suppress_initial_values(bool b=true) { suppress_initial_values=b; }
    void clear_suppress_initial_values() { set_suppress_initial_values(false); }
    /** @} */

    /** The string to print at the start of each line. This only applies to objects that occupy more than one line.
     * @{ */
    std::string get_line_prefix() const { return line_prefix; }
    void set_line_prefix(const std::string &s) { line_prefix = s; }
    /** @} */

    /** Indentation string appended to the line prefix for multi-level, multi-line outputs.
     * @{ */
    std::string get_indentation_suffix() const { return indentation_suffix; }
    void set_indentation_suffix(const std::string &s) { indentation_suffix = s; }
    /** @} */

    /** Whether to show latest writer information for register and memory states.
     * @{ */
    bool get_show_latest_writers() const { return show_latest_writers; }
    void set_show_latest_writers(bool b=true) { show_latest_writers = b; }
    void clear_show_latest_writers() { show_latest_writers = false; }
    /** @} */

protected:
    RegisterDictionary *regdict;
    bool suppress_initial_values;
    std::string line_prefix;
    std::string indentation_suffix;
    bool show_latest_writers;
};

/** Adjusts a Formatter for one additional level of indentation.  The formatter's line prefix is adjusted by appending the
 * formatter's indentation suffix.  When this Indent object is destructed, the formatter's line prefix is reset to its original
 * value. */
class Indent {
private:
    Formatter &fmt;
    std::string old_line_prefix;
public:
    Indent(Formatter &fmt): fmt(fmt) {
        old_line_prefix = fmt.get_line_prefix();
        fmt.set_line_prefix(old_line_prefix + fmt.get_indentation_suffix());
    }
    ~Indent() {
        fmt.set_line_prefix(old_line_prefix);
    }
};

/*******************************************************************************************************************************
 *                                      Exceptions
 *******************************************************************************************************************************/

/** Base class for exceptions thrown by instruction semantics. */
class Exception: public std::runtime_error {
public:
    SgAsmInstruction *insn;
    Exception(const std::string &mesg, SgAsmInstruction *insn): std::runtime_error(mesg), insn(insn) {}
    void print(std::ostream&) const;
};

/*******************************************************************************************************************************
 *                                      Semantic Values
 *******************************************************************************************************************************/

// This is leftover for compatibility with an older API.  The old API had code like this:
//    User::SValue user_svalue = BaseSemantics::dynamic_pointer_cast<User::SValue>(base_svalue);
// Which can be replaced now with
//    User::SValue user_svalue = base_svalue.dynamicCast<User::SValue>();
template<class To, class From>
Sawyer::SharedPointer<To> dynamic_pointer_cast(const Sawyer::SharedPointer<From> &from) {
    return from.template dynamicCast<To>();
}

/** Smart pointer to an SValue object. SValue objects are reference counted and should not be explicitly deleted.
 *
 *  Note: Although most semantic *Ptr types are based on boost::shared_ptr<>, SValuePtr uses Sawyer::SharedPointer which is
 *  substantially faster. */
typedef Sawyer::SharedPointer<class SValue> SValuePtr;

/** Base class for semantic values.
 *
 *  A semantic value represents a datum from the specimen being analyzed. The datum could be from memory, it could be something
 *  stored in a register, it could be the result of some computation, etc.  The datum in the specimen has a datum type that
 *  might be only partially known; the datum value could, for instance, be 32-bits but unknown whether it is integer or
 *  floating point.
 *
 *  The various semantic domains will define SValue subclasses that are appropriate for that domain--a concrete domain will
 *  define an SValue that specimen data in a concrete form, an interval domain will define an SValue that represents specimen
 *  data in intervals, etc.
 *
 *  Semantics value objects are allocated on the heap and reference counted.  The BaseSemantics::SValue is an abstract class
 *  that defines the interface.  See the rose::BinaryAnalysis::InstructionSemantics2 namespace for an overview of how the parts
 *  fit together.*/
class SValue: public Sawyer::SharedObject, public Sawyer::SharedFromThis<SValue>, public Sawyer::SmallObject {
protected:
    size_t width;                               /** Width of the value in bits. Typically (not always) a power of two. */

    ////////////////////////////////////////////////////////////////////////////////////////////////////////////////////////////
    // Normal, protected, C++ constructors
protected:
    explicit SValue(size_t nbits): width(nbits) {}  // hot
    SValue(const SValue &other): width(other.width) {}

public:
    virtual ~SValue() {}

    ////////////////////////////////////////////////////////////////////////////////////////////////////////////////////////////
    // Allocating static constructor.  None are needed--this class is abstract.

    ////////////////////////////////////////////////////////////////////////////////////////////////////////////////////////////
    // Allocating virtual constructors.  undefined_() needs underscores, so we do so consistently for all
    // these allocating virtual c'tors.  However, we use copy() rather than copy_() because this one is fundamentally
    // different: the object (this) is use for more than just selecting which virtual method to invoke.
    //
    // The naming scheme we use here is a bit different than for most other objects for historical reasons.  Most other classes
    // use "create" and "clone" as the virtual constructor names, but SValue uses names ending in undercore, and "copy". The
    // other difference (at least in this base class) is that we don't define any real constructors or static allocating
    // constructors (usually named "instance")--it's because this is an abstract class.
public:
    /** Create a new undefined semantic value.  The new semantic value will have the same dynamic type as the value
     *  on which this virtual method is called.  This is the most common way that a new value is created. */
    virtual SValuePtr undefined_(size_t nbits) const = 0; // hot

    /** Create a new concrete semantic value. The new value will represent the specified concrete value and have the same
     *  dynamic type as the value on which this virtual method is called. This is the most common way that a new constant is
     *  created.  The @p number is truncated to contain @p nbits bits (higher order bits are cleared). */
    virtual SValuePtr number_(size_t nbits, uint64_t number) const = 0; // hot

    /** Create a new, Boolean value. The new semantic value will have the same dynamic type as the value on
     *  which this virtual method is called. This is how 1-bit flag register values (among others) are created. The base
     *  implementation uses number_() to construct a 1-bit value whose bit is zero (false) or one (true). */
    virtual SValuePtr boolean_(bool value) const { return number_(1, value?1:0); }

    /** Create a new value from an existing value, changing the width if @p new_width is non-zero. Increasing the width
     *  logically adds zero bits to the most significant side of the value; decreasing the width logically removes bits from the
     *  most significant side of the value. */
    virtual SValuePtr copy(size_t new_width=0) const = 0;

    ////////////////////////////////////////////////////////////////////////////////////////////////////////////////////////////
    // Dynamic pointer casts. No-ops since this is the base class
public:
    static SValuePtr promote(const SValuePtr &x) {
        ASSERT_not_null(x);
        return x;
    }

    ////////////////////////////////////////////////////////////////////////////////////////////////////////////////////////////
    // The rest of the API...
public:
    /** Determines if the value is a concrete number. Concrete numbers can be created with the number_(), boolean_()
     *  virtual constructors, or by other means. */
    virtual bool is_number() const = 0;

    /** Return the concrete number for this value.  Only values for which is_number() returns true are able to return a
     *  concrete value by this method. */
    virtual uint64_t get_number() const = 0;

    /** Accessor for value width.
     * @{ */
    virtual size_t get_width() const { return width; }
    virtual void set_width(size_t nbits) { width = nbits; }
    /** @} */

    /** Returns true if two values could be equal. The SMT solver is optional for many subclasses. */
    virtual bool may_equal(const SValuePtr &other, SMTSolver *solver=NULL) const = 0;

    /** Returns true if two values must be equal.  The SMT solver is optional for many subclasses. */
    virtual bool must_equal(const SValuePtr &other, SMTSolver *solver=NULL) const = 0;

    /** Returns true if concrete non-zero. This is not virtual since it can be implemented in terms of @ref is_number and @ref
     *  get_number. */
    bool isTrue() const {
        return is_number() && get_number()!=0;
    }

    /** Returns true if concrete zero.  This is not virtual since it can be implemented in terms of @ref is_number and @ref
     *  get_number. */
    bool isFalse() const {
        return is_number() && get_number()==0;
    }

    /** Print a value to a stream using default format. The value will normally occupy a single line and not contain leading
     *  space or line termination.  See also, with_format().
     *  @{ */
    void print(std::ostream &stream) const { Formatter fmt; print(stream, fmt); }
    virtual void print(std::ostream&, Formatter&) const = 0;
    /** @} */

    /** SValue with formatter. See with_formatter(). */
    class WithFormatter {
        SValuePtr obj;
        Formatter &fmt;
    public:
        WithFormatter(const SValuePtr &svalue, Formatter &fmt): obj(svalue), fmt(fmt) {}
        void print(std::ostream &stream) const { obj->print(stream, fmt); }
    };

    /** Used for printing values with formatting. The usual way to use this is:
     * @code
     *  SValuePtr val = ...;
     *  Formatter fmt = ...;
     *  std::cout <<"The value is: " <<(*val+fmt) <<"\n";
     * @endcode
     * @{ */
    WithFormatter with_format(Formatter &fmt) { return WithFormatter(SValuePtr(this), fmt); }
    WithFormatter operator+(Formatter &fmt) { return with_format(fmt); }
    /** @} */
    
    /** Some subclasses support the ability to add comments to values. We define no-op versions of these methods here
     *  because it makes things easier.  The base class tries to be as small as possible by not storing comments at
     *  all. Comments should not affect any computation (comparisons, hash values, etc), and therefore are allowed to be
     *  modified even for const objects.
     * @{ */
    virtual std::string get_comment() const { return ""; }
    virtual void set_comment(const std::string&) const {} // const is intended; cf. doxygen comment
    /** @} */
};



/*******************************************************************************************************************************
 *                                      Register States
 *******************************************************************************************************************************/

/** Smart pointer to a RegisterState object.  RegisterState objects are reference counted and should not be explicitly
 *  deleted. */
typedef boost::shared_ptr<class RegisterState> RegisterStatePtr;

/** The set of all registers and their values. RegisterState objects are allocated on the heap and reference counted.  The
 *  BaseSemantics::RegisterState is an abstract class that defines the interface.  See the
 *  rose::BinaryAnalysis::InstructionSemantics2 namespace for an overview of how the parts fit together.*/
class RegisterState: public boost::enable_shared_from_this<RegisterState> {
protected:
    SValuePtr protoval;                         /**< Prototypical value for virtual constructors. */
    const RegisterDictionary *regdict;          /**< Registers that are able to be stored by this state. */

    ////////////////////////////////////////////////////////////////////////////////////////////////////////////////////////////
    // Real constructors
protected:
    RegisterState(const SValuePtr &protoval, const RegisterDictionary *regdict)
        : protoval(protoval), regdict(regdict) {
        ASSERT_not_null(protoval);
    }

public:
    virtual ~RegisterState() {}

    ////////////////////////////////////////////////////////////////////////////////////////////////////////////////////////////
    // Static allocating constructors.  None are needed--this class is abstract.


    ////////////////////////////////////////////////////////////////////////////////////////////////////////////////////////////
    // Virtual constructors.
public:
    /** Virtual constructor.  The @p protoval argument must be a non-null pointer to a semantic value which will be used only
     *  to create additional instances of the value via its virtual constructors.  The prototypical value is normally of the
     *  same type for all parts of a semantic analysis. The register state must be compatible with the rest of the binary
     *  analysis objects in use. */
    virtual RegisterStatePtr create(const SValuePtr &protoval, const RegisterDictionary *regdict) const = 0;

    /** Make a copy of this register state. */
    virtual RegisterStatePtr clone() const = 0;

    ////////////////////////////////////////////////////////////////////////////////////////////////////////////////////////////
    // Dynamic pointer casts. No-op since this is the base class.
public:
    static RegisterStatePtr promote(const RegisterStatePtr &x) {
        ASSERT_not_null(x);
        return x;
    }

public:
    ////////////////////////////////////////////////////////////////////////////////////////////////////////////////////////////
    // The rest of the API...

    /** Return the protoval.  The protoval is used to construct other values via its virtual constructors. */
    SValuePtr get_protoval() const { return protoval; }

    /** The register dictionary should be compatible with the register dictionary used for other parts of binary analysis. At
     *  this time (May 2013) the dictionary is only used when printing.
     * @{ */
    const RegisterDictionary *get_register_dictionary() const { return regdict; }
    void set_register_dictionary(const RegisterDictionary *rd) { regdict = rd; }
    /** @} */

    /** Removes stored values from the register state.
     *
     *  Depending on the register state implementation, this could either store new, distinct undefined values in each
     *  register, or it could simply erase all information about stored values leaving the register state truly empty. For
     *  instance, @ref RegisterStateX86, which stores register values using fixed length arrays assigns new undefined values to
     *  each element of those arrays, whereas RegisterStateGeneric, which uses variable length arrays to store information
     *  about a dynamically changing set of registers, clears its arrays to zero length.
     *
     *  Register states can also be initialized by clearing them or by explicitly writing new values into each desired
     *  register (or both). See @ref RegisterStateGeneric::initialize_nonoverlapping for one way to initialize that register
     *  state. */
    virtual void clear() = 0;

    /** Set all registers to the zero. */
    virtual void zero() = 0;

    /** Read a value from a register. The register descriptor, @p reg, not only describes which register, but also which bits
     * of that register (e.g., "al", "ah", "ax", "eax", and "rax" are all the same hardware register on an amd64, but refer to
     * different parts of that register). The RISC operations are provided so that they can be used to extract the correct bits
     * from a wider hardware register if necessary. See RiscOperators::readRegister() for more details. */
    virtual SValuePtr readRegister(const RegisterDescriptor &reg, RiscOperators *ops) = 0;

    /** Write a value to a register.  The register descriptor, @p reg, not only describes which register, but also which bits
     * of that register (e.g., "al", "ah", "ax", "eax", and "rax" are all the same hardware register on an amd64, but refer to
     * different parts of that register). The RISC operations are provided so that they can be used to insert the @p value bits
     * into a wider the hardware register if necessary. See RiscOperators::readRegister() for more details. */
    virtual void writeRegister(const RegisterDescriptor &reg, const SValuePtr &value, RiscOperators *ops) = 0;

    /** Print the register contents. This emits one line per register and contains the register name and its value.
     *  @{ */
    void print(std::ostream &stream, const std::string prefix="") const {
        Formatter fmt;
        fmt.set_line_prefix(prefix);
        print(stream, fmt);
    }
    virtual void print(std::ostream&, Formatter&) const = 0;
    /** @} */

    /** RegisterState with formatter. See with_formatter(). */
    class WithFormatter {
        RegisterStatePtr obj;
        Formatter &fmt;
    public:
        WithFormatter(const RegisterStatePtr &obj, Formatter &fmt): obj(obj), fmt(fmt) {}
        void print(std::ostream &stream) const { obj->print(stream, fmt); }
    };

    /** Used for printing register states with formatting. The usual way to use this is:
     * @code
     *  RegisterStatePtr obj = ...;
     *  Formatter fmt = ...;
     *  std::cout <<"The value is: " <<(*obj+fmt) <<"\n";
     * @endcode
     * @{ */
    WithFormatter with_format(Formatter &fmt) { return WithFormatter(shared_from_this(), fmt); }
    WithFormatter operator+(Formatter &fmt) { return with_format(fmt); }
    /** @} */

};

/** Smart pointer to a RegisterStateGeneric object.  RegisterStateGeneric objects are reference counted and should not be
 *  explicitly deleted. */
typedef boost::shared_ptr<class RegisterStateGeneric> RegisterStateGenericPtr;

/** A RegisterState for any architecture.
 *
 *  This state stores a list of non-overlapping registers and their values, typically only for the registers that have been
 *  accessed.  The state automatically switches between different representations when accessing a register that overlaps with
 *  one or more stored registers.  For instance, if the state stores 64-bit registers and the specimen suddently switches to
 *  32-bit mode, this state will split the 64-bit registers into 32-bit pieces.  If the analysis later returns to 64-bit mode,
 *  the 32-bit pieces are concatenated back to 64-bit values. This splitting and concatenation occurs on a per-register basis
 *  at the time the register is read or written.
 *
 *  The register state also maintains optional information about the most recent writer of each register. The most recent
 *  writer is represented by a virtual address (rose_addr_t) and the addresses are stored at bit resolution--each bit of the
 *  register may have its own writer information. */
class RegisterStateGeneric: public RegisterState {
public:
    // Like a RegisterDescriptor, but only the major and minor numbers.  This state maintains lists of registers, one list per
    // major-minor pair.  When reading or writing a register, the register being accessed is guaranteed to overlap only with
    // those registers on the matching major-minor list, if it overlaps at all.  The lists are typically short (e.g., one list
    // might refer to all the parts of the x86 RAX register, but the RBX parts would be on a different list. None of the
    // registers stored on a particular list overlap with any other register on that same list; when adding new register that
    // would overlap, the registers with which it overlaps must be removed first.
    struct RegStore {
        unsigned majr, minr;
        RegStore(const RegisterDescriptor &d) // implicit
            : majr(d.get_major()), minr(d.get_minor()) {}
        bool operator<(const RegStore &other) const {
            return majr<other.majr || (majr==other.majr && minr<other.minr);
        }
    };
    struct RegPair {
        RegisterDescriptor desc;
        SValuePtr value;
        RegPair(const RegisterDescriptor &desc, const SValuePtr &value): desc(desc), value(value) {}
    };

    typedef std::vector<RegPair> RegPairs;
    typedef Map<RegStore, RegPairs> Registers;

    // A mapping from the bits of a register (e.g., 'al' of 'rax') to the virtual address of the instruction that last wrote
    // a value to those bits.
    typedef RangeMap<Extent, RangeMapNumeric<Extent, rose_addr_t> > WrittenParts;
    typedef Map<RegStore, WrittenParts> WritersMap;
    WritersMap writers;

protected:
    Registers registers;                        /**< Values for registers that have been accessed. */
    bool coalesceOnRead;                        /**< If set, do not modify register representations on readRegister. */

    ////////////////////////////////////////////////////////////////////////////////////////////////////////////////////////////
    // Real constructors
protected:
    explicit RegisterStateGeneric(const SValuePtr &protoval, const RegisterDictionary *regdict)
        : RegisterState(protoval, regdict), coalesceOnRead(true) {
        clear();
    }

    RegisterStateGeneric(const RegisterStateGeneric &other)
        : RegisterState(other), registers(other.registers), coalesceOnRead(true) {
        deep_copy_values();
    }

    ////////////////////////////////////////////////////////////////////////////////////////////////////////////////////////////
    // Static allocating constructors
public:
    /** Instantiate a new register state. The @p protoval argument must be a non-null pointer to a semantic value which will be
     *  used only to create additional instances of the value via its virtual constructors.  The prototypical value is normally
     *  of the same type for all parts of a semantic analysis: its state and operator classes.
     *
     *  The register dictionary, @p regdict, describes the registers that can be stored by this register state, and should be
     *  compatible with the register dictionary used for other parts of binary analysis. */
    static RegisterStateGenericPtr instance(const SValuePtr &protoval, const RegisterDictionary *regdict) {
        return RegisterStateGenericPtr(new RegisterStateGeneric(protoval, regdict));
    }

    /** Instantiate a new copy of an existing register state. */
    static RegisterStateGenericPtr instance(const RegisterStateGenericPtr &other) {
        return RegisterStateGenericPtr(new RegisterStateGeneric(*other));
    }
    
    ////////////////////////////////////////////////////////////////////////////////////////////////////////////////////////////
    // Virtual constructors
public:
    virtual RegisterStatePtr create(const SValuePtr &protoval, const RegisterDictionary *regdict) const ROSE_OVERRIDE {
        return instance(protoval, regdict);
    }

    virtual RegisterStatePtr clone() const ROSE_OVERRIDE {
        return RegisterStateGenericPtr(new RegisterStateGeneric(*this));
    }

    ////////////////////////////////////////////////////////////////////////////////////////////////////////////////////////////
    // Dynamic pointer casts
public:
    /** Run-time promotion of a base register state pointer to a RegisterStateGeneric pointer. This is a checked conversion--it
     *  will fail if @p from does not point to a RegisterStateGeneric object. */
    static RegisterStateGenericPtr promote(const RegisterStatePtr &from) {
        RegisterStateGenericPtr retval = boost::dynamic_pointer_cast<RegisterStateGeneric>(from);
        ASSERT_not_null(retval);
        return retval;
    }

    ////////////////////////////////////////////////////////////////////////////////////////////////////////////////////////////
    // Methods we inherit
public:
    virtual void clear() ROSE_OVERRIDE;
    virtual void zero() ROSE_OVERRIDE;
    virtual SValuePtr readRegister(const RegisterDescriptor &reg, RiscOperators *ops) ROSE_OVERRIDE;
    virtual void writeRegister(const RegisterDescriptor &reg, const SValuePtr &value, RiscOperators *ops) ROSE_OVERRIDE;
    virtual void print(std::ostream&, Formatter&) const ROSE_OVERRIDE;

    ////////////////////////////////////////////////////////////////////////////////////////////////////////////////////////////
    // Methods first defined at this level of the class hierarchy
public:
    /** Initialize all registers of the dictionary.  When the dictionary contains overlapping registers, only the largest
     *  registers are initialized. For example, on a 32-bit x86 architecture EAX would be initialized but not AX, AH, or AL;
     *  requesting AX, AH, or AL will return part of the initial EAX value. */
    virtual void initialize_large();

    /** Initialize all registers of the dictionary.  When the dictionary contains overlapping registers, only the smallest
     *  registers are initialized. For example, on a 32-bit x86 architecture, AX, AH, AL and the non-named high-order 16 bits
     *  of AX are inititialized, but EAX isn't explicitly initialized.  Requesting the value of EAX will return a value
     *  constructed from the various smaller parts. */
    virtual void initialize_small();

    /** Initialize the specified registers of the dictionary.  Each register in the list must not overlap with any other
     *  register in the list, or strange things will happen.  If @p initialize_to_zero is set then the specified registers are
     *  initialized to zero, otherwise they're initialized with the prototypical value's constructor that takes only a size
     *  parameter. This method is somewhat low level and doesn't do much error checking. */
    void initialize_nonoverlapping(const std::vector<RegisterDescriptor>&, bool initialize_to_zero);

    /** Returns the list of all registers and their values.  The returned registers are guaranteed to be non-overlapping,
     * although they might not correspond to actual named machine registers.  For instance, if a 32-bit value was written to
     * the x86 EFLAGS register then the return value will contain a register/value pair for EFLAGS but no pairs for individual
     * flags.  If one subsequently writes a 1-bit value to the ZF flag (bit 6 of EFLAGS) then the return value will contain a
     * register/value pair for ZF, and also a pair for bits 0-5, and a pair for bits 7-31, neither of which correspond to
     * actual register names in x86 (there is no name for bits 0-5 as a whole). The readRegister() and writeRegister() methods
     * can be used to re-cast the various pairs into other groupings; get_stored_registers() is a lower-level interface. */
    virtual RegPairs get_stored_registers() const;

    /** Determines if some of the specified register is stored in the state. Returns true even if only part of the requested
     *  register is in the state (as when one asks about EAX and the state only stores AX). This is slightly more efficient
     *  than calling stored_parts():
     *
     * @code
     *  RegisterStateGenericPtr rstate = ...;
     *  RegisterDescriptor reg = ...;
     *  assert(rstate->partly_exists(reg) == !parts_exist(reg).empty());
     * @endcode
     */
    virtual bool is_partly_stored(const RegisterDescriptor&) const;

    /** Determines if the specified register is wholly stored in the state. Returns if the state contains data for the entire
     *  register, even if that data is split among several smaller parts or exists as a subset of a larger part. */
    virtual bool is_wholly_stored(const RegisterDescriptor&) const;

    /** Determines if the specified register is stored exactly in the state. Returns true only if the specified register wholly
     *  exists and a value can be returned without extracting or concatenating values from larger or smaller stored parts. Note
     *  that a value can also be returned without extracting or conctenating if the state contains no data for the specified
     *  register, as indicated by is_partly_stored() returning false. */
    virtual bool is_exactly_stored(const RegisterDescriptor&) const;

    /** Returns a description of which bits of a register are stored.  The return value is an ExtentMap that contains the bits
     * that are stored in the state. This does not return the value of any parts of stored registers--one gets that with
     * readRegister(). The return value does not contain any bits that are not part of the specified register. */
    virtual ExtentMap stored_parts(const RegisterDescriptor&) const;

    /** Cause a register to not be stored.  Erases all record of the specified register. The RiscOperators pointer is used for
     *  its extract operation if the specified register is not exactly stored in the state, such as if the state
     *  stores RIP and one wants to erase only the 32-bits overlapping with EIP. */
    virtual void erase_register(const RegisterDescriptor&, RiscOperators*);

    /** Functors for traversing register values in a register state. */
    class Visitor {
    public:
        virtual ~Visitor() {}
        virtual SValuePtr operator()(const RegisterDescriptor&, const SValuePtr&) = 0;
    };

    /** Traverse register/value pairs.  Traverses all the (non-overlapping) registers and their values, calling the specified
     *  functor for each register/value pair. If the functor returns a new SValue then the return value becomes the new value
     *  for that register.  The new value must have the same width as the register.
     *
     *  For example, the following code performs a symbolic substitution across all the registers:
     *
     *  @code
     *   struct Substitution: BaseSemantics::RegisterStateGeneric::Visitor {
     *       SymbolicSemantics::SValuePtr from, to;
     *
     *       Substitution(const SymbolicSemantics::SValuePtr &from, const SymbolicSemantics::SValuePtr &to)
     *           : from(from), to(to) {}
     *
     *       BaseSemantics::SValuePtr operator()(const RegisterDescriptor &reg, const BaseSemantics::SValuePtr &val_) {
     *           SymbolicSemantics::SValuePtr val = SymbolicSemantics::SValue::promote(val_);
     *           return val->substitute(from, to);
     *       }
     *   };
     *
     *   SymbolicSemantics::SValuePtr original_esp = ...;
     *   SymbolicSemantics::SValuePtr fp = ...; // the frame pointer in terms of original_esp
     *   Substitution subst(original_esp, fp);
     *   RegisterStateGenericPtr regs = ...;
     *   std::cerr <<*regs; // register values before substitution
     *   regs->traverse(subst);
     *   std::cerr <<*regs; // all original_esp have been replaced by fp
     *  @endcode
     *
     * As with most ROSE and STL traversals, the Visitor is not allowed to modify the structure of the object over which it is
     * traversing.  In other words, it's permissible to change the values pointed to by the state, but it is not permissible to
     * perform any operation that might change the list of register parts by adding, removing, or combining parts.  This
     * includes calling readRegister() and writeRegister() except when the register being read or written is already exactly
     * stored in the state as indicated by is_exactly_stored().
     */
    virtual void traverse(Visitor&);

    /** Set the writer for the specified register. Each register (major-minor pair) is able to store a virtual address for each
     *  bit of the register.  By convention, this data member stores the virtual address of the instruction that most recently
     *  wrote a value to those bits. */
    virtual void set_latest_writer(const RegisterDescriptor&, rose_addr_t writer_va);

    /** Clear the writer for the specified register.  Information about the virtual address of the instruction that most
     *  recently wrote a value to the specified register is removed from the register.  The value of the register is not
     *  affected by this call, but the last-writer information is adjusted so it looks like no instruction wrote the bits to
     *  the specified register. See also, set_latest_writer(). */
    virtual void clear_latest_writer(const RegisterDescriptor&);

    /** Clear all information about latest writers for all registers. */
    virtual void clear_latest_writers();

    /** Obtain the set of virtual addresses stored as the latest writers for a register.  A register may have more than one
     *  writer if the register's value was written in parts (such as when requesting the writers for x86 AX when separate
     *  instructions wrote to AL and AH. A register may have no writers if the writer information has been cleared (via
     *  clear_latest_writer()), or no data has ever been written to the register, or data has been written but no writer was
     *  specified. */
    virtual std::set<rose_addr_t> get_latest_writers(const RegisterDescriptor&) const;

    /** Whether reading modifies representation.  When the @ref readRegister method is called to obtain a value for a desired
     *  register that overlaps with some (parts of) registers that already exist in this register state we can proceed in two
     *  ways. In both cases the return value will include data that's already stored, but the difference is in how we store the
     *  returned value in the register state: (1) we can erase the (parts of) existing registers that overlap and store the
     *  desired register and store the returned value so that the register we just read appears as one atomic value, or (2) we
     *  can keep the existing registers and write only those parts of the return value that fall between the gaps.
     *
     *  If the coalesceOnRead property is set, then the returned value is stored atomically even when the value might be a
     *  function of values that are already stored. Otherwise, existing registerss are not rearranged and only those parts of
     *  the return value that fall into the gaps between existing registers are stored.
     *
     *  The set/clear modifiers return the previous value of this property.
     *
     * @{ */
    virtual bool get_coalesceOnRead() { return coalesceOnRead; }
    virtual bool set_coalesceOnRead(bool b=true) { bool retval=coalesceOnRead; coalesceOnRead=b; return retval; }
    virtual bool clear_coalescOnRead() { return set_coalesceOnRead(false); }
    /** @} */

    /** Temporarily turn off coalescing on read.  Original state is restored by the destructor. */
    class NoCoalesceOnRead {
        RegisterStateGeneric *rstate_;
        bool oldValue_;
    public:
        /** Turn off coalesceOnRead for the specified register state. */
        explicit NoCoalesceOnRead(RegisterStateGeneric *rstate): rstate_(rstate), oldValue_(rstate->clear_coalescOnRead()) {}
        ~NoCoalesceOnRead() { rstate_->set_coalesceOnRead(oldValue_); }
    };
    
protected:
    void deep_copy_values();
    static void get_nonoverlapping_parts(const Extent &overlap, const RegPair &rp, RiscOperators *ops,
                                         RegPairs *pairs/*out*/);
};

/** Smart pointer to a RegisterStateX86 object.  RegisterStateX86 objects are reference counted and should not be
 *  explicitly deleted. */
typedef boost::shared_ptr<class RegisterStateX86> RegisterStateX86Ptr;

/** The set of all registers and their values for a 32-bit x86 architecture.
 *
 *  This register state is probably not too useful anymore; use RegisterStateGeneric instead.
 *
 *  The general purpose registers are stored as 32-bit values; subparts thereof will require calls to the RiscOperators
 *  extract() or concat() operators.  The status bits from the EFLAGS register are stored individually since that's how they're
 *  typically accessed; access to the FLAGS/EFLAGS register as a whole will require calls to the RISC operators. */
class RegisterStateX86: public RegisterState {
public:
    static const size_t n_gprs = 8;             /**< Number of general-purpose registers in this state. */
    static const size_t n_segregs = 6;          /**< Number of segmentation registers in this state. */
    static const size_t n_flags = 32;           /**< Number of flag registers in this state. */
    static const size_t n_st = 8;               /**< Number of ST registers (not counting _st_top pseudo register). */
    static const size_t n_xmm = 8;              /**< Number f XMM registers. */

    SValuePtr ip;                               /**< Instruction pointer. */
    SValuePtr gpr[n_gprs];                      /**< General-purpose registers */
    SValuePtr segreg[n_segregs];                /**< Segmentation registers. */
    SValuePtr flag[n_flags];                    /**< Control/status flags (i.e., FLAG register). */
    SValuePtr st[n_st];                         /**< Floating point circular stack. */
    SValuePtr fpstatus;                         /**< Floating-point status word. */
    SValuePtr xmm[n_xmm];                       /**< XMM registers. */

    ////////////////////////////////////////////////////////////////////////////////////////////////////////////////////////////
    // Real constructors
protected:
    explicit RegisterStateX86(const SValuePtr &protoval, const RegisterDictionary *regdict): RegisterState(protoval, regdict) {
        clear();
    }

    RegisterStateX86(const RegisterStateX86 &other): RegisterState(other) {
        ip = other.ip->copy();
        for (size_t i=0; i<n_gprs; ++i)
            gpr[i] = other.gpr[i]->copy();
        for (size_t i=0; i<n_segregs; ++i)
            segreg[i] = other.segreg[i]->copy();
        for (size_t i=0; i<n_flags; ++i)
            flag[i] = other.flag[i]->copy();
        for (size_t i=0; i<n_st; ++i)
            st[i] = other.st[i]->copy();
        fpstatus = other.fpstatus;
        for (size_t i=0; i<n_xmm; ++i)
            xmm[i] = other.xmm[i]->copy();
    }

    ////////////////////////////////////////////////////////////////////////////////////////////////////////////////////////////
    // Static allocating constructors
public:
    /** Instantiate a new register state. The @p protoval argument must be a non-null pointer to a semantic value which will be
     *  used only to create additional instances of the value via its virtual constructors.  The prototypical value is normally
     *  of the same type for all parts of a semantic analysis: its state and operator classes. */
    static RegisterStateX86Ptr instance(const SValuePtr &protoval, const RegisterDictionary *regdict) {
        return RegisterStateX86Ptr(new RegisterStateX86(protoval, regdict));
    }

    /** Instantiate a new copy of an existing register state. */
    static RegisterStateX86Ptr instance(const RegisterStateX86Ptr &other) {
        return RegisterStateX86Ptr(new RegisterStateX86(*other));
    }
    
    ////////////////////////////////////////////////////////////////////////////////////////////////////////////////////////////
    // Virtual constructors
public:
    virtual RegisterStatePtr create(const SValuePtr &protoval, const RegisterDictionary *regdict) const ROSE_OVERRIDE {
        return instance(protoval, regdict);
    }

    virtual RegisterStatePtr clone() const ROSE_OVERRIDE {
        return RegisterStatePtr(new RegisterStateX86(*this));
    }

    ////////////////////////////////////////////////////////////////////////////////////////////////////////////////////////////
    // Dynamic pointer casts
public:
    /** Run-time promotion of a base register state pointer to a RegisterStateX86 pointer. This is a checked conversion--it
     *  will fail if @p from does not point to a RegisterStateX86 object. */
    static RegisterStateX86Ptr promote(const RegisterStatePtr &from) {
        RegisterStateX86Ptr retval = boost::dynamic_pointer_cast<RegisterStateX86>(from);
        ASSERT_not_null(retval);
        return retval;
    }

    ////////////////////////////////////////////////////////////////////////////////////////////////////////////////////////////
    // Methods we inherited
public:
    virtual void clear() ROSE_OVERRIDE;
    virtual void zero() /* override*/;
    virtual SValuePtr readRegister(const RegisterDescriptor &reg, RiscOperators *ops) ROSE_OVERRIDE;
    virtual void writeRegister(const RegisterDescriptor &reg, const SValuePtr &value, RiscOperators *ops) ROSE_OVERRIDE;
    virtual void print(std::ostream&, Formatter&) const ROSE_OVERRIDE;

    ////////////////////////////////////////////////////////////////////////////////////////////////////////////////////////////
    // Methods first declared at this level of the class hierarchy
protected:
    // helpers for readRegister()
    virtual SValuePtr readRegisterGpr(const RegisterDescriptor &reg, RiscOperators *ops);
    virtual SValuePtr readRegisterFlag(const RegisterDescriptor &reg, RiscOperators *ops);
    virtual SValuePtr readRegisterSeg(const RegisterDescriptor &reg, RiscOperators *ops);
    virtual SValuePtr readRegisterIp(const RegisterDescriptor &reg, RiscOperators *ops);
    virtual SValuePtr readRegisterSt(const RegisterDescriptor &reg, RiscOperators *ops);
    virtual SValuePtr readRegisterXmm(const RegisterDescriptor &reg, RiscOperators *ops);
    virtual SValuePtr readRegisterFpStatus(const RegisterDescriptor &reg, RiscOperators *ops);

    // helpers for writeRegister()
    virtual void writeRegisterGpr(const RegisterDescriptor &reg, const SValuePtr &value, RiscOperators *ops);
    virtual void writeRegisterFlag(const RegisterDescriptor &reg, const SValuePtr &value, RiscOperators *ops);
    virtual void writeRegisterSeg(const RegisterDescriptor &reg, const SValuePtr &value, RiscOperators *ops);
    virtual void writeRegisterIp(const RegisterDescriptor &reg, const SValuePtr &value, RiscOperators *ops);
    virtual void writeRegisterSt(const RegisterDescriptor &reg, const SValuePtr &value, RiscOperators *ops);
    virtual void writeRegisterXmm(const RegisterDescriptor &reg, const SValuePtr &value, RiscOperators *ops);
    virtual void writeRegisterFpStatus(const RegisterDescriptor &reg, const SValuePtr &value, RiscOperators *ops);

    // Generate a name for initial values.
    virtual std::string initialValueName(const RegisterDescriptor&) const;
};


/*******************************************************************************************************************************
 *                                      Memory State
 *******************************************************************************************************************************/

/** Smart pointer to a MemoryState object. MemoryState objects are reference counted and should not be explicitly deleted. */
typedef boost::shared_ptr<class MemoryState> MemoryStatePtr;

/** Represents all memory in the state. MemoryState objects are allocated on the heap and reference counted.  The
 *  BaseSemantics::MemoryState is an abstract class that defines the interface.  See the
 *  rose::BinaryAnalysis::InstructionSemantics2 namespace for an overview of how the parts fit together.*/
class MemoryState: public boost::enable_shared_from_this<MemoryState> {
    SValuePtr addrProtoval_;                            /**< Prototypical value for addresses. */
    SValuePtr valProtoval_;                             /**< Prototypical value for values. */
    ByteOrder::Endianness byteOrder_;                   /**< Memory byte order. */

    ////////////////////////////////////////////////////////////////////////////////////////////////////////////////////////////
    // Real constructors
protected:
    explicit MemoryState(const SValuePtr &addrProtoval, const SValuePtr &valProtoval)
        : addrProtoval_(addrProtoval), valProtoval_(valProtoval), byteOrder_(ByteOrder::ORDER_UNSPECIFIED) {
        ASSERT_not_null(addrProtoval);
        ASSERT_not_null(valProtoval);
    }

    MemoryState(const MemoryStatePtr &other)
        : addrProtoval_(other->addrProtoval_), valProtoval_(other->valProtoval_), byteOrder_(ByteOrder::ORDER_UNSPECIFIED) {}

public:
    virtual ~MemoryState() {}

    ////////////////////////////////////////////////////////////////////////////////////////////////////////////////////////////
    // Static allocating constructors. None needed since this class is abstract

    ////////////////////////////////////////////////////////////////////////////////////////////////////////////////////////////
    // Virtual constructors
public:
    /** Virtual allocating constructor.
     *
     *  Allocates and constructs a new MemoryState object having the same dynamic type as this object. A prototypical SValue
     *  must be supplied and will be used to construct any additional SValue objects needed during the operation of a
     *  MemoryState.  Two prototypical values are supplied, one for addresses and another for values stored at those addresses,
     *  although they will almost always be the same. */
    virtual MemoryStatePtr create(const SValuePtr &addrProtoval, const SValuePtr &valProtoval) const = 0;

    /** Virtual allocating copy constructor. Creates a new MemoryState object which is a copy of this object. */
    virtual MemoryStatePtr clone() const = 0;

    ////////////////////////////////////////////////////////////////////////////////////////////////////////////////////////////
    // Dynamic pointer casts.  No-op since this is the base class.
public:
    static MemoryStatePtr promote(const MemoryStatePtr &x) {
        ASSERT_not_null(x);
        return x;
    }
    
    ////////////////////////////////////////////////////////////////////////////////////////////////////////////////////////////
    // Methods first declared at this level of the class hierarchy
public:
    /** Return the address protoval.  The address protoval is used to construct other memory addresses via its virtual
     *  constructors. */
    SValuePtr get_addr_protoval() const { return addrProtoval_; }

    /** Return the value protoval.  The value protoval is used to construct other stored values via its virtual
     *  constructors. */
    SValuePtr get_val_protoval() const { return valProtoval_; }

    /** Clear memory. Removes all memory cells from this memory state. */
    virtual void clear() = 0;

    /** Memory byte order.
     *  @{ */
    ByteOrder::Endianness get_byteOrder() const { return byteOrder_; }
    void set_byteOrder(ByteOrder::Endianness bo) { byteOrder_ = bo; }
    /** @} */

    /** Read a value from memory.
     *
     *  Consults the memory represented by this MemoryState object and returns a semantic value. Depending on the semantic
     *  domain, the value can be a value that is already stored in the memory state, a supplied default value, a new value
     *  constructed from some combination of existing values and/or the default value, or anything else.  For instance, in a
     *  symbolic domain the @p address could alias multiple existing memory locations and the implementation may choose to
     *  return a McCarthy expression.  Additional data (such as SMT solvers) may be passed via the RiscOperators argument.
     *
     *  The size of the value being read does not necessarily need to be equal to the size of values stored in the memory
     *  state, though it typically is(1). For instance, an implementation may allow reading a 32-bit little endian value from a
     *  memory state that stores only bytes.  A RiscOperators object is provided for use in these situations.
     *
     *  In order to support cases where an address does not match any existing location, the @p dflt value can be used to
     *  initialize a new memory location.  The manner in which the default is used depends on the implementation.  In any case,
     *  the width of the @p dflt value determines how much to read.
     *
     *  Footnote 1: A MemoryState::readMemory() call is the last in a sequence of delegations starting with
     *  RiscOperators::readMemory().  The designers of the MemoryState, State, and RiscOperators subclasses will need to
     *  coordinate to decide which layer should handle concatenating values from individual memory locations. */
    virtual SValuePtr readMemory(const SValuePtr &address, const SValuePtr &dflt,
                                 RiscOperators *addrOps, RiscOperators *valOps) = 0;

    /** Write a value to memory.
     *
     *  Consults the memory represented by this MemoryState object and possibly inserts the specified value.  The details of
     *  how a value is inserted into a memory state depends entirely on the implementation in a subclass and will probably be
     *  different for each semantic domain.
     *
     *  A MemoryState::writeMemory() call is the last in a sequence of delegations starting with
     *  RiscOperators::writeMemory(). The designers of the MemoryState, State, and RiscOperators will need to coordinate to
     *  decide which layer (if any) should handle splitting a multi-byte value into multiple memory locations. */
    virtual void writeMemory(const SValuePtr &addr, const SValuePtr &value,
                             RiscOperators *addrOps, RiscOperators *valOps) = 0;

    /** Print a memory state to more than one line of output.
     * @{ */
    void print(std::ostream &stream, const std::string prefix="") const {
        Formatter fmt;
        fmt.set_line_prefix(prefix);
        print(stream, fmt);
    }
    virtual void print(std::ostream&, Formatter&) const = 0;
    /** @} */

    /** MemoryState with formatter. See with_formatter(). */
    class WithFormatter {
        MemoryStatePtr obj;
        Formatter &fmt;
    public:
        WithFormatter(const MemoryStatePtr &obj, Formatter &fmt): obj(obj), fmt(fmt) {}
        void print(std::ostream &stream) const { obj->print(stream, fmt); }
    };

    /** Used for printing memory states with formatting. The usual way to use this is:
     * @code
     *  MemoryStatePtr obj = ...;
     *  Formatter fmt = ...;
     *  std::cout <<"The value is: " <<(*obj+fmt) <<"\n";
     * @endcode
     * @{ */
    WithFormatter with_format(Formatter &fmt) { return WithFormatter(shared_from_this(), fmt); }
    WithFormatter operator+(Formatter &fmt) { return with_format(fmt); }
    /** @} */
};

/******************************************************************************************************************
 *                                  Cell List Memory State
 ******************************************************************************************************************/

/** Smart pointer to a MemoryCell object.  MemoryCell objects are reference counted and should not be explicitly deleted. */
typedef boost::shared_ptr<class MemoryCell> MemoryCellPtr;

/** Represents one location in memory.
 *
 *  Each memory cell has an address and a value. MemoryCell objects are used by the MemoryCellList to represent a memory
 *  state. */
class MemoryCell: public boost::enable_shared_from_this<MemoryCell> {
    SValuePtr address_;                                 // Address of memory cell.
    SValuePtr value_;                                   // Value stored at that address.
    Sawyer::Optional<rose_addr_t> latestWriter_;        // Optional address for most recent writer of this cell's value.

    ////////////////////////////////////////////////////////////////////////////////////////////////////////////////////////////
    // Real constructors
protected:
    MemoryCell(const SValuePtr &address, const SValuePtr &value)
        : address_(address), value_(value) {
        ASSERT_not_null(address);
        ASSERT_not_null(value);
    }

    // deep-copy cell list so modifying this new one doesn't alter the existing one
    MemoryCell(const MemoryCell &other) {
        address_ = other.address_->copy();
        value_ = other.value_->copy();
        latestWriter_ = other.latestWriter_;
    }

public:
    virtual ~MemoryCell() {}

    ////////////////////////////////////////////////////////////////////////////////////////////////////////////////////////////
    // Static allocating constructors
public:
    /** Instantiates a new memory cell object with the specified address and value. */
    static MemoryCellPtr instance(const SValuePtr &address, const SValuePtr &value) {
        return MemoryCellPtr(new MemoryCell(address, value));
    }

    /** Instantiates a new copy of an existing cell. */
    static MemoryCellPtr instance(const MemoryCellPtr &other) {
        return MemoryCellPtr(new MemoryCell(*other));
    }

    ////////////////////////////////////////////////////////////////////////////////////////////////////////////////////////////
    // Virtual constructors
public:
    /** Creates a new memory cell object with the specified address and value. */
    virtual MemoryCellPtr create(const SValuePtr &address, const SValuePtr &value) {
        return instance(address, value);
    }

    /** Creates a new deep-copy of this memory cell. */
    virtual MemoryCellPtr clone() const {
        return MemoryCellPtr(new MemoryCell(*this));
    }

    ////////////////////////////////////////////////////////////////////////////////////////////////////////////////////////////
    // Dynamic pointer casts. No-op since this is the base class.
public:
    static MemoryCellPtr promote(const MemoryCellPtr &x) {
        ASSERT_not_null(x);
        return x;
    }
    
    ////////////////////////////////////////////////////////////////////////////////////////////////////////////////////////////
    // Methods first declared at this level of the class hierarchy
public:
    /** Accessor for the memory cell address.
     * @{ */
    virtual SValuePtr get_address() const { return address_; }
    virtual void set_address(const SValuePtr &addr) {
        ASSERT_not_null(addr);
        address_ = addr;
    }
    /** @}*/

    /** Accessor for the value stored at a memory location.
     * @{ */
    virtual SValuePtr get_value() const { return value_; }
    virtual void set_value(const SValuePtr &v) {
        ASSERT_not_null(v);
        value_ = v;
    }
    /** @}*/

    /** Accessor for the last writer for a memory location.  Each memory cell is able to store an optional virtual address to
     *  describe the most recent instruction that wrote to this memory location.
     * @{ */
    virtual boost::optional<rose_addr_t> get_latest_writer() const ROSE_DEPRECATED("use latestWriter instead") {
        return latestWriter_ ? boost::optional<rose_addr_t>(*latestWriter_) : boost::optional<rose_addr_t>();
    }
    virtual void set_latest_writer(rose_addr_t writer_va) ROSE_DEPRECATED("use latestWriter instead") {
        latestWriter_ = writer_va;
    }
    virtual void clear_latest_writer() ROSE_DEPRECATED("use clearLatestWriter instead") {
        latestWriter_ = Sawyer::Nothing();
    }

    virtual Sawyer::Optional<rose_addr_t> latestWriter() const { return latestWriter_; }
    virtual void latestWriter(rose_addr_t writerVa) { latestWriter_ = writerVa; }
    virtual void latestWriter(const Sawyer::Optional<rose_addr_t> w) { latestWriter_ = w; }
    virtual void clearLatestWriter() { latestWriter_ = Sawyer::Nothing(); }
    /** @} */

    /** Determines whether two memory cells can alias one another.  Two cells may alias one another if it is possible that
     *  their addresses cause them to overlap.  For cells containing one-byte values, aliasing may occur if their two addresses
     *  may be equal; multi-byte cells will need to check ranges of addresses. */
    virtual bool may_alias(const MemoryCellPtr &other, RiscOperators *addrOps) const;

    /** Determines whether two memory cells must alias one another.  Two cells must alias one another when it can be proven
     * that their addresses cause them to overlap.  For cells containing one-byte values, aliasing must occur unless their
     * addresses can be different; multi-byte cells will need to check ranges of addresses. */
    virtual bool must_alias(const MemoryCellPtr &other, RiscOperators *addrOps) const;
    
    /** Print the memory cell on a single line.
     * @{ */
    void print(std::ostream &stream) const {
        Formatter fmt;
        print(stream, fmt);
    }
    virtual void print(std::ostream&, Formatter&) const;
    /** @} */

    /** State with formatter. See with_formatter(). */
    class WithFormatter {
        MemoryCellPtr obj;
        Formatter &fmt;
    public:
        WithFormatter(const MemoryCellPtr &obj, Formatter &fmt): obj(obj), fmt(fmt) {}
        void print(std::ostream &stream) const { obj->print(stream, fmt); }
    };

    /** Used for printing states with formatting. The usual way to use this is:
     * @code
     *  MemoryCellPtr obj = ...;
     *  Formatter fmt = ...;
     *  std::cout <<"The value is: " <<(*obj+fmt) <<"\n";
     * @endcode
     * @{ */
    WithFormatter with_format(Formatter &fmt) { return WithFormatter(shared_from_this(), fmt); }
    WithFormatter operator+(Formatter &fmt) { return with_format(fmt); }
    /** @} */
};

/** Smart pointer to a MemoryCell object. MemoryCell objects are reference counted and should not be explicitly deleted. */
typedef boost::shared_ptr<class MemoryCellList> MemoryCellListPtr;

/** Simple list-based memory state.
 *
 *  MemoryCellList uses a list of MemoryCell objects to represent the memory state. Each memory cell contains at least an
 *  address and a value, both of which have a run-time width.  The default MemoryCellList configuration restricts memory cell
 *  values to be one byte wide and requires the caller to perform any necessary byte extraction or concatenation when higher
 *  software layers are reading/writing multi-byte values.  Using one-byte values simplifies the aliasing calculations.
 *  However, this class defines a @p byte_restricted property that can be set to false to allow the memory to store
 *  variable-width cell values.
 *
 *  MemoryCellList also provides a scan() method that returns a list of memory cells that alias a specified address. This
 *  method can be used by a higher-level readMemory() operation in preference to the usuall MemoryState::readMemory().
 *
 *  There is no requirement that a State use a MemoryCellList as its memory state; it can use any subclass of MemoryState.
 *  Since MemoryCellList is derived from MemoryState it must provide virtual allocating constructors, which makes it possible
 *  for users to define their own subclasses and use them in the semantic framework.
 *
 *  This implementation stores memory cells in reverse chronological order: the most recently created cells appear at the
 *  beginning of the list.  Subclasses, of course, are free to reorder the list however they want. */
class MemoryCellList: public MemoryState {
public:
    typedef std::list<MemoryCellPtr> CellList;
protected:
    MemoryCellPtr protocell;                    // prototypical memory cell used for its virtual constructors
    CellList cells;                             // list of cells in reverse chronological order
    bool byte_restricted;                       // are cell values all exactly one byte wide?
    MemoryCellPtr latest_written_cell;          // the cell whose value was most recently written to, if any

    ////////////////////////////////////////////////////////////////////////////////////////////////////////////////////////////
    // Real constructors
protected:
    explicit MemoryCellList(const MemoryCellPtr &protocell)
        : MemoryState(protocell->get_address(), protocell->get_value()),
          protocell(protocell),
          byte_restricted(true) {
        ASSERT_not_null(protocell);
        ASSERT_not_null(protocell->get_address());
        ASSERT_not_null(protocell->get_value());
    }

    MemoryCellList(const SValuePtr &addrProtoval, const SValuePtr &valProtoval)
        : MemoryState(addrProtoval, valProtoval),
          protocell(MemoryCell::instance(addrProtoval, valProtoval)),
          byte_restricted(true) {}

    // deep-copy cell list so that modifying this new state does not modify the existing state
    MemoryCellList(const MemoryCellList &other)
        : MemoryState(other), protocell(other.protocell), byte_restricted(other.byte_restricted) {
        for (CellList::const_iterator ci=other.cells.begin(); ci!=other.cells.end(); ++ci)
            cells.push_back((*ci)->clone());
    }

    ////////////////////////////////////////////////////////////////////////////////////////////////////////////////////////////
    // Static allocating constructors
public:
    /** Instantiate a new prototypical memory state. This constructor uses the default type for the cell type (based on the
     *  semantic domain). The prototypical values are usually the same (addresses and stored values are normally the same
     *  type). */
    static MemoryCellListPtr instance(const SValuePtr &addrProtoval, const SValuePtr &valProtoval) {
        return MemoryCellListPtr(new MemoryCellList(addrProtoval, valProtoval));
    }
    
    /** Instantiate a new memory state with prototypical memory cell. */
    static MemoryCellListPtr instance(const MemoryCellPtr &protocell) {
        return MemoryCellListPtr(new MemoryCellList(protocell));
    }

    /** Instantiate a new copy of an existing memory state. */
    static MemoryCellListPtr instance(const MemoryCellListPtr &other) {
        return MemoryCellListPtr(new MemoryCellList(*other));
    }


    ////////////////////////////////////////////////////////////////////////////////////////////////////////////////////////////
    // Virtual constructors
public:
    virtual MemoryStatePtr create(const SValuePtr &addrProtoval, const SValuePtr &valProtoval) const ROSE_OVERRIDE {
        return instance(addrProtoval, valProtoval);
    }
    
    /** Virtual allocating constructor. */
    virtual MemoryStatePtr create(const MemoryCellPtr &protocell) const {
        return instance(protocell);
    }

    virtual MemoryStatePtr clone() const ROSE_OVERRIDE {
        return MemoryStatePtr(new MemoryCellList(*this));
    }

    ////////////////////////////////////////////////////////////////////////////////////////////////////////////////////////////
    // Dynamic pointer casts
public:
    /** Promote a base memory state pointer to a BaseSemantics::MemoryCellList pointer. The memory state @p m must have
     *  a BaseSemantics::MemoryCellList dynamic type. */
    static MemoryCellListPtr promote(const BaseSemantics::MemoryStatePtr &m) {
        MemoryCellListPtr retval = boost::dynamic_pointer_cast<MemoryCellList>(m);
        ASSERT_not_null(retval);
        return retval;
    }

    ////////////////////////////////////////////////////////////////////////////////////////////////////////////////////////////
    // Methods we inherited
public:
    virtual void clear() ROSE_OVERRIDE {
        cells.clear();
        latest_written_cell.reset();
    }

    /** Read a value from memory.
     *
     *  See BaseSemantics::MemoryState() for requirements.  This implementation scans the reverse chronological cell list until
     *  it finds a cell that must alias the specified addresses and value size. Along the way, it accumulates a list of cells
     *  that may alias the specified address.  If the accumulated list does not contain exactly one cell, or the scan fell off
     *  the end of the list, then @p dflt becomes the return value, otherwise the return value is the single value on the
     *  accumulated list. If the @p dflt value is returned, then it is also pushed onto the front of the cell list.
     *
     *  The width of the @p dflt value determines how much data is read. The base implementation assumes that all cells contain
     *  8-bit values. */
    virtual SValuePtr readMemory(const SValuePtr &address, const SValuePtr &dflt,
                                 RiscOperators *addrOps, RiscOperators *valOps) ROSE_OVERRIDE;

    /** Write a value to memory.
     *
     *  See BaseSemantics::MemoryState() for requirements.  This implementation creates a new memory cell and pushes it onto
     *  the front of the cell list.
     *
     *  The base implementation assumes that all cells contain 8-bit values. */
    virtual void writeMemory(const SValuePtr &addr, const SValuePtr &value,
                             RiscOperators *addrOps, RiscOperators *valOps) ROSE_OVERRIDE;

    virtual void print(std::ostream&, Formatter&) const ROSE_OVERRIDE;

    ////////////////////////////////////////////////////////////////////////////////////////////////////////////////////////////
    // Methods first declared at this level of the class hierarchy
public:
    /** Indicates whether memory cell values are required to be eight bits wide.  The default is true since this simplifies the
     * calculations for whether two memory cells are alias and how to combine the value from two or more aliasing cells. A
     * memory that contains only eight-bit values requires that the caller concatenate/extract individual bytes when
     * reading/writing multi-byte values.
     * @{ */
    virtual bool get_byte_restricted() const { return byte_restricted; }
    virtual void set_byte_restricted(bool b) { byte_restricted = b; }
    /** @} */

    /** Scans the cell list and returns entries that may alias the given address and value size. The scanning starts at the
     *  beginning of the list (which is normally stored in reverse chronological order) and continues until it reaches either
     *  the end, or a cell that must alias the specified address. If the last cell in the returned list must alias the
     *  specified address, then true is returned via @p short_circuited argument. */
    virtual CellList scan(const BaseSemantics::SValuePtr &address, size_t nbits, RiscOperators *addrOps, RiscOperators *valOps,
                          bool &short_circuited/*out*/) const;

    /** Visitor for traversing a cell list. */
    class Visitor {
    public:
        virtual ~Visitor() {}
        virtual void operator()(MemoryCellPtr&) = 0;
    };

    /** Visit each memory cell. */
    void traverse(Visitor &visitor);

    /** Returns the list of all memory cells.
     * @{ */
    virtual const CellList& get_cells() const { return cells; }
    virtual       CellList& get_cells()       { return cells; }
    /** @} */

    /** Returns the cell most recently written. */
    virtual MemoryCellPtr get_latest_written_cell() const { return latest_written_cell; }

    /** Returns the union of writer virtual addresses for cells that may alias the given address. */
    virtual std::set<rose_addr_t> get_latest_writers(const SValuePtr &addr, size_t nbits,
                                                     RiscOperators *addrOps, RiscOperators *valOps);
};

/******************************************************************************************************************
 *                                      State
 ******************************************************************************************************************/

/** Smart pointer to a State object.  State objects are reference counted and should not be explicitly deleted. */
typedef boost::shared_ptr<class State> StatePtr;

/** Base class for semantics machine states.
 *
 *  Binary semantic analysis usually progresses one instruction at a time--one starts with an initial state and the act of
 *  processing an instruction modifies the state.  The State is the base class class for the semantic states of various
 *  instruction semantic policies.  It contains storage for all the machine registers and memory.
 *
 *  States must be copyable objects.  Many analyses keep a copy of the machine state for each instruction or each CFG
 *  vertex.
 *
 *  State objects are allocated on the heap and reference counted.  The BaseSemantics::State is an abstract class that defines
 *  the interface.  See the rose::BinaryAnalysis::InstructionSemantics2 namespace for an overview of how the parts fit
 *  together.  */
class State: public boost::enable_shared_from_this<State> {
protected:
    SValuePtr protoval;                         /**< Initial value used to create additional values as needed. */
    RegisterStatePtr registers;                 /**< All machine register values for this semantic state. */
    MemoryStatePtr  memory;                     /**< All memory for this semantic state. */

    ////////////////////////////////////////////////////////////////////////////////////////////////////////////////////////////
    // Real constructors
protected:
    State(const RegisterStatePtr &registers, const MemoryStatePtr &memory)
        : registers(registers), memory(memory) {
        ASSERT_not_null(registers);
        ASSERT_not_null(memory);
        protoval = registers->get_protoval();
        ASSERT_not_null(protoval);
    }

    // deep-copy the registers and memory
    State(const State &other)
        : protoval(other.protoval) {
        registers = other.registers->clone();
        memory = other.memory->clone();
    }

public:
    virtual ~State() {}

    ////////////////////////////////////////////////////////////////////////////////////////////////////////////////////////////
    // Static allocating constructors
public:
    /** Instantiate a new state object with specified register and memory states. */
    static StatePtr instance(const RegisterStatePtr &registers, const MemoryStatePtr &memory) {
        return StatePtr(new State(registers, memory));
    }

    /** Instantiate a new copy of an existing state. */
    static StatePtr instance(const StatePtr &other) {
        return StatePtr(new State(*other));
    }

    ////////////////////////////////////////////////////////////////////////////////////////////////////////////////////////////
    // Virtual constructors
public:
    /** Virtual constructor. */
    virtual StatePtr create(const RegisterStatePtr &registers, const MemoryStatePtr &memory) const {
        return instance(registers, memory);
    }

    /** Virtual copy constructor. Allocates a new state object which is a deep copy of this state. States must be copyable
     *  objects because many analyses depend on being able to make a copy of the entire semantic state at each machine
     *  instruction, at each CFG vertex, etc. */
    virtual StatePtr clone() const {
        StatePtr self = boost::const_pointer_cast<State>(shared_from_this());
        return instance(self);
    }

    ////////////////////////////////////////////////////////////////////////////////////////////////////////////////////////////
    // Dynamic pointer casts.  No-op since this is the base class.
public:
    static StatePtr promote(const StatePtr &x) {
        ASSERT_not_null(x);
        return x;
    }
    
    ////////////////////////////////////////////////////////////////////////////////////////////////////////////////////////////
    // Other methods that are part of our API. Most of these just chain to either the register state and/or the memory state.
public:
    /** Return the protoval.  The protoval is used to construct other values via its virtual constructors. */
    SValuePtr get_protoval() const { return protoval; }

    /** Initialize state.  The register and memory states are cleared. */
    virtual void clear() {
        registers->clear();
        memory->clear();
    }

    /** Initialize all registers to zero. Memory is not affected. */
    virtual void zero_registers() {
        registers->zero();
    }

    /** Clear all memory locations.  This just empties the memory vector. */
    virtual void clear_memory() {
        memory->clear();
    }

    /** Return the register state. */
    RegisterStatePtr get_register_state() {
        return registers;
    }

    /** Return the memory state. */
    MemoryStatePtr get_memory_state() {
        return memory;
    }
    
    /** Read a value from a register.
     *
     *  The BaseSemantics::readRegister() implementation simply delegates to the register state member of this state. See
     *  BaseSemantics::RiscOperators::readRegister() for details. */
    virtual SValuePtr readRegister(const RegisterDescriptor &desc, RiscOperators *ops) {
        return registers->readRegister(desc, ops);
    }

    /** Write a value to a register.
     *
     *  The BaseSemantics::readRegister() implementation simply delegates to the register state member of this state. See
     *  BaseSemantics::RiscOperators::writeRegister() for details. */
    virtual void writeRegister(const RegisterDescriptor &desc, const SValuePtr &value, RiscOperators *ops) {
        registers->writeRegister(desc, value, ops);
    }

    /** Read a value from memory.
     *
     *  The BaseSemantics::readMemory() implementation simply delegates to the memory state member of this state. See
     *  BaseSemantics::RiscOperators::readMemory() for details.  */
    virtual SValuePtr readMemory(const SValuePtr &address, const SValuePtr &dflt,
                                 RiscOperators *addrOps, RiscOperators *valOps) {
        return memory->readMemory(address, dflt, addrOps, valOps);
    }

    /** Write a value to memory.
     *
     *  The BaseSemantics::writeMemory() implementation simply delegates to the memory state member of this state. See
     *  BaseSemantics::RiscOperators::writeMemory() for details. */
    virtual void writeMemory(const SValuePtr &addr, const SValuePtr &value,
                             RiscOperators *addrOps, RiscOperators *valOps) {
        memory->writeMemory(addr, value, addrOps, valOps);
    }

    /** Print the register contents. This emits one line per register and contains the register name and its value.
     * @{ */
    void print_registers(std::ostream &stream, const std::string prefix="") {
        Formatter fmt;
        fmt.set_line_prefix(prefix);
        print_registers(stream, fmt);
    }
    virtual void print_registers(std::ostream &stream, Formatter &fmt) const {
        registers->print(stream, fmt);
    }
    /** @} */

    /** Print memory contents.  This simply calls the MemoryState::print method.
     * @{ */
    void print_memory(std::ostream &stream, const std::string prefix="") const {
        Formatter fmt;
        fmt.set_line_prefix(prefix);
        print_registers(stream, fmt);
    }
    virtual void print_memory(std::ostream &stream, Formatter &fmt) const {
        memory->print(stream, fmt);
    }
    /** @} */

    /** Print the state.  This emits a multi-line string containing the registers and all known memory locations.
     * @{ */
    void print(std::ostream &stream, const std::string prefix="") const {
        Formatter fmt;
        fmt.set_line_prefix(prefix);
        print(stream, fmt);
    }
    virtual void print(std::ostream&, Formatter&) const;
    /** @} */

    /** State with formatter. See with_formatter(). */
    class WithFormatter {
        StatePtr obj;
        Formatter &fmt;
    public:
        WithFormatter(const StatePtr &obj, Formatter &fmt): obj(obj), fmt(fmt) {}
        void print(std::ostream &stream) const { obj->print(stream, fmt); }
    };

    /** Used for printing states with formatting. The usual way to use this is:
     * @code
     *  StatePtr obj = ...;
     *  Formatter fmt = ...;
     *  std::cout <<"The value is: " <<(*obj+fmt) <<"\n";
     * @endcode
     * @{ */
    WithFormatter with_format(Formatter &fmt) { return WithFormatter(shared_from_this(), fmt); }
    WithFormatter operator+(Formatter &fmt) { return with_format(fmt); }
    /** @} */
};

/******************************************************************************************************************
 *                                  RISC Operators
 ******************************************************************************************************************/

/** Smart pointer to a RiscOperator object. RiscOperator objects are reference counted and should not be explicitly deleted. */
typedef boost::shared_ptr<class RiscOperators> RiscOperatorsPtr;

/** Base class for most instruction semantics RISC operators.  This class is responsible for defining the semantics of the
 *  RISC-like operations invoked by the translation object (e.g., X86InstructionSemantics).  We omit the definitions for most
 *  of the RISC operations from the base class so that failure to implement them in a subclass is an error.
 *
 *  RISC operator arguments are, in general, SValue pointers.  However, if the width of a RISC operator's result depends on an
 *  argument's value (as opposed to depending on the argument width), then that argument must be a concrete value (i.e., an
 *  integral type).  This requirement is due to the fact that SMT solvers need to know the sizes of their bit
 *  vectors. Operators extract(), unsignedExtend(), signExtend(), readRegister(), and readMemory() fall into this category.
 *
 *  RiscOperator objects are allocated on the heap and reference counted.  The BaseSemantics::RiscOperator is an abstract class
 *  that defines the interface.  See the rose::BinaryAnalysis::InstructionSemantics2 namespace for an overview of how the parts
 *  fit together. */
class RiscOperators: public boost::enable_shared_from_this<RiscOperators> {
protected:
    SValuePtr protoval;                         /**< Prototypical value used for its virtual constructors. */
    StatePtr state;                             /**< State upon which RISC operators operate. */
    SgAsmInstruction *cur_insn;                 /**< Current instruction, as set by latest startInstruction() call. */
    size_t ninsns;                              /**< Number of instructions processed. */
    SMTSolver *solver;                          /**< Optional SMT solver. */
    std::string name;                           /**< Name to use for debugging. */

    ////////////////////////////////////////////////////////////////////////////////////////////////////////////////////////////
    // Real constructors
protected:
    explicit RiscOperators(const SValuePtr &protoval, SMTSolver *solver=NULL)
        : protoval(protoval), cur_insn(NULL), ninsns(0), solver(solver) {
        ASSERT_not_null(protoval);
    }

    explicit RiscOperators(const StatePtr &state, SMTSolver *solver=NULL)
        : state(state), cur_insn(NULL), ninsns(0), solver(solver) {
        ASSERT_not_null(state);
        protoval = state->get_protoval();
    }

public:
    virtual ~RiscOperators() {}

    ////////////////////////////////////////////////////////////////////////////////////////////////////////////////////////////
    // Static allocating constructors.  None needed since this class is abstract.


    ////////////////////////////////////////////////////////////////////////////////////////////////////////////////////////////
    // Virtual constructors.
public:
    /** Virtual allocating constructor.  The @p protoval is a prototypical semantic value that is used as a factory to create
     *  additional values as necessary via its virtual constructors.  The state upon which the RISC operations operate must be
     *  provided by a separate call to the set_state() method. An optional SMT solver may be specified (see set_solver()). */
    virtual RiscOperatorsPtr create(const SValuePtr &protoval, SMTSolver *solver=NULL) const = 0;

    /** Virtual allocating constructor.  The supplied @p state is that upon which the RISC operations operate and is also used
     *  to define the prototypical semantic value. Other states can be supplied by calling set_state(). The prototypical
     *  semantic value is used as a factory to create additional values as necessary via its virtual constructors. An optional
     *  SMT solver may be specified (see set_solver()). */
    virtual RiscOperatorsPtr create(const StatePtr &state, SMTSolver *solver=NULL) const = 0;

    ////////////////////////////////////////////////////////////////////////////////////////////////////////////////////////////
    // Dynamic pointer casts.  No-op since this is the base class.
public:
    static RiscOperatorsPtr promote(const RiscOperatorsPtr &x) {
        ASSERT_not_null(x);
        return x;
    }
    
    ////////////////////////////////////////////////////////////////////////////////////////////////////////////////////////////
    // Other methods part of our API
public:
    /** Return the protoval.  The protoval is used to construct other values via its virtual constructors. */
    virtual SValuePtr get_protoval() const { return protoval; }

    /** Sets the satisfiability modulo theory (SMT) solver to use for certain operations.  An SMT solver is optional and not
     *  all semantic domains will make use of a solver.  Domains that use a solver will fall back to naive implementations when
     *  a solver is not available (for instance, equality of two values might be checked by looking at whether the values are
     *  identical).  */
    virtual void set_solver(SMTSolver *solver) { this->solver = solver; }

    /** Returns the solver that is currently being used.  A null return value means that no SMT solver is being used and that
     *  certain operations are falling back to naive implementations. */
    virtual SMTSolver *get_solver() const { return solver; }

    /** Access the state upon which the RISC operations operate. The state need not be set until the first instruction is
     *  executed (and even then, some RISC operations don't need any machine state (typically, only register and memory read
     *  and write operators need state).  Different state objects can be swapped in at pretty much any time.  Modifying the
     *  state has no effect on this object's prototypical value which was initialized by the constructor; new states should
     *  have a prototyipcal value of the same dynamic type.
     * @{ */
    virtual StatePtr get_state() const { return state; }
    virtual void set_state(const StatePtr &s) { state = s; }
    /** @} */

    /** A name used for debugging.
     * @{ */
    virtual const std::string& get_name() const { return name; }
    virtual void set_name(const std::string &s) { name = s; }
    /** @} */

    /** Print multi-line output for this object.
     * @{ */
    void print(std::ostream &stream, const std::string prefix="") const {
        Formatter fmt;
        fmt.set_line_prefix(prefix);
        print(stream, fmt);
    }
    virtual void print(std::ostream &stream, Formatter &fmt) const {
        state->print(stream, fmt);
    }
    /** @} */

    /** RiscOperators with formatter. See with_formatter(). */
    class WithFormatter {
        RiscOperatorsPtr obj;
        Formatter &fmt;
    public:
        WithFormatter(const RiscOperatorsPtr &obj, Formatter &fmt): obj(obj), fmt(fmt) {}
        void print(std::ostream &stream) const { obj->print(stream, fmt); }
    };

    /** Used for printing RISC operators with formatting. The usual way to use this is:
     * @code
     *  RiscOperatorsPtr obj = ...;
     *  Formatter fmt = ...;
     *  std::cout <<"The value is: " <<(*obj+fmt) <<"\n";
     * @endcode
     * @{ */
    WithFormatter with_format(Formatter &fmt) { return WithFormatter(shared_from_this(), fmt); }
    WithFormatter operator+(Formatter &fmt) { return with_format(fmt); }
    /** @} */

    /** Returns the number of instructions processed. This counter is incremented at the beginning of each instruction. */
    virtual size_t get_ninsns() const {
        return ninsns;
    }

    /** Sets the number instructions processed. This is the same counter incremented at the beginning of each instruction and
     *  returned by get_ninsns(). */
    virtual void set_ninsns(size_t n) {
        ninsns = n;
    }

    /** Returns current instruction. Returns the null pointer if no instruction is being processed. */
    virtual SgAsmInstruction *get_insn() const {
        return cur_insn;
    }

    /** Called at the beginning of every instruction.  This method is invoked every time the translation object begins
     *  processing an instruction.  Some policies use this to update a pointer to the current instruction. */
    virtual void startInstruction(SgAsmInstruction *insn);

    /** Called at the end of every instruction.  This method is invoked whenever the translation object ends processing for an
     *  instruction.  This is not called if there's an exception during processing. */
    virtual void finishInstruction(SgAsmInstruction *insn) {
        ASSERT_not_null(insn);
        ASSERT_require(cur_insn==insn);
        cur_insn = NULL;
    };


    ////////////////////////////////////////////////////////////////////////////////////////////////////////////////////////////
    //                                  Value Construction Operations
    ////////////////////////////////////////////////////////////////////////////////////////////////////////////////////////////
    // The trailing underscores are necessary for for undefined_() on some machines, so we just add one to the end of all the
    // virtual constructors for consistency.

    /** Returns a new undefined value. Uses the prototypical value to virtually construct the new value. */
    virtual SValuePtr undefined_(size_t nbits) {
        return protoval->undefined_(nbits);
    }

    /** Returns a number of the specified bit width.  Uses the prototypical value to virtually construct a new value. */
    virtual SValuePtr number_(size_t nbits, uint64_t value) {
        return protoval->number_(nbits, value);
    }

    /** Returns a Boolean value. Uses the prototypical value to virtually construct a new value. */
    virtual SValuePtr boolean_(bool value) {
        return protoval->boolean_(value);
    }


    ////////////////////////////////////////////////////////////////////////////////////////////////////////////////////////////
    //                                  x86-specific Operations (FIXME)
    ////////////////////////////////////////////////////////////////////////////////////////////////////////////////////////////

    /** Invoked to filter call targets.  This method is called whenever the translation object is about to invoke a function
     *  call.  The target address is passed as an argument and a (new) target should be returned. */
    virtual SValuePtr filterCallTarget(const SValuePtr &a) {
        return a->copy();
    }

    /** Invoked to filter return targets.  This method is called whenever the translation object is about to return from a
     *  function call (such as for the x86 "RET" instruction).  The return address is passed as an argument and a (new) return
     *  address should be returned. */
    virtual SValuePtr filterReturnTarget(const SValuePtr &a) {
        return a->copy();
    }

    /** Invoked to filter indirect jumps.  This method is called whenever the translation object is about to unconditionally
     *  jump to a new address (such as for the x86 "JMP" instruction).  The target address is passed as an argument and a (new)
     *  target address should be returned. */
    virtual SValuePtr filterIndirectJumpTarget(const SValuePtr &a) {
        return a->copy();
    }

    /** Invoked for the x86 HLT instruction. */
    virtual void hlt() {}

    /** Invoked for the x86 CPUID instruction. FIXME: x86-specific stuff should be in the dispatcher. */
    virtual void cpuid() {}

    /** Invoked for the x86 RDTSC instruction. FIXME: x86-specific stuff should be in the dispatcher. */
    virtual SValuePtr rdtsc() { return undefined_(64); }


    ////////////////////////////////////////////////////////////////////////////////////////////////////////////////////////////
    //                                  Boolean Operations
    ////////////////////////////////////////////////////////////////////////////////////////////////////////////////////////////

    /** Computes bit-wise AND of two values. The operands must both have the same width; the result must be the same width as
     *  the operands. */
    virtual SValuePtr and_(const SValuePtr &a, const SValuePtr &b) = 0;

    /** Computes bit-wise OR of two values. The operands @p a and @p b must have the same width; the return value width will
     * be the same as @p a and @p b. */
    virtual SValuePtr or_(const SValuePtr &a, const SValuePtr &b) = 0;

    /** Computes bit-wise XOR of two values. The operands @p a and @p b must have the same width; the result will be the same
     *  width as @p a and @p b. */
    virtual SValuePtr xor_(const SValuePtr &a, const SValuePtr &b) = 0;

    /** One's complement. The result will be the same size as the operand. */
    virtual SValuePtr invert(const SValuePtr &a) = 0;

    /** Extracts bits from a value.  The specified bits from begin_bit (inclusive) through end_bit (exclusive) are copied into
     *  the low-order bits of the return value (other bits in the return value are cleared). The least significant bit is
     *  number zero. The begin_bit and end_bit values must be valid for the width of @p a. */
    virtual SValuePtr extract(const SValuePtr &a, size_t begin_bit, size_t end_bit) = 0;

    /** Concatenates the bits of two values.  The bits of @p a and @p b are concatenated so that the result has @p
     *  b in the high-order bits and @p a in the low order bits. The width of the return value is the sum of the widths of @p
     *  a and @p b. */
    virtual SValuePtr concat(const SValuePtr &a, const SValuePtr &b) = 0;

    /** Returns position of least significant set bit; zero when no bits are set. The return value will have the same width as
     * the operand, although this can be safely truncated to the log-base-2 + 1 width. */
    virtual SValuePtr leastSignificantSetBit(const SValuePtr &a) = 0;

    /** Returns position of most significant set bit; zero when no bits are set. The return value will have the same width as
     * the operand, although this can be safely truncated to the log-base-2 + 1 width. */
    virtual SValuePtr mostSignificantSetBit(const SValuePtr &a) = 0;

    /** Rotate bits to the left. The return value will have the same width as operand @p a.  The @p nbits is interpreted as
     *  unsigned. The behavior is modulo the width of @p a regardles of whether the implementation makes that a special case or
     *  handles it naturally. */
    virtual SValuePtr rotateLeft(const SValuePtr &a, const SValuePtr &nbits) = 0;

    /** Rotate bits to the right. The return value will have the same width as operand @p a.  The @p nbits is interpreted as
     *  unsigned. The behavior is modulo the width of @p a regardles of whether the implementation makes that a special case or
     *  handles it naturally. */
    virtual SValuePtr rotateRight(const SValuePtr &a, const SValuePtr &nbits) = 0;

    /** Returns arg shifted left. The return value will have the same width as operand @p a.  The @p nbits is interpreted as
     *  unsigned. New bits shifted into the value are zero. If @p nbits is equal to or larger than the width of @p a then the
     *  result is zero. */
    virtual SValuePtr shiftLeft(const SValuePtr &a, const SValuePtr &nbits) = 0;

    /** Returns arg shifted right logically (no sign bit). The return value will have the same width as operand @p a. The @p
     *  nbits is interpreted as unsigned. New bits shifted into the value are zero. If  @p nbits is equal to or larger than the
     *  width of @p a then the result is zero. */
    virtual SValuePtr shiftRight(const SValuePtr &a, const SValuePtr &nbits) = 0;

    /** Returns arg shifted right arithmetically (with sign bit). The return value will have the same width as operand @p
     *  a. The @p nbits is interpreted as unsigned. New bits shifted into the value are the same as the most significant bit
     *  (the "sign bit"). If @p nbits is equal to or larger than the width of @p a then the result has all bits cleared or all
     *  bits set depending on whether the most significant bit was originally clear or set. */
    virtual SValuePtr shiftRightArithmetic(const SValuePtr &a, const SValuePtr &nbits) = 0;


    ////////////////////////////////////////////////////////////////////////////////////////////////////////////////////////////
    //                                  Comparison Operations
    ////////////////////////////////////////////////////////////////////////////////////////////////////////////////////////////
    
    /** Determines whether a value is equal to zero.  Returns true, false, or undefined (in the semantic domain) depending on
     *  whether argument is zero. */
    virtual SValuePtr equalToZero(const SValuePtr &a) = 0;

    /** If-then-else.  Returns operand @p a if @p cond is true, operand @p b if @p cond is false, or some other value if the
     *  condition is unknown. The @p condition must be one bit wide; the widths of @p a and @p b must be equal; the return
     *  value width will be the same as @p a and @p b. */
    virtual SValuePtr ite(const SValuePtr &cond, const SValuePtr &a, const SValuePtr &b) = 0;

<<<<<<< HEAD
    /** Returns a Boolean to indicate equality.  This is not a virtual function because it can be implemented in terms of @ref
     * subtract and @ref equalToZero.
     *
     * @{ */
    SValuePtr equal(const SValuePtr &a, const SValuePtr &b) ROSE_DEPRECATED("use isEqual instead");
    SValuePtr isEqual(const SValuePtr &a, const SValuePtr &b);
    /** @} */

    /** Tests operands for unsigned less-than.
     *
     *  Returns a Boolean to indicate whether @p a is less than @p b when they are interpreted as unsigned integers. Both
     *  operands must be the same width. This is not a virtual function because it can be implemented in terms of other
     *  operations. */
    SValuePtr isUnsignedLessThan(const SValuePtr &a, const SValuePtr &b);
=======
    /** Returns a Boolean to indicate equality.  This is not a virtual function because it can be implemented in terms of
     *  other operations. */
    SValuePtr equal(const SValuePtr &a, const SValuePtr &b);
>>>>>>> 87176fa3


    ////////////////////////////////////////////////////////////////////////////////////////////////////////////////////////////
    //                                  Integer Arithmetic Operations
    ////////////////////////////////////////////////////////////////////////////////////////////////////////////////////////////

    /** Extend (or shrink) operand @p a so it is @p nbits wide by adding or removing high-order bits. Added bits are always
     *  zeros. The result will be the specified @p new_width. */
    virtual SValuePtr unsignedExtend(const SValuePtr &a, size_t new_width) {
        return a->copy(new_width);
    }

    /** Sign extends a value. The result will the the specified @p new_width, which must be at least as large as the original
     * width. */
    virtual SValuePtr signExtend(const SValuePtr &a, size_t new_width) = 0;

    /** Adds two integers of equal size.  The width of @p a and @p b must be equal; the return value will have the same width
     * as @p a and @p b. */
    virtual SValuePtr add(const SValuePtr &a, const SValuePtr &b) = 0;

    /** Subtract one value from another.  This is not a virtual function because it can be implemented in terms of @ref add and
     * @ref negate. We define it because it's something that occurs often enough to warrant its own function. */
    SValuePtr subtract(const SValuePtr &minuend, const SValuePtr &subtrahend);

    /** Add two values of equal size and a carry bit.  Carry information is returned via carry_out argument.  The carry_out
     *  value is the tick marks that are written above the first addend when doing long arithmetic like a 2nd grader would do
     *  (of course, they'd probably be adding two base-10 numbers).  For instance, when adding 00110110 and 11100100:
     *
     *  \code
     *    '''..'..         <-- carry tick marks: '=carry .=no carry
     *     00110110
     *   + 11100100
     *   ----------
     *    100011010
     *  \endcode
     *
     *  The carry_out value is 11100100.
     *
     *  The width of @p a and @p b must be equal; @p c must have a width of one bit; the return value and @p carry_out will be
     *  the same width as @p a and @p b.  The @p carry_out value is allocated herein. */
    virtual SValuePtr addWithCarries(const SValuePtr &a, const SValuePtr &b, const SValuePtr &c,
                                        SValuePtr &carry_out/*output*/) = 0;

    /** Two's complement. The return value will have the same width as the operand. */
    virtual SValuePtr negate(const SValuePtr &a) = 0;

    /** Divides two signed values. The width of the result will be the same as the width of operand @p a. */
    virtual SValuePtr signedDivide(const SValuePtr &a, const SValuePtr &b) = 0;

    /** Calculates modulo with signed values. The width of the result will be the same as the width of operand @p b. */
    virtual SValuePtr signedModulo(const SValuePtr &a, const SValuePtr &b) = 0;

    /** Multiplies two signed values. The width of the result will be the sum of the widths of @p a and @p b. */
    virtual SValuePtr signedMultiply(const SValuePtr &a, const SValuePtr &b) = 0;

    /** Divides two unsigned values. The width of the result is the same as the width of operand @p a. */
    virtual SValuePtr unsignedDivide(const SValuePtr &a, const SValuePtr &b) = 0;

    /** Calculates modulo with unsigned values. The width of the result is the same as the width of operand @p b. */
    virtual SValuePtr unsignedModulo(const SValuePtr &a, const SValuePtr &b) = 0;

    /** Multiply two unsigned values. The width of the result is the sum of the widths of @p a and @p b. */
    virtual SValuePtr unsignedMultiply(const SValuePtr &a, const SValuePtr &b) = 0;


    ////////////////////////////////////////////////////////////////////////////////////////////////////////////////////////////
    //                                  Interrupt and system calls
    ////////////////////////////////////////////////////////////////////////////////////////////////////////////////////////////

    /** Invoked for instructions that cause an interrupt.  The major and minor numbers are architecture specific.  For
     *  instance, an x86 INT instruction uses major number zero and the minor number is the interrupt number (e.g., 0x80 for
     *  Linux system calls), while an x86 SYSENTER instruction uses major number one. The minr operand for INT3 is -3 to
     *  distinguish it from the one-argument "INT 3" instruction which has slightly different semantics. */
    virtual void interrupt(int majr, int minr) {}


    ////////////////////////////////////////////////////////////////////////////////////////////////////////////////////////////
    //                                  State Accessing Operations
    ////////////////////////////////////////////////////////////////////////////////////////////////////////////////////////////
    
    /** Reads a value from a register.
     *
     *  The base implementation simply delegates to the current semantic State, which probably delegates to a register state,
     *  but subclasses are welcome to override this behavior at any level.
     *
     *  A register state will typically implement storage for hardware registers, but higher layers (the State, RiscOperators,
     *  Dispatcher, ...)  should not be concerned about the size of the register they're trying to read.  For example, a
     *  register state for a 32-bit x86 architecture will likely have a storage location for the 32-bit EAX register, but it
     *  should be possible to ask RiscOperators::readRegister to return the value of AX (the low-order 16-bits).  In order to
     *  accomplish this, some level of the readRegister delegations needs to invoke RiscOperators::extract() to obtain the low
     *  16 bits.  The RiscOperators object is passed along the delegation path for this purpose.  The inverse concat()
     *  operation will be needed at some level when we ask readRegister() to return a value that comes from multiple storage
     *  locations in the register state (such as can happen if an x86 register state holds individual status flags and we ask
     *  for the 32-bit EFLAGS register).
     *
     *  There needs to be a certain level of cooperation between the RiscOperators, State, and register state classes to decide
     *  which layer should invoke the extract() or concat() (or whatever other RISC operations might be necessary).
     */ 
    virtual SValuePtr readRegister(const RegisterDescriptor &reg) {
        ASSERT_not_null(state);
        return state->readRegister(reg, this);
    }

    /** Writes a value to a register.
     *
     *  The base implementation simply delegates to the current semantic State, which probably delegates to a register state,
     *  but subclasses are welcome to override this behavior at any level.
     *
     *  As with readRegister(), writeRegister() may need to perform various RISC operations in order to accomplish the task of
     *  writing a value to the specified register when the underlying register state doesn't actually store a value for that
     *  specific register. The RiscOperations object is passed along for that purpose.  See readRegister() for more details. */
    virtual void writeRegister(const RegisterDescriptor &reg, const SValuePtr &a) {
        ASSERT_not_null(state);
        state->writeRegister(reg, a, this);
    }

    /** Reads a value from memory.
     *
     *  The implementation (in subclasses) will typically delegate much of the work to State::readMemory().
     *
     *  A MemoryState will implement storage for memory locations and might impose certain restrictions, such as "all memory
     *  values must be eight bits".  However, the RiscOperators::readMemory() should not have these constraints so that it can
     *  be called from a variety of Dispatcher subclass (e.g., the DispatcherX86 class assumes that RiscOperators::readMemory()
     *  is capable of reading 32-bit values from little-endian memory). The designers of the MemoryState, State, and
     *  RiscOperators should collaborate to decide which layer (RiscOperators, State, or MemoryState) is reponsible for
     *  combining individual memory locations into larger values.  A RiscOperators object is passed along the chain of
     *  delegations for this purpose. The RiscOperators might also contain other data that's import during the process, such as
     *  an SMT solver.
     *
     *  The @p segreg argument is an optional segment register. Most architectures have a flat virtual address space and will
     *  pass a default-constructed register descriptor whose is_valid() method returns false.
     *
     *  The @p cond argument is a Boolean value that indicates whether this is a true read operation. If @p cond can be proven
     *  to be false then the read is a no-op and returns an arbitrary value.
     *
     *  The @p dflt argument determines the size of the value to be read. This argument is also passed along to the lower
     *  layers so that they can, if they desire, use it to initialize memory that has never been read or written before. */
    virtual SValuePtr readMemory(const RegisterDescriptor &segreg, const SValuePtr &addr, const SValuePtr &dflt,
                                 const SValuePtr &cond) = 0;

    /** Writes a value to memory.
     *
     *  The implementation (in subclasses) will typically delegate much of the work to State::readMemory().  See readMemory()
     *  for more information.
     *
     *  The @p segreg argument is an optional segment register. Most architectures have a flat virtual address space and will
     *  pass a default-constructed register descriptor whose is_valid() method returns false.
     *
     *  The @p cond argument is a Boolean value that indicates whether this is a true write operation. If @p cond can be proved
     *  to be false then writeMemory is a no-op. */
    virtual void writeMemory(const RegisterDescriptor &segreg, const SValuePtr &addr, const SValuePtr &data,
                             const SValuePtr &cond) = 0;
};

/*******************************************************************************************************************************
 *                                      Instruction Dispatcher
 *******************************************************************************************************************************/

/** Smart pointer to a Dispatcher object. Dispatcher objects are reference counted and should not be explicitly deleted. */
typedef boost::shared_ptr<class Dispatcher> DispatcherPtr;

/** Functor that knows how to dispatch a single kind of instruction. */
class InsnProcessor {
public:
    virtual ~InsnProcessor() {}
    virtual void process(const DispatcherPtr &dispatcher, SgAsmInstruction *insn) = 0;
};
    
/** Dispatches instructions through the RISC layer.
 *
 *  The dispatcher is the instruction semantics entity that translates a high-level architecture-dependent instruction into a
 *  sequence of RISC operators whose interface is defined by ROSE. These classes are the key in ROSE's ability to connect a
 *  variety of instruction set architectures to a variety of semantic domains.
 *
 *  Each dispatcher contains a table indexed by the machine instruction "kind" (e.g., SgAsmMipsInstruction::get_kind()). The
 *  table stores functors derived from the abstract InsnProcessor class.  (FIXME: The functors are not currently reference
 *  counted; they are owned by the dispatcher and deleted when the dispatcher is destroyed. [Robb Matzke 2013-03-04])
 *
 *  Dispatcher objects are allocated on the heap and reference counted.  The BaseSemantics::Dispatcher is an abstract class
 *  that defines the interface.  See the rose::BinaryAnalysis::InstructionSemantics2 namespace for an overview of how the parts
 *  fit together. */
class Dispatcher: public boost::enable_shared_from_this<Dispatcher> {
protected:
    RiscOperatorsPtr operators;
    const RegisterDictionary *regdict;                  /**< See set_register_dictionary(). */
    size_t addrWidth_;                                  /**< Width of memory addresses in bits. */
    bool autoResetInstructionPointer_;                  /**< Reset instruction pointer register for each instruction. */

    // Dispatchers keep a table of all the kinds of instructions they can handle.  The lookup key is typically some sort of
    // instruction identifier, such as from SgAsmX86Instruction::get_kind(), and comes from the iproc_key() virtual method.
    typedef std::vector<InsnProcessor*> InsnProcessors;
    InsnProcessors iproc_table;

    ////////////////////////////////////////////////////////////////////////////////////////////////////////////////////////////
    // Real constructors
protected:
    // Prototypical constructor
    Dispatcher(): regdict(NULL), addrWidth_(0), autoResetInstructionPointer_(true) {}

    // Prototypical constructor
    Dispatcher(size_t addrWidth, const RegisterDictionary *regs)
        : regdict(regs), addrWidth_(addrWidth), autoResetInstructionPointer_(true) {}

    Dispatcher(const RiscOperatorsPtr &ops, size_t addrWidth, const RegisterDictionary *regs)
        : operators(ops), regdict(regs), addrWidth_(addrWidth), autoResetInstructionPointer_(true) {
        ASSERT_not_null(operators);
        ASSERT_not_null(regs);
    }

public:
    virtual ~Dispatcher() {
        for (InsnProcessors::iterator iter=iproc_table.begin(); iter!=iproc_table.end(); ++iter)
            delete *iter;
    }

    ////////////////////////////////////////////////////////////////////////////////////////////////////////////////////////////
    // Static allocating constructors. None since this is an abstract class


    ////////////////////////////////////////////////////////////////////////////////////////////////////////////////////////////
    // Virtual constructors
public:
    /** Virtual constructor. */
    virtual DispatcherPtr create(const RiscOperatorsPtr &ops, size_t addrWidth=0, const RegisterDictionary *regs=NULL) const = 0;

    ////////////////////////////////////////////////////////////////////////////////////////////////////////////////////////////
    // Methods to process instructions
public:
    /** Process a single instruction. */
    virtual void processInstruction(SgAsmInstruction *insn);

    ////////////////////////////////////////////////////////////////////////////////////////////////////////////////////////////
    // Instruction processor table operations
public:
    /** Lookup the processor for an instruction.  Looks up the functor that has been registered to process the given
     *  instruction. Returns the null pointer if the instruction cannot be processed. Instruction processor objects are
     *  managed by the caller; the instruction itself is only used for the duration of this call. */
    virtual InsnProcessor *iproc_lookup(SgAsmInstruction *insn);

    /** Replace an instruction processor with another.  The processor for the specified instruction is replaced with the
     *  specified processor, which may be the null pointer.  Instruction processor objects are managed by the caller; the
     *  instruction itself is only used for the duration of this call. */
    virtual void iproc_replace(SgAsmInstruction *insn, InsnProcessor *iproc);    

protected:
    /** Given an instruction, return the InsnProcessor key that can be used as an index into the iproc_table. */
    virtual int iproc_key(SgAsmInstruction*) const = 0;

    /** Set an iproc table entry to the specified value.
     *
     *  The @p iproc object will become owned by this dispatcher and deleted when this dispatcher is destroyed. */
    virtual void iproc_set(int key, InsnProcessor *iproc);

    /** Obtain an iproc table entry for the specified key. */
    virtual InsnProcessor *iproc_get(int key);

    ////////////////////////////////////////////////////////////////////////////////////////////////////////////////////////////
    // Convenience methods that defer the call to some member object
public:
    /** Get a pointer to the RISC operators object. */
    virtual RiscOperatorsPtr get_operators() const { return operators; }

    /** Get a pointer to the state object. The state is stored in the RISC operators object, so this is just here for
     *  convenience. */
    virtual StatePtr get_state() const { return operators ? operators->get_state() : StatePtr(); }

    /** Return the prototypical value.  The prototypical value comes from the RISC operators object. */
    virtual SValuePtr get_protoval() const { return operators ? operators->get_protoval() : SValuePtr(); }

    /** Returns the instruction that is being processed. The instruction comes from the get_insn() method of the RISC operators
     *  object. */
    virtual SgAsmInstruction *get_insn() const { return operators ? operators->get_insn() : NULL; }

    /** Return a new undefined semantic value. */
    virtual SValuePtr undefined_(size_t nbits) const {
        ASSERT_not_null(operators);
        return operators->undefined_(nbits);
    }

    /** Return a semantic value representing a number. */
    virtual SValuePtr number_(size_t nbits, uint64_t number) const {
        ASSERT_not_null(operators);
        return operators->number_(nbits, number);
    }

    ////////////////////////////////////////////////////////////////////////////////////////////////////////////////////////////
    // Methods related to registers
public:
    /** Access the register dictionary.  The register dictionary defines the set of registers over which the RISC operators may
     *  operate. This should be same registers (or superset thereof) whose values are stored in the machine state(s).
     *  This dictionary is used by the Dispatcher class to translate register names to register descriptors.  For instance, to
     *  read from the "eax" register, the dispatcher will look up "eax" in its register dictionary and then pass that
     *  descriptor to the readRegister() RISC operation.  Register descriptors are also stored in instructions when the
     *  instruction is disassembled, so the dispatcher should probably be using the same registers as the disassembler, or a
     *  superset thereof.
     *
     *  The register dictionary should not be changed after a dispatcher is instantiated because the dispatcher's constructor
     *  may query the dictionary and cache the resultant register descriptors.
     * @{ */
    virtual const RegisterDictionary *get_register_dictionary() const {
        return regdict;
    }
    virtual void set_register_dictionary(const RegisterDictionary *regdict) {
        this->regdict = regdict;
    }
    /** @} */

    /** Lookup a register by name.  This dispatcher's register dictionary is consulted and the specified register is located by
     *  name.  If a bit width is specified (@p nbits) then it must match the size of register that was found.  If a valid
     *  register cannot be found then either an exception is thrown or an invalid register is returned depending on whether
     *  @p allowMissing is false or true, respectively. */
    virtual const RegisterDescriptor& findRegister(const std::string &regname, size_t nbits=0, bool allowMissing=false);

    /** Property: Width of memory addresses.
     *
     *  This property defines the width of memory addresses. All memory reads and writes (and any other defined memory
     *  operations) should pass address expressions that are this width.  The address width cannot be changed once it's set.
     *
     * @{ */
    size_t addressWidth() const { return addrWidth_; }
    void addressWidth(size_t nbits);
    /** @} */

    /** Returns the instruction pointer register. */
    virtual RegisterDescriptor instructionPointerRegister() const = 0;

    /** Property: Reset instruction pointer register for each instruction.
     *
     *  If this property is set, then each time an instruction is processed, the first thing that happens is that the
     *  instruction pointer register is reset to the concrete address of the instruction.
     *
     * @{ */
    bool autoResetInstructionPointer() const { return autoResetInstructionPointer_; }
    void autoResetInstructionPointer(bool b) { autoResetInstructionPointer_ = b; }
    /** @} */
    
    
    ////////////////////////////////////////////////////////////////////////////////////////////////////////////////////////////
    // Miscellaneous methods that tend to be the same for most dispatchers
public:

    /** Update the instruction pointer register.
     *
     *  Causes the instruction pointer register to point to the address following the specified instruction.  Since every
     *  instruction has a concrete address, we could simply set the instruction pointer to that concrete address. However, some
     *  analyses depend on having an instruction pointer value that's built up by processing one instruction after
     *  another.  Therefore, if we can recognize the register state implementation and determine that the instruction pointer
     *  registers' value is already stored, we'll increment that value, which might result in a concrete value depending on the
     *  semantic domain. Otherwise we just explicitly assign a new concrete value to that register. */
    virtual void advanceInstructionPointer(SgAsmInstruction*);

    /** Returns a register descriptor for the segment part of a memory reference expression.  Many architectures don't use
     *  segment registers (they have a flat virtual address space), in which case the returned register descriptor's is_valid()
     *  method returns false. */
    virtual RegisterDescriptor segmentRegister(SgAsmMemoryReferenceExpression*);

    /** Increment all auto-increment registers in the expression.  This method traverses the expression and increments each
     *  the register of each register reference expression that has a positive adjustment value.  If the same register is
     *  encountered multiple times then it is incremented multiple times. */
    virtual void incrementRegisters(SgAsmExpression*);

    /** Decrement all auto-decrement registers in the expression.  This method traverses the expression and increments each
     *  the register of each register reference expression that has a negative adjustment value.  If the same register is
     *  encountered multiple times then it is decremented multiple times. */
    virtual void decrementRegisters(SgAsmExpression*);

    /** Returns a memory address by evaluating the address expression.  The address expression can be either a constant or an
     *  expression containing operators and constants.  If @p nbits is non-zero then the result is sign extended or truncated
     *  to the specified width, otherwise the returned SValue is the natural width of the expression. */
    virtual SValuePtr effectiveAddress(SgAsmExpression*, size_t nbits=0);

    /** Reads an R-value expression.  The expression can be a constant, register reference, or memory reference.  The width of
     *  the returned value is specified by the @p value_nbits argument, and if this argument is zero then the width of the
     *  expression type is used.  The width of the address passed to lower-level memory access functions is specified by @p
     *  addr_nbits.  If @p addr_nbits is zero then the natural width of the effective address is passed to lower level
     *  functions. */
    virtual SValuePtr read(SgAsmExpression*, size_t value_nbits=0, size_t addr_nbits=0);

    /** Writes to an L-value expression. The expression can be a register or memory reference.  The width of the address passed
     *  to lower-level memory access functions is specified by @p addr_nbits.  If @p addr_nbits is zero then the natural width
     *  of the effective address is passed to lower level functions. */
    virtual void write(SgAsmExpression*, const SValuePtr &value, size_t addr_nbits=0);
};

/*******************************************************************************************************************************
 *                                      Printing
 *******************************************************************************************************************************/

std::ostream& operator<<(std::ostream&, const Exception&);
std::ostream& operator<<(std::ostream&, const SValue&);
std::ostream& operator<<(std::ostream&, const SValue::WithFormatter&);
std::ostream& operator<<(std::ostream&, const MemoryCell&);
std::ostream& operator<<(std::ostream&, const MemoryCell::WithFormatter&);
std::ostream& operator<<(std::ostream&, const MemoryState&);
std::ostream& operator<<(std::ostream&, const MemoryState::WithFormatter&);
std::ostream& operator<<(std::ostream&, const RegisterState&);
std::ostream& operator<<(std::ostream&, const RegisterState::WithFormatter&);
std::ostream& operator<<(std::ostream&, const State&);
std::ostream& operator<<(std::ostream&, const State::WithFormatter&);
std::ostream& operator<<(std::ostream&, const RiscOperators&);
std::ostream& operator<<(std::ostream&, const RiscOperators::WithFormatter&);

} // namespace
} // namespace
} // namespace
} // namespace

#endif<|MERGE_RESOLUTION|>--- conflicted
+++ resolved
@@ -2064,9 +2064,8 @@
      *  value width will be the same as @p a and @p b. */
     virtual SValuePtr ite(const SValuePtr &cond, const SValuePtr &a, const SValuePtr &b) = 0;
 
-<<<<<<< HEAD
-    /** Returns a Boolean to indicate equality.  This is not a virtual function because it can be implemented in terms of @ref
-     * subtract and @ref equalToZero.
+    /** Returns a Boolean to indicate equality.  This is not a virtual function because it can be implemented in terms of
+     * other operations.
      *
      * @{ */
     SValuePtr equal(const SValuePtr &a, const SValuePtr &b) ROSE_DEPRECATED("use isEqual instead");
@@ -2079,11 +2078,6 @@
      *  operands must be the same width. This is not a virtual function because it can be implemented in terms of other
      *  operations. */
     SValuePtr isUnsignedLessThan(const SValuePtr &a, const SValuePtr &b);
-=======
-    /** Returns a Boolean to indicate equality.  This is not a virtual function because it can be implemented in terms of
-     *  other operations. */
-    SValuePtr equal(const SValuePtr &a, const SValuePtr &b);
->>>>>>> 87176fa3
 
 
     ////////////////////////////////////////////////////////////////////////////////////////////////////////////////////////////
