--- conflicted
+++ resolved
@@ -854,21 +854,6 @@
     ROSE_ASSERT(topInsertionPoint || !"cannot find an insertion point for snippet global declarations");
     SgGlobal *snippetGlobalScope = SageInterface::getEnclosingNode<SgGlobal>(ast);
     assert(snippetGlobalScope!=NULL);
-<<<<<<< HEAD
-=======
-    const SgDeclarationStatementPtrList &snippetStmts = snippetGlobalScope->get_declarations();
-
- // DQ (3/6/2014): Check if the declaration referenced in the snippet are expected to be in the target AST.
- // This allows the snippet mechanism to be more general that required for use that would allow the AST fixup 
- // to be done (such as generating unparsable code, but not code that might pass an analysis phase).
-    ROSE_ASSERT(getFile() != NULL);
-#if 0
-    printf ("getFile()->getCopyRelatedThings() = %s \n",getFile()->getCopyRelatedThings() == true ? "true" : "false");
-#endif
-    // Do the insertion for non-preprocessor stuff
-    SgStatement *firstInserted = NULL;
-    BOOST_FOREACH (SgStatement *snippetStmt, snippetStmts) {
->>>>>>> 27e3c7e6
 
     // Insert declarations
     SgStatement *firstInserted = NULL; // earliest node (in traversal) we inserted into the target AST
@@ -881,75 +866,9 @@
         if (hasCommentMatching(decl, "DO_NOT_INSERT"))
             continue;
 
-<<<<<<< HEAD
         // Insert whole function definitions (snippets) only if the user asked for this feature.
         if (SgFunctionDeclaration *fdecl = isSgMemberFunctionDeclaration(decl)) {
             if (fdecl->get_definition()!=NULL && !file->getCopyAllSnippetDefinitions())
-=======
-        if (SgVariableDeclaration *vdecl = isSgVariableDeclaration(snippetStmt)) {
-        // if (file->getCopyRelatedThings() && !vdecl->get_declarationModifier().get_storageModifier().isExtern()) 
-              {
-                // Insert non-extern variable declaration
-                SgTreeCopy deep;
-                SgStatement *newStmt = isSgStatement(snippetStmt->copy(deep));
-                removeIncludeDirectives(newStmt);
-                causeUnparsing(newStmt, topInsertionPoint->get_file_info());
-                SageInterface::insertStatementBefore(topInsertionPoint, newStmt);
-
-                ROSE_ASSERT(file->getCopyRelatedThings());
-
-            // DQ (3/13/2014): Added more general support for AST fixup (after insertion into the AST).
-            // If we are inserting into the end of a scope then we point to the scope since there is no last statement 
-            // to insert a statement before.  In this case then insertionPointIsScope == true, else it is false. 
-            // I think that in the cases called by this function insertionPointIsScope is always false.
-               bool insertionPointIsScope        = false;
-               SgStatement* toInsert             = newStmt;
-               SgStatement* original_before_copy = snippetStmt;
-               std::map<SgNode*,SgNode*> translationMap;
-#if 0
-               printf ("Fixup SgVariableDeclaration: calling SageBuilder::fixupCopyOfAstFromSeperateFileInNewTargetAst(): vdecl = %p \n",vdecl);
-            // ROSE_ASSERT(false);
-#endif
-               SageBuilder::fixupCopyOfAstFromSeperateFileInNewTargetAst(insertionPoint, insertionPointIsScope,toInsert, original_before_copy, translationMap);
-
-#if 0 /* [Robb P. Matzke 2014-03-07]: Ast fixups not needed here since SnippetFile::getCopyRelatedThings returns true */
-             // DQ (3/2/2014): The copy of a statement will not handle it's associated symbols if they are in a scope outside 
-             // of the statement.  So we have to explicitly build symbols for any new statements to be copied and inserted into 
-             // the target scope (this is easier than fixing up the AST after the insertion, since it is less clear what has 
-             // been inserted).
-                SgScopeStatement* scope = isSgScopeStatement(topInsertionPoint->get_parent());
-                ROSE_ASSERT(scope != NULL);
-
-                printf ("In Snippet::insertGlobalStuff(): Insert symbols into scope = %p = %s \n",
-                        scope,scope->class_name().c_str());
-                SgVariableDeclaration* new_vdecl = isSgVariableDeclaration(newStmt);
-                ROSE_ASSERT(new_vdecl != NULL);
-                SgInitializedNamePtrList & initializedNameList = new_vdecl->get_variables();
-
-             // We have to set the scope explicitly.
-                for (size_t i = 0; i < initializedNameList.size(); i++)
-                   {
-                  // Build symbols for each fo the variables (typically one for C/C++).
-                     SgInitializedName* initializedName = initializedNameList[i];
-                     ROSE_ASSERT(initializedName != NULL);
-
-                  // Set the scope since it is still set to the scope in the original AST (because the scope is external to the
-                  // copy fo a stmt).
-                     initializedName->set_scope(scope);
-
-                  // This is set by the AST copy, but we need to unset it when we move the variable to a new file.
-                     initializedName->set_prev_decl_item(NULL);
-
-                  // SgVariableSymbol* buildVariableSymbol(initializedName);
-                   }
-
-             // fixup the symbol table (add symbols for each SgInitializedName).
-                SageInterface::supportForInitializedNameLists(scope,initializedNameList);
-#endif
-
-                if (!firstInserted)
-                    firstInserted = newStmt;
->>>>>>> 27e3c7e6
                 continue;
         }
 
@@ -965,114 +884,23 @@
         if (!firstInserted)
             firstInserted = declCopy;
         
-#if 0
-        // This is Dan's original code to fix up the AST for an inserted function, commented out because functions are no
-        // longer treated specially, and I'm pretty sure he's replacing all this with a call to a single generic function.
-        // [Robb P. Matzke 2014-03-14]
-
-        // DQ (3/2/2014): The copy of a statement will not handle its associated symbols if they are in a scope outside of the
-        // statement.  So we have to explicitly build symbols for any new statements to be copied and inserted into the target
-        // scope (this is easier than fixing up the AST after the insertion, since it is less clear what has been inserted).
-        SgScopeStatement* scope = isSgScopeStatement(topInsertionPoint->get_parent());
-        ROSE_ASSERT(scope != NULL);
-        ROSE_ASSERT(scope->get_parent() != NULL);
-
-        fdecl_copy->set_scope(scope);
-
-        // Lookup the symbol in the parent scopes of the insertion point in the traget program (must exist).
-        SgFunctionSymbol* functionSymbolInTargetAST = SageInterface::lookupFunctionSymbolInParentScopes(fdecl->get_name(),
-                                                                                                        scope);
-        if (functionSymbolInTargetAST == NULL) {
-            printf ("In Snippet::insertGlobalStuff(): Can't location function: name = %s in parent scopes of "
-                    "insertion point \n",fdecl->get_name().str());
-            continue;
-        }
-        ROSE_ASSERT(functionSymbolInTargetAST != NULL);
-        SgDeclarationStatement* decl = functionSymbolInTargetAST->get_declaration();
-        ROSE_ASSERT(decl != NULL);
-
-<<<<<<< HEAD
-        ROSE_ASSERT(fdecl_copy->get_scope() == scope);
-        ROSE_ASSERT(decl->get_scope() == scope);
-=======
-        if (SgFunctionDeclaration *fdecl = isSgFunctionDeclaration(snippetStmt)) {
-            SgFunctionDefinition *fdef = fdecl->get_definition();
-            
-            if (file->getCopyAllSnippetDefinitions() && fdef!=NULL &&
-                fdef->get_startOfConstruct()->get_file_id()==ast->get_startOfConstruct()->get_file_id()) {
-                SgTreeCopy deep;
-                SgFunctionDeclaration *fdecl_copy = isSgFunctionDeclaration(fdecl->copy(deep));
-                removeIncludeDirectives(fdecl_copy);
-                causeUnparsing(fdecl_copy, topInsertionPoint->get_file_info());
-                SageInterface::insertStatementBefore(topInsertionPoint, fdecl_copy);
-
-            // DQ (3/13/2014): Added more general support for AST fixup (after insertion into the AST).
-            // If we are inserting into the end of a scope then we point to the scope since there is no last statement 
-            // to insert a statement before.  In this case then insertionPointIsScope == true, else it is false. 
-            // I think that in the cases called by this function insertionPointIsScope is always false.
-               bool insertionPointIsScope        = false;
-               SgStatement* toInsert             = fdecl_copy;
-               SgStatement* original_before_copy = snippetStmt;
-               std::map<SgNode*,SgNode*> translationMap;
-#if 0
-               printf ("Fixup SgFunctionDeclaration: calling SageBuilder::fixupCopyOfAstFromSeperateFileInNewTargetAst(): fdecl = %p \n",fdecl);
-            // ROSE_ASSERT(false);
-#endif
-               SageBuilder::fixupCopyOfAstFromSeperateFileInNewTargetAst(insertionPoint, insertionPointIsScope,toInsert, original_before_copy, translationMap);
-#if 0
-             // DQ (3/2/2014): The copy of a statement will not handle it's associated symbols if they are in a scope outside 
-             // of the statement.  So we have to explicitly build symbols for any new statements to be copied and inserted into 
-             // the target scope (this is easier than fixing up the AST after the insertion, since it is less clear what has 
-             // been inserted).
-                SgScopeStatement* scope = isSgScopeStatement(topInsertionPoint->get_parent());
-                ROSE_ASSERT(scope != NULL);
-                ROSE_ASSERT(scope->get_parent() != NULL);
-
-                fdecl_copy->set_scope(scope);
-
-             // Lookup the symbol in the parent scopes of the insertion point in the traget program (must exist).
-                SgFunctionSymbol* functionSymbolInTargetAST = SageInterface::lookupFunctionSymbolInParentScopes(fdecl->get_name(),
-                                                                                                                scope);
-                if (functionSymbolInTargetAST == NULL)
-                   {
-                     printf ("In Snippet::insertGlobalStuff(): Can't location function: name = %s in parent scopes of "
-                             "insertion point \n",fdecl->get_name().str());
-                     continue;
-                   }
-                ROSE_ASSERT(functionSymbolInTargetAST != NULL);
-                SgDeclarationStatement* decl = functionSymbolInTargetAST->get_declaration();
-                ROSE_ASSERT(decl != NULL);
-
-                ROSE_ASSERT(fdecl_copy->get_scope() == scope);
-                ROSE_ASSERT(decl->get_scope() == scope);
-
-             // Set the first nondefining declaration to the declaration that exists for the target file (not the snippet file).
-                fdecl_copy->set_firstNondefiningDeclaration(decl);
-#endif
-             // I assume this is true for function defined in libraries (fails test5c, OK).
-             // ROSE_ASSERT(fdecl_copy->get_definingDeclaration() == NULL);
-#if 0 // DEBUGGING [DQ 2014-03-07]
-                printf ("Exiting as a test! \n");
-                ROSE_ASSERT(false);
-#endif
-                if (!firstInserted)
-                    firstInserted = fdecl_copy;
-                continue;
-            }
->>>>>>> 27e3c7e6
-
-        // Set the first nondefining declaration to the declaration that exists for the target file (not the snippet file).
-        fdecl_copy->set_firstNondefiningDeclaration(decl);
-
-        // I assume this is true for function defined in libraries (fails test5c, OK).
-        // ROSE_ASSERT(fdecl_copy->get_definingDeclaration() == NULL);
-#if 0 // DEBUGGING [DQ 2014-03-07]
-        printf ("Exiting as a test! \n");
-        ROSE_ASSERT(false);
-#endif
-#endif
-    }
-
+
+        // DQ (3/13/2014): Added more general support for AST fixup (after insertion into the AST).  If we are inserting into
+        // the end of a scope then we point to the scope since there is no last statement to insert a statement before.  In
+        // this case then insertionPointIsScope == true, else it is false.  I think that in the cases called by this function
+        // insertionPointIsScope is always false.
+        bool insertionPointIsScope        = false;
+        SgStatement* toInsert             = declCopy;
+        SgStatement* original_before_copy = decl;
+        std::map<SgNode*,SgNode*> translationMap;
+#if 0 /*DEBUGGING [DQ 2014-03-14]*/
+        printf ("Fixup SgVariableDeclaration: calling SageBuilder::fixupCopyOfAstFromSeperateFileInNewTargetAst(): "
+                "vdecl = %p \n",vdecl);
+        // ROSE_ASSERT(false);
+#endif
+        SageBuilder::fixupCopyOfAstFromSeperateFileInNewTargetAst(insertionPoint, insertionPointIsScope, toInsert,
+                                                                  original_before_copy, translationMap);
+    }
 
     // If our topInsertionPoint had #include directives and we inserted stuff, then those include directives need to be moved
     // and reattached to the first node we inserted.
