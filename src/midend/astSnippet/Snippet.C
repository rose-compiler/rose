#include "sage3basic.h"                                 // every librose .C file must start with this

#include "Snippet.h"
#include "AstTraversal.h"
#include "LinearCongruentialGenerator.h"
#include "rose_getline.h"

/* Needed for __attribute__ definition on Visual Studio */
#include "threadSupport.h"

#include <boost/algorithm/string/erase.hpp>
#include <boost/algorithm/string/predicate.hpp>
#include <boost/algorithm/string/replace.hpp>
#include <boost/algorithm/string/split.hpp>
#include <boost/algorithm/string/trim.hpp>
#include <boost/filesystem.hpp>
#include <boost/foreach.hpp>
#include <boost/lexical_cast.hpp>
#include <boost/regex.hpp>
#include <cerrno>
#include <cstdlib>
#include <cstring>

namespace rose {

std::ostream& operator<<(std::ostream &o, const SnippetInsertion &inserted) {
    o <<"(inserted=(" <<inserted.inserted->class_name() <<"*)" <<inserted.inserted
      <<", original=(" <<inserted.original->class_name() <<"*)" <<inserted.original
      <<", insertedBefore=(" <<inserted.insertedBefore->class_name() <<"*)" <<inserted.insertedBefore
      <<")";
    return o;
}

/*******************************************************************************************************************************
 *                                      Snippet AST Traversals
 *******************************************************************************************************************************/

void SnippetAstTraversal::traverse(SgNode *ast) {
    struct T1: AstPrePostProcessing {
        SnippetAstTraversal &self;
        T1(SnippetAstTraversal &self): self(self) {}
        virtual void preOrderVisit(SgNode *node) ROSE_OVERRIDE {
            self(node, preorder);
            if (SgExpression *expr = isSgExpression(node)) {
                if (expr->attributeExists("body")) {
                    AstSgNodeAttribute *attr = dynamic_cast<AstSgNodeAttribute*>(expr->getAttribute("body"));
                    if (SgClassDeclaration *anonDecl = isSgClassDeclaration(attr ? attr->getNode() : NULL))
                        T1(self).traverse(anonDecl);    // new copy avoids iterator problems in AstProcessing.h
                }
            }
        }
        virtual void postOrderVisit(SgNode *node) ROSE_OVERRIDE {
            self(node, postorder);
        }
    };
    T1(*this).traverse(ast);
}

    

/*******************************************************************************************************************************
 *                                      SnippetFile
 *******************************************************************************************************************************/

SnippetFile::Registry SnippetFile::registry;
std::vector<std::string> SnippetFile::varNameList;

// Class method
SnippetFilePtr
SnippetFile::instance(const std::string &filename, SgSourceFile *snippetAst/*=NULL*/)
{
    SnippetFilePtr retval = lookup(filename);
    if (retval!=NULL)
        return retval;

    if (!snippetAst) {
        snippetAst = parse(filename);
        assert(snippetAst!=NULL);
    }

    retval = registry[filename] = SnippetFilePtr(new SnippetFile(filename, snippetAst));
    retval->findSnippetFunctions();
    
    return retval;
}

// Class method
SnippetFilePtr
SnippetFile::lookup(const std::string &fileName)
{
    struct stat sb;
    if (-1 == stat(fileName.c_str(), &sb))
        throw std::runtime_error(std::string("rose::Snippet: ") + strerror(errno) + ": " + fileName);
    return registry.get_value_or(fileName, SnippetFilePtr());
}

// Return the first non-empty statement from the specified source code, without the trailing semicolon.  This returns the
// non-comment material from the beginning of the supplied string up to but not including the first semicolon that is not part
// of a comment or string literal.  Comments are C++/Java style comments. Strings are delimited by single and double quotes
// (any number of characters in either) and support backslash as an escape mechanism.  The source string is assumed to start
// outside a comment or string.
static std::string extractFirstStatement(const std::string &source)
{
    std::string firstStmt;
    std::string inComment;                              // comment state: "", "/", "//", "/*", or "/**"
    char inString='\0';                                 // string state: '\0', '"' or '\''
    bool escaped=false;                                 // true if previous character was a backslash not in a comment
    BOOST_FOREACH (char ch, source) {
        if (inComment=="" && !inString && '/'==ch) {
            assert(!escaped);
            inComment = "/";
        } else if (inComment=="/") {
            assert(!escaped);
            assert(!inString);
            if ('/'==ch || '*'==ch) {
                inComment += ch;
            } else {
                firstStmt += inComment + ch;
                inComment = "";
                if ('\''==ch || '"'==ch)
                    inString = ch;
                escaped = '\\'==ch;
            }
        } else if (inComment=="//" && '\n'==ch) {
            assert(!escaped);
            assert(!inString);
            inComment = "";
        } else if (inComment=="/*" && '*'==ch) {
            assert(!escaped);
            assert(!inString);
            inComment = "/**";
        } else if (inComment=="/**") {
            assert(!escaped);
            assert(!inString);
            if ('/'==ch) {
                inComment = "";
            } else {
                inComment = "/*";
            }
        } else if (inComment=="//" || inComment=="/*") {
            assert(!escaped);
            assert(!inString);
        } else if (inString) {
            assert(inComment=="");
            firstStmt += ch;
            if (!escaped && ch==inString)
                inString = '\0';
            escaped = '\\'==ch;
        } else if (';'==ch) {
            boost::trim(firstStmt);
            if (!firstStmt.empty())
                break;
        } else {
            firstStmt += ch;
        }
    }
    return boost::trim_copy(firstStmt);
}

// Look at source code (before it's parsed) to try to figure out what package it belongs to.  The "package" statement must be
// the first statement in the file and there can be only one, so it's fairly easy to find.
static std::string getJavaPackageFromSourceCode(const std::string &source)
{
    std::string firstStmt = extractFirstStatement(source);
    if (boost::starts_with(firstStmt, "package")) {
        std::string pkgName = boost::trim_copy(firstStmt.substr(7));
        return pkgName;
    }

    return "";
}

// Return the class name from a file name.  If the file is "a/b/c.java" then the class is "c"
static std::string getJavaClassNameFromFileName(const std::string fileName)
{
    std::string notDir;                                 // part of the name after the final slash
    size_t slashIdx = fileName.rfind('/');
    if (slashIdx != std::string::npos) {
        notDir = fileName.substr(slashIdx+1);
    } else {
        notDir = fileName;
    }

    return boost::erase_last_copy(notDir, ".java");
}

#ifdef ROSE_BUILD_JAVA_LANGUAGE_SUPPORT
// Parse java file based on addJavaSource.cpp test case
static SgFile* parseJavaFile(const std::string &fileName)
{
    // Read in the file as a string.  Easiest way is to use the MemoryMap facilities.
    std::string sourceCode;
    {
        MemoryMap::Buffer::Ptr buffer = MemoryMap::MappedBuffer::instance(fileName);
        char *charBuf = new char[buffer->size()];
        buffer->read((uint8_t*)charBuf, 0, buffer->size());
        sourceCode = std::string(charBuf, buffer->size());
    }

    // Get the package name etc. from the file contents.  We must know these before we can parse the file.
    std::string pkgName = getJavaPackageFromSourceCode(sourceCode);
    std::string pkgDirectory = boost::replace_all_copy(pkgName, ".", "/");
    std::string className = getJavaClassNameFromFileName(fileName);
    std::string qualifiedClassName = pkgName.empty() ? className : pkgName + "." + className;

#if 0 /*DEBUGGING [Robb P. Matzke 2014-03-31]*/
    std::cerr <<"ROBB: Java file name is \"" <<fileName <<"\"\n"
              <<"      Java package directory is \"" <<pkgDirectory <<"\"\n"
              <<"      Package name is \"" <<pkgName <<"\"\n"
              <<"      Non-qualified class name is \"" <<className <<"\"\n"
              <<"      Qualified class name is \"" <<qualifiedClassName <<"\n";
#endif

    // Code similar to the addJavaSource.cpp unit test
    SgProject *project = SageInterface::getProject();
    assert(project!=NULL);
    std::string tempDirectory = SageInterface::getTempDirectory(project);
#if 1 /*FIXME[Robb P. Matzke 2014-04-01]: working around a bug in the Java support*/
    // The current Java support is not able to create parent directories (i.e., like "mkdir -p foo/bar/baz") so we must
    // do that explicitly to prevent getting a segmentation fault in the Java run time. But we cannot create "baz" because
    // we must allow Java to be able to do that part.
    {
        std::string dirName = tempDirectory;
        std::vector<std::string> components;
        boost::split(components, pkgDirectory, boost::is_any_of("/"), boost::token_compress_on);
        BOOST_FOREACH (const std::string &component, components) {
            if (!component.empty()) {
                dirName += "/" + component;
                boost::filesystem::create_directory(dirName);
                std::cerr <<"ROBB: created directory \"" <<dirName <<"\"\n";
            }
        }
        struct stat sb;
        int status __attribute__((unused)) = stat(dirName.c_str(), &sb);
        assert(0==status);
        assert(boost::filesystem::is_directory(dirName));
        if (dirName!=tempDirectory) {
            boost::filesystem::remove_all(dirName); // removing leaf directory so Java can create it
            std::cerr <<"ROBB: removed directory \"" <<dirName <<"\"\n";
        }
    }
#endif

    // We need to make sure the package exists, but findOrInsertJavaPackage fails when the package name is the empty string.
    // Hope that package "" exists already.
    std::string classPath;
    if (pkgName.empty()) {
        classPath = className;
    } else {
        SgClassDefinition *pkgDef = SageInterface::findOrInsertJavaPackage(project, pkgName, true/* create dir if inserted */);
        assert(pkgDef!=NULL);
        classPath = pkgDirectory + "/" + className;
    }

    // Parse the source code
    SgFile *file = SageInterface::preprocessCompilationUnit(project, classPath, sourceCode);

#if 0
    /* FIXME[Robb P. Matzke 2014-04-01]: This directory is apparently needed after parsing and I'm not sure when its safe
     * to clean it up. The addJavaSource unit test does the cleanup after calling backend(), but we have no control over
     * that since it's done by the user sometime after snippet injections are finished (in fact, the snippet data structures
     * might already be destroyed by then). */
    SageInterface::destroyTempDirectory(tempDirectory);
#endif
#if 1 /*DEBUGGING [Robb P. Matzke 2014-04-01]*/
    std::cerr <<"ROBB: Java snippet has been parsed; file = (" <<file->class_name() <<"*)" <<file <<"\n";
#endif

    return file;
}
#endif

// Class method
SgSourceFile *
SnippetFile::parse(const std::string &fileName)
{
    assert(!fileName.empty());
    
    // We should never unparse the snippet to a separate file, so provide an invalid name to catch errors
    std::string outputName = "/SNIPPET_SHOULD_NOT_BE_UNPARSED/x";

    // Try to load the snippet by parsing its source file
    SgFile *file = NULL;
    if (SageInterface::is_Java_language()) {
#if 0 /* [Robb P. Matzke 2014-03-31] */
        // This appears not to work any better than SageBuilder::buildFile and Philippe Charles concurs that it might not.
        file = SageInterface::processFile(SageInterface::getProject(), fileName, false/* don't unparse */);
#elif defined(ROSE_BUILD_JAVA_LANGUAGE_SUPPORT)
        // This is the better way (but much more complicated) to parse a Java file.
        file = parseJavaFile(fileName);
#endif
    } else {
        file = SageBuilder::buildFile(fileName, outputName, SageInterface::getProject());
    }
    SgSourceFile *snippetAst = isSgSourceFile(file);
    assert(snippetAst!=NULL);
    attachPreprocessingInfo(snippetAst);
    resetConstantFoldedValues(file);
    snippetAst->set_skip_unparse(true);
    return snippetAst;
}

void
SnippetFile::findSnippetFunctions()
{
    struct SnippetFinder: SnippetAstTraversal {
        FunctionDefinitionMap &functions;
        SnippetFinder(FunctionDefinitionMap &functions): functions(functions) {}
        void operator()(SgNode *node, AstSimpleProcessing::Order when) {
            if (preorder==when) {
                if (SgFunctionDefinition *fdef = isSgFunctionDefinition(node)) {
                    SgFunctionDeclaration *fdecl = fdef->get_declaration();
                    SgFunctionType *ftype = fdecl ? fdecl->get_type() : NULL;
                    SgType *rettype = ftype ? ftype->get_return_type() : NULL;
                    if (rettype==SageBuilder::buildVoidType() && // snippets must return void
                        !boost::contains(fdecl->get_qualified_name().getString(), "<")) // and not have funky names
                        functions[fdef->get_declaration()->get_qualified_name()].push_back(fdef);
                }
            }
        }
    };
    SnippetFinder(functions).traverse(ast);
}

SnippetPtr
SnippetFile::findSnippet(const std::string &snippetName)
{
    assert(this!=NULL);
    assert(!snippetName.empty());
    FunctionDefinitionMap::const_iterator found = functions.find(snippetName);
    if (found!=functions.end() && !found->second.empty())
        return SnippetPtr(new Snippet(snippetName, shared_from_this(), found->second.front()));
    return SnippetPtr();
}

std::vector<SnippetPtr>
SnippetFile::findSnippets(const std::string &snippetName)
{
    assert(this!=NULL);
    assert(!snippetName.empty());
    std::vector<SnippetPtr> retval;
    FunctionDefinitionMap::const_iterator found = functions.find(snippetName);
    if (found!=functions.end()) {
        BOOST_FOREACH (SgFunctionDefinition *fdef, found->second)
            retval.push_back(SnippetPtr(new Snippet(snippetName, shared_from_this(), fdef)));
    }
    return retval;
}

std::vector<std::string>
SnippetFile::getSnippetNames() const
{
    assert(this!=NULL);
    std::vector<std::string> retval;
    for (FunctionDefinitionMap::const_iterator fi=functions.begin(); fi!=functions.end(); ++fi)
        retval.push_back(fi->first);
    return retval;
}

bool
SnippetFile::globallyInjected(SgGlobal *destination)
{
    assert(this!=NULL);
    assert(destination!=NULL);
    return !globals.insert(destination).second; // return true iff not already present
}

bool
SnippetFile::fileIsIncluded(const std::string &filename, SgGlobal *destination_scope)
{
    return !headersIncluded[filename].insert(destination_scope).second;
}

void
SnippetFile::expandSnippets(SgNode *ast)
{
    typedef Map<SgFunctionCallExp*, std::string/*snippetname*/> SnippetCalls;

    // Find statements that are calls to snippets, but don't do anything yet
    struct FindSnippetCalls: SnippetAstTraversal {
        SnippetFile *self;
        SnippetCalls calls;

        FindSnippetCalls(SnippetFile *self): self(self) {}

        void operator()(SgNode *node, AstSimpleProcessing::Order when) {
            if (preorder==when) {
                if (SgExprStatement *stmt = isSgExprStatement(node)) {
                    if (SgFunctionCallExp *fcall = isSgFunctionCallExp(stmt->get_expression())) {
                        SgFunctionSymbol *fsym = fcall->getAssociatedFunctionSymbol();
                        SgFunctionDeclaration *fdecl = fsym ? fsym->get_declaration() : NULL;
                        std::string called_name = fdecl ? fdecl->get_qualified_name().getString() : std::string();
                        if (self->functions.exists(called_name))
                            calls.insert(std::make_pair(fcall, called_name));
                    }
                }
            }
        }
    } t1(this);
    t1.traverse(ast);

    // Replace each of the snippet calls by expanding the snippet. The expansion occurs right before the snippet call and then
    // the snippet call is removed.
    for (SnippetCalls::iterator ci=t1.calls.begin(); ci!=t1.calls.end(); ++ci) {
        SgFunctionCallExp *fcall = ci->first;
        assert(fcall!=NULL);
        const SgExpressionPtrList &fcall_args = fcall->get_args()->get_expressions();
        std::vector<SgNode*> actuals(fcall_args.begin(), fcall_args.end());
        SgStatement *toReplace = SageInterface::getEnclosingNode<SgStatement>(fcall);
        SnippetPtr snippet;
        BOOST_FOREACH (SnippetPtr candidate, findSnippets(ci->second)) {
            if (candidate->numberOfArguments() == actuals.size()) {
                if (snippet!=NULL) {
                    throw std::runtime_error("snippet call \"" + ci->second + "\" having " +
                                             StringUtility::plural(actuals.size(), "arguments") +
                                             " matches multiple snippet definitions");
                }
                snippet = candidate;
            }
        }
        if (snippet==NULL) {
            throw std::runtime_error("snippet call \"" + ci->second + "\" having " +
                                     StringUtility::plural(actuals.size(), "arguments") +
                                     " does not match any snippet definition");
        }
        snippet->insert(toReplace, actuals);
        SageInterface::removeStatement(toReplace);
    }
}

// class method
size_t
SnippetFile::loadVariableNames(const std::string &fileName)
{
    size_t nread = 0;
    if (FILE *dict = fopen(fileName.c_str(), "r")) {
        char *line = NULL;
        size_t linesz = 0;
        while (rose_getline(&line, &linesz, dict)>0) {
            std::string word = StringUtility::trim(line);
            if (!word.empty()) {
                if (!isalpha(word[0]) && '_'!=word[0])
                    word[0] = '_';
                for (size_t i=0; i<word.size(); ++i) {
                    if (!isalnum(word[i]) && '_'!=word[i]) {
                        word[i] = '_';
                    } else if (isupper(word[i])) {
                        word[i] = tolower(word[i]);
                    }
                }
                varNameList.push_back(word);
                ++nread;
            }
        }

     // DQ (2/28/2014): This causes my test code to fail (specimen2014_01.c in 
     // ResetParentPointers::evaluateInheritedAttribute() with a memory problem).
        free(line);

        fclose(dict);
    }
    return nread;
}

// class method
std::string
SnippetFile::randomVariableName()
{
    static size_t ncalls = 0;
    static LinearCongruentialGenerator random(2013120913ul);
    if (!varNameList.empty())
        return varNameList[random() % varNameList.size()] + StringUtility::numberToString(++ncalls);
    
    std::string name = "T_";
    static const char *letters = "abcdefghijklmnopqrstuvwxyzABCDEFGHIJKLMNOPQRSTUVWXYZ";
    assert(strlen(letters)==2*26);
    for (size_t i=0; i<6; ++i)
        name += letters[random()%(2*26)];
    return name;
}

void
SnippetFile::doNotInsert(const std::string &name, SgType *type/*=NULL*/)
{
    assert(!name.empty());
    blackListedDeclarations[name].push_back(type);
}

bool
SnippetFile::isBlackListed(SgDeclarationStatement *decl)
{
    assert(this!=NULL);
    assert(decl!=NULL);
    bool retval = false;

    // Obtain the name and type for the declaration
    std::string name;
    SgType *type = NULL;
    if (SgClassDeclaration *classDecl = isSgClassDeclaration(decl)) {
        name = classDecl->get_qualified_name().getString();
        type = classDecl->get_type();
    } else if (SgEnumDeclaration *enumDecl = isSgEnumDeclaration(decl)) {
        name = enumDecl->get_qualified_name().getString();
        type = enumDecl->get_type();
    } else if (SgFunctionDeclaration *funcDecl = isSgFunctionDeclaration(decl)) {
        name = funcDecl->get_qualified_name().getString();
        type = funcDecl->get_type();
    } else if (SgTypedefDeclaration *typedefDecl = isSgTypedefDeclaration(decl)) {
        name = typedefDecl->get_qualified_name().getString();
        type = typedefDecl->get_type();
    } else if (SgVariableDeclaration *varDecl = isSgVariableDeclaration(decl)) {
        // We currently only support variable declarations having exactly one SgInitializedName, otherwise we would potentially
        // need to transform the SgVariableDeclaration while it was copied to the target AST in order to remove only those
        // SgInitializedName nodes that are black listed.
        const SgInitializedNamePtrList &inames = varDecl->get_variables();
        if (1!=inames.size()) {
            std::cerr <<"warning: SnippetFile::isBlackListed does not support declaration statements with more than"
                      <<" one variable.\n";
        } else {
            SgInitializedName *iname = inames.front();
            name = iname->get_qualified_name();
            type = iname->get_type();
        }
    }

    // Is the (name,type) pair black listed?  If a black listed type is null then only the name needs to match.
    SgTypePtrList blackListedTypes = blackListedDeclarations.get_value_or(name, SgTypePtrList());
    if (!blackListedTypes.empty()) {
        BOOST_FOREACH (SgType *blackListedType, blackListedTypes) {
            if (!blackListedType || type==blackListedType) {
                retval = true;
                break;
            }
        }
    }

    return retval;
}

/*******************************************************************************************************************************
 *                                      Snippet
 *******************************************************************************************************************************/


// Class method
SnippetPtr
Snippet::instance(const std::string &snippetName, const SnippetFilePtr &snippetFile)
{
    assert(!snippetName.empty());
    assert(snippetFile!=NULL);

    SnippetPtr retval = snippetFile->findSnippet(snippetName);
    if (!retval)
        throw std::runtime_error("rose::Snippet: snippet '"+snippetName+"' not found in file '"+snippetFile->getName()+"'");
    return retval;
}

// Class method
SnippetPtr
Snippet::instanceFromFile(const std::string &snippetName, const std::string &fileName)
{
    assert(!snippetName.empty());
    assert(!fileName.empty());
    SnippetFilePtr snippetFile = SnippetFile::instance(fileName); // cached instance if possible
    return instance(snippetName, snippetFile);
}

size_t
Snippet::numberOfArguments() const
{
    assert(this!=NULL);
    assert(ast!=NULL);
    assert(ast->get_declaration()!=NULL);
    assert(ast->get_declaration()->get_parameterList()!=NULL);
    return ast->get_declaration()->get_parameterList()->get_args().size();
}

void
Snippet::insert(SgStatement *insertionPoint)
{
    std::vector<SgNode*> args;
    insert(insertionPoint, args);
}

void
Snippet::insert(SgStatement *insertionPoint, SgNode *arg1)
{
    std::vector<SgNode*> args;
    args.push_back(arg1);
    insert(insertionPoint, args);
}

void
Snippet::insert(SgStatement *insertionPoint, SgNode *arg1, SgNode *arg2)
{
    std::vector<SgNode*> args;
    args.push_back(arg1);
    args.push_back(arg2);
    insert(insertionPoint, args);
}

void
Snippet::insert(SgStatement *insertionPoint, SgNode *arg1, SgNode *arg2, SgNode *arg3)
{
    std::vector<SgNode*> args;
    args.push_back(arg1);
    args.push_back(arg2);
    args.push_back(arg3);
    insert(insertionPoint, args);
}

void
Snippet::insert(SgStatement *insertionPoint, SgNode *arg1, SgNode *arg2, SgNode *arg3, SgNode *arg4)
{
    std::vector<SgNode*> args;
    args.push_back(arg1);
    args.push_back(arg2);
    args.push_back(arg3);
    args.push_back(arg4);
    insert(insertionPoint, args);
}

void
Snippet::insert(SgStatement *insertionPoint, const std::vector<SgNode*> &actuals)
{
    using namespace StringUtility;
    assert(this!=NULL);
    assert(insertionPoint!=NULL);
    assert(ast!=NULL);

    SgFunctionDefinition *targetFunction = SageInterface::getEnclosingNode<SgFunctionDefinition>(insertionPoint);
    assert(targetFunction!=NULL);
    SgScopeStatement *targetFunctionScope = targetFunction->get_body();
    assert(targetFunctionScope!=NULL);

    // Find the first declaration statement in the insertion point's function
    SgDeclarationStatement *targetFirstDeclaration = NULL;
    SgStatementPtrList targetStatements = targetFunctionScope->generateStatementList();
    for (size_t i=0; targetFirstDeclaration==NULL && i<targetStatements.size(); ++i)
        targetFirstDeclaration = isSgDeclarationStatement(targetStatements[i]);
    SgStatement *targetFirstStatement = targetStatements.empty() ? NULL : targetStatements.front();

    // Copy into the target file other functions, variables, imports, etc. that are above the snippet SgFunctionDefinition in
    // the snippet's file but which the user wants copied nonetheless.  Some of these things might be referenced by the
    // snippet, and others might completely unrelated but the user wants them copied anyway.
    insertRelatedThings(insertionPoint);

    // Insert the snippet body after the insertion point
    SgTreeCopy deep;
    SgScopeStatement *toInsert = isSgScopeStatement(ast->get_body()->copy(deep));
    assert(toInsert!=NULL);

    // DQ (3/4/2014): This is a test of the structural equality of the original snippet and it's copy.
    // If they are different then we can't support fixing up the AST.  Transformations on the snippet 
    // should have been made after insertion into the AST.  The complexity of this test is a traversal 
    // of the copy of the snippet to be inserted (typically very small compared to the target application).
    // Note that we can enforce this test here, but not after calling the replaceArguments() function below.
    bool isStructurallyEquivalent = SageInterface::isStructurallyEquivalentAST(toInsert,ast->get_body());
    ROSE_ASSERT(isStructurallyEquivalent == true);

    // DQ (3/4/2014): I think this is untimately a fundamental problem later (e.g. for mangled name generation).
    // So we have to attached the current scope to the scope of the insertion point.  This will allow the 
    // SgStatement::get_scope() to work (which is a problem for some debugging code (at least).
    // Note that the semantics of the AST copy mechanism is that the parent of the copy is set to NULL 
    // (which is assumed to be fixed up when the copy is inserted into the AST).
    ROSE_ASSERT(toInsert->get_parent() == NULL);
    SgScopeStatement* new_scope = isSgScopeStatement(insertionPoint->get_parent());
    ROSE_ASSERT(new_scope != NULL);
    toInsert->set_parent(new_scope);
    ROSE_ASSERT(toInsert->get_parent() != NULL);

    renameTemporaries(toInsert);
    causeUnparsing(toInsert, targetFunction->get_file_info());

    switch (insertMechanism) {
        case INSERT_BODY: {
            // Insert the body all at once. This is efficient but doesn't work well because it means that variables declared in
            // one snippet can't be used in a later snippet injected into the same function.
            file->addInsertionRecord(SnippetInsertion(toInsert, ast->get_body(), insertionPoint));
            SageInterface::insertStatementBefore(insertionPoint, toInsert);
            break;
        }
        case INSERT_STMTS: {
            // Insert one statement at a time.  Snippet declarations are placed at the top of the injection point's function,
            // which means that snippet variables cannot always be inialized in their declarations because the initialization
            // expression might be something that's only well defined at the point of insertion.
            const SgStatementPtrList &stmts = toInsert->getStatementList();
            const SgStatementPtrList &stmtsOrig = ast->get_body()->getStatementList();
            assert(stmts.size()==stmtsOrig.size());
            for (size_t i=0; i<stmts.size(); ++i) {
                if (isSgDeclarationStatement(stmts[i])) {
                    switch (locDeclsPosition) {
                        case LOCDECLS_AT_BEGINNING:
                            if (targetFirstDeclaration!=NULL) {
                                file->addInsertionRecord(SnippetInsertion(stmts[i], stmtsOrig[i], targetFirstDeclaration));
                                SageInterface::insertStatementBefore(targetFirstDeclaration, stmts[i]);
                            } else {
                                file->addInsertionRecord(SnippetInsertion(stmts[i], stmtsOrig[i], targetFirstStatement));
                                SageInterface::insertStatementBefore(targetFirstStatement, stmts[i]);
                            }
                            break;
                        case LOCDECLS_AT_END:
                            file->addInsertionRecord(SnippetInsertion(stmts[i], stmtsOrig[i], targetFunctionScope));
                            SageInterface::insertStatementBeforeFirstNonDeclaration(stmts[i], targetFunctionScope);
                            break;
                        case LOCDECLS_AT_CURSOR:
                            file->addInsertionRecord(SnippetInsertion(stmts[i], stmtsOrig[i], insertionPoint));
                            SageInterface::insertStatementBefore(insertionPoint, stmts[i]);
                            break;
                    }
                } else {
                    file->addInsertionRecord(SnippetInsertion(stmts[i], stmtsOrig[i], insertionPoint));
                    SageInterface::insertStatementBefore(insertionPoint, stmts[i]);
                }
            }
            break;
        }
    }

    // Build a map binding formal argument symbols to their actual values.  The goal is, in the statements we just inserted, to
    // replace all references to snippet formal arguments with the actual arguments supplied to the Snippet::insert() call. The
    // actual arguments are SgInitializedName or SgExpression nodes from the context in which the snippet was inserted; the
    // references to formal arguments are the SgInitializedName nodes in the AST's that we just copied above (the
    // *declarations* for the formal arguments were *not* copied because they are the get_parameterList() of the snippet
    // functionin the snippet file--which we didn't insert into the target).
    ArgumentBindings bindings; // map from formal arg references to actual arguments
    SgFunctionDeclaration *snippet_fdecl = ast->get_declaration();
    const SgInitializedNamePtrList &formals = snippet_fdecl->get_parameterList()->get_args();
    if (actuals.size()!=formals.size()) {
        throw std::runtime_error("rose::Snippet: mismatched snippet arguments: expected " +
                                 plural(formals.size(), "arguments") + " but got " +
                                 numberToString(actuals.size()));
    }
    for (size_t i=0; i<formals.size(); ++i) {
        SgSymbol *formalSymbol = formals[i]->search_for_symbol_from_symbol_table();
        assert(formalSymbol!=NULL);
        if (actuals[i]==NULL)
            throw std::runtime_error("rose::Snippet: snippet '"+name+"' actual argument "+numberToString(i+1)+" is null");
        if (!isSgInitializedName(actuals[i]) && !isSgExpression(actuals[i]))
            throw std::runtime_error("rose::Snippet: snippet '"+name+"' actual argument "+numberToString(i+1)+
                                     " must be a variable declaration or expression"
                                     " but has type "+actuals[i]->class_name());
        bindings[formalSymbol] = actuals[i];
    }
    replaceArguments(toInsert, bindings);

 // insertionPoint->get_file_info()->display("insertionPoint: test 4: debug");

    if (insertRecursively)
        file->expandSnippets(toInsert);

    if (fixupAst) {
     // DQ (2/26/2014): Adding support to fixup the AST fragment (toInsert) that is being inserted into the target AST.

     // Build a translation map so that we can save the mapping of scopes between the target AST and the snippet AST.
     // In the case of insertMechanism == INSERT_STMTS we also add the mapping of the scope used for the copy of the body
     // to the parent of the insertionPoint so that symbols can be reset into the scope of the insertionPoint.
     // This map connects snippet scopes (key) to target AST scopes (value).
     // std::map<SgNode*,SgNode*> translationMap;

     // If we are inserting into the end of a scope then we point to the scope since there is no last statement 
     // to insert a statement before.  In this case then insertionPointIsScope == true, else it is false. 
        bool insertionPointIsScope = false;

        if (insertMechanism == INSERT_BODY)
           {
          // Fill in the first entry to inlcude the mapping of the copy of the scope (body) to the associated scope of the
          // insertionPoint.
             SageBuilder::fixupCopyOfAstFromSeparateFileInNewTargetAst(insertionPoint, insertionPointIsScope, toInsert,
                                                                       ast->get_body());
           }
          else
           {
             if (insertMechanism == INSERT_STMTS)
                {
                  const SgStatementPtrList &stmts_copy_of_snippet_ast     = toInsert->getStatementList();
                  const SgStatementPtrList &stmts_in_original_snippet_ast = ast->get_body()->getStatementList();
                  ROSE_ASSERT(stmts_copy_of_snippet_ast.size() == stmts_in_original_snippet_ast.size());

                  for (size_t i = 0; i < stmts_copy_of_snippet_ast.size(); ++i) 
                     {
                    // We have to reset this since it can be changed by one of the cases below.
                       insertionPointIsScope = false;

                       if (isSgDeclarationStatement(stmts_copy_of_snippet_ast[i]) != NULL) 
                          {
                            switch (locDeclsPosition) 
                               {
                                 case LOCDECLS_AT_BEGINNING:
                                   // Fill in the first entry to inlcude the mapping of the copy of the scope (body) to the
                                   // associated scope of the insertionPoint.
                                      if (targetFirstDeclaration) {
                                          SageBuilder::fixupCopyOfAstFromSeparateFileInNewTargetAst(targetFirstDeclaration,
                                                                                                    insertionPointIsScope,
                                                                                                    stmts_copy_of_snippet_ast[i],
                                                                                                    stmts_in_original_snippet_ast[i]);
                                      } else {
                                          SageBuilder::fixupCopyOfAstFromSeparateFileInNewTargetAst(targetFirstStatement,
                                                                                                    insertionPointIsScope,
                                                                                                    stmts_copy_of_snippet_ast[i],
                                                                                                    stmts_in_original_snippet_ast[i]);
                                      }
                                      break;

                                 case LOCDECLS_AT_END:
                                   // We are providing the scope instead of the declaration reference.
                                      insertionPointIsScope = true;

                                   // Fill in the first entry to inlcude the mapping of the copy of the scope (body) to the
                                   // associated scope of the insertionPoint.
                                      SageBuilder::fixupCopyOfAstFromSeparateFileInNewTargetAst(targetFunctionScope,
                                                                                                insertionPointIsScope,
                                                                                                stmts_copy_of_snippet_ast[i],
                                                                                                stmts_in_original_snippet_ast[i]);
                                      break;

                                   case LOCDECLS_AT_CURSOR:
                                      SageBuilder::fixupCopyOfAstFromSeparateFileInNewTargetAst(insertionPoint,
                                                                                                insertionPointIsScope,
                                                                                                stmts_copy_of_snippet_ast[i],
                                                                                                stmts_in_original_snippet_ast[i]);
                                      break;
                               }
                          } 
                         else 
                          {
                         // Fill in the first entry to inlcude the mapping of the copy of the scope (body) to the associated
                         // scope of the insertionPoint.
                            SageBuilder::fixupCopyOfAstFromSeparateFileInNewTargetAst(insertionPoint,insertionPointIsScope,
                                                                                      stmts_copy_of_snippet_ast[i],
                                                                                      stmts_in_original_snippet_ast[i]);
                          }
                     }
                }
               else
                {
                  printf ("Error: insertMechanism should be either INSERT_BODY or INSERT_STMTS \n");
                  ROSE_ASSERT(false);
                }
           }
    }
}

void
Snippet::causeUnparsing(SgNode *ast, Sg_File_Info *target)
{
    // Mark the things we insert as being transformations so they get inserted into the output by backend()
    struct T1: SnippetAstTraversal {
        void operator()(SgNode *node, AstSimpleProcessing::Order when) {
            if (preorder==when) {
                if (SgLocatedNode *loc = isSgLocatedNode(node)) {
<<<<<<< HEAD
#if 0
                 // DQ (4/14/2014): This appears to work just fine, but I would have expected the longer version (below) would have been required.
                    loc->get_file_info()->setTransformation();
                    loc->setOutputInCodeGeneration();
#else
                 // DQ (3/1/2015): This is now being caught in the DOT file generation, so I think we need to use this better version.
                 // DQ (4/14/2014): This should be a more complete version to set all of the Sg_File_Info objects on a SgLocatedNode.
=======
#if 1
                 // DQ (4/14/2014): This appears to work just fine, but I would have expected the longer version (below) would
                 // have been required. 
                    loc->get_file_info()->setTransformation();
                    loc->setOutputInCodeGeneration();
#else
                 // DQ (4/14/2014): This should be a more complete version to set all of the Sg_File_Info objects on a
                 // SgLocatedNode.
>>>>>>> 4581257b
                    ROSE_ASSERT(loc->get_startOfConstruct() != NULL);
                    loc->get_startOfConstruct()->setTransformation();
                    loc->get_startOfConstruct()->setOutputInCodeGeneration();

                    ROSE_ASSERT(loc->get_endOfConstruct() != NULL);
                    loc->get_endOfConstruct()->setTransformation();
                    loc->get_endOfConstruct()->setOutputInCodeGeneration();

                    if (SgExpression* exp = isSgExpression(loc))
                       {
                         ROSE_ASSERT(exp->get_operatorPosition() != NULL);
                         exp->get_operatorPosition()->setTransformation();
                         exp->get_operatorPosition()->setOutputInCodeGeneration();
                       }
#endif
                }
            }
        }
    };
    T1().traverse(ast);
}

void
Snippet::renameTemporaries(SgNode *ast)
{
    assert(this!=NULL);

    struct: SnippetAstTraversal {
        void operator()(SgNode *node, AstSimpleProcessing::Order when) {
            if (SgInitializedName *vdecl = isSgInitializedName(node)) {
                if (preorder==when && 0==vdecl->get_name().getString().substr(0, 3).compare("tmp")) {
                    std::string newName = SnippetFile::randomVariableName();

                 // DQ (3/2/2014): Need to unload the associated symbol from the symbol tabel and reinsert it using the new
                 // name.  I assume this can not be a function parameter (else there will be no symbol).
                    SgSymbol* variableSymbol = vdecl->search_for_symbol_from_symbol_table();
                    ROSE_ASSERT(variableSymbol != NULL);
                    vdecl->get_scope()->remove_symbol(variableSymbol);

                    vdecl->set_name(newName);

                    vdecl->get_scope()->insert_symbol(newName,variableSymbol);
                }
            }
        }
    } t1;
    t1.traverse(ast);
}

void
Snippet::replaceVariable(SgVarRefExp *vref, SgExpression *replacement)
{
    struct Replacer: public SimpleReferenceToPointerHandler {
        SgNode *nodeToReplace, *replacement;
        bool replaced;
        Replacer(SgNode *nodeToReplace, SgNode *replacement)
            : nodeToReplace(nodeToReplace), replacement(replacement), replaced(false) {}
        void operator()(SgNode *&node, const SgName &debugStringName, bool/*traverse*/) {
            if (node==nodeToReplace) {
                node = replacement;
                ++replaced;
            }
        }
    } replacer(vref, replacement);
    vref->get_parent()->processDataMemberReferenceToPointers(&replacer);
    assert(replacer.replaced==1);
}

// class method
void
Snippet::replaceArguments(SgNode *toInsert, const ArgumentBindings &bindings)
{
    struct T1: SnippetAstTraversal {
        const ArgumentBindings &bindings;
        T1(const ArgumentBindings &bindings): bindings(bindings) {}

        void operator()(SgNode *node, AstSimpleProcessing::Order when) {
            if (postorder==when) {                      // post-order because we're modifying the AST as we retreat
                if (SgVarRefExp *vref = isSgVarRefExp(node)) {
                    SgSymbol *formal_sym = vref->get_symbol(); // snippet symbol to be replaced
                    if (SgNode *bound = bindings.get_value_or(formal_sym, NULL)) {
                        if (SgInitializedName *replacement = isSgInitializedName(bound)) {
                            // Replace one variable reference with another. Rather than creating a new variable reference, we
                            // can just make the existing reference point to the replacement symbol.
                            SgVariableSymbol *new_sym = isSgVariableSymbol(replacement->search_for_symbol_from_symbol_table());
                            assert(new_sym!=NULL);
                            vref->set_symbol(new_sym);
                        } else if (SgExpression *replacement = isSgExpression(bound)) {
                            // The variable reference needs to be replaced by a new expression.
                            replaceVariable(vref, replacement);
                        } else {
                            assert(!"replacement is something weird");
                        }
                    }
                } else if (SgTypedefDeclaration *tdef = isSgTypedefDeclaration(node)) {
                    std::string tdef_name = tdef->get_name().getString();
                    for (ArgumentBindings::const_iterator bi=bindings.begin(); bi!=bindings.end(); ++bi) {
                        if (0==tdef_name.compare("typeof_" + bi->first->get_name().getString())) {
                            if (SgInitializedName *actual = isSgInitializedName(bi->second)) {
                                tdef->set_base_type(actual->get_type());
                            } else if (SgExpression *actual = isSgExpression(bi->second)) {
                                tdef->set_base_type(actual->get_type());
                            } else {
                                assert(!"actual is something weird");
                            }
                        }
                    }
                }
            }
        }
    } t1(bindings);
    t1.traverse(toInsert);
}

void
Snippet::removeIncludeDirectives(SgNode *node)
{
    if (SgLocatedNode *locnode = isSgLocatedNode(node)) {
        // AttachedPreprocessingInfoType is std::vector<PreprocessingInfo>
        if (AttachedPreprocessingInfoType *cpp = locnode->getAttachedPreprocessingInfo()) {
            AttachedPreprocessingInfoType::iterator iter=cpp->begin();
            while (iter!=cpp->end()) {
                if ((*iter)->getTypeOfDirective() == PreprocessingInfo::CpreprocessorIncludeDeclaration ||
                    (*iter)->getTypeOfDirective() == PreprocessingInfo::CpreprocessorIncludeNextDeclaration) {
                    iter = cpp->erase(iter);
                } else {
                    ++iter;
                }
            }
            // Remove the AttachedPreprocessingInfoType node from the AST if it is empty, otherwise an assertion in
            // SageInterface::insertStatement will fail: it checks that either the preprocessing list node is null or
            // non-empty.
            if (cpp->empty())
                locnode->set_attachedPreprocessingInfoPtr(NULL);
        }
    }
}

void
Snippet::insertRelatedThings(SgStatement *insertionPoint)
{
    assert(this!=NULL);
    assert(insertionPoint!=NULL);

    // Have we inserted stuff here already? Also mark that we've now done so.
    SgGlobal *ipointGlobalScope = SageInterface::getGlobalScope(insertionPoint);
    assert(ipointGlobalScope!=NULL);
    if (file->globallyInjected(ipointGlobalScope))
        return;

    // Language specific insertions
    if (SageInterface::is_Java_language()) {
        insertRelatedThingsForJava(insertionPoint);
    } else if (SageInterface::is_C_language()) {
        insertRelatedThingsForC(insertionPoint);
    }
}

void
Snippet::insertRelatedThingsForJava(SgStatement *insertionPoint)
{
    // The insertionPoint is some statement in a SgMemberFunctionDeclaration where this snippet was already inserted.  The
    // snippet's statements have already been inserted into the target function, and now we need to insert declarations that
    // are siblings of this snippet (in the snippet file) as siblings of the target SgMemberFunctionDeclaration into which this
    // snippet was inserted.
    SgStatement *topInsertionPoint = SageInterface::getEnclosingNode<SgMemberFunctionDeclaration>(insertionPoint);
    ROSE_ASSERT(topInsertionPoint || !"Java snippet must have been inserted into a SgMemberFunctionDeclaration");
    
    // Insert whole declarations from the snippet file into the target file.
    SgClassDefinition *snippetClass = SageInterface::getEnclosingNode<SgClassDefinition>(ast); // snippet's class
    ROSE_ASSERT(snippetClass || !"each java snippet must be a member of a class definition");
    BOOST_FOREACH (SgDeclarationStatement *decl, snippetClass->get_members()) {
        // Insert only those things that come from the snippet file, not from header files
        if (!decl->get_file_info()->isSameFile(ast->get_file_info()))
            continue;

        // If a declaration is blacklisted in the snippet file then don't insert it.
        if (file->isBlackListed(decl))
            continue;

        // Insert whole function definitions (snippets) only if the user asked for this feature.
        if (SgFunctionDeclaration *fdecl = isSgMemberFunctionDeclaration(decl)) {
            if (fdecl->get_definition()!=NULL && !file->getCopyAllSnippetDefinitions())
                continue;
        }

        // Insert this declaration
        SgTreeCopy deep;
        SgDeclarationStatement *declCopy = isSgDeclarationStatement(decl->copy(deep));
        causeUnparsing(declCopy, topInsertionPoint->get_file_info());
        file->addInsertionRecord(SnippetInsertion(declCopy, decl, topInsertionPoint));
        SageInterface::insertStatementBefore(topInsertionPoint, declCopy);

     // DQ (3/19/2014): Added fixup of AST for Java declarations copied into the AST.
        if (fixupAst) {
            // DQ (3/13/2014): Added more general support for AST fixup (after insertion into the AST).  If we are inserting into
            // the end of a scope then we point to the scope since there is no last statement to insert a statement before.  In
            // this case then insertionPointIsScope == true, else it is false.  I think that in the cases called by this function
            // insertionPointIsScope is always false.
            bool insertionPointIsScope        = false;
            SgStatement* toInsert             = declCopy;
            SgStatement* original_before_copy = decl;
            // std::map<SgNode*,SgNode*> translationMap;

            SageBuilder::fixupCopyOfAstFromSeparateFileInNewTargetAst(topInsertionPoint, insertionPointIsScope, toInsert,
                                                                      original_before_copy);
        }
    }

    // Copy import statements from the snippet's file into the target file.
    SgSourceFile *targetFile = isSgSourceFile(SageInterface::getEnclosingFileNode(insertionPoint));
    ROSE_ASSERT(targetFile || !"snippet insertion point must belong to a file");
    SgSourceFile *snippetFile = isSgSourceFile(SageInterface::getEnclosingFileNode(ast));
    ROSE_ASSERT(snippetFile || !"snippet must belong to a file");
    SgJavaImportStatementList *targetImports = targetFile->get_import_list();
    SgJavaImportStatementList *snippetImports = snippetFile->get_import_list();
    assert(targetImports!=NULL && snippetImports!=NULL);
    BOOST_FOREACH (SgJavaImportStatement *snippetImport, snippetImports->get_java_import_list()) {
        SgTreeCopy deep;
        SgJavaImportStatement *newImport = isSgJavaImportStatement(snippetImport->copy(deep));
        causeUnparsing(newImport, topInsertionPoint->get_file_info());
        file->addInsertionRecord(SnippetInsertion(newImport, snippetImport, targetImports));
        targetImports->get_java_import_list().push_back(newImport);
        newImport->set_parent(targetImports);
    }
}

void
Snippet::insertRelatedThingsForC(SgStatement *insertionPoint)
{
    // The insertionPoint was where we inserted the snippet. To insert related global stuff, we need another insertion point
    // that's near the top of the same file where the snippet was inserted.  We want to insert stuff after all the #include
    // directives, so look for the last global declaration that has #include attached in this file. That's where we'll do our
    // inserting.
    SgGlobal *ipointGlobalScope = SageInterface::getGlobalScope(insertionPoint);
    const SgDeclarationStatementPtrList &stmtList = ipointGlobalScope->get_declarations();
    SgStatement *firstDeclSameFile = NULL;              // first declaration in the insertion point's file
    SgStatement *lastDeclWithIncludes = NULL;           // last declaration in this file that has attached #include
    BOOST_FOREACH (SgStatement *decl, stmtList) {
        if (decl->get_file_info()->isSameFile(ipointGlobalScope->get_file_info())) {
            if (NULL==firstDeclSameFile)
                firstDeclSameFile = decl;
            if (AttachedPreprocessingInfoType *cpplist = decl->getAttachedPreprocessingInfo()) {
                BOOST_FOREACH (PreprocessingInfo *cpp, *cpplist) {
                    if (cpp->getTypeOfDirective() == PreprocessingInfo::CpreprocessorIncludeDeclaration ||
                        cpp->getTypeOfDirective() == PreprocessingInfo::CpreprocessorIncludeNextDeclaration) {
                        lastDeclWithIncludes = decl;
                        break;
                    }
                }
            }
        }
    }
    SgStatement *topInsertionPoint = lastDeclWithIncludes ? lastDeclWithIncludes : firstDeclSameFile;
    ROSE_ASSERT(topInsertionPoint || !"cannot find an insertion point for snippet global declarations");
    SgGlobal *snippetGlobalScope = SageInterface::getEnclosingNode<SgGlobal>(ast);
    assert(snippetGlobalScope!=NULL);

    // Insert declarations
    SgStatement *firstInserted = NULL; // earliest node (in traversal) we inserted into the target AST
    BOOST_FOREACH (SgDeclarationStatement *decl, snippetGlobalScope->get_declarations()) {
        // Insert only those things that come from the snippet file, not from header files
        if (!decl->get_file_info()->isSameFile(ast->get_file_info()))
            continue;

        // If a declaration is blacklisted in the snippet file then don't insert it.
        if (file->isBlackListed(decl))
            continue;

        // Insert whole function definitions (snippets) only if the user asked for this feature.
        if (SgFunctionDeclaration *fdecl = isSgFunctionDeclaration(decl)) {
            if (fdecl->get_definition()!=NULL && !file->getCopyAllSnippetDefinitions())
                continue;
        }

        // Insert this declaration
        SgTreeCopy deep;
        SgDeclarationStatement *declCopy = isSgDeclarationStatement(decl->copy(deep));
        removeIncludeDirectives(declCopy);
        causeUnparsing(declCopy, topInsertionPoint->get_file_info());

        // Error checking on the generated copy.
        SgClassDeclaration* classDeclaration_copy     = isSgClassDeclaration(declCopy);
        SgClassDeclaration* classDeclaration_original = isSgClassDeclaration(decl);
        if (classDeclaration_original != NULL)
           {
             ROSE_ASSERT(classDeclaration_copy != NULL);

             printf ("Error checking for copy of SgClassDeclaration = %p \n",classDeclaration_copy);

          // I think these types should be different,  if so then the associated non-defining 
          // declaration must be copied, and it's types match the defining declaration.
             ROSE_ASSERT(classDeclaration_copy->get_type() != classDeclaration_original->get_type());
             ROSE_ASSERT(classDeclaration_copy->get_firstNondefiningDeclaration() !=
                         classDeclaration_original->get_firstNondefiningDeclaration());

             SgClassDeclaration* nondefining_classDeclaration_copy =
                 isSgClassDeclaration(classDeclaration_copy->get_firstNondefiningDeclaration());
             SgClassDeclaration* nondefining_classDeclaration_original =
                 isSgClassDeclaration(classDeclaration_original->get_firstNondefiningDeclaration());
             ROSE_ASSERT(nondefining_classDeclaration_copy->get_type() != nondefining_classDeclaration_original->get_type());
             if (nondefining_classDeclaration_copy->get_type() != classDeclaration_copy->get_type())
                {
                  printf ("nondefining_classDeclaration_copy->get_type() = %p \n",nondefining_classDeclaration_copy->get_type());
                  printf ("classDeclaration_copy->get_type()             = %p \n",classDeclaration_copy->get_type());
                }
             ROSE_ASSERT(nondefining_classDeclaration_copy->get_type() == classDeclaration_copy->get_type());
             ROSE_ASSERT(nondefining_classDeclaration_original->get_type() == classDeclaration_original->get_type());

             ROSE_ASSERT(classDeclaration_copy->get_definingDeclaration() !=
                         classDeclaration_original->get_definingDeclaration());
             SgClassDeclaration* defining_classDeclaration_copy =
                 isSgClassDeclaration(classDeclaration_copy->get_definingDeclaration());
             SgClassDeclaration* defining_classDeclaration_original =
                 isSgClassDeclaration(classDeclaration_original->get_definingDeclaration());
             ROSE_ASSERT(defining_classDeclaration_original->get_type() == nondefining_classDeclaration_original->get_type());
             ROSE_ASSERT(defining_classDeclaration_copy->get_type() == nondefining_classDeclaration_copy->get_type());
           }

        file->addInsertionRecord(SnippetInsertion(declCopy, decl, topInsertionPoint));
        SageInterface::insertStatementBefore(topInsertionPoint, declCopy);
        if (!firstInserted)
            firstInserted = declCopy;
        
        if (fixupAst) {
            // DQ (3/13/2014): Added more general support for AST fixup (after insertion into the AST).  If we are inserting into
            // the end of a scope then we point to the scope since there is no last statement to insert a statement before.  In
            // this case then insertionPointIsScope == true, else it is false.  I think that in the cases called by this function
            // insertionPointIsScope is always false.
            bool insertionPointIsScope        = false;
            SgStatement* toInsert             = declCopy;
            SgStatement* original_before_copy = decl;
            // std::map<SgNode*,SgNode*> translationMap;

            SageBuilder::fixupCopyOfAstFromSeparateFileInNewTargetAst(topInsertionPoint, insertionPointIsScope, toInsert,
                                                                      original_before_copy);
        }
    }

    // If our topInsertionPoint had #include directives and we inserted stuff, then those include directives need to be moved
    // and reattached to the first node we inserted.
    if (firstInserted!=NULL && lastDeclWithIncludes!=NULL) {
        SageInterface::movePreprocessingInfo(lastDeclWithIncludes, firstInserted);

        // Since we moved the preprocessing info out of lastDeclWithIncludes, we need to also make sure that
        // lastDeclWithIncludes does not point to an AttachedPreprocessingInfoType node since
        // SageInterface::insertStatement requires that any AttachedPreprocessingInfoType is non-empty.
        if (lastDeclWithIncludes->getAttachedPreprocessingInfo()) {
            assert(lastDeclWithIncludes->get_attachedPreprocessingInfoPtr()->empty());
            lastDeclWithIncludes->set_attachedPreprocessingInfoPtr(NULL);
        }
    }
}

} // namespace<|MERGE_RESOLUTION|>--- conflicted
+++ resolved
@@ -849,7 +849,6 @@
         void operator()(SgNode *node, AstSimpleProcessing::Order when) {
             if (preorder==when) {
                 if (SgLocatedNode *loc = isSgLocatedNode(node)) {
-<<<<<<< HEAD
 #if 0
                  // DQ (4/14/2014): This appears to work just fine, but I would have expected the longer version (below) would have been required.
                     loc->get_file_info()->setTransformation();
@@ -857,16 +856,6 @@
 #else
                  // DQ (3/1/2015): This is now being caught in the DOT file generation, so I think we need to use this better version.
                  // DQ (4/14/2014): This should be a more complete version to set all of the Sg_File_Info objects on a SgLocatedNode.
-=======
-#if 1
-                 // DQ (4/14/2014): This appears to work just fine, but I would have expected the longer version (below) would
-                 // have been required. 
-                    loc->get_file_info()->setTransformation();
-                    loc->setOutputInCodeGeneration();
-#else
-                 // DQ (4/14/2014): This should be a more complete version to set all of the Sg_File_Info objects on a
-                 // SgLocatedNode.
->>>>>>> 4581257b
                     ROSE_ASSERT(loc->get_startOfConstruct() != NULL);
                     loc->get_startOfConstruct()->setTransformation();
                     loc->get_startOfConstruct()->setOutputInCodeGeneration();
