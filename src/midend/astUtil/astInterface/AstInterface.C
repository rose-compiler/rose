--- conflicted
+++ resolved
@@ -394,9 +394,6 @@
   return r;
 }
 
-<<<<<<< HEAD
-SgSymbol* LookupVar( const std::string& name, SgScopeStatement* loc)
-=======
 
 // We now allow fully qualified names in annotations for side effects
 // e.g.  VectorXY::a   : static vs. non-static class members
@@ -506,7 +503,6 @@
 }
 
 SgVariableSymbol* LookupVar( const std::string& name, SgScopeStatement* loc)
->>>>>>> 86f5beb1
 {
   const char* start = name.c_str();
 
