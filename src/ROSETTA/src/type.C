--- conflicted
+++ resolved
@@ -553,16 +553,10 @@
 
      JavaQualifiedType.setFunctionPrototype ("HEADER_JAVA_QUALIFIED_TYPE", "../Grammar/Type.code" );
      JavaQualifiedType.setFunctionPrototype ("HEADER_GET_NAME", "../Grammar/Type.code" );
-<<<<<<< HEAD
      JavaQualifiedType.setFunctionPrototype ("HEADER_GET_QUALIFIED_NAME", "../Grammar/Type.code" );
      JavaQualifiedType.setDataPrototype     ("SgNamedType *","parent_type","= NULL",
                                             CONSTRUCTOR_PARAMETER, BUILD_ACCESS_FUNCTIONS, NO_TRAVERSAL, NO_DELETE);
      JavaQualifiedType.setDataPrototype     ("SgNamedType *","type","= NULL",
-=======
-     JavaQualifiedType.setDataPrototype     ("SgType*","parent_type","= NULL",
-                                            CONSTRUCTOR_PARAMETER, BUILD_ACCESS_FUNCTIONS, NO_TRAVERSAL, NO_DELETE);
-     JavaQualifiedType.setDataPrototype     ("SgType*","type","= NULL",
->>>>>>> 8cab8e56
                                             CONSTRUCTOR_PARAMETER, BUILD_ACCESS_FUNCTIONS, NO_TRAVERSAL, NO_DELETE);
 
      JavaWildcardType.setFunctionPrototype ("HEADER_JAVA_WILDCARD_TYPE", "../Grammar/Type.code" );
@@ -725,6 +719,12 @@
                                               CONSTRUCTOR_PARAMETER, BUILD_ACCESS_FUNCTIONS, NO_TRAVERSAL, NO_DELETE);
 
      PartialFunctionType.setFunctionPrototype ("HEADER_PARTIAL_FUNCTION_TYPE", "../Grammar/Type.code" );
+
+
+#ifdef ROSE_BUILD_JAVA_LANGUAGE_SUPPORT
+     ArrayType.setFunctionPrototype ("HEADER_GET_NAME", "../Grammar/Type.code" );
+     ArrayType.setFunctionPrototype ("HEADER_GET_QUALIFIED_NAME", "../Grammar/Type.code" );
+#endif
 
      ArrayType.setDataPrototype ("SgType*"      , "base_type", "= NULL",
                                  CONSTRUCTOR_PARAMETER, BUILD_ACCESS_FUNCTIONS, NO_TRAVERSAL, NO_DELETE);
