
#include "grammar.h"
#include "ROSETTA_macros.h"
#include "terminal.h"

#if 0
#ifdef TEMPLATE_DECLARATIONS_DERIVED_FROM_NON_TEMPLATE_DECLARATIONS
   #error "TEMPLATE_DECLARATIONS_DERIVED_FROM_NON_TEMPLATE_DECLARATIONS IS defined and should NOT BE..."
#else
   #error "TEMPLATE_DECLARATIONS_DERIVED_FROM_NON_TEMPLATE_DECLARATIONS is NOT defined and SHOULD BE..."
#endif
#endif

/*
  DQ (3/2/2004): After March 1st meeting with Bjarne, it seems clear we should 
                 support a few more IR nodes specific to templates.

     The idea here is to simplfy analysis and manipulation of templates.
It is not clear if this does not favor the relationship of a templated
class to template rather than to a class declaration.  We can only put the 
IR node at one location in the hierarchy, but any choise is a compromise.

Fundamentally, is a template class declaration more of a template or a 
class declaration?  Or should we go down the road of multiple inheritance
as a way to describe the template relationship the non-template IR nodes?

Possible Design of Template IR nodes:

    // parameters to template declaration
       TemplateParameters // new IR node to SAGE

    // arguments to template instantiations (not clear how to handle partial specialization)
       TemplateArguments // new IR node

    // Support for class templates
       TemplateDeclaration
            TemplateClassDeclaration
                 TemplateClassInstantiationDeclaration
                 TemplateClassSpecializationDeclaration                   // new IR node to SAGE
                      TemplateClassSpecializationInstantiationDeclaration // new IR node to SAGE
                 TemplateClassInstantiationDefinition

         // Support for function templates
            TemplateFunctionDeclaration
                 TemplateSpecializationFunctionDeclaration                   // new IR node to SAGE
                      TemplateSpecializationInstantiationFunctionDeclaration // new IR node to SAGE
                 TemplateInstantiationFunctionDeclaration
                 TemplateMemberFunctionDeclaration
                      TemplateSpecializationMemberFunctionDeclaration                   // new IR node to SAGE
                           TemplateSpecializationInstantiationMemberFunctionDeclaration // new IR node to SAGE
                      TemplateInstantiationMemberFunctionDeclaration

         // TemplateTemplateDeclaration
         // TemplateStaticDataMemberDeclaration

    NOTE: Current Design has TemplateClassInstantiationDeclaration derived from SgClassDeclaration
          This allows instiated templates to be treated as classes (which they are!).
 */

void
Grammar::setUpStatements ()
   {
  // This function sets up the type system for the grammar.  In this case it implements the
  // C++ grammar, but this will be modified to permit all grammars to contain elements of the
  // C++ grammar.  Modified grammars will add and subtract elements from this default C++ grammar.

     NEW_TERMINAL_MACRO (ForStatement,              "ForStatement",              "FOR_STMT");
     NEW_TERMINAL_MACRO (ForInitStatement,          "ForInitStatement",          "FOR_INIT_STMT" );
     NEW_TERMINAL_MACRO (CatchStatementSeq,         "CatchStatementSeq",         "CATCH_STATEMENT_SEQ" );
     NEW_TERMINAL_MACRO (FunctionParameterList,     "FunctionParameterList",     "FUNCTION_PARAMETER_LIST" );
     NEW_TERMINAL_MACRO (CtorInitializerList,       "CtorInitializerList",       "CTOR_INITIALIZER_LIST" );
     NEW_TERMINAL_MACRO (BasicBlock,                "BasicBlock",                "BASIC_BLOCK_STMT");
     NEW_TERMINAL_MACRO (Global,                    "Global",                    "GLOBAL_STMT" );
     NEW_TERMINAL_MACRO (IfStmt,                    "IfStmt",                    "IF_STMT" );
  // NEW_TERMINAL_MACRO (FunctionDefinition,        "FunctionDefinition",        "FUNC_DEFN_STMT" );
     NEW_TERMINAL_MACRO (WhileStmt,                 "WhileStmt",                 "WHILE_STMT" );
     NEW_TERMINAL_MACRO (DoWhileStmt,               "DoWhileStmt",               "DO_WHILE_STMT" );
     NEW_TERMINAL_MACRO (SwitchStatement,           "SwitchStatement",           "SWITCH_STMT" );
     NEW_TERMINAL_MACRO (CatchOptionStmt,           "CatchOptionStmt",           "CATCH_STMT" );

     NEW_TERMINAL_MACRO (VariableDefinition,        "VariableDefinition",        "VAR_DEFN_STMT" );
  // NEW_TERMINAL_MACRO (ClassDeclaration,          "ClassDeclaration",          "CLASS_DECL_STMT" );
  // NEW_TERMINAL_MACRO (ClassDefinition,           "ClassDefinition",           "CLASS_DEFN_STMT" );
     NEW_TERMINAL_MACRO (StmtDeclarationStatement,  "StmtDeclarationStatement",  "STMT_DECL_STMT" );
     NEW_TERMINAL_MACRO (EnumDeclaration,           "EnumDeclaration",           "ENUM_DECL_STMT" );
     NEW_TERMINAL_MACRO (AsmStmt,                   "AsmStmt",                   "ASM_STMT" );
     NEW_TERMINAL_MACRO (TypedefDeclaration,        "TypedefDeclaration",        "TYPEDEF_STMT" );
     NEW_TERMINAL_MACRO (FunctionTypeTable,         "FunctionTypeTable",         "FUNC_TBL_STMT" );
     NEW_TERMINAL_MACRO (ExprStatement,             "ExprStatement",             "EXPR_STMT" );
     NEW_TERMINAL_MACRO (LabelStatement,            "LabelStatement",            "LABEL_STMT" );
     NEW_TERMINAL_MACRO (CaseOptionStmt,            "CaseOptionStmt",            "CASE_STMT" );
     NEW_TERMINAL_MACRO (TryStmt,                   "TryStmt",                   "TRY_STMT" );
     NEW_TERMINAL_MACRO (DefaultOptionStmt,         "DefaultOptionStmt",         "DEFAULT_STMT" );
     NEW_TERMINAL_MACRO (BreakStmt,                 "BreakStmt",                 "BREAK_STMT" );
     NEW_TERMINAL_MACRO (ContinueStmt,              "ContinueStmt",              "CONTINUE_STMT" );
     NEW_TERMINAL_MACRO (ReturnStmt,                "ReturnStmt",                "RETURN_STMT" );
     NEW_TERMINAL_MACRO (GotoStatement,             "GotoStatement",             "GOTO_STMT" );
     NEW_TERMINAL_MACRO (SpawnStmt,                 "SpawnStmt",                 "SPAWN_STMT" );



  // DQ (12/13/2005): Added support for empty statement (and empty expression).
     NEW_TERMINAL_MACRO (NullStatement,             "NullStatement",             "NULL_STMT" );

  // DQ (12/13/2005): Added variant statement to support future patterns 
  // specifications (contains RegEx string specifier for SgStatement IR node).
     NEW_TERMINAL_MACRO (VariantStatement,          "VariantStatement",          "VARIANT_STMT" );

  // Addition to SAGE3 (not present in SAGE2) this permits the representation of unbound pragmas in SAGE3
  // NEW_TERMINAL_MACRO (PragmaStatement, "PragmaStatement", "PRAGMA_STMT" );
     NEW_TERMINAL_MACRO (PragmaDeclaration, "PragmaDeclaration", "PRAGMA_DECL" );


  // Added template support
  // Note: TemplateInstantiationDecl should have been called TemplateClassInstantiationDecl
  //       to better match TemplateInstantiationFunctionDecl (suggested name change).

  // DQ (6/10/2011): Added more IR nodes specific to template declarations. Note that later we want 
  // TemplateDeclaration to not be allowed so that we can force the derived IR nodes to be used instead.
  // NEW_TERMINAL_MACRO (TemplateDeclaration,       "TemplateDeclaration",       "TEMPLATE_DECL_STMT" );
     NEW_TERMINAL_MACRO (TemplateClassDeclaration,    "TemplateClassDeclaration",    "TEMPLATE_CLASS_DECL_STMT" );
  // NEW_TERMINAL_MACRO (TemplateFunctionDeclaration, "TemplateFunctionDeclaration", "TEMPLATE_FUNCTION_DECL_STMT" );
     NEW_TERMINAL_MACRO (TemplateMemberFunctionDeclaration, "TemplateMemberFunctionDeclaration", "TEMPLATE_MEMBER_FUNCTION_DECL_STMT" );

#ifdef TEMPLATE_DECLARATIONS_DERIVED_FROM_NON_TEMPLATE_DECLARATIONS
     NEW_TERMINAL_MACRO (TemplateFunctionDeclaration, "TemplateFunctionDeclaration", "TEMPLATE_FUNCTION_DECL_STMT" );
#else
     NEW_NONTERMINAL_MACRO (TemplateFunctionDeclaration, TemplateMemberFunctionDeclaration, "TemplateFunctionDeclaration",  "TEMPLATE_FUNCTION_DECL_STMT", true );
#endif

  // DQ (12/6/2011): Adding support for template variables (static data members).
     NEW_TERMINAL_MACRO (TemplateVariableDeclaration, "TemplateVariableDeclaration",    "TEMPLATE_VARIABLE_DECL_STMT" );

#ifdef TEMPLATE_DECLARATIONS_DERIVED_FROM_NON_TEMPLATE_DECLARATIONS
  // DQ (12/21/2011): This is the newer design, we want template declaration to act just like functions and classes since they are used as such in the AST 
  // representation of the template declaration.  In this case a template function declaration is more like a function declaration than a template declaration.
     NEW_TERMINAL_MACRO (TemplateDeclaration, "TemplateDeclaration", "TEMPLATE_DECL_STMT");
#else
  // DQ (12/21/2011): This was the first design, but it is problematic for the representation of template function and template class declarations in the AST.
  // In this case a template function declaration is more like a template declaration than a function declaration.
     NEW_NONTERMINAL_MACRO (TemplateDeclaration,
          TemplateClassDeclaration | TemplateFunctionDeclaration | TemplateVariableDeclaration, "TemplateDeclaration", "TEMPLATE_DECL_STMT", true);
#endif

#ifdef TEMPLATE_DECLARATIONS_DERIVED_FROM_NON_TEMPLATE_DECLARATIONS
  // DQ (12/21/2011): Newer version of code.
     NEW_NONTERMINAL_MACRO (VariableDeclaration, TemplateVariableDeclaration,      "VariableDeclaration",       "VAR_DECL_STMT", true );
#else
  // DQ (12/21/2011): Older version of code.
     NEW_TERMINAL_MACRO (VariableDeclaration,       "VariableDeclaration",       "VAR_DECL_STMT" );
#endif

  // DQ (9/12/2004): Adding new IR node to support instantiation directives (C++ template language construct)
  // NEW_TERMINAL_MACRO (TemplateInstantiationDirective,    "TemplateInstantiationDirective",    "TEMPLATE_INST_DIRECTIVE_STMT" );
  // NEW_TERMINAL_MACRO (TemplateSpecializationDeclaration, "TemplateSpecializationDeclaration", "TEMPLATE_SPECIALIZATION_DECL_STMT" );

     NEW_TERMINAL_MACRO (TemplateInstantiationDecl, "TemplateInstantiationDecl", "TEMPLATE_INST_DECL_STMT" );
     NEW_TERMINAL_MACRO (TemplateInstantiationDefn, "TemplateInstantiationDefn", "TEMPLATE_INST_DEFN_STMT" );
     NEW_TERMINAL_MACRO (TemplateInstantiationFunctionDecl,
                         "TemplateInstantiationFunctionDecl", "TEMPLATE_INST_FUNCTION_DECL_STMT" );
     NEW_TERMINAL_MACRO (TemplateInstantiationMemberFunctionDecl,
                         "TemplateInstantiationMemberFunctionDecl", "TEMPLATE_INST_MEMBER_FUNCTION_DECL_STMT" );

  // driscoll6 (6/27/11): Support for Python
     NEW_TERMINAL_MACRO (WithStatement,             "WithStatement",             "WITH_STATEMENT" );
     NEW_TERMINAL_MACRO (PythonGlobalStmt,          "PythonGlobalStmt",          "PYTHON_GLOBAL_STMT" );
     NEW_TERMINAL_MACRO (PythonPrintStmt,           "PythonPrintStmt",           "PYTHON_PRINT_STMT" );
     NEW_TERMINAL_MACRO (PassStatement,             "PassStatement",             "PASS_STATEMENT" );
     NEW_TERMINAL_MACRO (AssertStmt,                "AssertStmt",                "ASSERT_STMT" );
     NEW_TERMINAL_MACRO (ExecStatement,             "ExecStatement",             "EXEC_STMT" );

#if USE_FORTRAN_IR_NODES
  // Fortran language constructs that map directly to C/C++ IR nodes:
  //    Fortran: cycle        --> C: continue
  //    Fortran: exit         --> C: break
  //    Fortran: select case  --> C: switch
  //    Fortran: case         --> C: case option
  //    Fortran: case default --> C: default
  //    Fortran: type         --> C: struct
  //    Fortran: sequence     --> C: ???
  //    Fortran:   --> C: 

  // DQ (2/2/2006): Support for Fortran IR nodes
     NEW_TERMINAL_MACRO (ProgramHeaderStatement,    "ProgramHeaderStatement",    "PROGRAM_HEADER_STMT" );
     NEW_TERMINAL_MACRO (ProcedureHeaderStatement,  "ProcedureHeaderStatement",  "PROCEDURE_HEADER_STMT" );
     NEW_TERMINAL_MACRO (EntryStatement,            "EntryStatement",            "ENTRY_STMT" );
  // DQ (3/22/2007): Added Fortran non-blocked do statement
  // NEW_TERMINAL_MACRO (FortranDo,                 "FortranDo",                 "FORTRAN_DO" );
     NEW_TERMINAL_MACRO (FortranNonblockedDo,       "FortranNonblockedDo",       "FORTRAN_NONBLOCKED_DO" );
     NEW_TERMINAL_MACRO (InterfaceStatement,        "InterfaceStatement",        "INTERFACE_STATEMENT" );
     NEW_TERMINAL_MACRO (ParameterStatement,        "ParameterStatement",        "PARAMETER_STATEMENT" );
     NEW_TERMINAL_MACRO (CommonBlock,               "CommonBlock",               "COMMON_BLOCK" );
     NEW_TERMINAL_MACRO (ModuleStatement,           "ModuleStatement",           "MODULE_STATEMENT" );
     NEW_TERMINAL_MACRO (UseStatement,              "UseStatement",              "USE_STATEMENT" );
     NEW_TERMINAL_MACRO (StopOrPauseStatement,      "StopOrPauseStatement",      "STOP_OR_PAUSE_STATEMENT" );

  // DQ (11/25/2007): Make this the base class of all the IR nodes for Frotran I/O
  // NEW_TERMINAL_MACRO (IOStatement,               "IOStatement",               "IO_STATEMENT" );

  // NEW_TERMINAL_MACRO (InputOutputStatement,      "InputOutputStatement",      "INPUT_OUTPUT_STATEMENT" ); 
     NEW_TERMINAL_MACRO (PrintStatement,            "PrintStatement",            "PRINT_STATEMENT" );
     NEW_TERMINAL_MACRO (ReadStatement,             "ReadStatement",             "READ_STATEMENT" ); 
     NEW_TERMINAL_MACRO (WriteStatement,            "WriteStatement",            "WRITE_STATEMENT" ); 
     NEW_TERMINAL_MACRO (OpenStatement,             "OpenStatement",             "OPEN_STATEMENT" );
     NEW_TERMINAL_MACRO (CloseStatement,            "CloseStatement",            "CLOSE_STATEMENT" );
     NEW_TERMINAL_MACRO (InquireStatement,          "InquireStatement",          "INQUIRE_STATEMENT" );
     NEW_TERMINAL_MACRO (FlushStatement,            "FlushStatement",            "FLUSH_STATEMENT" );
     NEW_TERMINAL_MACRO (BackspaceStatement,        "BackspaceStatement",        "BACKSPACE_STATEMENT" );
     NEW_TERMINAL_MACRO (RewindStatement,           "RewindStatement",           "REWIND_STATEMENT" );
     NEW_TERMINAL_MACRO (EndfileStatement,          "EndfileStatement",          "ENDFILE_STATEMENT" );
     NEW_TERMINAL_MACRO (WaitStatement,             "WaitStatement",             "WAIT_STATEMENT" );

  // FMZ (2/3/2009): Added co-array "withteam" stmt
  //  NEW_TERMINAL_MACRO (WithTeamStatement,         "WithTeamStatement",         "WITHTEAM_DECL_STMT" );
  // FMZ (2/17/2009): We re-defined "withteam" stmt
     NEW_TERMINAL_MACRO (CAFWithTeamStatement,         "CAFWithTeamStatement",         "WITHTEAM_STMT" );

  // DQ (12/18/2007): Added support for Fortran Format statement
     NEW_TERMINAL_MACRO (FormatStatement,           "FormatStatement",           "FORMAT_STATEMENT" );


  // DQ (11/24/2007): Not sure how this maps to Fortran.
  // NEW_TERMINAL_MACRO (IOFileControlStmt,         "IOFileControlStmt",         "IO_FILE_CONTROL_STMT" );

  // These each have only unit, iostat and err (so they are just a flag in the SgIOControlStatement IR node
  // NEW_TERMINAL_MACRO (EndFileStatement,          "EndFileStatement",          "END_FILE_STATEMENT" );
  // NEW_TERMINAL_MACRO (BackspaceStatement,        "BackspaceStatement",        "BACKSPACE_STATEMENT" );
  // NEW_TERMINAL_MACRO (RewindStatement,           "RewindStatement",           "REWIND_STATEMENT" );

  // DQ (3/22/2007): Added Fortran non-blocked do statement (derived from FortranDo)
     NEW_NONTERMINAL_MACRO (FortranDo, FortranNonblockedDo, "FortranDo", "FORTRAN_DO", true);

     NEW_TERMINAL_MACRO (ForAllStatement,  "ForAllStatement",              "FOR_ALL_STMT");

     NEW_NONTERMINAL_MACRO (IOStatement,
       // InputOutputStatement | OpenStatement | CloseStatement | InquireStatement | IOFileControlStmt,
          PrintStatement   | ReadStatement  | WriteStatement     | OpenStatement   | CloseStatement   |
          InquireStatement | FlushStatement | BackspaceStatement | RewindStatement | EndfileStatement |
          WaitStatement,
          "IOStatement", "IO_STATEMENT", false);
#endif


#if USE_UPC_IR_NODES
  // DQ and Liao (6/10/2008): Added new IR nodes specific to UPC.
     NEW_TERMINAL_MACRO (UpcNotifyStatement,    "UpcNotifyStatement",    "UPC_NOTIFY_STMT" );
     NEW_TERMINAL_MACRO (UpcWaitStatement,      "UpcWaitStatement",      "UPC_WAIT_STMT" );
     NEW_TERMINAL_MACRO (UpcBarrierStatement,   "UpcBarrierStatement",   "UPC_BARRIER_STMT" );
     NEW_TERMINAL_MACRO (UpcFenceStatement,     "UpcFenceStatement",     "UPC_FENCE_STMT" );
     NEW_TERMINAL_MACRO (UpcForAllStatement,    "UpcForAllStatement",    "UPC_FORALL_STMT" );
#endif

// Common OpenMP nodes for both C/C++ and Fortran, Liao, 5/29/2009
#if USE_OMP_IR_NODES
     // define terminals and non-terminals  and their hierarchy
     //------------------------------------------------------------
    // +body+ clauses
    NEW_TERMINAL_MACRO (OmpParallelStatement,  "OmpParallelStatement",   "OMP_PARALLEL_STMT" );
    NEW_TERMINAL_MACRO (OmpSingleStatement,    "OmpSingleStatement",     "OMP_SINGLE_STMT" );
    NEW_TERMINAL_MACRO (OmpTaskStatement,      "OmpTaskStatement",       "OMP_TASK_STMT" );
    NEW_TERMINAL_MACRO (OmpForStatement,       "OmpForStatement",        "OMP_FOR_STMT" );
    NEW_TERMINAL_MACRO (OmpDoStatement,        "OmpDoStatement",         "OMP_DO_STMT" );
    NEW_TERMINAL_MACRO (OmpSectionsStatement,  "OmpSectionsStatement",   "OMP_SECTIONS_STMT" );
 
     // experimental omp target directive, Liao 1/22/2012
     // use for testing OpenMP accelerator model
    NEW_TERMINAL_MACRO (OmpTargetStatement,  "OmpTargetStatement",   "OMP_TARGET_STMT" );
    NEW_TERMINAL_MACRO (OmpTargetDataStatement,  "OmpTargetDataStatement",   "OMP_TARGET_DATA_STMT" );

    NEW_TERMINAL_MACRO (OmpSimdStatement,    "OmpSimdStatement",     "OMP_SIMD_STMT" );

    // A base class for the most commonly formed directives with both clauses and a structured body
    // We treat OmpSectionsStatement separatedly by move the body to a list of SgOmpSectionStatement
    // sensitive to 
    NEW_NONTERMINAL_MACRO (OmpClauseBodyStatement,  OmpParallelStatement | OmpSingleStatement |
              OmpTaskStatement| OmpForStatement| OmpDoStatement | OmpSectionsStatement | OmpTargetStatement| OmpTargetDataStatement |
              OmpSimdStatement,
        "OmpClauseBodyStatement",   "OMP_CLAUSEBODY_STMT", false );

    // + a statement / block 
    NEW_TERMINAL_MACRO (OmpAtomicStatement,    "OmpAtomicStatement",    "OMP_ATOMIC_STMT" );
    NEW_TERMINAL_MACRO (OmpMasterStatement,    "OmpMasterStatement",    "OMP_MASTER_STMT" );
    NEW_TERMINAL_MACRO (OmpSectionStatement,   "OmpSectionStatement",    "OMP_SECTION_STMT" ); // need this?
    NEW_TERMINAL_MACRO (OmpOrderedStatement,   "OmpOrderedStatement",   "OMP_ORDERED_STMT" );
    NEW_TERMINAL_MACRO (OmpWorkshareStatement,    "OmpWorkshareStatement",    "OMP_WORKSHARE_STMT" );
    // + stmt/block + name
    NEW_TERMINAL_MACRO (OmpCriticalStatement,  "OmpCriticalStatement",   "OMP_CRITICAL_STMT" );

    // A base class for all directives with a body/statement
    NEW_NONTERMINAL_MACRO (OmpBodyStatement,  OmpAtomicStatement   | OmpMasterStatement  | OmpOrderedStatement   
        | OmpCriticalStatement   |  OmpSectionStatement | OmpWorkshareStatement  | OmpClauseBodyStatement , 
        "OmpBodyStatement",      "OMP_BODY_STMT", false );


#endif

#include "java/terminals.cpp"


  // DQ (8/21/2007): More IR nodes required for Fortran support
     NEW_TERMINAL_MACRO (BlockDataStatement,        "BlockDataStatement",         "TEMP_Block_Data_Statement" );
     NEW_TERMINAL_MACRO (ImplicitStatement,         "ImplicitStatement",          "TEMP_Implicit_Statement" );
     NEW_TERMINAL_MACRO (StatementFunctionStatement,"StatementFunctionStatement", "TEMP_Statement_Function_Statement" );
     NEW_TERMINAL_MACRO (WhereStatement,            "WhereStatement",             "TEMP_Where_Statement" );
     NEW_TERMINAL_MACRO (NullifyStatement,          "NullifyStatement",           "TEMP_Nullify_Statement" );
     NEW_TERMINAL_MACRO (EquivalenceStatement,      "EquivalenceStatement",       "TEMP_Equivalence_Statement" );
     NEW_TERMINAL_MACRO (DerivedTypeStatement,      "DerivedTypeStatement",       "TEMP_Derived_Type_Statement" );

  // DQ (9/4/2007): Added DIMENSION statement (for array declaration support)
  // These are the type attributes: ALLOCATABLE, DIMENSION, EXTERNAL, INTENT, INTRINSIC, OPTIONAL, PARAMETER, POINTER, SAVE, TARGET
  // These are the ones that have associated statements: ALLOCATE, DIMENSION, EXTERNAL, INTRINSIC, OPTIONAL, PARAMETER, POINTER, SAVE, TARGET
  // Attributes that are not an associated statement: INTENT
  // Paired statements: ALLOCATE, DEALLOCATE
  // Additional statements that I expect we will require: AccessStatement, AllocatableStatement, AllocateStatement, 
  //    AsynchronousStatement, BindStatement, DataStatement, DeallocateStatement, DimensionStatement, ContainsStatement, 
  //    ValueStatement, VolatileStatement, ExternalStatement, IntentStatement, IntrinsicStatement, OptionalStatement, 
  //    PointerStatement, ProtectedStatement, SaveStatement, SequenceStatement, TargetStatement

  // Alternatively we could defined an AttributeSpecificationStatement to be:
  //      AccessStatement, AllocatableStatement, AsynchronousStatement, BindStatement, DataStatement, DimensionStatement, 
  //      IntentStatement, IntrinsicStatement, OptionalStatement, ParameterStatement, PointerStatement, ProtectedStatement, SaveStatement, 
  //      TargetStatement, ValueStatement, VolatileStatement
  // And then define separate statements for: AllocateStatement, DeallocateStatement, ContainsStatement, SequenceStatement

     NEW_TERMINAL_MACRO (AttributeSpecificationStatement, "AttributeSpecificationStatement",   "TEMP_Attribute_Specification_Statement" );
     NEW_TERMINAL_MACRO (AllocateStatement,        "AllocateStatement",         "TEMP_Allocate_Statement" );
     NEW_TERMINAL_MACRO (DeallocateStatement,      "DeallocateStatement",       "TEMP_Deallocate_Statement" );
     NEW_TERMINAL_MACRO (ContainsStatement,        "ContainsStatement",         "TEMP_Contains_Statement" );
     NEW_TERMINAL_MACRO (SequenceStatement,        "SequenceStatement",         "TEMP_Sequence_Statement" );

  // DQ (9/23/2007): Added elsewhere IR node to handle cascading elsewhere in where statement
     NEW_TERMINAL_MACRO (ElseWhereStatement,       "ElseWhereStatement",        "TEMP_Else_Where_Statement" );

  // Required for F77 support (but depricated in F90)
     NEW_TERMINAL_MACRO (ArithmeticIfStatement,     "ArithmeticIfStatement",      "TEMP_Arithmetic_If_Statement" );
     NEW_TERMINAL_MACRO (AssignStatement,           "AssignStatement",            "TEMP_Assign_Statement" );
     NEW_TERMINAL_MACRO (ComputedGotoStatement,     "ComputedGotoStatement",      "TEMP_Computed_Goto_Statement" );
     NEW_TERMINAL_MACRO (AssignedGotoStatement,     "AssignedGotoStatement",      "TEMP_Assigned_Goto_Statement" );

     NEW_TERMINAL_MACRO (NamelistStatement,         "NamelistStatement",          "TEMP_Namelist_Statement" ); 
     NEW_TERMINAL_MACRO (ImportStatement,           "ImportStatement",            "TEMP_Import_Statement" ); 

  // DQ (11/30/2007): Added new IR node to support "associate" statement (F2003)
     NEW_TERMINAL_MACRO (AssociateStatement,        "AssociateStatement",         "TEMP_Associate_Statement" );

  // DQ (2/18/2008): Added support for language specific Fortran include line (not a statement in Fortran, 
  // but a declaration statement in ROSE similar to the CPP IncludeDirectiveStatement).
     NEW_TERMINAL_MACRO (FortranIncludeLine,        "FortranIncludeLine",         "TEMP_Fortran_Include_Line" ); 

  // NEW_TERMINAL_MACRO (ClinkageStartStatement, "ClinkageStartStatement", "C_LINKAGE_START_STMT" );

  // DQ (4/19/2004): Support for namespaces: NamespaceDeclarationStatement,
  //      NamespaceAliasDeclarationStatement, UsingDeclarationStatement
     NEW_TERMINAL_MACRO (NamespaceDeclarationStatement,"NamespaceDeclarationStatement","NAMESPACE_DECLARATION_STMT" );
     NEW_TERMINAL_MACRO (NamespaceAliasDeclarationStatement,
                         "NamespaceAliasDeclarationStatement",
                         "NAMESPACE_ALIAS_DECLARATION_STMT");
     NEW_TERMINAL_MACRO (NamespaceDefinitionStatement,"NamespaceDefinitionStatement","NAMESPACE_DEFINITION_STMT" );
     NEW_TERMINAL_MACRO (UsingDeclarationStatement, "UsingDeclarationStatement", "USING_DECLARATION_STMT" );
     NEW_TERMINAL_MACRO (UsingDirectiveStatement,   "UsingDirectiveStatement",   "USING_DIRECTIVE_STMT"   );

  // DQ (4/16/2005): Added specific support in the IR for explicit template instantiation directives (to fix linking issues)
     NEW_TERMINAL_MACRO (TemplateInstantiationDirectiveStatement, "TemplateInstantiationDirectiveStatement", "TEMPLATE_INST_DIRECTIVE_STMT" );

  // DQ (7/25/2014): Adding support for C11 static assertions (as declarations).
     NEW_TERMINAL_MACRO (StaticAssertionDeclaration,   "StaticAssertionDeclaration",   "STATIC_ASSERTION_DECLARATION"   );

  // DQ (6/10/2011): Added template specific definitions.
     NEW_TERMINAL_MACRO (TemplateClassDefinition,          "TemplateClassDefinition",    "TEMPLATE_CLASS_DEF_STMT" );
     NEW_TERMINAL_MACRO (TemplateFunctionDefinition,       "TemplateFunctionDefinition", "TEMPLATE_FUNCTION_DEF_STMT" );

#ifdef TEMPLATE_DECLARATIONS_DERIVED_FROM_NON_TEMPLATE_DECLARATIONS
  // DQ (12/21/2011): New design...
     NEW_NONTERMINAL_MACRO (ClassDeclaration, TemplateClassDeclaration | TemplateInstantiationDecl | DerivedTypeStatement | ModuleStatement | JavaPackageDeclaration, "ClassDeclaration", "CLASS_DECL_STMT", true );
#else
     NEW_NONTERMINAL_MACRO (ClassDeclaration, TemplateInstantiationDecl | DerivedTypeStatement | ModuleStatement | JavaPackageDeclaration, "ClassDeclaration", "CLASS_DECL_STMT", true );
#endif
  // NEW_NONTERMINAL_MACRO (ClassDefinition,  TemplateInstantiationDefn, "ClassDefinition",  "CLASS_DEFN_STMT", true );
     NEW_NONTERMINAL_MACRO (ClassDefinition,  TemplateInstantiationDefn | TemplateClassDefinition, "ClassDefinition",  "CLASS_DEFN_STMT", true );

  // DQ (6/10/2011): Changed this to be a non-terminal and added TemplateFunctionDefinition
     NEW_NONTERMINAL_MACRO (FunctionDefinition, TemplateFunctionDefinition, "FunctionDefinition",  "FUNC_DEFN_STMT", true );

  // Note that the associate statement is really a scope, with its own declarations of variables declared by reference to 
  // other variables or expressions.  They are only l-values if and only if the rhs is a l-value (I think).
     NEW_NONTERMINAL_MACRO (ScopeStatement,
          Global                       | BasicBlock           | IfStmt               | ForStatement       | FunctionDefinition |
          ClassDefinition              | WhileStmt            | DoWhileStmt          | SwitchStatement    | CatchOptionStmt    |
          NamespaceDefinitionStatement | BlockDataStatement   | AssociateStatement   | FortranDo          | ForAllStatement    |
          UpcForAllStatement           | CAFWithTeamStatement | JavaForEachStatement | JavaLabelStatement
       /* | TemplateInstantiationDefn */,
          "ScopeStatement","SCOPE_STMT", false);

  // DQ (3/22/2004): Added to support template member functions (removed MemberFunctionDeclaration as terminal)
#ifdef TEMPLATE_DECLARATIONS_DERIVED_FROM_NON_TEMPLATE_DECLARATIONS
  // DQ (12/21/2011): New design...
     NEW_NONTERMINAL_MACRO (MemberFunctionDeclaration, TemplateMemberFunctionDeclaration | TemplateInstantiationMemberFunctionDecl,"MemberFunctionDeclaration","MFUNC_DECL_STMT", true);
#else
     NEW_NONTERMINAL_MACRO (MemberFunctionDeclaration,TemplateInstantiationMemberFunctionDecl,"MemberFunctionDeclaration","MFUNC_DECL_STMT", true);
#endif

  // DQ (3/20/2007): ProgramHeaderStatement and ProcedureHeaderStatement are derived from FunctionDeclaration
#ifdef TEMPLATE_DECLARATIONS_DERIVED_FROM_NON_TEMPLATE_DECLARATIONS
  // DQ (12/21/2011): New design...
     NEW_NONTERMINAL_MACRO (FunctionDeclaration,
          TemplateFunctionDeclaration | MemberFunctionDeclaration | TemplateInstantiationFunctionDecl | ProgramHeaderStatement | ProcedureHeaderStatement | EntryStatement,
          "FunctionDeclaration","FUNC_DECL_STMT", true);
#else
     NEW_NONTERMINAL_MACRO (FunctionDeclaration,
          MemberFunctionDeclaration | TemplateInstantiationFunctionDecl | ProgramHeaderStatement | ProcedureHeaderStatement | EntryStatement,
          "FunctionDeclaration","FUNC_DECL_STMT", true);
#endif

#if 0
  // DQ (11/23/2008): Note that we could have F77 and F90 stype comments here, but we are not separating out comments as IR nodes.
     NEW_TERMINAL_MACRO (C_StyleCommentStatement, "C_StyleCommentStatement", "C_STYLE_COMMENT_STMT" );
     NEW_TERMINAL_MACRO (CxxStyleCommentStatement, "CxxStyleCommentStatement", "CXX_STYLE_COMMENT_STMT" );

     NEW_NONTERMINAL_MACRO (CommentStatement, 
          C_StyleCommentStatement | CxxStyleCommentStatement ,
          "CommentStatement", "COMMENT_STMT" );
#endif

  // DQ (8/17/2007): Added CPP directives back into the IR to better support analysis and transformations.
     NEW_TERMINAL_MACRO (IncludeDirectiveStatement,     "IncludeDirectiveStatement", "INCLUDE_DIRECTIVE_STMT" );
     NEW_TERMINAL_MACRO (DefineDirectiveStatement,      "DefineDirectiveStatement",      "DEFINE_DIRECTIVE_STMT"  );
     NEW_TERMINAL_MACRO (UndefDirectiveStatement,       "UndefDirectiveStatement",       "UNDEF_DIRECTIVE_STMT"   );
     NEW_TERMINAL_MACRO (IfdefDirectiveStatement,       "IfdefDirectiveStatement",       "IFDEF_DIRECTIVE_STMT"   );
     NEW_TERMINAL_MACRO (IfndefDirectiveStatement,      "IfndefDirectiveStatement",      "IFNDEF_DIRECTIVE_STMT"  );
     NEW_TERMINAL_MACRO (IfDirectiveStatement,          "IfDirectiveStatement",          "IF_DIRECTIVE_STMT"      );
     NEW_TERMINAL_MACRO (DeadIfDirectiveStatement,      "DeadIfDirectiveStatement",      "DEAD_IF_DIRECTIVE_STMT" );
     NEW_TERMINAL_MACRO (ElseDirectiveStatement,        "ElseDirectiveStatement",        "ELSE_DIRECTIVE_STMT"    );
     NEW_TERMINAL_MACRO (ElseifDirectiveStatement,      "ElseifDirectiveStatement",      "ELSEIF_DIRECTIVE_STMT"  );
     NEW_TERMINAL_MACRO (EndifDirectiveStatement,       "EndifDirectiveStatement",       "ENDIF_DIRECTIVE_STMT"   );
     NEW_TERMINAL_MACRO (LineDirectiveStatement,        "LineDirectiveStatement",        "LINE_DIRECTIVE_STMT"    );
     NEW_TERMINAL_MACRO (WarningDirectiveStatement,     "WarningDirectiveStatement",     "WARNING_DIRECTIVE_STMT" );
     NEW_TERMINAL_MACRO (ErrorDirectiveStatement,       "ErrorDirectiveStatement",       "ERROR_DIRECTIVE_STMT"   );
     NEW_TERMINAL_MACRO (EmptyDirectiveStatement,       "EmptyDirectiveStatement",       "EMPTY_DIRECTIVE_STMT"   );

  // DQ (11/28/2008): Added new IR nodes.
     NEW_TERMINAL_MACRO (IncludeNextDirectiveStatement, "IncludeNextDirectiveStatement", "INCLUDE_NEXT_DIRECTIVE_STMT" );
     NEW_TERMINAL_MACRO (IdentDirectiveStatement,       "IdentDirectiveStatement",       "IDENT_DIRECTIVE_STMT"   );

  // Note that this IR nodes is critical to Fortran support for CPP processed generated code.
     NEW_TERMINAL_MACRO (LinemarkerDirectiveStatement,  "LinemarkerDirectiveStatement",  "LINEMARKER_DIRECTIVE_STMT"   );

     NEW_NONTERMINAL_MACRO (C_PreprocessorDirectiveStatement,
          IncludeDirectiveStatement     | DefineDirectiveStatement  | UndefDirectiveStatement  | 
          IfdefDirectiveStatement       | IfndefDirectiveStatement  | IfDirectiveStatement     | DeadIfDirectiveStatement   | 
          ElseDirectiveStatement        | ElseifDirectiveStatement  | EndifDirectiveStatement  |
          LineDirectiveStatement        | WarningDirectiveStatement | ErrorDirectiveStatement  | EmptyDirectiveStatement |
          IncludeNextDirectiveStatement | IdentDirectiveStatement   | LinemarkerDirectiveStatement,
          "C_PreprocessorDirectiveStatement", "CPP_DIRECTIVE_STMT", false );

     NEW_TERMINAL_MACRO (ClinkageStartStatement,"ClinkageStartStatement","C_LINKAGE_START_STMT" );

     NEW_TERMINAL_MACRO (ClinkageEndStatement,"ClinkageEndStatement","C_LINKAGE_END_STMT" );

     NEW_NONTERMINAL_MACRO (ClinkageDeclarationStatement,
          ClinkageStartStatement | ClinkageEndStatement,
          "ClinkageDeclarationStatement", "C_LINKAGE_DECLARATION_STMT", false );

    // + variable list
    NEW_TERMINAL_MACRO (OmpFlushStatement,     "OmpFlushStatement",      "OMP_FLUSH_STMT" );
     // simplest directives, just one line 
    NEW_TERMINAL_MACRO (OmpBarrierStatement,   "OmpBarrierStatement",   "OMP_BARRIER_STMT" );
    NEW_TERMINAL_MACRO (OmpTaskwaitStatement,  "OmpTaskwaitStatement",  "OMP_TASKWAIT_STMT" );


    // + variable list
    NEW_TERMINAL_MACRO (OmpThreadprivateStatement, "OmpThreadprivateStatement",    "OMP_THREADPRIVATE_STMT" );


  // DQ (2/2/2006): Support for Fortran IR nodes (contributed by Rice)
     NEW_NONTERMINAL_MACRO (DeclarationStatement,
          FunctionParameterList                   | VariableDeclaration       | VariableDefinition       | 
          ClinkageDeclarationStatement            | EnumDeclaration           | AsmStmt                  |
          AttributeSpecificationStatement         | FormatStatement           | TemplateDeclaration      | 
          TemplateInstantiationDirectiveStatement | UseStatement              | ParameterStatement       |
          NamespaceDeclarationStatement           | EquivalenceStatement      | InterfaceStatement       |
          NamespaceAliasDeclarationStatement      | CommonBlock               | TypedefDeclaration       |
          StatementFunctionStatement              | CtorInitializerList       | PragmaDeclaration        |
          UsingDirectiveStatement                 | ClassDeclaration          | ImplicitStatement        | 
          UsingDeclarationStatement               | NamelistStatement         | ImportStatement          |
          FunctionDeclaration                  /* | ModuleStatement */        | ContainsStatement        |
          C_PreprocessorDirectiveStatement        | OmpThreadprivateStatement | FortranIncludeLine       | 
          JavaImportStatement                     | JavaPackageStatement      | StmtDeclarationStatement |
          StaticAssertionDeclaration, "DeclarationStatement", "DECL_STMT", false);


  // DQ (2/2/2006): Support for Fortran IR nodes (contributed by Rice)
     NEW_NONTERMINAL_MACRO (Statement,
             ScopeStatement            | FunctionTypeTable      | DeclarationStatement            | ExprStatement         |
             LabelStatement            | CaseOptionStmt         | TryStmt                         | DefaultOptionStmt     |
             BreakStmt                 | ContinueStmt           | ReturnStmt                      | GotoStatement         |
             SpawnStmt                 | NullStatement          | VariantStatement                | ForInitStatement      | 
             CatchStatementSeq         | StopOrPauseStatement   | IOStatement                     | 
             WhereStatement            | ElseWhereStatement     | NullifyStatement                | ArithmeticIfStatement |
             AssignStatement           | ComputedGotoStatement  | AssignedGotoStatement           |
          /* FortranDo                 | */ AllocateStatement   | DeallocateStatement             | UpcNotifyStatement    | 
             UpcWaitStatement          | UpcBarrierStatement    | UpcFenceStatement               | 
             OmpBarrierStatement       | OmpTaskwaitStatement   |  OmpFlushStatement              | OmpBodyStatement      |
             SequenceStatement         | WithStatement          | PythonPrintStmt                 | PassStatement         |
             AssertStmt                | ExecStatement          | PythonGlobalStmt                | JavaThrowStatement    |
             JavaSynchronizedStatement /* | JavaPackageDeclaration */,
             "Statement","StatementTag", false);

  // DQ (11/24/2007): These have been moved to be declarations, so they can appear where only declaration statements are allowed
  // InterfaceStatement   | ModuleStatement        | UseStatement                    | ContainsStatement     |
  // DQ (11/24/2007): These are derived from IOControlStatement and are not directly derived from SgStatement
  // InputOutputStatement | OpenStatement          | CloseStatement                  | InquireStatement      | IOFileControlStmt |

  // ***********************************************************************
  // ***********************************************************************
  //                       Header Code Declaration
  // ***********************************************************************
  // ***********************************************************************

  // Statement.setSubTreeFunctionPrototype ( "HEADER", "../Grammar/sageCommon.code" );
  // Statement.excludeFunctionPrototype    ( "HEADER", "../Grammar/sageCommon.code" );

     Statement.setFunctionPrototype     ("HEADER", "../Grammar/Statement.code" );

  // DQ (12/30/2009): Added post declaration support for the template function StatementReplace
  // which was previously buried into the generated source code and which work only when
  // all the references were in the same file.  Now with the new support to build smaller
  // ROSETTA generated files this template function must be put into the header file where 
  // all the different source code files can see it defined.
     Statement.setPostdeclarationString ("HEADER_STATEMENT_POSTDECLARATION", "../Grammar/Statement.code");

  // MK: the following two function calls could be wrapped into a single one:
     Statement.setFunctionPrototype("HEADER_POST_CONSTRUCTION_INITIALIZATION", "../Grammar/Statement.code");
     Statement.setSubTreeFunctionPrototype("HEADER_POST_CONSTRUCTION_INITIALIZATION", "../Grammar/Statement.code" );

  // DQ (12/4/2004): Now we automate the generation of the destructors
  // Statement.setAutomaticGenerationOfDestructor(false);

  // Statement.excludeFunctionPrototype    ( "HEADER_POST_CONSTRUCTION_INITIALIZATION",
  //                                         "../Grammar/Statement.code" );
  // Statement.setDataPrototype    ( "SgStatement*","parent","= NULL");
  // Statement.excludeDataPrototype( "SgStatement*","parent","= NULL");

  // The functions we want to generate for setting the parent data are special
  // Statement.setAutomaticGenerationOfDataAccessFunctions(false);

  // DQ (3/21/2007): Added numeric label to support Fortran (any statement can have a label)
  // A value of -1 indicates that no label is explicit in the source code.
  // Statement.setDataPrototype("int", "numeric_label", "= -1",
  //           NO_CONSTRUCTOR_PARAMETER, BUILD_ACCESS_FUNCTIONS, NO_TRAVERSAL, NO_DELETE);
     Statement.setDataPrototype("SgLabelRefExp*", "numeric_label", "= NULL",
               NO_CONSTRUCTOR_PARAMETER, BUILD_ACCESS_FUNCTIONS, NO_TRAVERSAL, NO_DELETE);

  // DQ (10/1/2009): Adding support for source sequence numbers as part of name qualification support
  // which would include a test for if statements containing references to declarations appear before 
  // or after the defining declaration they are associated with. More subtle rules also apply and are
  // critical for correct name qualification in the generated code (unparser).
     Statement.setDataPrototype("int", "source_sequence_value", "= -1",
               NO_CONSTRUCTOR_PARAMETER, BUILD_ACCESS_FUNCTIONS, NO_TRAVERSAL, NO_DELETE);

     ScopeStatement.setFunctionPrototype( "HEADER_SCOPE_STATEMENT", "../Grammar/Statement.code" );
     ScopeStatement.setAutomaticGenerationOfConstructor(false);

  // Switch between inlcuding the SgSymbolTable as a pointer or as a data member
  // ScopeStatement.setDataPrototype    ( "SgSymbolTable*","symbol_table","= NULL",
  //                                      NO_CONSTRUCTOR_PARAMETER, BUILD_ACCESS_FUNCTIONS, NO_TRAVERSAL, DEF_DELETE, NO_COPY_DATA);
     ScopeStatement.setDataPrototype    ( "SgSymbolTable*","symbol_table","= NULL",
                                          NO_CONSTRUCTOR_PARAMETER, NO_ACCESS_FUNCTIONS, NO_TRAVERSAL, DEF_DELETE, NO_COPY_DATA);

  // DQ (7/23/2010): Build a local type table because during construction of the AST we can't yet build the global type table.
  // After construction of the AST it might be that we can build a global type table and then perhaps not use this local one at each scope.
     ScopeStatement.setDataPrototype    ( "SgTypeTable*","type_table","= NULL",
                                          NO_CONSTRUCTOR_PARAMETER, BUILD_ACCESS_FUNCTIONS, NO_TRAVERSAL, DEF_DELETE, NO_COPY_DATA);

  // DQ (5/11/2011): This should be depricated since we now have a newer name qualification implementation going into place.
  // DQ (6/5/2007): Specify no access functions so that we can build special ones that return by reference.
  // DQ (5/8/2007): Added type elaboration list. If a symbol is in this list then it requires type elaboration ("typically "class" keyword).
     ScopeStatement.setDataPrototype    ( "std::set<SgSymbol*>","type_elaboration_list","",
                                          NO_CONSTRUCTOR_PARAMETER, NO_ACCESS_FUNCTIONS, NO_TRAVERSAL, NO_DELETE, NO_COPY_DATA);

  // DQ (6/5/2007): Specify no access functions so that we can build special ones that return by reference.
  // DQ (5/8/2007): Added hidden type list. If a symbol is in this list then it requires name qualification ("typically "::" keyword).
     ScopeStatement.setDataPrototype    ( "std::set<SgSymbol*>","hidden_type_list","",
                                          NO_CONSTRUCTOR_PARAMETER, NO_ACCESS_FUNCTIONS, NO_TRAVERSAL, NO_DELETE, NO_COPY_DATA);

  // DQ (6/5/2007): Specify no access functions so that we can build special ones that return by reference.
  // DQ (5/8/2007): Added hidden declaration list. If a symbol is in this list then it requires name qualification ("typically "::" keyword).
     ScopeStatement.setDataPrototype    ( "std::set<SgSymbol*>","hidden_declaration_list","",
                                          NO_CONSTRUCTOR_PARAMETER, NO_ACCESS_FUNCTIONS, NO_TRAVERSAL, NO_DELETE, NO_COPY_DATA);

     FunctionTypeTable.setFunctionPrototype( "HEADER_FUNCTION_TYPE_TABLE", "../Grammar/Statement.code" );
     FunctionTypeTable.setDataPrototype    ( "SgSymbolTable*","function_type_table","= NULL",
                                             CONSTRUCTOR_PARAMETER, BUILD_ACCESS_FUNCTIONS, NO_TRAVERSAL, DEF_DELETE);
     FunctionTypeTable.setAutomaticGenerationOfConstructor(false);

     Global.setFunctionPrototype( "HEADER_GLOBAL", "../Grammar/Statement.code" );
     Global.editSubstitute      ( "HEADER_LIST_DECLARATIONS", "HEADER_LIST_DECLARATIONS", "../Grammar/Statement.code" );
  // Global.setFunctionPrototype( "HEADER_LIST_DECLARATIONS", "../Grammar/Statement.code" );
     Global.editSubstitute      ( "LIST_DATA_TYPE", "SgDeclarationStatementPtrList" );
     Global.editSubstitute      ( "LIST_NAME", "declarations" );
     Global.editSubstitute      ( "LIST_FUNCTION_RETURN_TYPE", "void" );
     Global.editSubstitute      ( "LIST_FUNCTION_NAME", "declaration" );
     Global.editSubstitute      ( "LIST_ELEMENT_DATA_TYPE", "SgDeclarationStatement*" );
     Global.setDataPrototype    ( "SgDeclarationStatementPtrList", "declarations", "",
                                  NO_CONSTRUCTOR_PARAMETER, BUILD_LIST_ACCESS_FUNCTIONS, DEF_TRAVERSAL, NO_DELETE);
  // We need a custom destructor until we have automated support for deletion of list elements.
  // DQ (12/4/2004): Now we automate the generation of the destructors
  // Global.setAutomaticGenerationOfDestructor(false);

  // DQ (6/26/2007): Moved to SgNode to support AST merge
  // DQ (10/6/2006): Support for caching of mangle names unique to global scope; this is a performance improvement.
  // Global.setDataPrototype ( "std::map<SgNode*,std::string>", "mangledNameCache", "",
  //        NO_CONSTRUCTOR_PARAMETER, NO_ACCESS_FUNCTIONS, NO_TRAVERSAL, NO_DELETE);
  // Global.setDataPrototype ( "std::map<std::string, int>", "shortMangledNameCache", "",
  //        NO_CONSTRUCTOR_PARAMETER, NO_ACCESS_FUNCTIONS, NO_TRAVERSAL, NO_DELETE);

     DeclarationStatement.setFunctionPrototype( "HEADER_DECLARATION_STATEMENT", "../Grammar/Statement.code" );

  // DQ (3/9/2012): Moved this function to be declared after the SgDeclarationStatement was declared.
  // It used to be a part of the BASIC_BLOCK_POSTDECLARATION (see that part of the code below for more details).
     DeclarationStatement.setPostdeclarationString ("HEADER_DECLARATION_STATEMENT_POSTDECLARATION", "../Grammar/Statement.code");

  // DQ (4/22/2004): Remove these later when the new modifiers are working
     DeclarationStatement.setDataPrototype    ( "unsigned int","decl_attributes","= 0",
                                                NO_CONSTRUCTOR_PARAMETER, BUILD_ACCESS_FUNCTIONS, NO_TRAVERSAL, NO_DELETE);
  // DeclarationStatement.setDataPrototype    ( "char*","linkage","= NULL",
  //              NO_CONSTRUCTOR_PARAMETER, BUILD_ACCESS_FUNCTIONS, NO_TRAVERSAL, DEF_DELETE);

  // DQ (11/23/2007): This string is used to hold the Fortran binding language as well.
  // DQ (11/16/2007): Added "" as initializer for linkage string. Because we have this
  // string explicit, we are not using the SgLinkageModifier (which might be a better idea).
     DeclarationStatement.setDataPrototype    ( "std::string","linkage","= \"\"",
                                                NO_CONSTRUCTOR_PARAMETER, BUILD_ACCESS_FUNCTIONS, NO_TRAVERSAL, NO_DELETE);

  // DQ (4/22/2004): Adding new modifier support (might not need/want to use the 
  //                 SgDeclarationModifier node???  When might this not be enough???)
#if 0
     DeclarationStatement.setDataPrototype("SgAccessModifier", "accessModifier", "",
                                    NO_CONSTRUCTOR_PARAMETER, NO_ACCESS_FUNCTIONS, NO_TRAVERSAL, NO_DELETE);
     DeclarationStatement.setDataPrototype("SgStorageModifier", "storageModifier", "",
                                    NO_CONSTRUCTOR_PARAMETER, NO_ACCESS_FUNCTIONS, NO_TRAVERSAL, NO_DELETE);
     DeclarationStatement.setDataPrototype("SgLinkageModifier", "linkageModifier", "",
                                    NO_CONSTRUCTOR_PARAMETER, NO_ACCESS_FUNCTIONS, NO_TRAVERSAL, NO_DELETE);
#else
     DeclarationStatement.setDataPrototype ("SgDeclarationModifier", "declarationModifier", "",
                NO_CONSTRUCTOR_PARAMETER, BUILD_LIST_ACCESS_FUNCTIONS, NO_TRAVERSAL, NO_DELETE);
     DeclarationStatement.setDataPrototype ("bool","nameOnly","= false",
                NO_CONSTRUCTOR_PARAMETER, BUILD_ACCESS_FUNCTIONS, NO_TRAVERSAL, NO_DELETE);
     DeclarationStatement.setDataPrototype ("bool","forward","= false",
                NO_CONSTRUCTOR_PARAMETER, BUILD_ACCESS_FUNCTIONS, NO_TRAVERSAL, NO_DELETE);
     DeclarationStatement.setDataPrototype ("bool","externBrace","= false",
                NO_CONSTRUCTOR_PARAMETER, BUILD_ACCESS_FUNCTIONS, NO_TRAVERSAL, NO_DELETE);
     DeclarationStatement.setDataPrototype ("bool","skipElaborateType","= false",
                NO_CONSTRUCTOR_PARAMETER, BUILD_ACCESS_FUNCTIONS, NO_TRAVERSAL, NO_DELETE);
#endif

  // DQ (10/10/2006): Use the SgQualifiedNamePtrList instead of a boolean value, and remove this data member.
  // DQ (9/7/2004): Moved to declaration from variable declarations
  // DQ (9/4/2004): Added support for qualification of type names in variable declarations
  // DeclarationStatement.setDataPrototype("bool", "need_name_qualifier", "= false",
  //           NO_CONSTRUCTOR_PARAMETER, BUILD_ACCESS_FUNCTIONS, NO_TRAVERSAL, NO_DELETE);

  // DQ (9/23/2004): Removed this since it is better to compute the qualified name dynamically than to have it 
  // statically specified in the AST and possibly set incorrectly after a possible transformation.  This also
  // simplifies the transformations since they don't have to worry about setting this correctly.
  // DQ (9/7/2004): Moved to declaration from variable declarations
  // DQ (9/6/2004): Instead of storing the name store a symbol (either a SgClassSymbol or SgNamespaceSymbol), since
  // this can be a cascading set of names (as in A::B::C::x) we need to store a list of these name qualifiers.
  // As long as the traversal does not traverse the list then we can put it into the current IR node.  This would have
  // to be moved to its own IR node if we later want to traverse it!  Until we have an example of this implemented
  // we will use a list of SgSymbols and later move it to a new IR node where it can be used more generally in 
  // variable declarations, initializers, base class specifiers, global and member functions and tose in namespaces, etc.
  // VariableDeclaration.setDataPrototype("string", "name_qualifier", "",
  //             NO_CONSTRUCTOR_PARAMETER, BUILD_ACCESS_FUNCTIONS, NO_TRAVERSAL, NO_DELETE);
  //   DeclarationStatement.setDataPrototype("SgSymbolPtrList", "name_qualifier_list", "",
  //             NO_CONSTRUCTOR_PARAMETER, BUILD_ACCESS_FUNCTIONS, NO_TRAVERSAL, NO_DELETE);

  // DQ (9/23/2004): Added support for references to the defining declaration (all others are forward or non-defining) 
  // as in the following declaration of a typedef of a function pointer:
  //      typedef struct foobar *(*foobarFunctionPointer)();
  // where the "struct foobar" is not not really a forward declaration in a typical sense (it is the base type of a pointer 
  // which is a function return type), but not a defining declaration either!
  // Having a concept of a "defining declaration" allows us to simplify the unparser and more accurately know when to output
  // a definition.  The idea is not specific to class declarations and perhaps should be in the SgDeclaration object.
  // DeclarationStatement.setDataPrototype ("SgDeclarationStatement*", "definingDeclaration", "= NULL",
  //                                     NO_CONSTRUCTOR_PARAMETER, BUILD_ACCESS_FUNCTIONS, NO_TRAVERSAL, NO_DELETE);
     DeclarationStatement.setDataPrototype ("SgDeclarationStatement*", "definingDeclaration", "= NULL",
                                         NO_CONSTRUCTOR_PARAMETER, NO_ACCESS_FUNCTIONS, NO_TRAVERSAL, NO_DELETE);

  // DQ (9/23/2004): Keep track of the first non-defining declaration (so it can be reused to avoid redundant 
  // declarations (explicitly or implicitly forward declarations).
  // DeclarationStatement.setDataPrototype ("SgDeclarationStatement*", "firstNondefiningDeclaration", "= NULL",
  //                                     NO_CONSTRUCTOR_PARAMETER, BUILD_ACCESS_FUNCTIONS, NO_TRAVERSAL, NO_DELETE);
     DeclarationStatement.setDataPrototype ("SgDeclarationStatement*", "firstNondefiningDeclaration", "= NULL",
                                         NO_CONSTRUCTOR_PARAMETER, NO_ACCESS_FUNCTIONS, NO_TRAVERSAL, NO_DELETE);

  // DQ (10/10/2006): Not all declarations make sense with qualified names, but enough do that I have placed 
  // this here for now! I have removed these lists from the SgNamedType IR nodes since SgTypes are shared and 
  // name qualification is require non-uniformally within the AST (making share IR nodes holding name 
  // qualification list a problem).
  // DeclarationStatement.setDataPrototype ("static SgQualifiedNamePtrList", "defaultQualifiedNamePtrList", "",
  //           NO_CONSTRUCTOR_PARAMETER, NO_ACCESS_FUNCTIONS, NO_TRAVERSAL, NO_DELETE);
  // DeclarationStatement.setDataPrototype ("SgQualifiedNamePtrList", "qualifiedNameList", "= p_defaultQualifiedNamePtrList",
  //           NO_CONSTRUCTOR_PARAMETER, BUILD_ACCESS_FUNCTIONS, NO_TRAVERSAL, NO_DELETE);
     DeclarationStatement.setDataPrototype ("SgQualifiedNamePtrList", "qualifiedNameList", "",
               NO_CONSTRUCTOR_PARAMETER, NO_ACCESS_FUNCTIONS, NO_TRAVERSAL, NO_DELETE);

  // DQ (11/23/2007): In Fortran, we now support the bind attribute (fixed to be handled on the DeclarationStatement
  // instead of separately on SgFunctionDeclaration, SgVariableDeclaration, and SgClassDeclaration IR nodes).
  // Use the "linkage" string already stored in the SgDeclarationStatement (above).
  // DeclarationStatement.setDataPrototype ("std::string", "bind_language", "=\"\"",
  //           NO_CONSTRUCTOR_PARAMETER, BUILD_ACCESS_FUNCTIONS, NO_TRAVERSAL, NO_DELETE);
     DeclarationStatement.setDataPrototype ("std::string", "binding_label", "=\"\"",
                                        NO_CONSTRUCTOR_PARAMETER, BUILD_ACCESS_FUNCTIONS, NO_TRAVERSAL, NO_DELETE);


     BasicBlock.setFunctionPrototype ( "HEADER_BASIC_BLOCK", "../Grammar/Statement.code" );

  // DQ (12/30/2009): As part of building separate smaller files using ROSETTA, we have to 
  // declare this template function in the headers instead of the source file AND it can 
  // only appear after the declaration of SgBasicBlock.
     BasicBlock.setPostdeclarationString ("HEADER_BASIC_BLOCK_POSTDECLARATION", "../Grammar/Statement.code");

     BasicBlock.setAutomaticGenerationOfConstructor(false);
     BasicBlock.editSubstitute       ( "HEADER_LIST_DECLARATIONS", "HEADER_LIST_DECLARATIONS", "../Grammar/Statement.code" );
     BasicBlock.editSubstitute       ( "LIST_DATA_TYPE", "SgStatementPtrList" );
     BasicBlock.editSubstitute       ( "LIST_NAME", "statements" );
     BasicBlock.editSubstitute       ( "LIST_FUNCTION_RETURN_TYPE", "void" );
     BasicBlock.editSubstitute       ( "LIST_FUNCTION_NAME", "statement" );
     BasicBlock.editSubstitute       ( "LIST_ELEMENT_DATA_TYPE", "SgStatement*" );
     BasicBlock.setDataPrototype    ( "SgStatementPtrList", "statements", "",
                                      NO_CONSTRUCTOR_PARAMETER, BUILD_LIST_ACCESS_FUNCTIONS, DEF_TRAVERSAL, NO_DELETE);

  // DQ (12/4/2004): Now we automate the generation of the destructors
  // BasicBlock.setAutomaticGenerationOfDestructor(false);

  // DQ (3/4/2010): Added support for asm functions in ROSE.  This is support is required for 
  // handling embedded code. When used the SgBasicBlock can only appear in a SgFunctionDefinition
  // and can contain any string (only meaningful if they are assembly instructions).
     BasicBlock.setDataPrototype ( "std::string", "asm_function_body", "= \"\"",
                                      NO_CONSTRUCTOR_PARAMETER, BUILD_ACCESS_FUNCTIONS, NO_TRAVERSAL, NO_DELETE);

     IfStmt.setFunctionPrototype ( "HEADER_IF_STATEMENT", "../Grammar/Statement.code" );
     IfStmt.setDataPrototype ( "SgStatement*",  "conditional", "= NULL",
                               CONSTRUCTOR_PARAMETER, BUILD_ACCESS_FUNCTIONS, DEF_TRAVERSAL, NO_DELETE);
     IfStmt.setDataPrototype ( "SgStatement*", "true_body",   "= NULL",
                               CONSTRUCTOR_PARAMETER, BUILD_ACCESS_FUNCTIONS, DEF_TRAVERSAL, NO_DELETE);
     IfStmt.setDataPrototype ( "SgStatement*", "false_body",  "= NULL",
                               CONSTRUCTOR_PARAMETER, BUILD_ACCESS_FUNCTIONS, DEF_TRAVERSAL, NO_DELETE);
  // DQ (12/4/2004): Now we automate the generation of the destructors
  // IfStmt.setAutomaticGenerationOfDestructor(false);

  // DQ (12/16/2007): The else part of the if can have its own label (fortran only)!
  // IfStmt.setDataPrototype ( "int", "else_numeric_label", "= -1",
  //              NO_CONSTRUCTOR_PARAMETER, BUILD_ACCESS_FUNCTIONS, NO_TRAVERSAL, NO_DELETE);
     IfStmt.setDataPrototype ( "SgLabelRefExp*", "else_numeric_label", "= NULL",
                  NO_CONSTRUCTOR_PARAMETER, BUILD_ACCESS_FUNCTIONS, NO_TRAVERSAL, NO_DELETE);
  // DQ (11/16/2007): Added support for string labels (for Fortran).
     IfStmt.setDataPrototype ( "std::string", "string_label", "= \"\"",
                                      NO_CONSTRUCTOR_PARAMETER, BUILD_ACCESS_FUNCTIONS, NO_TRAVERSAL, NO_DELETE);
  // DQ (8/24/2007): Added to support Fortran specific use of WhileStmt
  //  IfStmt.setDataPrototype ( "int", "end_numeric_label", "= -1",
  //              NO_CONSTRUCTOR_PARAMETER, BUILD_ACCESS_FUNCTIONS, NO_TRAVERSAL, NO_DELETE);
     IfStmt.setDataPrototype ( "SgLabelRefExp*", "end_numeric_label", "= NULL",
                  NO_CONSTRUCTOR_PARAMETER, BUILD_ACCESS_FUNCTIONS, NO_TRAVERSAL, NO_DELETE);

  // DQ (12/26/2007): Fortran specific, has associated endif statement
     IfStmt.setDataPrototype     ( "bool", "has_end_statement", "= false",
                  NO_CONSTRUCTOR_PARAMETER, BUILD_ACCESS_FUNCTIONS, NO_TRAVERSAL, NO_DELETE);

  // DQ (12/7/2010): Fortran specific, has associated then keyword.
     IfStmt.setDataPrototype     ( "bool", "use_then_keyword", "= false",
                  NO_CONSTRUCTOR_PARAMETER, BUILD_ACCESS_FUNCTIONS, NO_TRAVERSAL, NO_DELETE);

  // DQ (12/7/2010): Fortran specific, has associated else keyword before if (is an else-if statement).
     IfStmt.setDataPrototype     ( "bool", "is_else_if_statement", "= false",
                  NO_CONSTRUCTOR_PARAMETER, BUILD_ACCESS_FUNCTIONS, NO_TRAVERSAL, NO_DELETE);

     ForStatement.setFunctionPrototype ( "HEADER_FOR_STATEMENT", "../Grammar/Statement.code" );
     ForStatement.editSubstitute       ( "HEADER_LIST_DECLARATIONS", "HEADER_LIST_DECLARATIONS", "../Grammar/Statement.code" );
     ForStatement.editSubstitute      ( "LIST_DATA_TYPE", "SgStatementPtrList" );
     ForStatement.editSubstitute      ( "LIST_NAME", "init_stmt" );
     ForStatement.editSubstitute      ( "LIST_FUNCTION_RETURN_TYPE", "void" );
     ForStatement.editSubstitute      ( "LIST_FUNCTION_NAME", "init_stmt" );
     ForStatement.editSubstitute      ( "LIST_ELEMENT_DATA_TYPE", "SgStatement*" );

  // DQ (10/24/2007): Copy the SgForInitStatement
  // ForStatement.setDataPrototype ( "SgForInitStatement*", "for_init_stmt", "= NULL",
  //              NO_CONSTRUCTOR_PARAMETER, BUILD_ACCESS_FUNCTIONS, DEF_TRAVERSAL, NO_DELETE);
     ForStatement.setDataPrototype ( "SgForInitStatement*", "for_init_stmt", "= NULL",
                                      NO_CONSTRUCTOR_PARAMETER, BUILD_ACCESS_FUNCTIONS, DEF_TRAVERSAL, NO_DELETE, CLONE_PTR);


  // DQ (11/23/2005): This replaces the SgExpressionRoot with a SgStatement 
  // so that declarations can be used (required for C and C++).
     ForStatement.setDataPrototype ( "SgStatement*", "test", "= NULL",
                  CONSTRUCTOR_PARAMETER, BUILD_ACCESS_FUNCTIONS, DEF_TRAVERSAL, NO_DELETE);

  // DQ (10/24/2007): Copy the SgForInitStatement
  // DQ (11/7/2006): Trying to remove the WRAP mechanism since it is overly complex and not required
  // ForStatement.setDataPrototype ( "SgExpression*", "increment", "= NULL",
  //              CONSTRUCTOR_PARAMETER, BUILD_ACCESS_FUNCTIONS, DEF_TRAVERSAL, NO_DELETE);
     ForStatement.setDataPrototype ( "SgExpression*", "increment", "= NULL",
                  CONSTRUCTOR_PARAMETER, BUILD_ACCESS_FUNCTIONS, DEF_TRAVERSAL, NO_DELETE, CLONE_PTR);

     ForStatement.setDataPrototype ( "SgStatement*", "loop_body",        "= NULL",
                                     CONSTRUCTOR_PARAMETER, BUILD_ACCESS_FUNCTIONS, DEF_TRAVERSAL, NO_DELETE);
     ForStatement.setDataPrototype ( "SgStatement*", "else_body",        "= NULL",
                                     NO_CONSTRUCTOR_PARAMETER, BUILD_ACCESS_FUNCTIONS, DEF_TRAVERSAL, NO_DELETE);
  // DQ (11/16/2007): Added support for string labels (for Fortran).
     ForStatement.setDataPrototype ( "std::string", "string_label", "= \"\"",
                                      NO_CONSTRUCTOR_PARAMETER, BUILD_ACCESS_FUNCTIONS, NO_TRAVERSAL, NO_DELETE);


  // DQ (12/4/2004): Now we automate the generation of the destructors
  // ForStatement.setAutomaticGenerationOfDestructor(false);

     ForInitStatement.setFunctionPrototype ( "HEADER_FOR_INIT_STATEMENT", "../Grammar/Statement.code" );
     ForInitStatement.editSubstitute       ( "HEADER_LIST_DECLARATIONS", "HEADER_LIST_DECLARATIONS", "../Grammar/Statement.code" );
     ForInitStatement.editSubstitute      ( "LIST_DATA_TYPE", "SgStatementPtrList" );
     ForInitStatement.editSubstitute      ( "LIST_NAME", "init_stmt" );
     ForInitStatement.editSubstitute      ( "LIST_FUNCTION_RETURN_TYPE", "void" );
     ForInitStatement.editSubstitute      ( "LIST_FUNCTION_NAME", "init_stmt" );
     ForInitStatement.editSubstitute      ( "LIST_ELEMENT_DATA_TYPE", "SgStatement*" );
     ForInitStatement.setDataPrototype ( "SgStatementPtrList", "init_stmt", "",
                                         NO_CONSTRUCTOR_PARAMETER, BUILD_LIST_ACCESS_FUNCTIONS, DEF_TRAVERSAL, NO_DELETE);
  // DQ (12/4/2004): Now we automate the generation of the destructors
  // ForInitStatement.setAutomaticGenerationOfDestructor(false);


  // DQ and Liao (6/11/2008): Added support for UPC forall IR node.
     UpcForAllStatement.setFunctionPrototype ( "HEADER_UPC_FORALL_STATEMENT", "../Grammar/Statement.code" );
     UpcForAllStatement.editSubstitute       ( "HEADER_LIST_DECLARATIONS", "HEADER_LIST_DECLARATIONS", "../Grammar/Statement.code" );
     UpcForAllStatement.editSubstitute      ( "LIST_DATA_TYPE", "SgStatementPtrList" );
     UpcForAllStatement.editSubstitute      ( "LIST_NAME", "init_stmt" );
     UpcForAllStatement.editSubstitute      ( "LIST_FUNCTION_RETURN_TYPE", "void" );
     UpcForAllStatement.editSubstitute      ( "LIST_FUNCTION_NAME", "init_stmt" );
     UpcForAllStatement.editSubstitute      ( "LIST_ELEMENT_DATA_TYPE", "SgStatement*" );
     UpcForAllStatement.setDataPrototype ( "SgForInitStatement*", "for_init_stmt", "= NULL",
                                      NO_CONSTRUCTOR_PARAMETER, BUILD_ACCESS_FUNCTIONS, DEF_TRAVERSAL, NO_DELETE, CLONE_PTR);
     UpcForAllStatement.setDataPrototype ( "SgStatement*", "test", "= NULL",
                  CONSTRUCTOR_PARAMETER, BUILD_ACCESS_FUNCTIONS, DEF_TRAVERSAL, NO_DELETE);
     UpcForAllStatement.setDataPrototype ( "SgExpression*", "increment", "= NULL",
                  CONSTRUCTOR_PARAMETER, BUILD_ACCESS_FUNCTIONS, DEF_TRAVERSAL, NO_DELETE, CLONE_PTR);
     UpcForAllStatement.setDataPrototype ( "SgExpression*", "affinity", "= NULL",
                  CONSTRUCTOR_PARAMETER, BUILD_ACCESS_FUNCTIONS, DEF_TRAVERSAL, NO_DELETE, CLONE_PTR);
     UpcForAllStatement.setDataPrototype ( "SgStatement*", "loop_body",        "= NULL",
                                     CONSTRUCTOR_PARAMETER, BUILD_ACCESS_FUNCTIONS, DEF_TRAVERSAL, NO_DELETE);

  // DQ (7/25/2014): Adding support for C11 static assertions.
     StaticAssertionDeclaration.setFunctionPrototype ( "HEADER_STATIC_ASSERTION_DECLARATION", "../Grammar/Statement.code" );
     StaticAssertionDeclaration.setDataPrototype ( "SgExpression*", "condition", "= NULL",
                   CONSTRUCTOR_PARAMETER, BUILD_ACCESS_FUNCTIONS, NO_TRAVERSAL, NO_DELETE);
     StaticAssertionDeclaration.setDataPrototype ( "SgName", "string_literal", "= \"\"",
                   CONSTRUCTOR_PARAMETER, BUILD_ACCESS_FUNCTIONS, NO_TRAVERSAL, NO_DELETE);

     FunctionDeclaration.setFunctionPrototype ( "HEADER_FUNCTION_DECLARATION_STATEMENT", "../Grammar/Statement.code" );
     FunctionDeclaration.setFunctionPrototype ( "HEADER_TEMPLATE_SPECIALIZATION_SUPPORT", "../Grammar/Statement.code" );

     FunctionDeclaration.editSubstitute       ( "HEADER_LIST_DECLARATIONS", "HEADER_LIST_DECLARATIONS", "../Grammar/Statement.code" );
     FunctionDeclaration.editSubstitute      ( "LIST_DATA_TYPE", "SgInitializedNamePtrList" );
     FunctionDeclaration.editSubstitute      ( "LIST_NAME", "args" );
     FunctionDeclaration.editSubstitute      ( "LIST_FUNCTION_RETURN_TYPE", "SgInitializedNamePtrList::iterator" );
     FunctionDeclaration.editSubstitute      ( "LIST_FUNCTION_NAME", "arg" );

  // DQ (6/1/2004): Changed list to contain pointers to SgInitializedName elements
  // FunctionDeclaration.editSubstitute      ( "LIST_ELEMENT_DATA_TYPE", "const SgInitializedName &" );
     FunctionDeclaration.editSubstitute      ( "LIST_ELEMENT_DATA_TYPE", "SgInitializedName*" );

#if 1
  // DQ (10/20/2004): Since constructor names don't require their template arguments this has a far simpler solution!
  // for example: "template <typename T> class X { X(); }; X<int>::X() {}"

  // DQ (10/20/2004): Changed to disallow ROSETTA to generate the get_name() function.  This function is now
  // modified to handle the special case of a constructor and destructor (to output the class name in these cases).
  // It is left as a constructor parameter, but ignored interanlly in the case of a member function constructor 
  // of destructor.
     FunctionDeclaration.setDataPrototype ( "SgName", "name", "= \"\"",
                   CONSTRUCTOR_PARAMETER, BUILD_ACCESS_FUNCTIONS, NO_TRAVERSAL, NO_DELETE);
#else
     FunctionDeclaration.setDataPrototype ( "SgName", "name", "= \"\"",
                   CONSTRUCTOR_PARAMETER, NO_ACCESS_FUNCTIONS, NO_TRAVERSAL, NO_DELETE);
#endif

  // DQ (3/4/2007): We want to force the copy mechanism to skip building a new SgFunctionParameterList
  // when making a copy (use NO_COPY_DATA to do this).  The p_parameterList is handled internally 
  // in SageIII.  
  // DQ (3/10/2007) But now were we make a copy of a function we will get the parameter list wrong!
  // This is a problem in building template function forward declarations!
  // FunctionDeclaration.setDataPrototype ( "SgFunctionParameterList*", "parameterList", "=NULL",
  //               NO_CONSTRUCTOR_PARAMETER, BUILD_ACCESS_FUNCTIONS, DEF_TRAVERSAL, NO_DELETE);
  // FunctionDeclaration.setDataPrototype ( "SgFunctionParameterList*", "parameterList", "= NULL",
  //               NO_CONSTRUCTOR_PARAMETER, BUILD_ACCESS_FUNCTIONS, DEF_TRAVERSAL, NO_DELETE, NO_COPY_DATA);
     FunctionDeclaration.setDataPrototype ( "SgFunctionParameterList*", "parameterList", "= NULL",
                                            NO_CONSTRUCTOR_PARAMETER, BUILD_ACCESS_FUNCTIONS, DEF_TRAVERSAL, NO_DELETE, CLONE_PTR);

  // DQ (4/25/2004): Add modifier FunctionModifier and SpecialFunctionModifier
     FunctionDeclaration.setDataPrototype ( "SgFunctionModifier", "functionModifier", "",
                                            NO_CONSTRUCTOR_PARAMETER, BUILD_LIST_ACCESS_FUNCTIONS, NO_TRAVERSAL, NO_DELETE);
     FunctionDeclaration.setDataPrototype ( "SgSpecialFunctionModifier", "specialFunctionModifier", "",
                                            NO_CONSTRUCTOR_PARAMETER, BUILD_LIST_ACCESS_FUNCTIONS, NO_TRAVERSAL, NO_DELETE);

  // DQ (6/27/2006): Support for function declaration exception specifications
     FunctionDeclaration.setDataPrototype ( "SgTypePtrList", "exceptionSpecification", "",
                                            NO_CONSTRUCTOR_PARAMETER, BUILD_ACCESS_FUNCTIONS, NO_TRAVERSAL, NO_DELETE);

#if 1
  // DQ (9/3/2007): In Fortran, the function name has been used in the end statement.
     FunctionDeclaration.setDataPrototype ( "bool", "named_in_end_statement", "= false",
                                            NO_CONSTRUCTOR_PARAMETER, BUILD_ACCESS_FUNCTIONS, NO_TRAVERSAL, NO_DELETE);
#endif

  // DQ (1/25/2009): Added support for asm names for functions (see test2009_10.C)
     FunctionDeclaration.setDataPrototype ( "std::string", "asm_name", "= \"\"",
               NO_CONSTRUCTOR_PARAMETER, BUILD_ACCESS_FUNCTIONS, NO_TRAVERSAL, NO_DELETE);
#if 0
  // DQ (11/21/2007): In Fortran, we now support the bind attribute.
     FunctionDeclaration.setDataPrototype ( "std::string", "bind_language", "=\"\"",
                                            NO_CONSTRUCTOR_PARAMETER, BUILD_ACCESS_FUNCTIONS, NO_TRAVERSAL, NO_DELETE);
     FunctionDeclaration.setDataPrototype ( "std::string", "binding_label", "=\"\"",
                                            NO_CONSTRUCTOR_PARAMETER, BUILD_ACCESS_FUNCTIONS, NO_TRAVERSAL, NO_DELETE);
#endif

     /* driscoll6 (7/14/11) support for python decorators */
     FunctionDeclaration.setDataPrototype ( "SgExprListExp*", "decoratorList", "= NULL",
                                            NO_CONSTRUCTOR_PARAMETER, BUILD_ACCESS_FUNCTIONS, DEF_TRAVERSAL, NO_DELETE);

     FunctionParameterList.setFunctionPrototype ( "HEADER_FUNCTION_PARAMETER_LIST", "../Grammar/Statement.code" );

     FunctionParameterList.editSubstitute       ( "HEADER_LIST_DECLARATIONS", "HEADER_LIST_DECLARATIONS", "../Grammar/Statement.code" );
     FunctionParameterList.editSubstitute      ( "LIST_DATA_TYPE", "SgInitializedNamePtrList" );
     FunctionParameterList.editSubstitute      ( "LIST_NAME", "args" );
     FunctionParameterList.editSubstitute      ( "LIST_FUNCTION_RETURN_TYPE", "SgInitializedNamePtrList::iterator" );
     FunctionParameterList.editSubstitute      ( "LIST_FUNCTION_NAME", "arg" );

  // DQ (6/1/2004): Changed list to contain pointers to SgInitializedName elements
  // FunctionParameterList.editSubstitute      ( "LIST_ELEMENT_DATA_TYPE", "const SgInitializedName &" );
     FunctionParameterList.editSubstitute      ( "LIST_ELEMENT_DATA_TYPE", "SgInitializedName*" );
     FunctionParameterList.setDataPrototype ( "SgInitializedNamePtrList", "args", "",
                                            NO_CONSTRUCTOR_PARAMETER, BUILD_LIST_ACCESS_FUNCTIONS, DEF_TRAVERSAL, NO_DELETE);
  // DQ (12/4/2004): Now we automate the generation of the destructors
  // FunctionParameterList.setAutomaticGenerationOfDestructor(false);


  // We would like to have a class include data members which are terminals/nonterminals within the grammar.
  // In the case where these are X terminals/nonterminals the data members should be X versions of these.
  // It is difficult for it to be either the X or non_X version since these are different types.
  // There are three cases to consider:
  //   1) Data member is an X version (matching Xness of the outer terminal)
  //           Implementation proceedure: build X version
  //   2) Data member is a non X version (not matching the Xness of the outer terminal)
  //           Implementation proceedure: build non X version
  //   3) Data member can be the X OR non X version (independent of the Xness of the outer terminal)
  //           Implementation proceedure: build X and non X versions?

  // In this case we want the Xness of the data member to match that of the outer terminal
     FunctionDeclaration.setDataPrototype ( "SgFunctionType*", "type", "= NULL",
                                            CONSTRUCTOR_PARAMETER, BUILD_ACCESS_FUNCTIONS, NO_TRAVERSAL || DEF2TYPE_TRAVERSAL, NO_DELETE);

  // DQ (4/18/2005): Removed this data member since it is redundent with the firstNondefiningDeclaration in the base class (SgDeclarationStatement)
  // QY: need forward definition so that we can set definition pointer as NULL for forward decls 
  // FunctionDeclaration.setDataPrototype ( "SgFunctionDefinition*", "forwardDefinition", "= NULL",
  //               NO_CONSTRUCTOR_PARAMETER, BUILD_ACCESS_FUNCTIONS, NO_TRAVERSAL, NO_DELETE);
     FunctionDeclaration.setDataPrototype ( "SgFunctionDefinition*", "definition", "= NULL",
                                            CONSTRUCTOR_PARAMETER, BUILD_ACCESS_FUNCTIONS, DEF_TRAVERSAL, NO_DELETE);

  // DQ (4/18/2005): Removed this data member since it is redundent with the definingDeclaration->get_definition() 
  // referenced from the base class (SgDeclarationStatement).
  // FunctionDeclaration.setDataPrototype ( "SgFunctionDefinition*", "definition_ref", "= NULL",
  //                                NO_CONSTRUCTOR_PARAMETER, BUILD_ACCESS_FUNCTIONS, NO_TRAVERSAL, NO_DELETE);

  // QY:11/2/04 isn't p_mangled_name always obtained from p_type? should go through p_type then
  // We can't use the generated versions of the data access functions here!
  // FunctionDeclaration.setDataPrototype ( "SgName", "mangled_name", "= SgdefaultName",
  //               NO_CONSTRUCTOR_PARAMETER, NO_ACCESS_FUNCTIONS, NO_TRAVERSAL, NO_DELETE);
#if 0
  // QY:11/2/04 isn't p_orig_return_type already stored in p_type? should go through p_type then
  // FunctionDeclaration.setDataPrototype ( "SgType*", "orig_return_type", "= NULL",
  //               NO_CONSTRUCTOR_PARAMETER, BUILD_ACCESS_FUNCTIONS, NO_TRAVERSAL | DEF2TYPE_TRAVERSAL, NO_DELETE);
     FunctionDeclaration.setDataPrototype ( "int", "from_template", "= 0",
                                            NO_CONSTRUCTOR_PARAMETER, BUILD_ACCESS_FUNCTIONS, NO_TRAVERSAL, NO_DELETE);
#endif

  // DQ (2/15/2004): Add support for old-style C function definitions (K&R style)
     FunctionDeclaration.setDataPrototype ( "bool","oldStyleDefinition", "= false",
                   NO_CONSTRUCTOR_PARAMETER, BUILD_ACCESS_FUNCTIONS, NO_TRAVERSAL, NO_DELETE);

  // DQ (11/15/2004): class declarations for nested classes can appear outside the scope of the class to which 
  // they belong, thus the parent information is not sufficent to define the relationship of nested classes 
  // (and typedefs within the classes, as well, which is the current bug in Kull).  So we need an additional
  // data member to explicitly represent the scope of a class (consistant with the design of the member 
  // function declaration).
     FunctionDeclaration.setDataPrototype ( "SgScopeStatement*", "scope", "= NULL",
                NO_CONSTRUCTOR_PARAMETER, BUILD_ACCESS_FUNCTIONS, NO_TRAVERSAL, NO_DELETE);

  // DQ (5/9/2005): Adding special template support.  These data members help control the instantiation of 
  // templates and there representation in the unparsed code (code generated by ROSE).
  // Note that the File_Info object is where IR nodes are marked as compiler generated (also relavant here).
     FunctionDeclaration.setDataPrototype ( "SgDeclarationStatement::template_specialization_enum", "specialization", "= SgDeclarationStatement::e_no_specialization",
                NO_CONSTRUCTOR_PARAMETER, BUILD_ACCESS_FUNCTIONS, NO_TRAVERSAL, NO_DELETE);

  // DQ (8/20/2006): Record if global name qualification is required on the type. 
  // See test2003_01.C for an example of where this is required.
     FunctionDeclaration.setDataPrototype("bool", "requiresNameQualificationOnReturnType", "= false",
                 NO_CONSTRUCTOR_PARAMETER, BUILD_ACCESS_FUNCTIONS, NO_TRAVERSAL, NO_DELETE);

  // DQ (8/22/2007): Added this data member to the SgFunctionDeclaration since it is used for functions and subroutines in Fortran.
  // FunctionDeclaration.setDataPrototype ( "int", "end_numeric_label", "= -1",
  //            NO_CONSTRUCTOR_PARAMETER, BUILD_ACCESS_FUNCTIONS, NO_TRAVERSAL, NO_DELETE);

  // DQ (12/4/2007): Added support for GNU attributes
     FunctionDeclaration.setDataPrototype ("std::string", "gnu_extension_section", "= \"\"",
                  NO_CONSTRUCTOR_PARAMETER, BUILD_ACCESS_FUNCTIONS, NO_TRAVERSAL, NO_DELETE);
     FunctionDeclaration.setDataPrototype ("std::string", "gnu_extension_alias", "= \"\"",
                  NO_CONSTRUCTOR_PARAMETER, BUILD_ACCESS_FUNCTIONS, NO_TRAVERSAL, NO_DELETE);
     FunctionDeclaration.setDataPrototype ("SgDeclarationStatement::gnu_extension_visability_attribute_enum", "gnu_extension_visability", "= SgDeclarationStatement::e_gnu_attribute_visability_unspecified",
                  NO_CONSTRUCTOR_PARAMETER, BUILD_ACCESS_FUNCTIONS, NO_TRAVERSAL, NO_DELETE);

  // MK: FunctionDeclaration.excludeDataPrototype("SgName", "mangled_name", "= SgdefaultName");
  // MK: FunctionDeclaration.excludeDataPrototype ( "SgType*"              , "orig_return_type",      "= NULL");
  // MK: FunctionDeclaration.excludeDataPrototype ( "int"                  , "from_template"   ,      "= 0");

  // DQ (5/13/2011): Added support for name qualification.
     FunctionDeclaration.setDataPrototype ( "int", "name_qualification_length", "= 0",
            NO_CONSTRUCTOR_PARAMETER, BUILD_ACCESS_FUNCTIONS, NO_TRAVERSAL, NO_DELETE);

  // DQ (5/13/2011): Added information required for new name qualification support.
     FunctionDeclaration.setDataPrototype("bool","type_elaboration_required","= false",
                                NO_CONSTRUCTOR_PARAMETER, BUILD_ACCESS_FUNCTIONS, NO_TRAVERSAL, NO_DELETE);

  // DQ (5/13/2011): Added information required for new name qualification support.
     FunctionDeclaration.setDataPrototype("bool","global_qualification_required","= false",
                                NO_CONSTRUCTOR_PARAMETER, BUILD_ACCESS_FUNCTIONS, NO_TRAVERSAL, NO_DELETE);

  // DQ (5/15/2011): Added support for name qualification.
     FunctionDeclaration.setDataPrototype ( "int", "name_qualification_length_for_return_type", "= 0",
            NO_CONSTRUCTOR_PARAMETER, BUILD_ACCESS_FUNCTIONS, NO_TRAVERSAL, NO_DELETE);

  // DQ (5/15/2011): Added information required for new name qualification support.
     FunctionDeclaration.setDataPrototype("bool","type_elaboration_required_for_return_type","= false",
                                NO_CONSTRUCTOR_PARAMETER, BUILD_ACCESS_FUNCTIONS, NO_TRAVERSAL, NO_DELETE);

  // DQ (5/15/2011): Added information required for new name qualification support.
     FunctionDeclaration.setDataPrototype("bool","global_qualification_required_for_return_type","= false",
                                NO_CONSTRUCTOR_PARAMETER, BUILD_ACCESS_FUNCTIONS, NO_TRAVERSAL, NO_DELETE);

  // DQ (2/18/2014): Add support for old-style C function prototypes without function parameters (K&R style)
     FunctionDeclaration.setDataPrototype ( "bool","prototypeIsWithoutParameters", "= false",
                   NO_CONSTRUCTOR_PARAMETER, BUILD_ACCESS_FUNCTIONS, NO_TRAVERSAL, NO_DELETE);

  // DQ (2/19/2014): Add support for gnu attribute regnum (required to compile valgrind).
     FunctionDeclaration.setDataPrototype ( "int","gnu_regparm_attribute", "= 0",
                   NO_CONSTRUCTOR_PARAMETER, BUILD_ACCESS_FUNCTIONS, NO_TRAVERSAL, NO_DELETE);

<<<<<<< HEAD
  // DQ (7/9/2014): Example test2014_85.C demonstrates that the declared type of a function can be 
  // equivalent to other same functions (associated defining and non-defining declarations), but 
  // syntatically different in a way that makes a difference to the code generated from the unparser 
  // (but not to the formal type system).  I am not clear if this type should be traversed, I think 
  // not, since it is a function type used only for the representation of syntax.
     FunctionDeclaration.setDataPrototype ( "SgFunctionType*", "type_syntax", "= NULL",
                                            NO_CONSTRUCTOR_PARAMETER, BUILD_ACCESS_FUNCTIONS, NO_TRAVERSAL /* || DEF2TYPE_TRAVERSAL */, NO_DELETE);

  // DQ (7/9/2014): Added boolean flag to communicate when the function's type syntax is different from 
  // the function's type.  However, when the type_syntax is non-null, it is always an equivalent type.
  // Future work will enforce this concept fo type equivalence, not yet supported.
     FunctionDeclaration.setDataPrototype ( "bool","type_syntax_is_available", "= false",
                   NO_CONSTRUCTOR_PARAMETER, BUILD_ACCESS_FUNCTIONS, NO_TRAVERSAL, NO_DELETE);
=======
  // DQ (7/26/2014): Added support for C11 "_Noreturn" keyword (alternative noreturn specification).
     FunctionDeclaration.setDataPrototype("bool","using_C11_Noreturn_keyword","= false",
                                NO_CONSTRUCTOR_PARAMETER, BUILD_ACCESS_FUNCTIONS, NO_TRAVERSAL, NO_DELETE);
>>>>>>> 2021f1bd


     FunctionDefinition.setFunctionPrototype ( "HEADER_FUNCTION_DEFINITION_STATEMENT", "../Grammar/Statement.code" );
     FunctionDefinition.editSubstitute       ( "HEADER_LIST_DECLARATIONS", "HEADER_LIST_DECLARATIONS", "../Grammar/Statement.code" );
#if 0
     FunctionDefinition.editSubstitute      ( "LIST_DATA_TYPE", "SgInitializedNamePtrList" );
     FunctionDefinition.editSubstitute      ( "LIST_NAME", "args" );
     FunctionDefinition.editSubstitute      ( "LIST_FUNCTION_RETURN_TYPE", "SgInitializedNamePtrList::iterator" );
     FunctionDefinition.editSubstitute      ( "LIST_FUNCTION_NAME", "statement" );
     FunctionDefinition.editSubstitute      ( "LIST_ELEMENT_DATA_TYPE", "SgStatement*" );
#endif
//QY: remove p_declaration pointer because it is always the same with the parent pointer
//     FunctionDefinition.setDataPrototype ("SgFunctionDeclaration*", "declaration", "= 0",
//                                        CONSTRUCTOR_PARAMETER, NO_ACCESS_FUNCTIONS, NO_TRAVERSAL, NO_DELETE);

     FunctionDefinition.setDataPrototype ( "SgBasicBlock*", "body", "= NULL",
                                CONSTRUCTOR_PARAMETER, BUILD_ACCESS_FUNCTIONS, DEF_TRAVERSAL, NO_DELETE);

  // DQ (10/4/2006): Support for SgBasicBlock numbering in function bodies (SgFunctionDefinition IR nodes).
  // FunctionDefinition.setDataPrototype ( "SgBasicBlockPtrListPtr", "block_number_map", "= NULL",
  //        NO_CONSTRUCTOR_PARAMETER, BUILD_ACCESS_FUNCTIONS, NO_TRAVERSAL, DEF_DELETE);
  // FunctionDefinition.setDataPrototype ( "static std::map<SgBasicBlockPtr,int>", "block_number_map", "",
  //        NO_CONSTRUCTOR_PARAMETER, BUILD_ACCESS_FUNCTIONS, NO_TRAVERSAL, DEF_DELETE);
  // FunctionDefinition.setDataPrototype ( "std::map<SgBasicBlockPtr,int>", "block_number_map", "",
  //        NO_CONSTRUCTOR_PARAMETER, BUILD_ACCESS_FUNCTIONS, NO_TRAVERSAL, DEF_DELETE);
  // FunctionDefinition.setDataPrototype ( "std::vector<SgBasicBlock*>", "block_number_list", "",
  //        NO_CONSTRUCTOR_PARAMETER, BUILD_ACCESS_FUNCTIONS, NO_TRAVERSAL, DEF_DELETE);
  // FunctionDefinition.setDataPrototype ( "SgBasicBlockPtrListPtr", "block_number_list", "= NULL",
  //        NO_CONSTRUCTOR_PARAMETER, BUILD_ACCESS_FUNCTIONS, NO_TRAVERSAL, DEF_DELETE);
  // FunctionDefinition.setDataPrototype ( "std::map<SgNode*,int>", "scope_number_list", "",
  //        NO_CONSTRUCTOR_PARAMETER, NO_ACCESS_FUNCTIONS, NO_TRAVERSAL, NO_DELETE);

  // DQ (10/13/2007): Modifed to avoid copying within copy mechanism so that it can be built as required.
     FunctionDefinition.setDataPrototype ( "std::map<SgNode*,int>", "scope_number_list", "",
            NO_CONSTRUCTOR_PARAMETER, NO_ACCESS_FUNCTIONS, NO_TRAVERSAL, NO_DELETE, NO_COPY_DATA);

  // DQ (5/17/2008): Mark function definition if it uses an implicit none declaration
  //                 I decided for now to make this dynamically computed to avoid state!
  // FunctionDefinition.setDataPrototype ( "bool", "implicit_none_used", "= false",
  //        NO_CONSTRUCTOR_PARAMETER, BUILD_ACCESS_FUNCTIONS, NO_TRAVERSAL, NO_DELETE);

  // DQ (1/17/2006): Removed since it was not properly initialized or ever used (hold over from CC++ days)
  // FunctionDefinition.setDataPrototype ( "int","par_flag", "= 0",
  //        CONSTRUCTOR_PARAMETER, BUILD_ACCESS_FUNCTIONS, NO_TRAVERSAL, NO_DELETE);



     MemberFunctionDeclaration.setFunctionPrototype ( "HEADER_MEMBER_FUNCTION_DECLARATION_STATEMENT", "../Grammar/Statement.code" );
     MemberFunctionDeclaration.editSubstitute       ( "HEADER_LIST_DECLARATIONS", "HEADER_LIST_DECLARATIONS", "../Grammar/Statement.code" );

     MemberFunctionDeclaration.editSubstitute      ( "LIST_DATA_TYPE", "SgInitializedNamePtrList" );
     MemberFunctionDeclaration.editSubstitute      ( "LIST_NAME", "ctors" );
     MemberFunctionDeclaration.editSubstitute      ( "LIST_FUNCTION_RETURN_TYPE", "void" );
     MemberFunctionDeclaration.editSubstitute      ( "LIST_FUNCTION_NAME", "ctor_initializer" );
  // DQ (6/1/2004): Changed list to contain pointers to SgInitializedName elements
  // MemberFunctionDeclaration.editSubstitute      ( "LIST_ELEMENT_DATA_TYPE", "const SgInitializedName &" );
     MemberFunctionDeclaration.editSubstitute      ( "LIST_ELEMENT_DATA_TYPE", "SgInitializedName*" );

  // DQ (3/4/2007): We want to force the copy mechanism to skip building a new SgCtorInitializerList
  // when making a copy (use NO_COPY_DATA to do this).  The p_CtorInitializerList is handled internally 
  // in SageIII.
  // DQ (11/16/2004): Remove this since it is redundent with the scope data member for a function (which a member function inherits!
  // This will of course effect the number of parameters for the constructor (I hope that that will not be too drastic a change).
  // If this is a drastic change then we can include this and remove it later. Iteratively!
  // MemberFunctionDeclaration.setDataPrototype ( "SgClassDefinition*", "scope", "= NULL",
  //                CONSTRUCTOR_PARAMETER, BUILD_ACCESS_FUNCTIONS, NO_TRAVERSAL, NO_DELETE);
  // MemberFunctionDeclaration.setDataPrototype ( "SgCtorInitializerList*", "CtorInitializerList", "= NULL",
  //                NO_CONSTRUCTOR_PARAMETER, BUILD_ACCESS_FUNCTIONS, DEF_TRAVERSAL, NO_DELETE);
#if 1
  // DQ (7/20/2010): This at least does not fail our tests in the tests/CompileTests/copyAST_tests directory.
  // DQ (7/19/2010): This was a reported error, the copy function will not copy this even when specified using the deep copy.
     MemberFunctionDeclaration.setDataPrototype ( "SgCtorInitializerList*", "CtorInitializerList", "= NULL",
                    NO_CONSTRUCTOR_PARAMETER, BUILD_ACCESS_FUNCTIONS, DEF_TRAVERSAL, NO_DELETE, NO_COPY_DATA);
#else
  // DQ (7/20/2010): This appears to cause an error in tests/CompileTests/copyAST_tests/test2004_160.C.
     MemberFunctionDeclaration.setDataPrototype ( "SgCtorInitializerList*", "CtorInitializerList", "= NULL",
                    NO_CONSTRUCTOR_PARAMETER, BUILD_ACCESS_FUNCTIONS, DEF_TRAVERSAL, NO_DELETE, CLONE_PTR);
#endif

  // DQ (7/25/2007): A SgClassDefinition may not exist so we need to have a pointer to a SgClassDefinition 
  // (see test2007_116.C). This pointer is only valid when the scope can not be set to the SgClassDefinition.
  // MemberFunctionDeclaration.setDataPrototype ( "SgClassDeclaration*", "associatedClassDeclaration", "= NULL",
  //                NO_CONSTRUCTOR_PARAMETER, BUILD_ACCESS_FUNCTIONS, NO_TRAVERSAL, NO_DELETE);
     MemberFunctionDeclaration.setDataPrototype ( "SgClassDeclaration*", "associatedClassDeclaration", "= NULL",
                    NO_CONSTRUCTOR_PARAMETER, NO_ACCESS_FUNCTIONS, NO_TRAVERSAL, NO_DELETE);

     CtorInitializerList.setFunctionPrototype ( "HEADER_CTOR_INITIALIZER_LIST", "../Grammar/Statement.code" );
     CtorInitializerList.editSubstitute       ( "HEADER_LIST_DECLARATIONS", "HEADER_LIST_DECLARATIONS", "../Grammar/Statement.code" );
     CtorInitializerList.editSubstitute      ( "LIST_DATA_TYPE", "SgInitializedNamePtrList" );
     CtorInitializerList.editSubstitute      ( "LIST_NAME", "ctors" );
     CtorInitializerList.editSubstitute      ( "LIST_FUNCTION_RETURN_TYPE", "void" );
     CtorInitializerList.editSubstitute      ( "LIST_FUNCTION_NAME", "ctor_initializer" );
  // DQ (6/1/2004): Changed list to contain pointers to SgInitializedName elements
  // CtorInitializerList.editSubstitute      ( "LIST_ELEMENT_DATA_TYPE", "const SgInitializedName &" );
     CtorInitializerList.editSubstitute      ( "LIST_ELEMENT_DATA_TYPE", "SgInitializedName*" );
     CtorInitializerList.setDataPrototype ( "SgInitializedNamePtrList", "ctors", "",
                                            NO_CONSTRUCTOR_PARAMETER, BUILD_LIST_ACCESS_FUNCTIONS, DEF_TRAVERSAL, NO_DELETE);
  // DQ (12/4/2004): Now we automate the generation of the destructors
  // CtorInitializerList.setAutomaticGenerationOfDestructor(false);


     //
     // [DT] 5/11/2000 -- Should have a TemplateInstantiationDefn scope as well? DQ: No, I don't think so.
     //
     VariableDeclaration.setFunctionPrototype ( "HEADER_VARIABLE_DECLARATION_STATEMENT", "../Grammar/Statement.code" );
     VariableDeclaration.setFunctionPrototype ( "HEADER_TEMPLATE_SPECIALIZATION_SUPPORT", "../Grammar/Statement.code" );

  // DQ (10/17/2007): This appears to be always NULL, also there is no way to set it. Since it is
  // accessed within the traversal code  through a custom member function (compute_baseTypeDefiningDeclaration())
  // we want to avoid having this traversed within it is non-NULL.  So Mark it as not to be traversed NO_TRAVERSAL
  // and check that the correct code is output in Cxx_GrammarTreeTraversalContainer.C. No, we need to mark is as
  // DEF_TRAVERSAL so that the custom code using the compute_baseTypeDefiningDeclaration() member function will 
  // be generated. So leave it as DEF_TRAVERSAL and add a memberfunction to allow the p_baseTypeDefiningDeclaration
  // data member to be set.  Then modify the compute_baseTypeDefiningDeclaration() member function to return the
  // p_baseTypeDefiningDeclaration data member when p_variableDeclarationContainsBaseTypeDefiningDeclaration == true.
  // This will allow the p_baseTypeDefiningDeclaration data member to be used (be non-null) and will avoid references
  // to the definingDeclaration (when it exists) to be found through the type (SgClassType) which is a problem 
  // for the AST copy mechanism because types are shared and the defining declaration of the SgClassDeclaration from
  // the original AST is found when we search for it is the copy (the AST copied from the original AST).
  // DQ (10/16/2007): Removed NO_COPY_DATA so that the copy mechanims would work for this data member.
  // GB (8/16/2007): Added the pointer to the base type's defining
  // declaration. This is either NULL or the definition of the base type
  // (computed via the first variable's type), depending on the
  // variableDeclarationContainsBaseTypeDefiningDeclaration flag.
  // (That logic is in grammar.C where the traversal successor container code
  // is generated.)
  // VariableDeclaration.setDataPrototype("SgDeclarationStatement*", "baseTypeDefiningDeclaration", "= NULL",
  //                  NO_CONSTRUCTOR_PARAMETER, NO_ACCESS_FUNCTIONS, DEF_TRAVERSAL, NO_DELETE, NO_COPY_DATA);
  // VariableDeclaration.setDataPrototype("SgDeclarationStatement*", "baseTypeDefiningDeclaration", "= NULL",
  //                  NO_CONSTRUCTOR_PARAMETER, NO_ACCESS_FUNCTIONS, DEF_TRAVERSAL, NO_DELETE, NO_COPY_DATA);
  // VariableDeclaration.setDataPrototype("SgDeclarationStatement*", "baseTypeDefiningDeclaration", "= NULL",
  //                  NO_CONSTRUCTOR_PARAMETER, NO_ACCESS_FUNCTIONS, DEF_TRAVERSAL, NO_DELETE);
     VariableDeclaration.setDataPrototype("SgDeclarationStatement*", "baseTypeDefiningDeclaration", "= NULL",
                      NO_CONSTRUCTOR_PARAMETER, NO_ACCESS_FUNCTIONS, DEF_TRAVERSAL, NO_DELETE);

     VariableDeclaration.setDataPrototype("SgInitializedNamePtrList", "variables", "",
                                          NO_CONSTRUCTOR_PARAMETER, BUILD_LIST_ACCESS_FUNCTIONS, DEF_TRAVERSAL, NO_DELETE);
  // DQ (12/4/2004): Now we automate the generation of the destructors
  // VariableDeclaration.setAutomaticGenerationOfDestructor(false);

  // DQ (9/4/2004): Added support for qualification of type names in variable declarations
  // VariableDeclaration.setDataPrototype("bool", "need_name_qualifier", "= false",
  //                              NO_CONSTRUCTOR_PARAMETER, BUILD_ACCESS_FUNCTIONS, NO_TRAVERSAL, NO_DELETE);

  // DQ (10/5/2004): This was decided against, qualified names are now generated on the fly as required, which 
  // results in a more robust mechanism.
  // DQ (9/6/2004): Instead of storing the name store a symbol (either a SgClassSymbol or SgNamespaceSymbol), since
  // this can be a cascading set of names (as in A::B::C::x) we need to store a list of these name qualifiers.
  // As long as the traversal does not traverse the list then we can put it into the current IR node.  This would have
  // to be moved to its own IR node if we later want to traverse it!  Until we have an example of this implemented
  // we will use a list of SgSymbols and later move it to a new IR node where it can be used more generally in 
  // variable declarations, initializers, base class specifiers, global and member functions and tose in namespaces, etc.
  // VariableDeclaration.setDataPrototype("string", "name_qualifier", "",
  //             NO_CONSTRUCTOR_PARAMETER, BUILD_ACCESS_FUNCTIONS, NO_TRAVERSAL, NO_DELETE);
  // VariableDeclaration.setDataPrototype("SgSymbolPtrList", "name_qualifier_list", "",
  //                              NO_CONSTRUCTOR_PARAMETER, BUILD_ACCESS_FUNCTIONS, NO_TRAVERSAL, NO_DELETE);

  // DQ (10/5/2004): Eplicitly record if the base type of this variable declaration is to be output.  
  // This is part of the support for defining vs. non-defining declarations but all types are shared 
  // and the declaration is hidden in the type so we must specify external to the type if the full 
  // type definition is to be output or not and we have to do it in the variable declaration instead 
  // of the type.  This is also called autonomous declaration handling.  The following examples make
  // clear the definition of autonomous and non autonomous declarations:
  //      struct A { int i; };         // autonomous declaration
  //      struct B { int i; } b;       // non autonomous declaration
  // Clearly the autonomous case is the more common, but we must handle both.  Since all types and many
  // declarations are shared we can't store such information in the types or declarations. Although we
  // provide for defining and non-defining declarations, the declarations are stored in the type and the 
  // type is always shared so we are forced to makr the variable declaration as containing a type to be 
  // output with full definition.  Note that this is not the same concept as "type elaboration" which is 
  // the use of the keyword "class" before variable names (used to distinguish them from functions since 
  // within C++ both functions and variables can co-exist with the same name in the same scope).
  // VariableDeclaration.setDataPrototype("bool", "contains_non_autonomous_declaration", "= false",
  //             NO_CONSTRUCTOR_PARAMETER, BUILD_ACCESS_FUNCTIONS, NO_TRAVERSAL, NO_DELETE);
     VariableDeclaration.setDataPrototype("bool", "variableDeclarationContainsBaseTypeDefiningDeclaration", "= false",
                 NO_CONSTRUCTOR_PARAMETER, BUILD_ACCESS_FUNCTIONS, NO_TRAVERSAL, NO_DELETE);

  // DQ (5/9/2005): Adding special template support.  These data members help control the instantiation of 
  // templates and there representation in the unparsed code (code generated by ROSE).
  // Note that the File_Info object is where IR nodes are marked as compiler generated (also relavant here).
     VariableDeclaration.setDataPrototype ( "SgDeclarationStatement::template_specialization_enum", "specialization", "= SgDeclarationStatement::e_no_specialization",
                NO_CONSTRUCTOR_PARAMETER, BUILD_ACCESS_FUNCTIONS, NO_TRAVERSAL, NO_DELETE);

  // DQ (11/15/2004): class declarations for nested classes can appear outside the scope of the class to which 
  // they belong, thus the parent information is not sufficent to define the relationship of nested classes 
  // (and typedefs within the classes, as well, which is the current bug in Kull).  So we need an additional
  // data member to explicitly represent the scope of a class (consistant with the design of the member 
  // function declaration).
  // VariableDeclaration.setDataPrototype ( "SgScopeStatement*", "scope", "= NULL",
  //            NO_CONSTRUCTOR_PARAMETER, BUILD_ACCESS_FUNCTIONS, NO_TRAVERSAL, NO_DELETE);

#if 0
  // This case must be handled separately
     VariableDeclaration.editSubstitute       ( "HEADER_LIST_DECLARATIONS", "HEADER_LIST_DECLARATIONS", "../Grammar/Statement.code" );
     VariableDeclaration.editSubstitute      ( "LIST_DATA_TYPE", "SgInitializedNamePtrList" );
     VariableDeclaration.editSubstitute      ( "LIST_NAME", "variables" );
     VariableDeclaration.editSubstitute      ( "LIST_FUNCTION_RETURN_TYPE", "SgInitializedNamePtrList::iterator" );
     VariableDeclaration.editSubstitute      ( "LIST_FUNCTION_NAME", "variable" );
  // DQ (6/1/2004): Changed list to contain pointers to SgInitializedName elements
  // VariableDeclaration.editSubstitute      ( "LIST_ELEMENT_DATA_TYPE", "const SgInitializedName &" );
     VariableDeclaration.editSubstitute      ( "LIST_ELEMENT_DATA_TYPE", "SgInitializedName*" );
#endif

  // DQ (8/20/2006): Record if global name qualification is required on the type. 
  // See test2003_01.C for an example of where this is required.
     VariableDeclaration.setDataPrototype("bool", "requiresGlobalNameQualificationOnType", "= false",
                 NO_CONSTRUCTOR_PARAMETER, BUILD_ACCESS_FUNCTIONS, NO_TRAVERSAL, NO_DELETE);

  // DQ (11/18/2007): Not clear if we want to do this this way (might be better to fixup the modifiers)
  // VariableDeclaration.setDataPrototype("SgBitVector", "fortran_attribute_spec", "",
  //             NO_CONSTRUCTOR_PARAMETER, NO_ACCESS_FUNCTIONS, NO_TRAVERSAL, NO_DELETE);
#if 0
  // DQ (11/23/2007): In Fortran, we now support the bind attribute.
     VariableDeclaration.setDataPrototype ( "std::string", "bind_language", "=\"\"",
                                            NO_CONSTRUCTOR_PARAMETER, BUILD_ACCESS_FUNCTIONS, NO_TRAVERSAL, NO_DELETE);
     VariableDeclaration.setDataPrototype ( "std::string", "binding_label", "=\"\"",
                                            NO_CONSTRUCTOR_PARAMETER, BUILD_ACCESS_FUNCTIONS, NO_TRAVERSAL, NO_DELETE);
#endif

  // DQ (12/4/2007): Support for GNU attribute mechanism.
     VariableDeclaration.setDataPrototype ("std::string", "gnu_extension_section", "= \"\"",
                  NO_CONSTRUCTOR_PARAMETER, BUILD_ACCESS_FUNCTIONS, NO_TRAVERSAL, NO_DELETE);
     VariableDeclaration.setDataPrototype ("std::string", "gnu_extension_alias", "= \"\"",
                  NO_CONSTRUCTOR_PARAMETER, BUILD_ACCESS_FUNCTIONS, NO_TRAVERSAL, NO_DELETE);
     VariableDeclaration.setDataPrototype ("unsigned short", "gnu_extension_initialization_priority", "= 0",
                  NO_CONSTRUCTOR_PARAMETER, BUILD_ACCESS_FUNCTIONS, NO_TRAVERSAL, NO_DELETE);

  // DQ (3/1/2013): I think that this should be exclusively on the SgInitializedName since there can be multiple alignment specifications (one for each variable in a multi-variable variable declaration).
  // This has to be of type "unsigned long" (I think)
  // VariableDeclaration.setDataPrototype ("unsigned long", "gnu_extension_alignment", "= 0",
  //              NO_CONSTRUCTOR_PARAMETER, BUILD_ACCESS_FUNCTIONS, NO_TRAVERSAL, NO_DELETE);

     VariableDeclaration.setDataPrototype ("SgDeclarationStatement::gnu_extension_visability_attribute_enum", "gnu_extension_visability", "= SgDeclarationStatement::e_gnu_attribute_visability_unspecified",
                  NO_CONSTRUCTOR_PARAMETER, BUILD_ACCESS_FUNCTIONS, NO_TRAVERSAL, NO_DELETE);
     VariableDeclaration.setDataPrototype ("SgVariableDeclaration::gnu_extension_declaration_attributes_enum", "gnu_extension_declaration_attribute", "= SgVariableDeclaration::e_gnu_attribute_unspecified",
                  NO_CONSTRUCTOR_PARAMETER, BUILD_ACCESS_FUNCTIONS, NO_TRAVERSAL, NO_DELETE);

  // DQ (5/12/2011): Added support for name qualification.
     VariableDeclaration.setDataPrototype ( "int", "name_qualification_length", "= 0",
            NO_CONSTRUCTOR_PARAMETER, BUILD_ACCESS_FUNCTIONS, NO_TRAVERSAL, NO_DELETE);

  // DQ (5/12/2011): Added information required for new name qualification support.
     VariableDeclaration.setDataPrototype("bool","type_elaboration_required","= false",
                                NO_CONSTRUCTOR_PARAMETER, BUILD_ACCESS_FUNCTIONS, NO_TRAVERSAL, NO_DELETE);

  // DQ (5/12/2011): Added information required for new name qualification support.
     VariableDeclaration.setDataPrototype("bool","global_qualification_required","= false",
                                NO_CONSTRUCTOR_PARAMETER, BUILD_ACCESS_FUNCTIONS, NO_TRAVERSAL, NO_DELETE);

  // DQ (7/28/2012): We need to support lists of types at the end of a variable declaration. ROSE presently
  // will output separate declarations for each type.  This is OK (but will be fixed) however it interferes
  // with the new support for un-named types in typedef declarations.  so we want to mark declarations that
  // are output assocuated with a previous declaration.  Example of where this is relevant is:
  //      struct { } S,T;
  // which will be output as (using __xxx as an internal name):
  //      struct __xxx { } S;
  //      struct __xxx T;
  // But the second (associated) declaration need to use the name of the un-named type "S"
  // See test2012_141.C for an example of this issue.
     VariableDeclaration.setDataPrototype("bool","isAssociatedWithDeclarationList","= false",
                                NO_CONSTRUCTOR_PARAMETER, BUILD_ACCESS_FUNCTIONS, NO_TRAVERSAL, NO_DELETE);

  // DQ (7/30/2012): Mark this as the first declaration of a declaration list.
     VariableDeclaration.setDataPrototype("bool","isFirstDeclarationOfDeclarationList","= true",
                                NO_CONSTRUCTOR_PARAMETER, BUILD_ACCESS_FUNCTIONS, NO_TRAVERSAL, NO_DELETE);

  // DQ (7/25/2015): Added support for C11 thread local marking.
     VariableDeclaration.setDataPrototype("bool","is_thread_local","= false",
                                NO_CONSTRUCTOR_PARAMETER, BUILD_ACCESS_FUNCTIONS, NO_TRAVERSAL, NO_DELETE);
#if 0
  // Moved to SgInitializedName IR node.
  // DQ (7/26/2015): Added support for C11 "_Alignas" keyword (alternative alignment specification).
     VariableDeclaration.setDataPrototype("bool","using_C11_Alignas_keyword","= false",
                                NO_CONSTRUCTOR_PARAMETER, BUILD_ACCESS_FUNCTIONS, NO_TRAVERSAL, NO_DELETE);
     VariableDeclaration.setDataPrototype("SgNode*","constant_or_type_argument_for_Alignas_keyword","= NULL",
                                NO_CONSTRUCTOR_PARAMETER, BUILD_ACCESS_FUNCTIONS, NO_TRAVERSAL, NO_DELETE);
#endif

     VariableDefinition.setFunctionPrototype ( "HEADER_VARIABLE_DEFINITION_STATEMENT", "../Grammar/Statement.code" );

  // backward pointer!
     VariableDefinition.setDataPrototype ( "SgInitializedName*" , "vardefn" , "= NULL",
                                           CONSTRUCTOR_PARAMETER, BUILD_ACCESS_FUNCTIONS, DEF_TRAVERSAL, NO_DELETE);

  // DQ (1/20/2014): This must be a SgValueExp, it is a constant expression ROSE uses a SgValueExp for this).
  // It is usually a SgUnsignedLongVal, but it can sometimes be a SgIntVal.  I wonderif it could be a cast (SgCastExp)
  // at some point.  For now we need to change this to be at least a SgValueExp instead of a SgUnsignedLongVal.
  // We need to reepresent it in the AST as an expression so that we can record the original expression tree from
  // which it was computed.  This is required where the expression contains the sizeof operator applied to machine 
  // dependent types (see test2014_48.c for an example of this).  This is a problem when ROSE is using the -m32 mode.
  // Note that test2012_166.c demonstrates that this can be a SgIntVal expresion.  
  // It is hard to believe that the "SgUnsignedLongVal" should not be an "int" instead!
  // VariableDefinition.setDataPrototype ( "SgUnsignedLongVal*", "bitfield", "= NULL",
  //                                       CONSTRUCTOR_PARAMETER, BUILD_ACCESS_FUNCTIONS, DEF_TRAVERSAL, NO_DELETE);
     VariableDefinition.setDataPrototype ( "SgValueExp*", "bitfield", "= NULL",
                                           CONSTRUCTOR_PARAMETER, BUILD_ACCESS_FUNCTIONS, DEF_TRAVERSAL, NO_DELETE);

  // VariableDefinition.setDataPrototype("SgExpressionRoot*", "initializer_expr_root", "= NULL",
  //                                      NO_CONSTRUCTOR_PARAMETER, BUILD_ACCESS_FUNCTIONS, DEF_TRAVERSAL,
  //                                      NO_COPY_DATA);

     ClassDeclaration.setFunctionPrototype ( "HEADER_CLASS_DECLARATION_STATEMENT", "../Grammar/Statement.code" );
     ClassDeclaration.setFunctionPrototype ( "HEADER_TEMPLATE_SPECIALIZATION_SUPPORT", "../Grammar/Statement.code" );

  // ClassDeclaration.editSubstitute       ( "HEADER_LIST_DECLARATIONS", "HEADER_LIST_DECLARATIONS", "../Grammar/Statement.code" );
  // ClassDeclaration.editSubstitute      ( "LIST_DATA_TYPE", "SgInitializedNamePtrList" );
  // ClassDeclaration.editSubstitute      ( "LIST_NAME", "variables" );
  // ClassDeclaration.editSubstitute      ( "LIST_FUNCTION_RETURN_TYPE", "SgInitializedNamePtrList::iterator" );
  // ClassDeclaration.editSubstitute      ( "LIST_FUNCTION_NAME", "variable" );
  // ClassDeclaration.editSubstitute      ( "LIST_ELEMENT_DATA_TYPE", "const SgInitializedName &" );

     ClassDeclaration.setDataPrototype ( "SgName", "name", "= \"\"",
                                         CONSTRUCTOR_PARAMETER, BUILD_ACCESS_FUNCTIONS, NO_TRAVERSAL, NO_DELETE);

  // DQ (3/10/2007): Moved to appear at the end of the class and changed to be a boolean type
  // ClassDeclaration.setDataPrototype ( "int", "class_type", "= 0",
  //            CONSTRUCTOR_PARAMETER, BUILD_ACCESS_FUNCTIONS, NO_TRAVERSAL, NO_DELETE);
     ClassDeclaration.setDataPrototype ( "SgClassDeclaration::class_types", "class_type", "= SgClassDeclaration::e_class",
                CONSTRUCTOR_PARAMETER, BUILD_ACCESS_FUNCTIONS, NO_TRAVERSAL, NO_DELETE);

  // DQ (10/17/2007): Modified to reflect that the SgClassType should be cloned instead of copied, however, 
  // we might need a copy constructor to support this!
  // ClassDeclaration.setDataPrototype ( "SgClassType*", "type", "= NULL",
  //            CONSTRUCTOR_PARAMETER, BUILD_ACCESS_FUNCTIONS, NO_TRAVERSAL || DEF2TYPE_TRAVERSAL, NO_DELETE);
     ClassDeclaration.setDataPrototype ( "SgClassType*", "type", "= NULL",
                CONSTRUCTOR_PARAMETER, BUILD_ACCESS_FUNCTIONS, NO_TRAVERSAL || DEF2TYPE_TRAVERSAL, NO_DELETE, CLONE_PTR);

     ClassDeclaration.setDataPrototype ( "SgClassDefinition*", "definition", "= NULL",
                                         CONSTRUCTOR_PARAMETER, BUILD_ACCESS_FUNCTIONS, DEF_TRAVERSAL, NO_DELETE);

  // DQ (3/10/2007): Moved to appear at the end of the class and changed to be a boolean type
  // ClassDeclaration.setDataPrototype ( "int", "from_template", "= 0",
  //            NO_CONSTRUCTOR_PARAMETER, BUILD_ACCESS_FUNCTIONS, NO_TRAVERSAL, NO_DELETE);

  // DQ (11/15/2004): class declarations for nested classes can appear outside the scope of the class to which 
  // they belong, thus the parent information is not sufficient to define the relationship of nested classes 
  // (and typedefs within the classes, as well, which is the current bug in Kull).  So we need an additional
  // data member to explicitly represent the scope of a class (consistent with the design of the member 
  // function declaration).
     ClassDeclaration.setDataPrototype ( "SgScopeStatement*", "scope", "= NULL",
                NO_CONSTRUCTOR_PARAMETER, BUILD_ACCESS_FUNCTIONS, NO_TRAVERSAL, NO_DELETE);
  // Ignore these in the constructor parameter list
  // MK: ClassDeclaration.excludeDataPrototype ( "int", "from_template", "= 0");

  // DQ (5/9/2005): Adding special template support.  These data members help control the instantiation of 
  // templates and their representation in the unparsed code (code generated by ROSE).
  // Note that the File_Info object is where IR nodes are marked as compiler generated (also relavant here).
     ClassDeclaration.setDataPrototype ( "SgDeclarationStatement::template_specialization_enum", "specialization", "= SgDeclarationStatement::e_no_specialization",
                NO_CONSTRUCTOR_PARAMETER, BUILD_ACCESS_FUNCTIONS, NO_TRAVERSAL, NO_DELETE);

  // DQ (3/10/2007): Moved to appear at the end of the class and changed to be an enum type
  // This has to appear in its original order because it is used as a constructor parameter.
  // ClassDeclaration.setDataPrototype ( "SgClassDeclaration::class_types", "class_type", "= SgClassDeclaration::e_class",
  //            CONSTRUCTOR_PARAMETER, BUILD_ACCESS_FUNCTIONS, NO_TRAVERSAL, NO_DELETE);
  // DQ (3/10/2007): Moved to appear at the end of the class and changed to be a boolean type
     ClassDeclaration.setDataPrototype ( "bool", "from_template", "= false",
                                         NO_CONSTRUCTOR_PARAMETER, BUILD_ACCESS_FUNCTIONS, NO_TRAVERSAL, NO_DELETE);

  // DQ (3/10/2007): Moved to appear at the end of the class
  // DQ (12/14/2005): Where a class is referenced before it is build (common in name qualified types using 
  // templates) we have to build the SgClassSymbol and so the SgClassDeclaration too early to know where the
  // class is defined (so we can't know the scope yet).  In this case we don't want to leave the scope pointer 
  // NULL since this is indistinguishable from an error.  So we build a field value that indicates that the 
  // we did the best we could and we will fixup the pointer when the defining declaration is built. The 
  // semantics if the AST is that this is only true for a period of time during the construction of the Sage 
  // AST. It should be tested in the AST consistancy tests.
     ClassDeclaration.setDataPrototype ( "bool", "fixupScope", "= false",
                NO_CONSTRUCTOR_PARAMETER, BUILD_ACCESS_FUNCTIONS, NO_TRAVERSAL, NO_DELETE);

  // DQ (3/10/2007): Added to support un-named constructions (specifically for SgClassDeclaration and SgEnumDeclaration)
  // Note that un-named declarations are assigned a name, for at least internal use, but that the code generation 
  // phase has to be extra careful about using those names (e.g. never in a typedef, and only where more than one 
  // variable was declared in in a SgVariableDeclaration, this later pointe can be difficult to distinguish because 
  // we currently normalize the case of multiple variables in a single variable declaration.
     ClassDeclaration.setDataPrototype ( "bool", "isUnNamed", "= false",
               NO_CONSTRUCTOR_PARAMETER, BUILD_ACCESS_FUNCTIONS, NO_TRAVERSAL, NO_DELETE);
#if 0
  // DQ (11/23/2007): In Fortran, we now support the bind attribute (not used yet, but I think we will need this shortly).
     ClassDeclaration.setDataPrototype ( "std::string", "bind_language", "=\"\"",
                                            NO_CONSTRUCTOR_PARAMETER, BUILD_ACCESS_FUNCTIONS, NO_TRAVERSAL, NO_DELETE);
     ClassDeclaration.setDataPrototype ( "std::string", "binding_label", "=\"\"",
                                            NO_CONSTRUCTOR_PARAMETER, BUILD_ACCESS_FUNCTIONS, NO_TRAVERSAL, NO_DELETE);
#endif

  // DQ (7/30/2008): Added support suggested by Ryan for PHP interface specification.
     ClassDeclaration.setDataPrototype ( "bool", "explicit_annotation_interface", "= false",
                                            NO_CONSTRUCTOR_PARAMETER, BUILD_ACCESS_FUNCTIONS, NO_TRAVERSAL, NO_DELETE);

     ClassDeclaration.setDataPrototype ( "bool", "explicit_interface", "= false",
                                            NO_CONSTRUCTOR_PARAMETER, BUILD_ACCESS_FUNCTIONS, NO_TRAVERSAL, NO_DELETE);

     ClassDeclaration.setDataPrototype ( "bool", "explicit_enum", "= false",
                                            NO_CONSTRUCTOR_PARAMETER, BUILD_ACCESS_FUNCTIONS, NO_TRAVERSAL, NO_DELETE);

     ClassDeclaration.setDataPrototype ( "bool", "explicit_anonymous", "= false",
                                            NO_CONSTRUCTOR_PARAMETER, BUILD_ACCESS_FUNCTIONS, NO_TRAVERSAL, NO_DELETE);

     /* driscoll6 (7/19/11) support for python decorators */
     ClassDeclaration.setDataPrototype ( "SgExprListExp*", "decoratorList", "= NULL",
                                         NO_CONSTRUCTOR_PARAMETER, BUILD_ACCESS_FUNCTIONS, DEF_TRAVERSAL, NO_DELETE);
  // DQ (6/5/2011): Added support for name qualification.
     ClassDeclaration.setDataPrototype ( "int", "name_qualification_length", "= 0",
            NO_CONSTRUCTOR_PARAMETER, BUILD_ACCESS_FUNCTIONS, NO_TRAVERSAL, NO_DELETE);

  // DQ (6/5/2011): Added information required for new name qualification support.
     ClassDeclaration.setDataPrototype("bool","type_elaboration_required","= false",
                                NO_CONSTRUCTOR_PARAMETER, BUILD_ACCESS_FUNCTIONS, NO_TRAVERSAL, NO_DELETE);

  // DQ (6/5/2011): Added information required for new name qualification support.
     ClassDeclaration.setDataPrototype("bool","global_qualification_required","= false",
                                NO_CONSTRUCTOR_PARAMETER, BUILD_ACCESS_FUNCTIONS, NO_TRAVERSAL, NO_DELETE);

  // DQ (7/9/2012): Added information required to indicate that declaration is contained in a type reference (as part of another declaration).
  // This is also called autonomous declaration handling.  The following examples make
  // clear the definition of autonomous and non autonomous declarations:
  //      struct A { int i; };         // autonomous declaration
  //      struct B { int i; } b;       // non autonomous declaration
  // Clearly the autonomous case is the more common, but we must handle both.
     ClassDeclaration.setDataPrototype("bool","isAutonomousDeclaration","= true",
                                NO_CONSTRUCTOR_PARAMETER, BUILD_ACCESS_FUNCTIONS, NO_TRAVERSAL, NO_DELETE);

  // DQ (8/26/2012): Use this to mark clases that are build to represent SgTemplateType IR nodes used in 
  // template argument lists inside of template declarations.  Related to concept of is_non_real setting.
     ClassDeclaration.setDataPrototype("bool","isRepresentingTemplateParameterInTemplateDeclaration","= false",
                                NO_CONSTRUCTOR_PARAMETER, BUILD_ACCESS_FUNCTIONS, NO_TRAVERSAL, NO_DELETE);
#if 0
  // DQ (11/18/2013): Adding Java specific support
     ClassDeclaration.setDataPrototype("bool","java_annonomous","= false",
                                NO_CONSTRUCTOR_PARAMETER, BUILD_ACCESS_FUNCTIONS, NO_TRAVERSAL, NO_DELETE);
#endif

  // This class contains two lists (we don't know if this edit/substitution mechanism for work for two lists)
     ClassDefinition.setFunctionPrototype ( "HEADER_CLASS_DEFINITION_STATEMENT", "../Grammar/Statement.code" );      
     ClassDefinition.editSubstitute       ( "HEADER_LIST_DECLARATIONS_1", "HEADER_LIST_DECLARATIONS", "../Grammar/Statement.code" );
     ClassDefinition.editSubstitute      ( "LIST_DATA_TYPE", "SgDeclarationStatementPtrList" );
     ClassDefinition.editSubstitute      ( "LIST_NAME", "members" );
     ClassDefinition.editSubstitute      ( "LIST_FUNCTION_RETURN_TYPE", "void" );
     ClassDefinition.editSubstitute      ( "LIST_FUNCTION_NAME", "member" );
     ClassDefinition.editSubstitute      ( "LIST_ELEMENT_DATA_TYPE", "SgDeclarationStatement*" );
     ClassDefinition.setDataPrototype("SgDeclarationStatementPtrList", "members", "",
                                      NO_CONSTRUCTOR_PARAMETER, BUILD_LIST_ACCESS_FUNCTIONS, DEF_TRAVERSAL, NO_DELETE);

     ClassDefinition.editSubstitute       ( "HEADER_LIST_DECLARATIONS_2", "HEADER_LIST_DECLARATIONS", "../Grammar/Statement.code" );
     ClassDefinition.editSubstitute      ( "LIST_DATA_TYPE", "SgBaseClassPtrList" );
     ClassDefinition.editSubstitute      ( "LIST_NAME", "inheritances" );
     ClassDefinition.editSubstitute      ( "LIST_FUNCTION_RETURN_TYPE", "void" );
     ClassDefinition.editSubstitute      ( "LIST_FUNCTION_NAME", "inheritance" );
  // ClassDefinition.editSubstitute      ( "LIST_ELEMENT_DATA_TYPE", "const SgBaseClass &" );
     ClassDefinition.editSubstitute      ( "LIST_ELEMENT_DATA_TYPE", "SgBaseClass*" );

  // DQ (10/19/2007): AST copy mechanism needs to copy this object.
  // ClassDefinition.setDataPrototype("SgBaseClassList", "inheritances", "",
  //             NO_CONSTRUCTOR_PARAMETER, BUILD_LIST_ACCESS_FUNCTIONS, NO_TRAVERSAL, NO_DELETE);
  // ClassDefinition.setDataPrototype("SgBaseClassPtrList", "inheritances", "",
  //             NO_CONSTRUCTOR_PARAMETER, BUILD_LIST_ACCESS_FUNCTIONS, NO_TRAVERSAL, NO_DELETE);
     ClassDefinition.setDataPrototype("SgBaseClassPtrList", "inheritances", "",
                 NO_CONSTRUCTOR_PARAMETER, BUILD_LIST_ACCESS_FUNCTIONS, NO_TRAVERSAL, NO_DELETE, CLONE_TREE);

  // QY: 10-4-04  remove poitner to ClassDeclaration, use the parent pointer instead
  // ClassDefinition.setDataPrototype ( "SgClassDeclaration*", "declaration", "= NULL",
  //             CONSTRUCTOR_PARAMETER, NO_ACCESS_FUNCTIONS, NO_TRAVERSAL);

  // DQ (6/13/2006): Added to support more detail in packing pragmas (packing pragmas are handled specially)
  // We might post process this information to generate the actual SgPragmaDeclaration
     ClassDefinition.setDataPrototype("unsigned int", "packingAlignment", "= 0",
                 NO_CONSTRUCTOR_PARAMETER, BUILD_ACCESS_FUNCTIONS, NO_TRAVERSAL, NO_DELETE);

  // DQ (11/28/2007): Support for Fortran sequence statement (when used in type it is used as a type attribute).
  // This feature is considered depricated in F2003.
     ClassDefinition.setDataPrototype("bool", "isSequence", "= false",
                 NO_CONSTRUCTOR_PARAMETER, BUILD_ACCESS_FUNCTIONS, NO_TRAVERSAL, NO_DELETE);

  // DQ (11/28/2007): Support for Fortran private statement (when used in type it is used as a type attribute).
  // This feature is considered depricated in F2003.
     ClassDefinition.setDataPrototype("bool", "isPrivate", "= false",
                 NO_CONSTRUCTOR_PARAMETER, BUILD_ACCESS_FUNCTIONS, NO_TRAVERSAL, NO_DELETE);

  // PC (7/27/2009): Support for identifying abstract classes.
     ClassDefinition.setDataPrototype("bool", "isAbstract", "= false",
                 NO_CONSTRUCTOR_PARAMETER, BUILD_ACCESS_FUNCTIONS, NO_TRAVERSAL, NO_DELETE);

     StmtDeclarationStatement.setFunctionPrototype ( "HEADER_STMT_DECLARATION_STATEMENT", "../Grammar/Statement.code" );
     StmtDeclarationStatement.setDataPrototype ( "SgStatement*", "statement", "= NULL",
                 CONSTRUCTOR_PARAMETER, BUILD_ACCESS_FUNCTIONS, DEF_TRAVERSAL, NO_DELETE, CLONE_TREE);
     StmtDeclarationStatement.setFunctionSource ( "SOURCE_POST_CONSTRUCTION_INITIALIZATION_STATEMENT", "../Grammar/Statement.code" );

     TemplateDeclaration.setFunctionPrototype  ( "HEADER_TEMPLATE_DECLARATION_STATEMENT", "../Grammar/Statement.code" );
     //
     // [DT] 5/10/2000 -- Added "type".
     //
     //      5/11/2000 -- Actually, I don't think this belongs here.  It belongs in the
     //      new template instantiation declaration.
     //
     // TemplateDeclaration.setDataPrototype ( "SgClassType*", "type", "= NULL");

     TemplateDeclaration.setDataPrototype ( "SgName", "name", "= \"\"",
                CONSTRUCTOR_PARAMETER, BUILD_ACCESS_FUNCTIONS, NO_TRAVERSAL, NO_DELETE);

#ifdef ROSE_USE_NEW_EDG_INTERFACE
     TemplateDeclaration.setDataPrototype ( "SgName", "string", "= \"\"",
                NO_CONSTRUCTOR_PARAMETER, BUILD_ACCESS_FUNCTIONS, NO_TRAVERSAL, NO_DELETE);
     TemplateDeclaration.setDataPrototype ( "SgTemplateDeclaration::template_type_enum" , "template_kind", "= SgTemplateDeclaration::e_template_none",
                NO_CONSTRUCTOR_PARAMETER, BUILD_ACCESS_FUNCTIONS, NO_TRAVERSAL, NO_DELETE);
     TemplateDeclaration.setDataPrototype ( "SgTemplateParameterPtrList", "templateParameters", "= SgTemplateParameterPtrList()",
                NO_CONSTRUCTOR_PARAMETER, BUILD_LIST_ACCESS_FUNCTIONS, NO_TRAVERSAL, NO_DELETE);
#else
  // TemplateDeclaration.setDataPrototype ( "SgName", "string", "= \"\"",
  //            CONSTRUCTOR_PARAMETER, BUILD_ACCESS_FUNCTIONS, NO_TRAVERSAL, NO_DELETE);
     TemplateDeclaration.setDataPrototype ( "SgName", "string", "= \"\"",
                NO_CONSTRUCTOR_PARAMETER, BUILD_ACCESS_FUNCTIONS, NO_TRAVERSAL, NO_DELETE);
  // TemplateDeclaration.setDataPrototype ( "SgTemplateDeclaration::template_type_enum" , "template_kind", "= SgTemplateDeclaration::e_template_none",
  //            CONSTRUCTOR_PARAMETER, BUILD_ACCESS_FUNCTIONS, NO_TRAVERSAL, NO_DELETE);
     TemplateDeclaration.setDataPrototype ( "SgTemplateDeclaration::template_type_enum" , "template_kind", "= SgTemplateDeclaration::e_template_none",
                NO_CONSTRUCTOR_PARAMETER, BUILD_ACCESS_FUNCTIONS, NO_TRAVERSAL, NO_DELETE);

  // DQ (11/22/2011): Fix the access functions to properly handle references to list data structure.
  // TemplateDeclaration.setDataPrototype ( "SgTemplateParameterPtrList", "templateParameters", "= SgTemplateParameterPtrList()",
  //               CONSTRUCTOR_PARAMETER, BUILD_ACCESS_FUNCTIONS, NO_TRAVERSAL, NO_DELETE);
  // TemplateDeclaration.setDataPrototype ( "SgTemplateParameterPtrList", "templateParameters", "= SgTemplateParameterPtrList()",
  //            CONSTRUCTOR_PARAMETER, BUILD_LIST_ACCESS_FUNCTIONS, NO_TRAVERSAL, NO_DELETE);
     TemplateDeclaration.setDataPrototype ( "SgTemplateParameterPtrList", "templateParameters", "= SgTemplateParameterPtrList()",
                NO_CONSTRUCTOR_PARAMETER, BUILD_LIST_ACCESS_FUNCTIONS, NO_TRAVERSAL, NO_DELETE);
#endif

  // DQ (11/15/2004): class declarations for nested classes can appear outside the scope of the class to which 
  // they belong, thus the parent information is not sufficent to define the relationship of nested classes 
  // (and typedefs within the classes, as well, which is the current bug in Kull).  So we need an additional
  // data member to explicitly represent the scope of a class (consistant with the design of the member 
  // function declaration).
     TemplateDeclaration.setDataPrototype ( "SgScopeStatement*", "scope", "= NULL",
                NO_CONSTRUCTOR_PARAMETER, BUILD_ACCESS_FUNCTIONS, NO_TRAVERSAL, NO_DELETE);

  // DQ (6/10/2011): Added support for template class declaration, also template function declaration, 
  // and template member function declaration.  Might also want a TemplateVariableDeclaration (using 
  // a TemplateDeclaration for now).
     TemplateClassDeclaration.setFunctionPrototype  ( "HEADER_TEMPLATE_CLASS_DECLARATION_STATEMENT", "../Grammar/Statement.code" );


  // **************************************************************************************************
  // DQ (11/19/2011): Added support for template handling for template declarations (interface is made 
  // to match that of the SgClassDeclaration and is only supported in the EDG 4.x support).
  // **************************************************************************************************

  // TemplateClassDeclaration.setDataPrototype ( "SgTemplateClassDefinition*", "definition", "= NULL",
  //            NO_CONSTRUCTOR_PARAMETER, BUILD_ACCESS_FUNCTIONS, DEF_TRAVERSAL, NO_DELETE);

  // TemplateClassDeclaration.setDataPrototype ( "SgName", "name", "= \"\"",
  //            CONSTRUCTOR_PARAMETER, BUILD_ACCESS_FUNCTIONS, NO_TRAVERSAL, NO_DELETE);

#ifdef TEMPLATE_DECLARATIONS_DERIVED_FROM_NON_TEMPLATE_DECLARATIONS
     TemplateClassDeclaration.setDataPrototype ( "SgTemplateParameterPtrList", "templateParameters", "= SgTemplateParameterPtrList()",
                NO_CONSTRUCTOR_PARAMETER, BUILD_LIST_ACCESS_FUNCTIONS, NO_TRAVERSAL, NO_DELETE);
     TemplateClassDeclaration.setDataPrototype ( "SgTemplateArgumentPtrList", "templateSpecializationArguments", "= SgTemplateArgumentPtrList()",
                NO_CONSTRUCTOR_PARAMETER, BUILD_LIST_ACCESS_FUNCTIONS, NO_TRAVERSAL, NO_DELETE);
     TemplateClassDeclaration.setDataPrototype ( "SgName", "string", "= \"\"",
                NO_CONSTRUCTOR_PARAMETER, BUILD_ACCESS_FUNCTIONS, NO_TRAVERSAL, NO_DELETE);

  // DQ (9/12/2012): Added template name support to distinguish from the other "name" which can have template specialization arguments.
     TemplateClassDeclaration.setDataPrototype ( "SgName", "templateName", "= \"\"",
                NO_CONSTRUCTOR_PARAMETER, BUILD_ACCESS_FUNCTIONS, NO_TRAVERSAL, NO_DELETE);
#else
     TemplateClassDeclaration.setDataPrototype ( "SgTemplateClassDeclaration::class_types", "class_type", "= SgTemplateClassDeclaration::e_class",
                CONSTRUCTOR_PARAMETER, BUILD_ACCESS_FUNCTIONS, NO_TRAVERSAL, NO_DELETE);
  // TemplateClassDeclaration.setDataPrototype ( "SgClassDeclaration::class_types", "class_type", "= SgClassDeclaration::e_class",
  //            CONSTRUCTOR_PARAMETER, BUILD_ACCESS_FUNCTIONS, NO_TRAVERSAL, NO_DELETE);

  // DQ (12/12/2011): SgTemplateType IR nodes were never used in the EDG 3.3 connection. They are only used in the newer EDG 4.3 connection.
  // DQ (11/20/2011): OLD INCORRECT COMMENT: Template declarations don't have a type, the SgTemplateType is used for template instantiations only.
  // TemplateClassDeclaration.setDataPrototype ( "SgTemplateType*", "type", "= NULL",
  //            CONSTRUCTOR_PARAMETER, BUILD_ACCESS_FUNCTIONS, NO_TRAVERSAL || DEF2TYPE_TRAVERSAL, NO_DELETE, CLONE_PTR);
  // TemplateClassDeclaration.setDataPrototype ( "SgType*", "type", "= NULL",
  //            NO_CONSTRUCTOR_PARAMETER, BUILD_ACCESS_FUNCTIONS, NO_TRAVERSAL || DEF2TYPE_TRAVERSAL, NO_DELETE, CLONE_PTR);
     TemplateClassDeclaration.setDataPrototype ( "SgClassType*", "type", "= NULL",
                NO_CONSTRUCTOR_PARAMETER, BUILD_ACCESS_FUNCTIONS, NO_TRAVERSAL || DEF2TYPE_TRAVERSAL, NO_DELETE, CLONE_PTR);

     TemplateClassDeclaration.setDataPrototype ( "SgTemplateClassDefinition*", "definition", "= NULL",
                CONSTRUCTOR_PARAMETER, BUILD_ACCESS_FUNCTIONS, DEF_TRAVERSAL, NO_DELETE);

  // This is a redundant data member.
  // TemplateClassDeclaration.setDataPrototype ( "SgScopeStatement*", "scope", "= NULL",
  //            NO_CONSTRUCTOR_PARAMETER, BUILD_ACCESS_FUNCTIONS, NO_TRAVERSAL, NO_DELETE);

     TemplateClassDeclaration.setDataPrototype ( "SgDeclarationStatement::template_specialization_enum", "specialization", "= SgDeclarationStatement::e_no_specialization",
                NO_CONSTRUCTOR_PARAMETER, BUILD_ACCESS_FUNCTIONS, NO_TRAVERSAL, NO_DELETE);

     TemplateClassDeclaration.setDataPrototype ( "bool", "fixupScope", "= false",
                NO_CONSTRUCTOR_PARAMETER, BUILD_ACCESS_FUNCTIONS, NO_TRAVERSAL, NO_DELETE);

     TemplateClassDeclaration.setDataPrototype ( "bool", "isUnNamed", "= false",
                NO_CONSTRUCTOR_PARAMETER, BUILD_ACCESS_FUNCTIONS, NO_TRAVERSAL, NO_DELETE);

     TemplateClassDeclaration.setDataPrototype ( "int", "name_qualification_length", "= 0",
                NO_CONSTRUCTOR_PARAMETER, BUILD_ACCESS_FUNCTIONS, NO_TRAVERSAL, NO_DELETE);

  // DQ (11/20/2011): This is not used (as I recall it is part of an older support for name qualification).
     TemplateClassDeclaration.setDataPrototype("bool","type_elaboration_required","= false",
                NO_CONSTRUCTOR_PARAMETER, BUILD_ACCESS_FUNCTIONS, NO_TRAVERSAL, NO_DELETE);

  // DQ (11/20/2011): This is not used (as I recall it is part of an older support for name qualification).
     TemplateClassDeclaration.setDataPrototype("bool","global_qualification_required","= false",
                NO_CONSTRUCTOR_PARAMETER, BUILD_ACCESS_FUNCTIONS, NO_TRAVERSAL, NO_DELETE);
#endif

  // **************************************************************************************************
  // **************************************************************************************************


     TemplateFunctionDeclaration.setFunctionPrototype  ( "HEADER_TEMPLATE_FUNCTION_DECLARATION_STATEMENT", "../Grammar/Statement.code" );

  // **************************************************************************************************************
  // DQ (11/23/2011): Added matching function data members to TemplateFunctionDeclaration as in FunctionDeclaration
  // **************************************************************************************************************

#ifdef TEMPLATE_DECLARATIONS_DERIVED_FROM_NON_TEMPLATE_DECLARATIONS
     TemplateFunctionDeclaration.setDataPrototype ( "SgTemplateParameterPtrList", "templateParameters", "= SgTemplateParameterPtrList()",
                NO_CONSTRUCTOR_PARAMETER, BUILD_LIST_ACCESS_FUNCTIONS, NO_TRAVERSAL, NO_DELETE);
     TemplateFunctionDeclaration.setDataPrototype ( "SgTemplateArgumentPtrList", "templateSpecializationArguments", "= SgTemplateArgumentPtrList()",
                NO_CONSTRUCTOR_PARAMETER, BUILD_LIST_ACCESS_FUNCTIONS, NO_TRAVERSAL, NO_DELETE);
     TemplateFunctionDeclaration.setDataPrototype ( "SgName", "string", "= \"\"",
                NO_CONSTRUCTOR_PARAMETER, BUILD_ACCESS_FUNCTIONS, NO_TRAVERSAL, NO_DELETE);

#if 0
  // DQ (6/28/2013): The template arguments should not always be output where the function is used in a SgTemplateFunctionRefExp 
  // and so we need to record this.  This does not handle where individual function reference expression may or may not explicitly
  // specify the template argument list, but only where some do or all do not explicitly specify the template argument list.
  // See test2013_242.C for an example of where this is required (a boost graph example test code).
     TemplateFunctionDeclaration.setDataPrototype ( "bool", "template_argument_list_is_explicit", "= false",
                NO_CONSTRUCTOR_PARAMETER, BUILD_ACCESS_FUNCTIONS, NO_TRAVERSAL, NO_DELETE);
#endif
#else

#error "DEAD CODE!"

     TemplateFunctionDeclaration.editSubstitute   ( "HEADER_LIST_DECLARATIONS", "HEADER_LIST_DECLARATIONS", "../Grammar/Statement.code" );
     TemplateFunctionDeclaration.editSubstitute   ( "LIST_DATA_TYPE", "SgInitializedNamePtrList" );
     TemplateFunctionDeclaration.editSubstitute   ( "LIST_NAME", "args" );
     TemplateFunctionDeclaration.editSubstitute   ( "LIST_FUNCTION_RETURN_TYPE", "SgInitializedNamePtrList::iterator" );
     TemplateFunctionDeclaration.editSubstitute   ( "LIST_FUNCTION_NAME", "arg" );

     TemplateFunctionDeclaration.editSubstitute   ( "LIST_ELEMENT_DATA_TYPE", "SgInitializedName*" );

  // TemplateFunctionDeclaration.setDataPrototype ( "SgName", "name", "= \"\"",
  //            CONSTRUCTOR_PARAMETER, BUILD_ACCESS_FUNCTIONS, NO_TRAVERSAL, NO_DELETE);

  // This exists in the TemplateDeclaration base class.
  // TemplateFunctionDeclaration.setDataPrototype ( "SgName", "name", "= \"\"",
  //            CONSTRUCTOR_PARAMETER, BUILD_ACCESS_FUNCTIONS, NO_TRAVERSAL, NO_DELETE);
     TemplateFunctionDeclaration.setDataPrototype ( "SgFunctionParameterList*", "parameterList", "= NULL",
                NO_CONSTRUCTOR_PARAMETER, BUILD_ACCESS_FUNCTIONS, DEF_TRAVERSAL, NO_DELETE, CLONE_PTR);
     TemplateFunctionDeclaration.setDataPrototype ( "SgFunctionModifier", "functionModifier", "",
                NO_CONSTRUCTOR_PARAMETER, BUILD_LIST_ACCESS_FUNCTIONS, NO_TRAVERSAL, NO_DELETE);
     TemplateFunctionDeclaration.setDataPrototype ( "SgSpecialFunctionModifier", "specialFunctionModifier", "",
                NO_CONSTRUCTOR_PARAMETER, BUILD_LIST_ACCESS_FUNCTIONS, NO_TRAVERSAL, NO_DELETE);

     TemplateFunctionDeclaration.setDataPrototype ( "SgFunctionType*", "type", "= NULL",
                CONSTRUCTOR_PARAMETER, BUILD_ACCESS_FUNCTIONS, NO_TRAVERSAL || DEF2TYPE_TRAVERSAL, NO_DELETE);

  // TemplateFunctionDeclaration.setDataPrototype ( "SgFunctionDefinition*", "definition", "= NULL",
  //            CONSTRUCTOR_PARAMETER, BUILD_ACCESS_FUNCTIONS, DEF_TRAVERSAL, NO_DELETE);

  // DQ (11/23/2011): We want this to be a SgTemplateFunctionDefinition, but to match the template support 
  // in the build functions it must be SgFunctionDefinition to match the signature of SgFunctionDeclaration.
  // TemplateFunctionDeclaration.setDataPrototype ( "SgTemplateFunctionDefinition*", "definition", "= NULL",
  //            NO_CONSTRUCTOR_PARAMETER, BUILD_ACCESS_FUNCTIONS, DEF_TRAVERSAL, NO_DELETE);
     TemplateFunctionDeclaration.setDataPrototype ( "SgFunctionDefinition*", "definition", "= NULL",
                CONSTRUCTOR_PARAMETER, BUILD_ACCESS_FUNCTIONS, DEF_TRAVERSAL, NO_DELETE);

  // This is a redundant data member.
  // TemplateFunctionDeclaration.setDataPrototype ( "SgScopeStatement*", "scope", "= NULL",
  //            NO_CONSTRUCTOR_PARAMETER, BUILD_ACCESS_FUNCTIONS, NO_TRAVERSAL, NO_DELETE);

  // DQ (12/4/2007): Added support for GNU attributes
     TemplateFunctionDeclaration.setDataPrototype ("std::string", "gnu_extension_section", "= \"\"",
                NO_CONSTRUCTOR_PARAMETER, BUILD_ACCESS_FUNCTIONS, NO_TRAVERSAL, NO_DELETE);
     TemplateFunctionDeclaration.setDataPrototype ("std::string", "gnu_extension_alias", "= \"\"",
                NO_CONSTRUCTOR_PARAMETER, BUILD_ACCESS_FUNCTIONS, NO_TRAVERSAL, NO_DELETE);
     TemplateFunctionDeclaration.setDataPrototype ("SgDeclarationStatement::gnu_extension_visability_attribute_enum", "gnu_extension_visability", "= SgDeclarationStatement::e_gnu_attribute_visability_unspecified",
                NO_CONSTRUCTOR_PARAMETER, BUILD_ACCESS_FUNCTIONS, NO_TRAVERSAL, NO_DELETE);

  // DQ (5/13/2011): Added support for name qualification.
     TemplateFunctionDeclaration.setDataPrototype ("int", "name_qualification_length", "= 0",
                NO_CONSTRUCTOR_PARAMETER, BUILD_ACCESS_FUNCTIONS, NO_TRAVERSAL, NO_DELETE);

  // DQ (5/13/2011): Added information required for new name qualification support.
     TemplateFunctionDeclaration.setDataPrototype("bool","type_elaboration_required","= false",
                NO_CONSTRUCTOR_PARAMETER, BUILD_ACCESS_FUNCTIONS, NO_TRAVERSAL, NO_DELETE);

  // DQ (5/13/2011): Added information required for new name qualification support.
     TemplateFunctionDeclaration.setDataPrototype("bool","global_qualification_required","= false",
                NO_CONSTRUCTOR_PARAMETER, BUILD_ACCESS_FUNCTIONS, NO_TRAVERSAL, NO_DELETE);

  // DQ (5/15/2011): Added support for name qualification.
     TemplateFunctionDeclaration.setDataPrototype ("int", "name_qualification_length_for_return_type", "= 0",
                NO_CONSTRUCTOR_PARAMETER, BUILD_ACCESS_FUNCTIONS, NO_TRAVERSAL, NO_DELETE);

  // DQ (5/15/2011): Added information required for new name qualification support.
     TemplateFunctionDeclaration.setDataPrototype("bool","type_elaboration_required_for_return_type","= false",
                NO_CONSTRUCTOR_PARAMETER, BUILD_ACCESS_FUNCTIONS, NO_TRAVERSAL, NO_DELETE);

  // DQ (5/15/2011): Added information required for new name qualification support.
     TemplateFunctionDeclaration.setDataPrototype("bool","global_qualification_required_for_return_type","= false",
                NO_CONSTRUCTOR_PARAMETER, BUILD_ACCESS_FUNCTIONS, NO_TRAVERSAL, NO_DELETE);

  // DQ (11/26/2011): Added to define uniform support in templated functions to build the SgFunctionDeclaration and SgTemplateFunctionDeclaration.
  // driscoll6 (7/14/11) support for python decorators
     TemplateFunctionDeclaration.setDataPrototype ("SgExprListExp*", "decoratorList", "= NULL",
                NO_CONSTRUCTOR_PARAMETER, BUILD_ACCESS_FUNCTIONS, DEF_TRAVERSAL, NO_DELETE);
#endif

  // **************************************************************************************************************
  // **************************************************************************************************************

     TemplateMemberFunctionDeclaration.setFunctionPrototype  ( "HEADER_TEMPLATE_MEMBER_FUNCTION_DECLARATION_STATEMENT", "../Grammar/Statement.code" );
  // TemplateMemberFunctionDeclaration.setDataPrototype ( "SgTemplateFunctionDefinition*", "definition", "= NULL",
  //            NO_CONSTRUCTOR_PARAMETER, BUILD_ACCESS_FUNCTIONS, DEF_TRAVERSAL, NO_DELETE);

  // **************************************************************************************************************************
  // DQ (11/23/2011): Added matching function data members to TemplateMemberFunctionDeclaration as in MemberFunctionDeclaration
  // **************************************************************************************************************************

#ifdef TEMPLATE_DECLARATIONS_DERIVED_FROM_NON_TEMPLATE_DECLARATIONS
     TemplateMemberFunctionDeclaration.setDataPrototype ( "SgTemplateParameterPtrList", "templateParameters", "= SgTemplateParameterPtrList()",
                NO_CONSTRUCTOR_PARAMETER, BUILD_LIST_ACCESS_FUNCTIONS, NO_TRAVERSAL, NO_DELETE);
     TemplateMemberFunctionDeclaration.setDataPrototype ( "SgTemplateArgumentPtrList", "templateSpecializationArguments", "= SgTemplateArgumentPtrList()",
                NO_CONSTRUCTOR_PARAMETER, BUILD_LIST_ACCESS_FUNCTIONS, NO_TRAVERSAL, NO_DELETE);
     TemplateMemberFunctionDeclaration.setDataPrototype ( "SgName", "string", "= \"\"",
                NO_CONSTRUCTOR_PARAMETER, BUILD_ACCESS_FUNCTIONS, NO_TRAVERSAL, NO_DELETE);

#if 0
  // DQ (6/28/2013): The template arguments should not always be output where the function is used in a SgTemplateMemberFunctionRefExp 
  // and so we need to record this.  This does not handle where individual function reference expression may or may not explicitly
  // specify the template argument list, but only where some do or all do not explicitly specify the template argument list.
     TemplateMemberFunctionDeclaration.setDataPrototype ( "bool", "template_argument_list_is_explicit", "= false",
                NO_CONSTRUCTOR_PARAMETER, BUILD_ACCESS_FUNCTIONS, NO_TRAVERSAL, NO_DELETE);
#endif
#else

#error "DEAD CODE!"

     TemplateMemberFunctionDeclaration.editSubstitute      ( "LIST_DATA_TYPE", "SgInitializedNamePtrList" );
     TemplateMemberFunctionDeclaration.editSubstitute      ( "LIST_NAME", "ctors" );
     TemplateMemberFunctionDeclaration.editSubstitute      ( "LIST_FUNCTION_RETURN_TYPE", "void" );
     TemplateMemberFunctionDeclaration.editSubstitute      ( "LIST_FUNCTION_NAME", "ctor_initializer" );
     TemplateMemberFunctionDeclaration.editSubstitute      ( "LIST_ELEMENT_DATA_TYPE", "SgInitializedName*" );

     TemplateMemberFunctionDeclaration.setDataPrototype ( "SgCtorInitializerList*", "CtorInitializerList", "= NULL",
                NO_CONSTRUCTOR_PARAMETER, BUILD_ACCESS_FUNCTIONS, DEF_TRAVERSAL, NO_DELETE, NO_COPY_DATA);
     TemplateMemberFunctionDeclaration.setDataPrototype ( "SgClassDeclaration*", "associatedClassDeclaration", "= NULL",
                NO_CONSTRUCTOR_PARAMETER, NO_ACCESS_FUNCTIONS, NO_TRAVERSAL, NO_DELETE);
#endif

  // **************************************************************************************************************************
  // **************************************************************************************************************************


  // *******************************************************************************
  // DQ (12/6/2011): Adding support for template variables into the AST.
  // *******************************************************************************

     TemplateVariableDeclaration.setFunctionPrototype ( "HEADER_TEMPLATE_VARIABLE_DECLARATION_STATEMENT", "../Grammar/Statement.code" );

#ifdef TEMPLATE_DECLARATIONS_DERIVED_FROM_NON_TEMPLATE_DECLARATIONS
     TemplateVariableDeclaration.setDataPrototype ( "SgTemplateParameterPtrList", "templateParameters", "= SgTemplateParameterPtrList()",
                NO_CONSTRUCTOR_PARAMETER, BUILD_LIST_ACCESS_FUNCTIONS, NO_TRAVERSAL, NO_DELETE);
     TemplateVariableDeclaration.setDataPrototype ( "SgTemplateArgumentPtrList", "templateSpecializationArguments", "= SgTemplateArgumentPtrList()",
                NO_CONSTRUCTOR_PARAMETER, BUILD_LIST_ACCESS_FUNCTIONS, NO_TRAVERSAL, NO_DELETE);
     TemplateVariableDeclaration.setDataPrototype ( "SgName", "string", "= \"\"",
                NO_CONSTRUCTOR_PARAMETER, BUILD_ACCESS_FUNCTIONS, NO_TRAVERSAL, NO_DELETE);
#else
     TemplateVariableDeclaration.setDataPrototype("SgInitializedNamePtrList", "variables", "",
                                          NO_CONSTRUCTOR_PARAMETER, BUILD_LIST_ACCESS_FUNCTIONS, DEF_TRAVERSAL, NO_DELETE);
#endif
  // *******************************************************************************


     TemplateClassDefinition.setFunctionPrototype    ( "HEADER_TEMPLATE_CLASS_DEFINITION_STATEMENT", "../Grammar/Statement.code" );
     TemplateFunctionDefinition.setFunctionPrototype ( "HEADER_TEMPLATE_FUNCTION_DEFINITION_STATEMENT", "../Grammar/Statement.code" );


  // DQ (4/16/2005): Added support for explicit template instantiation to IR (required to address template linking issues)
     TemplateInstantiationDirectiveStatement.setFunctionPrototype  ( "HEADER_TEMPLATE_INSTANTIATION_DIRECTIVE_STATEMENT", "../Grammar/Statement.code" );

  // DQ (4/8/2014): Restored the original behavior (traversing the associated child declaration).
  // Upon investigation, it is not a shared IR node and traversing it is important to the 
  // support for the AST Copy mechanims (else we fail test2006_08.C and test2008_37.C).
  // DQ (4/7/2014): Added support for the AST copy mechanism which fails for test2006_08.C
  // and test2008_37.C.
  // DQ (4/3/2014): This will refer to an existing template instantiation so when we traverse 
  // it we will be sharing the template instantiation.  For this reason we should supress the 
  // traversal of the declaration in this SgTemplateInstantiationDirectiveStatement IR node.
  // TemplateInstantiationDirectiveStatement.setDataPrototype ( "SgDeclarationStatement*", "declaration", "= NULL",
  //            CONSTRUCTOR_PARAMETER, BUILD_ACCESS_FUNCTIONS, DEF_TRAVERSAL, NO_DELETE);
  // TemplateInstantiationDirectiveStatement.setDataPrototype ( "SgDeclarationStatement*", "declaration", "= NULL",
  //            CONSTRUCTOR_PARAMETER, BUILD_ACCESS_FUNCTIONS, NO_TRAVERSAL, NO_DELETE);
  // TemplateInstantiationDirectiveStatement.setDataPrototype ( "SgDeclarationStatement*", "declaration", "= NULL",
  //            CONSTRUCTOR_PARAMETER, BUILD_ACCESS_FUNCTIONS, NO_TRAVERSAL, NO_DELETE, CLONE_PTR);
  // TemplateInstantiationDirectiveStatement.setDataPrototype ( "SgDeclarationStatement*", "declaration", "= NULL",
  //            CONSTRUCTOR_PARAMETER, BUILD_ACCESS_FUNCTIONS, NO_TRAVERSAL, NO_DELETE, COPY_DATA);
     TemplateInstantiationDirectiveStatement.setDataPrototype ( "SgDeclarationStatement*", "declaration", "= NULL",
                CONSTRUCTOR_PARAMETER, BUILD_ACCESS_FUNCTIONS, DEF_TRAVERSAL, NO_DELETE);

     TemplateInstantiationDecl.setFunctionPrototype ( "HEADER_TEMPLATE_INSTANTIATION_DECLARATION_STATEMENT", "../Grammar/Statement.code" );
  // This might have to be made to be type == "int" but it makes more sense as a template_type_enum
  // TemplateInstantiationDecl.setDataPrototype ( "template_type_enum" , "template_kind", "= e_template_none");

  // DQ (2/29/2004): Added to support templates.
  // With the other infomation here the original template declaration can be constructed
  // (e.g. templateHeader + "class" + templateName + templateParameters = "template <class T> ABC"
  // or "class" + templateName + templateParameters = "class ABC<int>")
     TemplateInstantiationDecl.setDataPrototype ( "SgName", "templateName", "= \"\"",
                                                  NO_CONSTRUCTOR_PARAMETER, BUILD_ACCESS_FUNCTIONS, NO_TRAVERSAL, NO_DELETE);
  // DQ (2/29/2004): Added to support templates
     TemplateInstantiationDecl.setDataPrototype ( "SgName", "templateHeader", "= \"\"",
                                                  NO_CONSTRUCTOR_PARAMETER, BUILD_ACCESS_FUNCTIONS, NO_TRAVERSAL, NO_DELETE);
#if 0
     TemplateInstantiationDecl.setDataPrototype ( "SgTemplateInstantiationDecl::template_type_enum",
                                                  "template_kind", "= e_template_none",
                                                  CONSTRUCTOR_PARAMETER, BUILD_ACCESS_FUNCTIONS, NO_TRAVERSAL, NO_DELETE);
#endif

  // DQ (11/6/2007): The templateDeclaration data member should not be copied, is should be shared 
  // and then the reference fixed up as required if the SgTemplateDeclaration it is pointing to was 
  // copied were it wwas structyreally represented in the original AST.
  // DQ (10/13/2004): This is not defined to be part of the traversal since it is shared between 
  // many nodes (template instantiations for both functions and class using this template). 
  // Traversing it would not cause a cycle so it might not be a bad idea, but for now we limit 
  // the traversal so that we try to visit IR nodes only once if possible.
  // TemplateInstantiationDecl.setDataPrototype ( "SgTemplateDeclaration*",
  //      "templateDeclaration", "= NULL",CONSTRUCTOR_PARAMETER, BUILD_ACCESS_FUNCTIONS, NO_TRAVERSAL, NO_DELETE, CLONE_TREE);
#ifdef TEMPLATE_DECLARATIONS_DERIVED_FROM_NON_TEMPLATE_DECLARATIONS
  // DQ (12/22/2011): This is required by the new design to support SgTemplateClassDeclaration derived from SgClassDeclaration.
     TemplateInstantiationDecl.setDataPrototype ( "SgTemplateClassDeclaration*",
          "templateDeclaration", "= NULL",CONSTRUCTOR_PARAMETER, BUILD_ACCESS_FUNCTIONS, NO_TRAVERSAL, NO_DELETE);
#else
     TemplateInstantiationDecl.setDataPrototype ( "SgTemplateDeclaration*",
          "templateDeclaration", "= NULL",CONSTRUCTOR_PARAMETER, BUILD_ACCESS_FUNCTIONS, NO_TRAVERSAL, NO_DELETE);
#endif

  // DQ (10/15/2004): Modified to include in traversal (didn't work, need to make the TemplateArgumentPtrList a new IR node in Sage III)
  // DQ (2/29/2004): Should this be changed to contain a list
  // (if so it can't be traversed, since we can't have list and data be traversed in the same object)
  // DQ (3/12/2004): Move the template parameters to the SgTemplateDeclaration (now that we have 
  // access to it from the SgTemplateInstantiationDecl object).
  // TemplateInstantiationDecl.setDataPrototype ( "SgNodePtrListPtr", "templateParameters", "= NULL",
  //                CONSTRUCTOR_PARAMETER, BUILD_ACCESS_FUNCTIONS, NO_TRAVERSAL, NO_DELETE);
     TemplateInstantiationDecl.setDataPrototype ( "SgTemplateArgumentPtrList", "templateArguments",  "= SgTemplateArgumentPtrList()",
                    CONSTRUCTOR_PARAMETER, BUILD_LIST_ACCESS_FUNCTIONS, NO_TRAVERSAL, NO_DELETE);
   // TemplateInstantiationDecl.setDataPrototype ( "SgTemplateArgumentPtrList", "templateArguments",  "= NULL",
        //               CONSTRUCTOR_PARAMETER, BUILD_ACCESS_FUNCTIONS, DEF_TRAVERSAL, NO_DELETE);

  // DQ (10/11/2004): instantiated template names must be reset once the template parameters are known
  // We want to use names like "ABC<int>" instead of the mangled equivalent names.  This variable records
  // if the name has been reset or not to avoid using mangled names in the unparsed (generated) code.
     TemplateInstantiationDecl.setDataPrototype ( "bool", "nameResetFromMangledForm", "= false",
                                                  NO_CONSTRUCTOR_PARAMETER, BUILD_ACCESS_FUNCTIONS, NO_TRAVERSAL, NO_DELETE);

     TemplateInstantiationDefn.setFunctionPrototype ( "HEADER_TEMPLATE_INSTANTIATION_DEFINITION_STATEMENT", "../Grammar/Statement.code" );

  // DQ (3/22/2004): Support for template functions
     TemplateInstantiationFunctionDecl.setFunctionPrototype ( 
                   "HEADER_TEMPLATE_FUNCTION_INSTANTIATION_DECLARATION_STATEMENT", "../Grammar/Statement.code" );
  // DQ (2/15/2005): Added to hold original function name without template arguments
     TemplateInstantiationFunctionDecl.setDataPrototype ( "SgName", "templateName", "= \"\"",
                                                  NO_CONSTRUCTOR_PARAMETER, BUILD_ACCESS_FUNCTIONS, NO_TRAVERSAL, NO_DELETE);
#if 0
     TemplateInstantiationFunctionDecl.setDataPrototype ( "SgName", "templateHeader", "= \"\"",
                                                  NO_CONSTRUCTOR_PARAMETER, BUILD_ACCESS_FUNCTIONS, NO_TRAVERSAL, NO_DELETE);
     TemplateInstantiationFunctionDecl.setDataPrototype ( "SgTemplateInstantiationFunctionDecl::template_type_enum",
                                                  "template_kind", "= e_template_none",
                                                  CONSTRUCTOR_PARAMETER, BUILD_ACCESS_FUNCTIONS, NO_TRAVERSAL, NO_DELETE);
#endif

  // DQ (11/6/2007): The templateDeclaration data member should not be copied, is should be shared 
  // and then the reference fixed up as required if the SgTemplateDeclaration it is pointing to was 
  // copied were it wwas structyreally represented in the original AST.
  // TemplateInstantiationFunctionDecl.setDataPrototype ( "SgTemplateDeclaration*", "templateDeclaration", "= NULL",
  //                CONSTRUCTOR_PARAMETER, BUILD_ACCESS_FUNCTIONS, NO_TRAVERSAL, NO_DELETE, CLONE_TREE);
#ifdef TEMPLATE_DECLARATIONS_DERIVED_FROM_NON_TEMPLATE_DECLARATIONS
  // DQ (12/22/2011): This is required by the new design to support SgTemplateClassDeclaration derived from SgClassDeclaration.
     TemplateInstantiationFunctionDecl.setDataPrototype ( "SgTemplateFunctionDeclaration*", "templateDeclaration", "= NULL",
                    CONSTRUCTOR_PARAMETER, BUILD_ACCESS_FUNCTIONS, NO_TRAVERSAL, NO_DELETE);
#else
     TemplateInstantiationFunctionDecl.setDataPrototype ( "SgTemplateDeclaration*", "templateDeclaration", "= NULL",
                    CONSTRUCTOR_PARAMETER, BUILD_ACCESS_FUNCTIONS, NO_TRAVERSAL, NO_DELETE);
#endif
     TemplateInstantiationFunctionDecl.setDataPrototype ( "SgTemplateArgumentPtrList", "templateArguments",  "= SgTemplateArgumentPtrList()",
                                                  CONSTRUCTOR_PARAMETER, BUILD_LIST_ACCESS_FUNCTIONS, NO_TRAVERSAL, NO_DELETE);

  // DQ (2/15/2005): instantiated function template names must be reset once the template parameters are known
  // We want to use names like "ABC<int>" instead of the mangled equivalent names.  This variable records
  // if the name has been reset or not to avoid using mangled names in the unparsed (generated) code.
     TemplateInstantiationFunctionDecl.setDataPrototype ( "bool", "nameResetFromMangledForm", "= false",
                                                  NO_CONSTRUCTOR_PARAMETER, BUILD_ACCESS_FUNCTIONS, NO_TRAVERSAL, NO_DELETE);
#if 1
  // DQ (6/28/2013): The template arguments should not always be output where the function is used in a SgTemplateFunctionRefExp 
  // and so we need to record this.  This does not handle where individual function reference expression may or may not explicitly
  // specify the template argument list, but only where some do or all do not explicitly specify the template argument list.
  // See test2013_242.C for an example of where this is required (a boost graph example test code).
     TemplateInstantiationFunctionDecl.setDataPrototype ( "bool", "template_argument_list_is_explicit", "= false",
                NO_CONSTRUCTOR_PARAMETER, BUILD_ACCESS_FUNCTIONS, NO_TRAVERSAL, NO_DELETE);
#endif

  // DQ (3/22/2004): Support for template member functions
     TemplateInstantiationMemberFunctionDecl.setFunctionPrototype ( 
                   "HEADER_TEMPLATE_MEMBER_FUNCTION_INSTANTIATION_DECLARATION_STATEMENT", "../Grammar/Statement.code" );

  // DQ (2/15/2005): Added to hold original function name without template arguments
     TemplateInstantiationMemberFunctionDecl.setDataPrototype ( "SgName", "templateName", "= \"\"",
                                                  NO_CONSTRUCTOR_PARAMETER, BUILD_ACCESS_FUNCTIONS, NO_TRAVERSAL, NO_DELETE);
#if 0
     TemplateInstantiationMemberFunctionDecl.setDataPrototype ( "SgName", "templateHeader", "= \"\"",
                                                  NO_CONSTRUCTOR_PARAMETER, BUILD_ACCESS_FUNCTIONS, NO_TRAVERSAL, NO_DELETE);
     TemplateInstantiationMemberFunctionDecl.setDataPrototype ( "SgTemplateInstantiationMemberFunctionDecl::template_type_enum",
                                                  "template_kind", "= e_template_none",
                                                  CONSTRUCTOR_PARAMETER, BUILD_ACCESS_FUNCTIONS, NO_TRAVERSAL, NO_DELETE);
#endif

  // DQ (11/6/2007): The templateDeclaration data member should not be copied, is should be shared 
  // and then the reference fixed up as required if the SgTemplateDeclaration it is pointing to was 
  // copied were it wwas structyreally represented in the original AST.
  // TemplateInstantiationMemberFunctionDecl.setDataPrototype ( "SgTemplateDeclaration*", "templateDeclaration", "= NULL",
  //                CONSTRUCTOR_PARAMETER, BUILD_ACCESS_FUNCTIONS, NO_TRAVERSAL, NO_DELETE, CLONE_TREE);
#ifdef TEMPLATE_DECLARATIONS_DERIVED_FROM_NON_TEMPLATE_DECLARATIONS
  // DQ (12/22/2011): This is required by the new design to support SgTemplateClassDeclaration derived from SgClassDeclaration.
     TemplateInstantiationMemberFunctionDecl.setDataPrototype ( "SgTemplateMemberFunctionDeclaration*", "templateDeclaration", "= NULL",
                    CONSTRUCTOR_PARAMETER, BUILD_ACCESS_FUNCTIONS, NO_TRAVERSAL, NO_DELETE);
#else
     TemplateInstantiationMemberFunctionDecl.setDataPrototype ( "SgTemplateDeclaration*", "templateDeclaration", "= NULL",
                    CONSTRUCTOR_PARAMETER, BUILD_ACCESS_FUNCTIONS, NO_TRAVERSAL, NO_DELETE);
#endif
     TemplateInstantiationMemberFunctionDecl.setDataPrototype ( "SgTemplateArgumentPtrList", "templateArguments",  "= SgTemplateArgumentPtrList()",
                                                  CONSTRUCTOR_PARAMETER, BUILD_LIST_ACCESS_FUNCTIONS, NO_TRAVERSAL, NO_DELETE);

  // DQ (2/15/2005): instantiated member function template names must be reset once the template parameters are known
  // We want to use names like "ABC<int>" instead of the mangled equivalent names.  This variable records
  // if the name has been reset or not to avoid using mangled names in the unparsed (generated) code.
     TemplateInstantiationMemberFunctionDecl.setDataPrototype ( "bool", "nameResetFromMangledForm", "= false",
                                                  NO_CONSTRUCTOR_PARAMETER, BUILD_ACCESS_FUNCTIONS, NO_TRAVERSAL, NO_DELETE);
#if 1
  // DQ (6/28/2013): The template arguments should not always be output where the function is used in a SgTemplateMemberFunctionRefExp 
  // and so we need to record this.  This does not handle where individual function reference expression may or may not explicitly
  // specify the template argument list, but only where some do or all do not explicitly specify the template argument list.
     TemplateInstantiationMemberFunctionDecl.setDataPrototype ( "bool", "template_argument_list_is_explicit", "= false",
                NO_CONSTRUCTOR_PARAMETER, BUILD_ACCESS_FUNCTIONS, NO_TRAVERSAL, NO_DELETE);
#endif



#if 0
  // DQ (2/29/2004): This is obviously not used (since it is commented out)!
     TemplateInstantiationDefn.editSubstitute       ( "HEADER_LIST_DECLARATIONS_1", "HEADER_LIST_DECLARATIONS", "../Grammar/Statement.code" );
     TemplateInstantiationDefn.editSubstitute      ( "LIST_DATA_TYPE", "SgDeclarationStatementPtrList" );
     TemplateInstantiationDefn.editSubstitute      ( "LIST_NAME", "members" );
     TemplateInstantiationDefn.editSubstitute      ( "LIST_FUNCTION_RETURN_TYPE", "void" );
     TemplateInstantiationDefn.editSubstitute      ( "LIST_FUNCTION_NAME", "member" );
     TemplateInstantiationDefn.editSubstitute      ( "LIST_ELEMENT_DATA_TYPE", "SgDeclarationStatement*" );

     TemplateInstantiationDefn.editSubstitute       ( "HEADER_LIST_DECLARATIONS_2", "HEADER_LIST_DECLARATIONS", "../Grammar/Statement.code" );
     TemplateInstantiationDefn.editSubstitute      ( "LIST_DATA_TYPE", "SgBaseClassList" );
     TemplateInstantiationDefn.editSubstitute      ( "LIST_NAME", "inheritances" );
     TemplateInstantiationDefn.editSubstitute      ( "LIST_FUNCTION_RETURN_TYPE", "void" );
     TemplateInstantiationDefn.editSubstitute      ( "LIST_FUNCTION_NAME", "inheritance" );
     TemplateInstantiationDefn.editSubstitute      ( "LIST_ELEMENT_DATA_TYPE", "const SgBaseClass &" );
     TemplateInstantiationDefn.setDataPrototype ( "SgTemplateInstantiationDecl*",
                                                  "declaration", "= NULL");
#endif

     EnumDeclaration.setFunctionPrototype ( "HEADER_ENUM_DECLARATION_STATEMENT", "../Grammar/Statement.code" );
     EnumDeclaration.editSubstitute       ( "HEADER_LIST_DECLARATIONS", "HEADER_LIST_DECLARATIONS", "../Grammar/Statement.code" );
     EnumDeclaration.editSubstitute      ( "LIST_DATA_TYPE", "SgInitializedNamePtrList" );
     EnumDeclaration.editSubstitute      ( "LIST_NAME", "enumerators" );
     EnumDeclaration.editSubstitute      ( "LIST_FUNCTION_RETURN_TYPE", "SgInitializedNamePtrList::iterator" );
     EnumDeclaration.editSubstitute      ( "LIST_FUNCTION_NAME", "enumerator" );
  // DQ (6/1/2004): Changed list to contain pointers to SgInitializedName elements
  // EnumDeclaration.editSubstitute      ( "LIST_ELEMENT_DATA_TYPE", "const SgInitializedName &" );
     EnumDeclaration.editSubstitute      ( "LIST_ELEMENT_DATA_TYPE", "SgInitializedName*" );

  // We do not traverse the following data member for the moment!
     EnumDeclaration.setDataPrototype ( "SgName"     , "name", "= \"\"",
                                        CONSTRUCTOR_PARAMETER, BUILD_ACCESS_FUNCTIONS, NO_TRAVERSAL, NO_DELETE);
     EnumDeclaration.setDataPrototype ( "bool", "embedded", "=false",
                                       NO_CONSTRUCTOR_PARAMETER, BUILD_ACCESS_FUNCTIONS, NO_TRAVERSAL, NO_DELETE);

  // DQ (10/18/2007): Modified to force AST copy mechanim to copy the type (using CLONE_PTR option).
     EnumDeclaration.setDataPrototype ( "SgEnumType*", "type", "= NULL",
                                        CONSTRUCTOR_PARAMETER, BUILD_ACCESS_FUNCTIONS, DEF2TYPE_TRAVERSAL, NO_DELETE, CLONE_PTR);

#if 0
     EnumDeclaration.setDataPrototype ( "SgInitializedNamePtrList", "enumerators", "= NULL",
                                        NO_CONSTRUCTOR_PARAMETER, NO_ACCESS_FUNCTIONS, NO_TRAVERSAL, NO_DELETE);
#else
  // DQ (5/31/2006): I think that we should be traversing the SgInitializedName objects in the enumerator list
  // EnumDeclaration.setDataPrototype ( "SgInitializedNamePtrList", "enumerators", "",
  //           NO_CONSTRUCTOR_PARAMETER, BUILD_LIST_ACCESS_FUNCTIONS, NO_TRAVERSAL, NO_DELETE);
     EnumDeclaration.setDataPrototype ( "SgInitializedNamePtrList", "enumerators", "",
                                        NO_CONSTRUCTOR_PARAMETER, BUILD_LIST_ACCESS_FUNCTIONS, DEF_TRAVERSAL, NO_DELETE);
#endif

  // DQ (6/23/2005): Enum declarations can require name qualification to support the identification of functions 
  // taking enum types.  Since the EnumType must then be qualified the declaration must support name qualification
  // even though it's definition does not appear separately from it's declaration (by the C standard). To support
  // the name qualification we have to rely on either an explicit representation of the scope, or use the parent 
  // information (from get_parent() member function).  Because we want to use this within the name mangling during 
  // construction of the global symbol table for function symbols (durring the EDG/Sage III translation), and the 
  // parents are only properly and consistantly set after the EDG/Sage III translation (see AstFixes.C), we must 
  // store the scope explicitly in the AST.  Too bad we have to store it explicitly, we nearly didn't need it.
  // this fixes a bug in the function symbol table construction where symbols from function types are shared and
  // functions with close but not identical functions types were sharing the same symbols because the gnerated 
  // names failed to include the qulified names in the key used to hash the function symbols in the global table.
  // this lead to nearly the correct generated code, but subtle errors, difficult bugs to fix until template 
  // specializations of STL code failed to compile and provide tests cases (overly complex test codes which were 
  // distilled into test2005_93.C and test2005_94.C
     EnumDeclaration.setDataPrototype ( "SgScopeStatement*", "scope", "= NULL",
                NO_CONSTRUCTOR_PARAMETER, BUILD_ACCESS_FUNCTIONS, NO_TRAVERSAL, NO_DELETE);


  // DQ (3/10/2007): Added to support un-named constructions (specifically for SgClassDeclaration and SgEnumDeclaration)
  // Note that un-named declarations are assigned a name, for at least internal use, but that the code generation 
  // phase has to be extra careful about using those names (e.g. never in a typedef, and only where more than one 
  // variable was declared in in a SgVariableDeclaration, this later pointe can be difficult to distinguish because 
  // we currently normalize the case of multiple variables in a single variable declaration.
     EnumDeclaration.setDataPrototype ( "bool", "isUnNamed", "= false",
               NO_CONSTRUCTOR_PARAMETER, BUILD_ACCESS_FUNCTIONS, NO_TRAVERSAL, NO_DELETE);

  // DQ (7/10/2012): Added information required to indicate that declaration is contained in a type reference (as part of another declaration).
  // This is also called autonomous declaration handling.  The following examples make
  // clear the definition of autonomous and non autonomous declarations:
  //      enum A { i; }; typedef A a;    // autonomous declaration
  //      typedef enum B { i; } b;       // non autonomous declaration
  // Clearly the autonomous case is the more common, but we must handle both.
     EnumDeclaration.setDataPrototype("bool","isAutonomousDeclaration","= true",
               NO_CONSTRUCTOR_PARAMETER, BUILD_ACCESS_FUNCTIONS, NO_TRAVERSAL, NO_DELETE);


     ExprStatement.setFunctionPrototype ( "HEADER_EXPRESSION_STATEMENT", "../Grammar/Statement.code" );

#if 0
  // ***** Warning ****** Warning ****** Warning ****** Warning ****** Warning ******
  // DQ (12/9/2004): As additional comments to the code below.
  // The following data members MUST appear in this order since a wrapper mechanism is used 
  // to preserve an older interface within Sage III using newer automatically generated 
  // functions.  We can at some point explore what might be a fix less sensative to ordering.

  // QY 11/9/04  set expr as the indirect member "operand" wrapped inside expr_root. 
     ExprStatement.setDataPrototype ( "SgExpression*", "the_expr", " = NULL",
                                      INDIRECT_CONSTRUCTOR_PARAMETER, 
                                      BUILD_INDIRECT_ACCESS_FUNCTIONS, 
                                      NO_TRAVERSAL, NO_DELETE, NO_COPY_DATA);
  // QY 11/9/04 expr_root needs to follow expr immediately
     ExprStatement.setDataPrototype("SgExpressionRoot*", 
                                     "expression_root", "operand",
                                     WRAP_CONSTRUCTOR_PARAMETER, 
                                     BUILD_WRAP_ACCESS_FUNCTIONS, DEF_TRAVERSAL, NO_DELETE, CLONE_TREE);
  // ***** Warning ****** Warning ****** Warning ****** Warning ****** Warning ******
#else
  // DQ (11/7/2006): Trying to remove the WRAP mechanism since it is overly complex and not required
     ExprStatement.setDataPrototype ( "SgExpression*", "expression", "= NULL",
                  CONSTRUCTOR_PARAMETER, BUILD_ACCESS_FUNCTIONS, DEF_TRAVERSAL, NO_DELETE);
#endif

     LabelStatement.setFunctionPrototype ( "HEADER_LABEL_STATEMENT", "../Grammar/Statement.code" );
     LabelStatement.setDataPrototype     ( "SgName", "label", "= \"\"",
                CONSTRUCTOR_PARAMETER, BUILD_ACCESS_FUNCTIONS, NO_TRAVERSAL, NO_DELETE);
     LabelStatement.setDataPrototype     ( "SgScopeStatement*", "scope", "= NULL",
                NO_CONSTRUCTOR_PARAMETER, BUILD_ACCESS_FUNCTIONS, NO_TRAVERSAL, NO_DELETE);

  // DQ (10/14/2007): Since this is also in the parent's list of statments it would be an error to 
  // traverse this.  The reason why it is not currently an error is that this data member's value 
  // is always NULL.  Because of the specification in the Grammar, it does make since to have this
  // as a data member, but it is unclear how to use it.  To avoid the possible error, I have have at
  // least marked it to not be traversed for now.
  // DQ (3/21/2007): This is a fix to be consistant with the C and C++ grammar, but it is not used yet.
  // I think we want to later make this a constructor parameter.
  // LabelStatement.setDataPrototype     ( "SgStatement*", "statement", "= NULL",
  //              CONSTRUCTOR_PARAMETER, BUILD_ACCESS_FUNCTIONS, DEF_TRAVERSAL, NO_DELETE);
     LabelStatement.setDataPrototype     ( "SgStatement*", "statement", "= NULL",
                  CONSTRUCTOR_PARAMETER, BUILD_ACCESS_FUNCTIONS, NO_TRAVERSAL, NO_DELETE);
     LabelStatement.setDataPrototype     ( "bool", "gnu_extension_unused", "= false",
                  NO_CONSTRUCTOR_PARAMETER, BUILD_ACCESS_FUNCTIONS, NO_TRAVERSAL, NO_DELETE);

  // Not that the SgWhileStmt is used for the Fortran do while statement (because the test is 
  // at the top of the loop and so is more closely matched to the C/C++ "while(){}" statement 
  // than the C/C++ "do {} while();")
     WhileStmt.setFunctionPrototype ( "HEADER_WHILE_STATEMENT", "../Grammar/Statement.code" );
     WhileStmt.setDataPrototype     ( "SgStatement*", "condition", "= NULL",
                                      CONSTRUCTOR_PARAMETER, BUILD_ACCESS_FUNCTIONS, DEF_TRAVERSAL, NO_DELETE);
     WhileStmt.setDataPrototype     ( "SgStatement*", "body", "= NULL",
                                      CONSTRUCTOR_PARAMETER, BUILD_ACCESS_FUNCTIONS, DEF_TRAVERSAL, NO_DELETE);

  // driscoll6 (7/21/11) support for python
     WhileStmt.setDataPrototype ( "SgStatement*", "else_body",  "= NULL",
                               NO_CONSTRUCTOR_PARAMETER, BUILD_ACCESS_FUNCTIONS, DEF_TRAVERSAL, NO_DELETE);

  // DQ (8/24/2007): Added to support Fortran specific use of do ... while construct.
  // WhileStmt.setDataPrototype ( "int", "end_numeric_label", "= -1",
  //              NO_CONSTRUCTOR_PARAMETER, BUILD_ACCESS_FUNCTIONS, NO_TRAVERSAL, NO_DELETE);
     WhileStmt.setDataPrototype ( "SgLabelRefExp*", "end_numeric_label", "= NULL",
                  NO_CONSTRUCTOR_PARAMETER, BUILD_ACCESS_FUNCTIONS, NO_TRAVERSAL, NO_DELETE);
  // DQ (11/17/2007): Added support for string labels (for Fortran).
     WhileStmt.setDataPrototype ( "std::string", "string_label", "= \"\"",
                                      NO_CONSTRUCTOR_PARAMETER, BUILD_ACCESS_FUNCTIONS, NO_TRAVERSAL, NO_DELETE);

  // DQ (12/26/2007): Fortran specific, has associated enddo statement
     WhileStmt.setDataPrototype ( "bool", "has_end_statement", "= false",
                  NO_CONSTRUCTOR_PARAMETER, BUILD_ACCESS_FUNCTIONS, NO_TRAVERSAL, NO_DELETE);

     DoWhileStmt.setFunctionPrototype ( "HEADER_DO_WHILE_STATEMENT", "../Grammar/Statement.code" );
  // DQ (11/17/2005): Swapped order to force order of traversal to reflect structure.
     DoWhileStmt.setDataPrototype     ( "SgStatement*", "body", "= NULL",
                                        CONSTRUCTOR_PARAMETER, BUILD_ACCESS_FUNCTIONS, DEF_TRAVERSAL, NO_DELETE);
     DoWhileStmt.setDataPrototype     ( "SgStatement*", "condition", "= NULL",
                                        CONSTRUCTOR_PARAMETER, BUILD_ACCESS_FUNCTIONS, DEF_TRAVERSAL, NO_DELETE);

     SwitchStatement.setFunctionPrototype ( "HEADER_SWITCH_STATEMENT", "../Grammar/Statement.code" );

#if 0
#if 0
  // ***** Warning ****** Warning ****** Warning ****** Warning ****** Warning ******
  // DQ (12/9/2004): As additional comments to the code below.
  // The following data members MUST appear in this order since a wrapper mechanism is used 
  // to preserve an older interface within Sage III using newer automatically generated 
  // functions.  We can at some point explore what might be a fix less sensative to ordering.

  // QY 11/9/04  set expr as the indirect member "operand" wrapped inside expr_root. 
     SwitchStatement.setDataPrototype ( "SgExpression*", "item_selector", 
                                         " = NULL", INDIRECT_CONSTRUCTOR_PARAMETER, 
                                      BUILD_INDIRECT_ACCESS_FUNCTIONS, 
                                      NO_TRAVERSAL, NO_DELETE, NO_COPY_DATA);
  // QY 11/9/04 expr_root needs to follow expr immediately
     SwitchStatement.setDataPrototype ( "SgExpressionRoot*", "item_selector_root", 
                                        "operand", WRAP_CONSTRUCTOR_PARAMETER, 
                                        BUILD_WRAP_ACCESS_FUNCTIONS, DEF_TRAVERSAL, NO_DELETE,
                                         CLONE_TREE);
#else
  // DQ (11/23/2005): This should be a SgStatements (since it could 
  // be a declaration, see test2005_114.C for more details).
     SwitchStatement.setDataPrototype ( "SgStatement*", "item_selector", "= NULL",
               CONSTRUCTOR_PARAMETER, BUILD_ACCESS_FUNCTIONS, DEF_TRAVERSAL, NO_DELETE);
#endif
#else
  // DQ (11/7/2006): Trying to remove the WRAP mechanism since it is overly complex and not required
     SwitchStatement.setDataPrototype ( "SgStatement*", "item_selector", "= NULL",
                  CONSTRUCTOR_PARAMETER, BUILD_ACCESS_FUNCTIONS, DEF_TRAVERSAL, NO_DELETE);
#endif

  // JJW (12/9/2008): The body does not need to be a block
     SwitchStatement.setDataPrototype ( "SgStatement*", "body", "= NULL",
                                        CONSTRUCTOR_PARAMETER, BUILD_ACCESS_FUNCTIONS, DEF_TRAVERSAL, NO_DELETE);

  // DQ (8/24/2007): Added to support Fortran specific use of WhileStmt
  // SwitchStatement.setDataPrototype ( "int", "end_numeric_label", "= -1",
  //              NO_CONSTRUCTOR_PARAMETER, BUILD_ACCESS_FUNCTIONS, NO_TRAVERSAL, NO_DELETE);
     SwitchStatement.setDataPrototype ( "SgLabelRefExp*", "end_numeric_label", "= NULL",
                  NO_CONSTRUCTOR_PARAMETER, BUILD_ACCESS_FUNCTIONS, NO_TRAVERSAL, NO_DELETE);
  // DQ (11/16/2007): Added support for string labels (for Fortran).
     SwitchStatement.setDataPrototype ( "std::string", "string_label", "= \"\"",
                                      NO_CONSTRUCTOR_PARAMETER, BUILD_ACCESS_FUNCTIONS, NO_TRAVERSAL, NO_DELETE);

  // ***** Warning ****** Warning ****** Warning ****** Warning ****** Warning ******

  // SwitchStmt.editSubstitute ( "LIST_DATA_TYPE", "BaseClassList" );
  // SwitchStmt.editSubstitute ( "LIST_NAME", "inheritance" );
  // SwitchStmt.editSubstitute ( "LIST_FUNCTION_RETURN_TYPE", "void" );
  // SwitchStmt.editSubstitute ( "LIST_FUNCTION_NAME", "inheritances" );
  // SwitchStmt.editSubstitute ( "LIST_ELEMENT_DATA_TYPE", "const SgBaseClass &" );
     CaseOptionStmt.setFunctionPrototype ( "HEADER_CASE_OPTION_STATEMENT", "../Grammar/Statement.code" );

#if 0
  // ***** Warning ****** Warning ****** Warning ****** Warning ****** Warning ******
  // DQ (12/9/2004): As additional comments to the code below.
  // The following data members MUST appear in this order since a wrapper mechanism is used 
  // to preserve an older interface within Sage III using newer automatically generated 
  // functions.  We can at some point explore what might be a fix less sensative to ordering.

  // QY 11/9/04  set expr as the indirect member "operand" wrapped inside expr_root. 
     CaseOptionStmt.setDataPrototype ( "SgExpression*", "key", " = NULL",
                                     INDIRECT_CONSTRUCTOR_PARAMETER, 
                                     BUILD_INDIRECT_ACCESS_FUNCTIONS, 
                                     NO_TRAVERSAL, NO_DELETE, NO_COPY_DATA);
  // QY 11/9/04 key_root needs to follow key immediately
     CaseOptionStmt.setDataPrototype("SgExpressionRoot*", "key_root", "operand",
                                    WRAP_CONSTRUCTOR_PARAMETER, BUILD_WRAP_ACCESS_FUNCTIONS, 
                                    DEF_TRAVERSAL, NO_DELETE, CLONE_TREE);
  // ***** Warning ****** Warning ****** Warning ****** Warning ****** Warning ******
#else
  // DQ (11/7/2006): Trying to remove the WRAP mechanism since it is overly complex and not required
     CaseOptionStmt.setDataPrototype ( "SgExpression*", "key", "= NULL",
                  CONSTRUCTOR_PARAMETER, BUILD_ACCESS_FUNCTIONS, DEF_TRAVERSAL, NO_DELETE);
#endif

     CaseOptionStmt.setDataPrototype ( "SgStatement*", "body", "= NULL",
                                       CONSTRUCTOR_PARAMETER, BUILD_ACCESS_FUNCTIONS, DEF_TRAVERSAL, NO_DELETE);
  // DQ (1/6/2006): Added support for GNU case label ranges (e.g. "case 2 ... 5:" in switch statements; see test2005_202.C)
     CaseOptionStmt.setDataPrototype ( "SgExpression*", "key_range_end", " = NULL",
                   NO_CONSTRUCTOR_PARAMETER, BUILD_ACCESS_FUNCTIONS, DEF_TRAVERSAL, NO_DELETE);

  // DQ (1/31/2009): Added support for named case construct.
     CaseOptionStmt.setDataPrototype ( "std::string", "case_construct_name", " = \"\"",
                   NO_CONSTRUCTOR_PARAMETER, BUILD_ACCESS_FUNCTIONS, NO_TRAVERSAL, NO_DELETE);

     TryStmt.setFunctionPrototype ( "HEADER_TRY_STATEMENT", "../Grammar/Statement.code" );
     TryStmt.editSubstitute       ( "HEADER_LIST_DECLARATIONS", "HEADER_LIST_DECLARATIONS", "../Grammar/Statement.code" );
     TryStmt.editSubstitute       ( "LIST_DATA_TYPE", "SgStatementPtrList" );
     TryStmt.editSubstitute       ( "LIST_NAME", "catch_statement_seq" );
     TryStmt.editSubstitute       ( "LIST_FUNCTION_RETURN_TYPE", "void" );
     TryStmt.editSubstitute       ( "LIST_FUNCTION_NAME", "catch_statement" );
     TryStmt.editSubstitute       ( "LIST_ELEMENT_DATA_TYPE", "SgStatement*" );

     TryStmt.setDataPrototype     ( "SgStatement*", "body", "= NULL",
                                    CONSTRUCTOR_PARAMETER, BUILD_ACCESS_FUNCTIONS, DEF_TRAVERSAL, NO_DELETE);
     TryStmt.setDataPrototype ( "SgCatchStatementSeq*", "catch_statement_seq_root", "= NULL",
                                NO_CONSTRUCTOR_PARAMETER, BUILD_ACCESS_FUNCTIONS, DEF_TRAVERSAL, NO_DELETE);
     TryStmt.setDataPrototype     ( "SgStatement*", "else_body", "= NULL",
                                    NO_CONSTRUCTOR_PARAMETER, BUILD_ACCESS_FUNCTIONS, DEF_TRAVERSAL, NO_DELETE);
     TryStmt.setDataPrototype     ( "SgStatement*", "finally_body", "= NULL",
                                    NO_CONSTRUCTOR_PARAMETER, BUILD_ACCESS_FUNCTIONS, DEF_TRAVERSAL, NO_DELETE);

     CatchStatementSeq.setFunctionPrototype ( "HEADER_CATCH_STATEMENT_SEQ", "../Grammar/Statement.code" );
     CatchStatementSeq.editSubstitute   ( "HEADER_LIST_DECLARATIONS", "HEADER_LIST_DECLARATIONS", "../Grammar/Statement.code" );
     CatchStatementSeq.editSubstitute   ( "LIST_DATA_TYPE", "SgStatementPtrList" );
     CatchStatementSeq.editSubstitute   ( "LIST_NAME", "catch_statement_seq" );
     CatchStatementSeq.editSubstitute   ( "LIST_FUNCTION_RETURN_TYPE", "void" );
     CatchStatementSeq.editSubstitute   ( "LIST_FUNCTION_NAME", "catch_statement" );
     CatchStatementSeq.editSubstitute   ( "LIST_ELEMENT_DATA_TYPE", "SgStatement*" );
     CatchStatementSeq.setDataPrototype ( "SgStatementPtrList", "catch_statement_seq", "",
                                  NO_CONSTRUCTOR_PARAMETER, BUILD_LIST_ACCESS_FUNCTIONS, DEF_TRAVERSAL, NO_DELETE);
  // DQ (12/4/2004): Now we automate the generation of the destructors
  // CatchStatementSeq.setAutomaticGenerationOfDestructor(false);

     CatchOptionStmt.setFunctionPrototype ( "HEADER_CATCH_OPTION_STATEMENT", "../Grammar/Statement.code" );

     CatchOptionStmt.setDataPrototype ( "SgVariableDeclaration*", "condition", "= NULL",
                                        CONSTRUCTOR_PARAMETER, BUILD_ACCESS_FUNCTIONS, DEF_TRAVERSAL, NO_DELETE);
     CatchOptionStmt.setDataPrototype ( "SgStatement*"         , "body"     , "= NULL",
                                        CONSTRUCTOR_PARAMETER, BUILD_ACCESS_FUNCTIONS, DEF_TRAVERSAL, NO_DELETE);
     CatchOptionStmt.setDataPrototype ( "SgTryStmt*"            , "trystmt"  , "= NULL",
                                        CONSTRUCTOR_PARAMETER, BUILD_ACCESS_FUNCTIONS, NO_TRAVERSAL, NO_DELETE);

     DefaultOptionStmt.setFunctionPrototype ( "HEADER_DEFAULT_OPTION_STATEMENT", "../Grammar/Statement.code" );
     DefaultOptionStmt.setDataPrototype ( "SgStatement*", "body"   , "= NULL",
                                          CONSTRUCTOR_PARAMETER, BUILD_ACCESS_FUNCTIONS, DEF_TRAVERSAL, NO_DELETE);

  // DQ (1/31/2009): Added support for named default case construct.
     DefaultOptionStmt.setDataPrototype ( "std::string", "default_construct_name", " = \"\"",
                   NO_CONSTRUCTOR_PARAMETER, BUILD_ACCESS_FUNCTIONS, NO_TRAVERSAL, NO_DELETE);

     BreakStmt.setFunctionPrototype ( "HEADER_BREAK_STATEMENT", "../Grammar/Statement.code" );

  // DQ (11/17/2007): Fortran support requires string label target ("break" in C == "exit" in Fortran)
     BreakStmt.setDataPrototype     ( "std::string", "do_string_label", "= \"\"",
                                      NO_CONSTRUCTOR_PARAMETER, BUILD_ACCESS_FUNCTIONS, NO_TRAVERSAL, NO_DELETE);

     ContinueStmt.setFunctionPrototype ( "HEADER_CONTINUE_STATEMENT", "../Grammar/Statement.code" );

  // DQ (11/17/2007): Fortran support requires string label target ("continue" in C == "cycle" in Fortran)
     ContinueStmt.setDataPrototype     ( "std::string", "do_string_label", "= \"\"",
                                      NO_CONSTRUCTOR_PARAMETER, BUILD_ACCESS_FUNCTIONS, NO_TRAVERSAL, NO_DELETE);

     ReturnStmt.setFunctionPrototype ( "HEADER_RETURN_STATEMENT", "../Grammar/Statement.code" );

#if 0
  // ***** Warning ****** Warning ****** Warning ****** Warning ****** Warning ******
  // DQ (12/9/2004): As additional comments to the code below.
  // The following data members MUST appear in this order since a wrapper mechanism is used 
  // to preserve an older interface within Sage III using newer automatically generated 
  // functions.  We can at some point explore what might be a fix less sensative to ordering.

  // QY 11/9/04  set return_expr as the indirect member "operand" wrapped inside expr_root. 
     ReturnStmt.setDataPrototype      ( "SgExpression*", "return_expr", " = NULL",
                                     INDIRECT_CONSTRUCTOR_PARAMETER, 
                                     BUILD_INDIRECT_ACCESS_FUNCTIONS, 
                                     NO_TRAVERSAL, NO_DELETE, NO_COPY_DATA);
  // QY 11/9/04 expression_root needs to follow expr immediately
     ReturnStmt.setDataPrototype("SgExpressionRoot*", "expression_root", 
                                 "operand", WRAP_CONSTRUCTOR_PARAMETER, 
                                 BUILD_WRAP_ACCESS_FUNCTIONS, 
                                 DEF_TRAVERSAL, NO_DELETE, CLONE_TREE);
  // ***** Warning ****** Warning ****** Warning ****** Warning ****** Warning ******
#else
  // DQ (11/7/2006): Trying to remove the WRAP mechanism since it is overly complex and not required
     ReturnStmt.setDataPrototype ( "SgExpression*", "expression", "= NULL",
                  CONSTRUCTOR_PARAMETER, BUILD_ACCESS_FUNCTIONS, DEF_TRAVERSAL, NO_DELETE);
#endif

     GotoStatement.setFunctionPrototype ( "HEADER_GOTO_STATEMENT", "../Grammar/Statement.code" );
     GotoStatement.setDataPrototype     ( "SgLabelStatement*", "label", "= NULL",
                                          CONSTRUCTOR_PARAMETER, BUILD_ACCESS_FUNCTIONS, NO_TRAVERSAL, NO_DELETE);

  // DQ (12/16/2007): Added to support new way to handle labels and goto (as implemented in Fortran support)
     GotoStatement.setDataPrototype     ( "SgLabelRefExp*", "label_expression", "= NULL",
                  NO_CONSTRUCTOR_PARAMETER, BUILD_ACCESS_FUNCTIONS, NO_TRAVERSAL, NO_DELETE);

     AsmStmt.setFunctionPrototype  ( "HEADER_ASM_STATEMENT", "../Grammar/Statement.code" );

#if 0
  // ***** Warning ****** Warning ****** Warning ****** Warning ****** Warning ******
  // DQ (12/9/2004): As additional comments to the code below.
  // The following data members MUST appear in this order since a wrapper mechanism is used 
  // to preserve an older interface within Sage III using newer automatically generated 
  // functions.  We can at some point explore what might be a fix less sensative to ordering.

  // QY 11/9/04  set expr as the indirect member "operand" wrapped inside expr_root. 
     AsmStmt.setDataPrototype      ( "SgExpression*", "expr", " = NULL",
                                     INDIRECT_CONSTRUCTOR_PARAMETER, 
                                     BUILD_INDIRECT_ACCESS_FUNCTIONS, 
                                     NO_TRAVERSAL, NO_DELETE, NO_COPY_DATA);
  // QY 11/9/04 expr_root needs to follow expr immediately
     AsmStmt.setDataPrototype("SgExpressionRoot*", "expr_root", "operand",
                              WRAP_CONSTRUCTOR_PARAMETER, BUILD_WRAP_ACCESS_FUNCTIONS, 
                              DEF_TRAVERSAL, NO_DELETE, CLONE_TREE);
  // ***** Warning ****** Warning ****** Warning ****** Warning ****** Warning ******
#else
     AsmStmt.setDataPrototype ( "std::string", "assemblyCode", "= \"\"",
               NO_CONSTRUCTOR_PARAMETER, BUILD_ACCESS_FUNCTIONS, NO_TRAVERSAL, NO_DELETE);
  // DQ (7/22/2006): This is a list of operands (SgAsmOp IR nodes) (see test2006_93.C)
  // Note that the asm template is the first entry in the operand list!
  // AsmStmt.setDataPrototype ( "SgExpressionPtrList", "operands", "",
  //           NO_CONSTRUCTOR_PARAMETER, NO_ACCESS_FUNCTIONS, DEF_TRAVERSAL, DEF_DELETE);
  // DQ (8/13/2006): This variable should not be deleted (since it is a value instead of a pointer).
     AsmStmt.setDataPrototype ( "bool", "useGnuExtendedFormat", "= false",
               NO_CONSTRUCTOR_PARAMETER, BUILD_ACCESS_FUNCTIONS, NO_TRAVERSAL, NO_DELETE);
     AsmStmt.setDataPrototype ( "SgExpressionPtrList", "operands", "",
               NO_CONSTRUCTOR_PARAMETER, NO_ACCESS_FUNCTIONS, DEF_TRAVERSAL, NO_DELETE);

  // DQ (7/26/2006): The clobber list is a list of register codes (architecture specific, but gnu standard register names).
     AsmStmt.setDataPrototype ( "SgAsmStmt::AsmRegisterNameList", "clobberRegisterList", "",
               NO_CONSTRUCTOR_PARAMETER, NO_ACCESS_FUNCTIONS, NO_TRAVERSAL, NO_DELETE);
     AsmStmt.setDataPrototype ( "bool", "isVolatile", "= false",
               NO_CONSTRUCTOR_PARAMETER, BUILD_ACCESS_FUNCTIONS, NO_TRAVERSAL, NO_DELETE);
#endif

     SpawnStmt.setFunctionPrototype  ( "HEADER_SPAWN_STATEMENT", "../Grammar/Statement.code" );

#if 0
  // ***** Warning ****** Warning ****** Warning ****** Warning ****** Warning ******
  // DQ (12/9/2004): As additional comments to the code below.
  // The following data members MUST appear in this order since a wrapper mechanism is used 
  // to preserve an older interface within Sage III using newer automatically generated 
  // functions.  We can at some point explore what might be a fix less sensative to ordering.

  // QY 11/9/04  set expr as the indirect member "operand" wrapped inside expr_root. 
     SpawnStmt.setDataPrototype      ( "SgFunctionCallExp*", "the_func", 
                                        " = NULL", INDIRECT_CONSTRUCTOR_PARAMETER, 
                                       BUILD_INDIRECT_ACCESS_FUNCTIONS, 
                                       NO_TRAVERSAL, NO_DELETE, NO_COPY_DATA);
  // QY 11/9/04 expr_root needs to follow the_func immediately
     SpawnStmt.setDataPrototype("SgExpressionRoot*", "the_func_root", "operand",
                                WRAP_CONSTRUCTOR_PARAMETER, BUILD_WRAP_ACCESS_FUNCTIONS, 
                                DEF_TRAVERSAL, NO_DELETE, CLONE_TREE);
  // ***** Warning ****** Warning ****** Warning ****** Warning ****** Warning ******
#else
  // DQ (11/7/2006): Trying to remove the WRAP mechanism since it is overly complex and not required
     SpawnStmt.setDataPrototype ( "SgFunctionCallExp*", "the_func", "= NULL",
                  CONSTRUCTOR_PARAMETER, BUILD_ACCESS_FUNCTIONS, DEF_TRAVERSAL, NO_DELETE);
#endif

  // DQ (12/13/2005): Added support for empty statement (and empty expression).
     NullStatement.setFunctionPrototype  ( "HEADER_NULL_STATEMENT", "../Grammar/Statement.code" );

  // DQ (12/13/2005): Added variant statement to support future patterns 
  // specifications (contains RegEx string specifier for SgStatement IR node).
     VariantStatement.setFunctionPrototype  ( "HEADER_VARIANT_STATEMENT", "../Grammar/Statement.code" );

     TypedefDeclaration.setFunctionPrototype  ( "HEADER_TYPEDEF_DECLARATION_STATEMENT", "../Grammar/Statement.code" );
     TypedefDeclaration.setDataPrototype ( "SgName", "name", "= \"\"",
                                           CONSTRUCTOR_PARAMETER, BUILD_ACCESS_FUNCTIONS, NO_TRAVERSAL, NO_DELETE);
     TypedefDeclaration.setDataPrototype ( "SgType*", "base_type", "= NULL",
                                           CONSTRUCTOR_PARAMETER, BUILD_ACCESS_FUNCTIONS, NO_TRAVERSAL, NO_DELETE);

  // TypedefDeclaration.setDataPrototype ( "SgTypedefType*", "type", "= NULL",
  //              CONSTRUCTOR_PARAMETER, BUILD_ACCESS_FUNCTIONS, NO_TRAVERSAL || DEF2TYPE_TRAVERSAL, NO_DELETE);
     TypedefDeclaration.setDataPrototype ( "SgTypedefType*", "type", "= NULL",
                                           CONSTRUCTOR_PARAMETER, BUILD_ACCESS_FUNCTIONS, NO_TRAVERSAL || DEF2TYPE_TRAVERSAL, NO_DELETE, CLONE_PTR);

  // DQ (7/22/2004): Where this has been changed to be a valid pointer in the AST 
  // (fix to EDG/Sage connetion), its traversal now causes a cycle in the example 
  // "typedef struct Atag4 { typedef Atag4 Btag; } A4;".  To fix this we need to
  // disallow the traversal of the declaration in a typedef when it is a valid pointer.
  // GB (8/13/2007): This is now traversed again, but the traversal successor
  // code generated by ROSETTA takes care of returning NULL whenever the
  // typedefBaseTypeContainsDefiningDeclaration flag is false.
     TypedefDeclaration.setDataPrototype ( "SgDeclarationStatement*", "declaration", "= NULL",
                  CONSTRUCTOR_PARAMETER, BUILD_ACCESS_FUNCTIONS, DEF_TRAVERSAL, NO_DELETE);
  // TypedefDeclaration.setDataPrototype ( "SgDeclarationStatement*", "declaration", "= NULL",
  //              CONSTRUCTOR_PARAMETER, BUILD_ACCESS_FUNCTIONS, NO_TRAVERSAL, NO_DELETE);

     TypedefDeclaration.setDataPrototype ( "SgSymbol*", "parent_scope", "= NULL",
                                           CONSTRUCTOR_PARAMETER, BUILD_ACCESS_FUNCTIONS, NO_TRAVERSAL, NO_DELETE);

  // DQ (10/5/2004): Support for defining declarations hidden within typedefs (e.g. "typedef struct A { int x; } Atype;")
  // Such base types are considered unnamed and they get their name from the typedef directly. Because the types
  // are shared (and contain the declarations) we can't mark either type or the declarations directly, so we have to 
  // mark the typedef directly.  This information is used in the unparser to know when to unparse the defining declaration.
  // This allows the unparser to generate code exactly as it appears originally which is the most conservative approach 
  // since we assume that anything handed to ROSE had to first be compiled by EDG (front-end) and so it represents valid 
  // C++ code with the declarations in the precise order required to compile correctly.
     TypedefDeclaration.setDataPrototype ( "bool", "typedefBaseTypeContainsDefiningDeclaration", "= false",
                                           NO_CONSTRUCTOR_PARAMETER, BUILD_ACCESS_FUNCTIONS, NO_TRAVERSAL, NO_DELETE);

  // DQ (11/22/2004): This is likely redundant with the parent_scope except that it appears that parent_scope is likely set wrong!
  // DQ (11/22/2004): class declarations for nested classes can appear outside the scope of the class to which 
  // they belong, thus the parent information is not sufficent to define the relationship of nested classes 
  // (and typedefs within the classes, as well, which is the current bug in Kull).  So we need an additional
  // data member to explicitly represent the scope of a class (consistant with the design of the member 
  // function declaration).
     TypedefDeclaration.setDataPrototype ( "SgScopeStatement*", "scope", "= NULL",
                NO_CONSTRUCTOR_PARAMETER, BUILD_ACCESS_FUNCTIONS, NO_TRAVERSAL, NO_DELETE);

#if 0
  // DQ (12/21/2005): This global qualification is now replaced by a more general mechanism to handle
  // qualified names. Here we have a list of qualified names a global qualification is represented by 
  // a SgQualifiedName that contains a pointer to the SgGlobal scope. This is so variables such as 
  // "::X::Y::Z::variable" can be represented properly.
  // DQ (8/25/2005): Added to support use of global qualification in typedef (e.g. "typedef ::Xtype globalXtype;")
  // TypedefDeclaration.setDataPrototype ( "bool", "isGlobalScopeExplicitlySpecified", "= false",
  //            NO_CONSTRUCTOR_PARAMETER, BUILD_ACCESS_FUNCTIONS, NO_TRAVERSAL, NO_DELETE);
     TypedefDeclaration.setDataPrototype ( "SgQualifiedNamePtrList", "qualifiedNameList", "",
               NO_CONSTRUCTOR_PARAMETER, BUILD_ACCESS_FUNCTIONS, NO_TRAVERSAL, NO_DELETE);
#endif

  // DQ (8/20/2006): Record if global name qualification is required on the type. 
  // See test2003_01.C for an example of where this is required.
     TypedefDeclaration.setDataPrototype("bool", "requiresGlobalNameQualificationOnType", "= false",
                 NO_CONSTRUCTOR_PARAMETER, BUILD_ACCESS_FUNCTIONS, NO_TRAVERSAL, NO_DELETE);

  // DQ (5/14/2011): Added support for name qualification.
     TypedefDeclaration.setDataPrototype ( "int", "name_qualification_length_for_base_type", "= 0",
            NO_CONSTRUCTOR_PARAMETER, BUILD_ACCESS_FUNCTIONS, NO_TRAVERSAL, NO_DELETE);

  // DQ (5/14/2011): Added information required for new name qualification support.
     TypedefDeclaration.setDataPrototype("bool","type_elaboration_required_for_base_type","= false",
                                NO_CONSTRUCTOR_PARAMETER, BUILD_ACCESS_FUNCTIONS, NO_TRAVERSAL, NO_DELETE);

  // DQ (5/14/2011): Added information required for new name qualification support.
     TypedefDeclaration.setDataPrototype("bool","global_qualification_required_for_base_type","= false",
                                NO_CONSTRUCTOR_PARAMETER, BUILD_ACCESS_FUNCTIONS, NO_TRAVERSAL, NO_DELETE);

  // DQ (7/9/2012): Added information required to indicate that declaration is contained in a type reference (as part of another declaration).
  // This is also called autonomous declaration handling.  The following examples make
  // clear the definition of autonomous and non autonomous declarations:
  //      class A { int i; }; typedef A a;    // autonomous declaration
  //      typedef class B { int i; } b;       // non autonomous declaration
  // Clearly the autonomous case is the more common, but we must handle both.
     TypedefDeclaration.setDataPrototype("bool","isAutonomousDeclaration","= true",
                                NO_CONSTRUCTOR_PARAMETER, BUILD_ACCESS_FUNCTIONS, NO_TRAVERSAL, NO_DELETE);

  // DQ (7/28/2012): We need to support lists of types at the end of a typedef declaration. ROSE presently
  // will output seperate declarations for each type.  This is OK (but will be fixed) however it interferes
  // with the new support for un-named types in typedef declarations.  so we want to mark declarations that
  // are output assocuated with a previous declaration.  Example of where this is relevant is:
  //      typedef struct { } S,T;
  // which will be output as:
  //      typedef struct { } S;
  //      typedef S T;
  // But the second (associated) declaration need to use the name of the un-named type "S"
  // See test2012_141.C for an example of this issue.
     TypedefDeclaration.setDataPrototype("bool","isAssociatedWithDeclarationList","= false",
                                NO_CONSTRUCTOR_PARAMETER, BUILD_ACCESS_FUNCTIONS, NO_TRAVERSAL, NO_DELETE);

  // DQ (7/30/2012): Mark this as the first declaration of a declaration list.
     TypedefDeclaration.setDataPrototype("bool","isFirstDeclarationOfDeclarationList","= true",
                                NO_CONSTRUCTOR_PARAMETER, BUILD_ACCESS_FUNCTIONS, NO_TRAVERSAL, NO_DELETE);

     PragmaDeclaration.setFunctionPrototype ( "HEADER_PRAGMA_STATEMENT", "../Grammar/Statement.code" );

  // DQ (3/17/2007): Since we traverse the SgPragma in a SgPragmaDeclaration, don't delete it. OK to share in AST merge also.
     PragmaDeclaration.setDataPrototype     ( "SgPragma*"   , "pragma", "= NULL",
                   CONSTRUCTOR_PARAMETER, BUILD_ACCESS_FUNCTIONS, DEF_TRAVERSAL, NO_DELETE);
#if 0
  // DQ (6/13/2006): Added to support more detail in pragmas
     PragmaDeclaration.setDataPrototype     ( "bool"   , "isIdentPragma", "= false",
                                            NO_CONSTRUCTOR_PARAMETER, BUILD_ACCESS_FUNCTIONS, NO_TRAVERSAL, NO_DELETE);
     PragmaDeclaration.setDataPrototype     ( "bool"   , "isPackPragma", "= false",
                                            NO_CONSTRUCTOR_PARAMETER, BUILD_ACCESS_FUNCTIONS, NO_TRAVERSAL, NO_DELETE);
     PragmaDeclaration.setDataPrototype     ( "unsigned int"   , "packPragmaValue", "= 0",
                                            NO_CONSTRUCTOR_PARAMETER, BUILD_ACCESS_FUNCTIONS, NO_TRAVERSAL, NO_DELETE);
#endif

  // Support for extern "C" and extern "C++"
  // ClinkageStatement.setDataPrototype      ( "char*"   , "languageSpecifier", "= \"\"",
  //                                         NO_CONSTRUCTOR_PARAMETER, BUILD_ACCESS_FUNCTIONS, NO_TRAVERSAL, DEF_DELETE);
  // ClinkageStartStatement.setDataPrototype ( "std::string"   , "dummyString14", "= \"\"",
  //                                         NO_CONSTRUCTOR_PARAMETER, BUILD_ACCESS_FUNCTIONS, NO_TRAVERSAL, NO_DELETE);
  // ClinkageEndStatement.setDataPrototype   ( "char*"   , "dummyString15", "= \"\"",
  //                                         NO_CONSTRUCTOR_PARAMETER, BUILD_ACCESS_FUNCTIONS, NO_TRAVERSAL, DEF_DELETE);

  // DQ (4/22/2004): Support for namespaces: NamespaceDeclarationStatement,
  //      NamespaceAliasDeclarationStatement, UsingDeclarationStatement
     NamespaceDeclarationStatement.setFunctionPrototype ( "HEADER_NAMESPACE_DECLARATION_STATEMENT",
                                                          "../Grammar/Statement.code" );
     NamespaceDeclarationStatement.setDataPrototype ( "SgName", "name", "= \"\"",
               CONSTRUCTOR_PARAMETER, BUILD_ACCESS_FUNCTIONS, NO_TRAVERSAL, NO_DELETE);
     NamespaceDeclarationStatement.setDataPrototype ( "SgNamespaceDefinitionStatement*", "definition", "= NULL",
               CONSTRUCTOR_PARAMETER, BUILD_ACCESS_FUNCTIONS, DEF_TRAVERSAL, NO_DELETE);
     NamespaceDeclarationStatement.setDataPrototype ( "bool", "isUnnamedNamespace", "= false",
               CONSTRUCTOR_PARAMETER, BUILD_ACCESS_FUNCTIONS, NO_TRAVERSAL, NO_DELETE);

#if 0
  // DQ (2/19/2006): Added to handle case destribed in the header file.
     NamespaceDeclarationStatement.setDataPrototype ( "SgScopeStatement*", "scope", "= NULL",
                NO_CONSTRUCTOR_PARAMETER, BUILD_ACCESS_FUNCTIONS, NO_TRAVERSAL, NO_DELETE);
#endif

  // NamespaceDeclarationStatement.setDataPrototype ("SgDeclarationStatementPtrList", "declarationList", "",
  //                  NO_CONSTRUCTOR_PARAMETER, NO_ACCESS_FUNCTIONS, DEF_TRAVERSAL, NO_DELETE);

     NamespaceAliasDeclarationStatement.setFunctionPrototype (
          "HEADER_NAMESPACE_ALIAS_DECLARATION_STATEMENT", "../Grammar/Statement.code" );
     NamespaceAliasDeclarationStatement.setDataPrototype ( "SgName", "name", "= \"\"",
               CONSTRUCTOR_PARAMETER, BUILD_ACCESS_FUNCTIONS, NO_TRAVERSAL, NO_DELETE);
     NamespaceAliasDeclarationStatement.setDataPrototype ( 
               "SgNamespaceDeclarationStatement*", "namespaceDeclaration", "= NULL",
               CONSTRUCTOR_PARAMETER, BUILD_ACCESS_FUNCTIONS, NO_TRAVERSAL, NO_DELETE);

  // DQ (7/8/2014): Added support for name qualification.
     NamespaceAliasDeclarationStatement.setDataPrototype ( "int", "name_qualification_length", "= 0",
            NO_CONSTRUCTOR_PARAMETER, BUILD_ACCESS_FUNCTIONS, NO_TRAVERSAL, NO_DELETE);

  // DQ (7/8/2014): Added information required for new name qualification support.
     NamespaceAliasDeclarationStatement.setDataPrototype("bool","type_elaboration_required","= false",
                                NO_CONSTRUCTOR_PARAMETER, BUILD_ACCESS_FUNCTIONS, NO_TRAVERSAL, NO_DELETE);

  // DQ (7/8/2014): Added information required for new name qualification support.
     NamespaceAliasDeclarationStatement.setDataPrototype("bool","global_qualification_required","= false",
                                NO_CONSTRUCTOR_PARAMETER, BUILD_ACCESS_FUNCTIONS, NO_TRAVERSAL, NO_DELETE);


     NamespaceDefinitionStatement.setFunctionPrototype ( "HEADER_NAMESPACE_DEFINITION_STATEMENT", "../Grammar/Statement.code" );
  // NamespaceDefinitionStatement.setDataPrototype ("SgDeclarationStatementPtrList", "declarationList", "",
  //           NO_CONSTRUCTOR_PARAMETER, NO_ACCESS_FUNCTIONS, DEF_TRAVERSAL);
     NamespaceDefinitionStatement.editSubstitute   ( "HEADER_LIST_DECLARATIONS", "HEADER_LIST_DECLARATIONS", "../Grammar/Statement.code" );
     NamespaceDefinitionStatement.editSubstitute   ( "LIST_DATA_TYPE", "SgDeclarationStatementPtrList" );
     NamespaceDefinitionStatement.editSubstitute   ( "LIST_NAME", "declarations" );
     NamespaceDefinitionStatement.editSubstitute   ( "LIST_FUNCTION_RETURN_TYPE", "void" );
     NamespaceDefinitionStatement.editSubstitute   ( "LIST_FUNCTION_NAME", "declaration" );
     NamespaceDefinitionStatement.editSubstitute   ( "LIST_ELEMENT_DATA_TYPE", "SgDeclarationStatement*" );
     NamespaceDefinitionStatement.setDataPrototype ( "SgDeclarationStatementPtrList", "declarations", "",
                                      NO_CONSTRUCTOR_PARAMETER, BUILD_LIST_ACCESS_FUNCTIONS, DEF_TRAVERSAL, NO_DELETE);
     NamespaceDefinitionStatement.setDataPrototype ( "SgNamespaceDeclarationStatement*", "namespaceDeclaration", "= NULL",
                                      CONSTRUCTOR_PARAMETER, BUILD_ACCESS_FUNCTIONS, NO_TRAVERSAL, NO_DELETE);

  // DQ (7/23/2011): Pointers to previous and next matching namespace definitions (C++ namespaces are reintrant).
     NamespaceDefinitionStatement.setDataPrototype ( "SgNamespaceDefinitionStatement*", "previousNamespaceDefinition", "= NULL",
                                      NO_CONSTRUCTOR_PARAMETER, BUILD_ACCESS_FUNCTIONS, NO_TRAVERSAL, NO_DELETE);
     NamespaceDefinitionStatement.setDataPrototype ( "SgNamespaceDefinitionStatement*", "nextNamespaceDefinition", "= NULL",
                                      NO_CONSTRUCTOR_PARAMETER, BUILD_ACCESS_FUNCTIONS, NO_TRAVERSAL, NO_DELETE);

  // DQ (5/16/2013): This is where we put the union of all of the symbols for all of the namespace definitions that
  // are logically the same namespace, but seperated structurally because C++ namespaces can be re-entrant.
  // Note that only SgAliasSymbols are put here and that the original symbol is placed into the namespace definition
  // associated with its declaration.  
     NamespaceDefinitionStatement.setDataPrototype ( "SgNamespaceDefinitionStatement*", "global_definition", "= NULL",
                                      NO_CONSTRUCTOR_PARAMETER, BUILD_ACCESS_FUNCTIONS, NO_TRAVERSAL, NO_DELETE);
     NamespaceDefinitionStatement.setDataPrototype ( "bool", "isUnionOfReentrantNamespaceDefinitions", "= false",
                                      NO_CONSTRUCTOR_PARAMETER, BUILD_ACCESS_FUNCTIONS, NO_TRAVERSAL, NO_DELETE);

     UsingDeclarationStatement.setFunctionPrototype ( "HEADER_USING_DECLARATION_STATEMENT",
                                                          "../Grammar/Statement.code" );
  // DQ (9/11/2004): A using declaration is more general than I first understood. It can have a declaration 
  // more general than just a SgNamespaceDeclarationStatement.  So we have to use a SgDeclarationStatement
  // so that we can reference variables, functions, member functions, AND namespace declarations!
  // since we can get the name from the declaration (it should be qualified so we want to use the 
  // declaration's mechanism for name qualification rather than implement the mechanism for using 
  // declarations explicitly).
  // DQ (7/20/2005): Actually it can be more general then just a declaration (SgDeclaration) since 
  // it can also handle a variable name or a enum field (SgInitializedName). (see test2005_114.C)
  // UsingDeclarationStatement.setDataPrototype     ( 
  //           "SgDeclarationStatement*", "declaration", "= NULL",
  //           CONSTRUCTOR_PARAMETER, BUILD_ACCESS_FUNCTIONS, NO_TRAVERSAL, NO_DELETE);
     UsingDeclarationStatement.setDataPrototype     ( "SgDeclarationStatement*", "declaration", "= NULL",
               CONSTRUCTOR_PARAMETER, BUILD_ACCESS_FUNCTIONS, NO_TRAVERSAL, NO_DELETE);
     UsingDeclarationStatement.setDataPrototype     ( "SgInitializedName*", "initializedName", "= NULL",
               CONSTRUCTOR_PARAMETER, BUILD_ACCESS_FUNCTIONS, NO_TRAVERSAL, NO_DELETE);

  // DQ (5/12/2011): Added support for name qualification.
     UsingDeclarationStatement.setDataPrototype ( "int", "name_qualification_length", "= 0",
            NO_CONSTRUCTOR_PARAMETER, BUILD_ACCESS_FUNCTIONS, NO_TRAVERSAL, NO_DELETE);

  // DQ (5/12/2011): Added information required for new name qualification support.
     UsingDeclarationStatement.setDataPrototype("bool","type_elaboration_required","= false",
                                NO_CONSTRUCTOR_PARAMETER, BUILD_ACCESS_FUNCTIONS, NO_TRAVERSAL, NO_DELETE);

  // DQ (5/12/2011): Added information required for new name qualification support.
     UsingDeclarationStatement.setDataPrototype("bool","global_qualification_required","= false",
                                NO_CONSTRUCTOR_PARAMETER, BUILD_ACCESS_FUNCTIONS, NO_TRAVERSAL, NO_DELETE);


     UsingDirectiveStatement.setFunctionPrototype ( "HEADER_USING_DIRECTIVE_STATEMENT",
                                                    "../Grammar/Statement.code" );
     UsingDirectiveStatement.setDataPrototype     ( "SgNamespaceDeclarationStatement*", "namespaceDeclaration", "= NULL",
               CONSTRUCTOR_PARAMETER, BUILD_ACCESS_FUNCTIONS, NO_TRAVERSAL, NO_DELETE);

     WithStatement.setFunctionPrototype      ( "HEADER_WITH_STATEMENT", "../Grammar/Statement.code" );
     WithStatement.setDataPrototype("SgExpression*", "expression", "= NULL",
                                  CONSTRUCTOR_PARAMETER, BUILD_ACCESS_FUNCTIONS, DEF_TRAVERSAL, NO_DELETE);
     WithStatement.setDataPrototype("SgStatement*", "body", "= NULL",
                                  CONSTRUCTOR_PARAMETER, BUILD_ACCESS_FUNCTIONS, DEF_TRAVERSAL, NO_DELETE);

     PassStatement.setFunctionPrototype  ( "HEADER_PASS_STATEMENT", "../Grammar/Statement.code" );

  // DQ (5/12/2011): Added support for name qualification.
     UsingDirectiveStatement.setDataPrototype ( "int", "name_qualification_length", "= 0",
            NO_CONSTRUCTOR_PARAMETER, BUILD_ACCESS_FUNCTIONS, NO_TRAVERSAL, NO_DELETE);

  // DQ (5/12/2011): Added information required for new name qualification support.
     UsingDirectiveStatement.setDataPrototype("bool","type_elaboration_required","= false",
                                NO_CONSTRUCTOR_PARAMETER, BUILD_ACCESS_FUNCTIONS, NO_TRAVERSAL, NO_DELETE);

  // DQ (5/12/2011): Added information required for new name qualification support.
     UsingDirectiveStatement.setDataPrototype("bool","global_qualification_required","= false",
                                NO_CONSTRUCTOR_PARAMETER, BUILD_ACCESS_FUNCTIONS, NO_TRAVERSAL, NO_DELETE);

#if USE_FORTRAN_IR_NODES
     ProgramHeaderStatement.setFunctionPrototype ( "HEADER_PROGRAM_HEADER_STATEMENT", "../Grammar/Statement.code" );

  // DQ (3/20/2007): This is derived from a SgFunctionDeclaration (so it does not need much more).
  // DQ (3/20/2007): Program Header statement does not have arguments (see 2003 standard)
  // ProgramHeaderStatement.editSubstitute      ( "HEADER_LIST_DECLARATIONS", "HEADER_LIST_DECLARATIONS", "../Grammar/Statement.code" );
  // ProgramHeaderStatement.editSubstitute      ( "LIST_DATA_TYPE", "SgInitializedNamePtrList" );
  // ProgramHeaderStatement.editSubstitute      ( "LIST_NAME", "args" );
  // ProgramHeaderStatement.editSubstitute      ( "LIST_FUNCTION_RETURN_TYPE", "SgInitializedNamePtrList::iterator" );
  // ProgramHeaderStatement.editSubstitute      ( "LIST_FUNCTION_NAME", "arg" );
  // ProgramHeaderStatement.editSubstitute      ( "LIST_ELEMENT_DATA_TYPE", "SgInitializedName*" );
  // DQ (3/20/2007): Added name of program (and removed explicitly defined functions in ../Grammar/Statement.code)
  // ProgramHeaderStatement.setDataPrototype    ( "SgName", "name", "",
  //              CONSTRUCTOR_PARAMETER, BUILD_ACCESS_FUNCTIONS, NO_TRAVERSAL, NO_DELETE);
  // DQ (3/20/2007): This Fortran construct does not have a return type.
  // ProgramHeaderStatement.setDataPrototype    ( "SgType*", "result_type", "= NULL",
  //              CONSTRUCTOR_PARAMETER, BUILD_ACCESS_FUNCTIONS, NO_TRAVERSAL, NO_DELETE);
  // ProgramHeaderStatement.setDataPrototype ( "SgVariableSymbol*", "function_result", "= NULL",
  //              NO_CONSTRUCTOR_PARAMETER, BUILD_ACCESS_FUNCTIONS, NO_TRAVERSAL, NO_DELETE);
  // ProgramHeaderStatement.setDataPrototype ( "SgBasicBlock*", "body"   , "= NULL",
  //              NO_CONSTRUCTOR_PARAMETER, BUILD_ACCESS_FUNCTIONS, DEF_TRAVERSAL, NO_DELETE);
     ProgramHeaderStatement.setDataPrototype ( "bool", "program_statement_explicit"   , "= false",
                  NO_CONSTRUCTOR_PARAMETER, BUILD_ACCESS_FUNCTIONS, NO_TRAVERSAL, NO_DELETE);

  // DQ (3/25/2007): Added storage for the label that can be associated with the end statement that is 
  // implicit with a ProcedureHeaderStatement (even were it is explicit in the source code).
  // ProgramHeaderStatement.setDataPrototype ( "int", "end_numeric_label", "= -1",
  //              NO_CONSTRUCTOR_PARAMETER, BUILD_ACCESS_FUNCTIONS, NO_TRAVERSAL, NO_DELETE);
     ProgramHeaderStatement.setDataPrototype ( "SgLabelRefExp*", "end_numeric_label", "= NULL",
                  NO_CONSTRUCTOR_PARAMETER, BUILD_ACCESS_FUNCTIONS, NO_TRAVERSAL, NO_DELETE);

  // DQ (3/20/2007): This is derived from a SgFunctionDeclaration (so it does not need much more).
     ProcedureHeaderStatement.setFunctionPrototype ( "HEADER_PROCEDURE_HEADER_STATEMENT", "../Grammar/Statement.code" );
  // ProcedureHeaderStatement.editSubstitute       ( "HEADER_LIST_DECLARATIONS", "HEADER_LIST_DECLARATIONS", "../Grammar/Statement.code" );
  // ProcedureHeaderStatement.editSubstitute       ( "LIST_DATA_TYPE", "SgInitializedNamePtrList" );
  // ProcedureHeaderStatement.editSubstitute       ( "LIST_NAME", "args" );
  // ProcedureHeaderStatement.editSubstitute       ( "LIST_FUNCTION_RETURN_TYPE", "SgInitializedNamePtrList::iterator" );
  // ProcedureHeaderStatement.editSubstitute       ( "LIST_FUNCTION_NAME", "arg" );
  // ProcedureHeaderStatement.editSubstitute       ( "LIST_ELEMENT_DATA_TYPE", "SgInitializedName*" );

  // DQ (3/20/2007): Added the procedure name (not is work from Rice, not sure why).
  // ProcedureHeaderStatement.setDataPrototype     ( "SgName", "name", "",
  //              CONSTRUCTOR_PARAMETER, BUILD_ACCESS_FUNCTIONS, NO_TRAVERSAL, NO_DELETE);
  // ProcedureHeaderStatement.setDataPrototype     ( "SgType*", "result_type", "= NULL",
  //              CONSTRUCTOR_PARAMETER, BUILD_ACCESS_FUNCTIONS, NO_TRAVERSAL, NO_DELETE);
  // ProcedureHeaderStatement.setDataPrototype     ( "SgVariableSymbol*", "function_result", "= NULL",
  //              NO_CONSTRUCTOR_PARAMETER, BUILD_ACCESS_FUNCTIONS, NO_TRAVERSAL, NO_DELETE);

  // DQ (8/26/2007): Added support for ProcedureHeaderStatement to be used for different types 
  // of Fortran subprograms: functions, subroutines, and data blocks.
  // DQ (3/21/2007): Consider removing this IR node and using a SgFunctionDeclaration.
  // We can evaluate this idea after we get the Rice stuff more in place.  Also
  // this function could be impimented to just check for a void return type.
  // ProcedureHeaderStatement.setDataPrototype ( "bool", "is_a_function", "= false",
  //              NO_CONSTRUCTOR_PARAMETER, BUILD_ACCESS_FUNCTIONS, NO_TRAVERSAL, NO_DELETE);
     ProcedureHeaderStatement.setDataPrototype ( "SgProcedureHeaderStatement::subprogram_kind_enum", "subprogram_kind", "= SgProcedureHeaderStatement::e_unknown_kind",
                  NO_CONSTRUCTOR_PARAMETER, BUILD_ACCESS_FUNCTIONS, NO_TRAVERSAL, NO_DELETE);

  // ProcedureHeaderStatement.setDataPrototype ( "SgBasicBlock*", "body"   , "= NULL",
  //              NO_CONSTRUCTOR_PARAMETER, BUILD_ACCESS_FUNCTIONS, DEF_TRAVERSAL, NO_DELETE);
  // ProcedureHeaderStatement.setDataPrototype ( "SgFunctionParameterList*", "parameterList", "= NULL",
  //              NO_CONSTRUCTOR_PARAMETER, BUILD_ACCESS_FUNCTIONS, DEF_TRAVERSAL, NO_DELETE, CLONE_PTR);

  // DQ (3/25/2007): Added storage for the label that can be associated with the end statement that is 
  // implicit with a ProcedureHeaderStatement (even were it is explicit in the source code).
  // ProcedureHeaderStatement.setDataPrototype ( "int", "end_numeric_label", "= -1",
  //              NO_CONSTRUCTOR_PARAMETER, BUILD_ACCESS_FUNCTIONS, NO_TRAVERSAL, NO_DELETE);
     ProcedureHeaderStatement.setDataPrototype ( "SgLabelRefExp*", "end_numeric_label", "= NULL",
                  NO_CONSTRUCTOR_PARAMETER, BUILD_ACCESS_FUNCTIONS, NO_TRAVERSAL, NO_DELETE);

  // DQ (11/30/2007): Support for return variable 
     ProcedureHeaderStatement.setDataPrototype ( "SgInitializedName*", "result_name", "= NULL",
                  NO_CONSTRUCTOR_PARAMETER, BUILD_ACCESS_FUNCTIONS, DEF_TRAVERSAL, NO_DELETE);

  // DQ (12/27/2007): Added fortran entry statement.
     EntryStatement.setFunctionPrototype ( "HEADER_ENTRY_STATEMENT", "../Grammar/Statement.code" );
  // DQ (1/20/2008): Support for return variable 
     EntryStatement.setDataPrototype ( "SgInitializedName*", "result_name", "= NULL",
                  NO_CONSTRUCTOR_PARAMETER, BUILD_ACCESS_FUNCTIONS, DEF_TRAVERSAL, NO_DELETE);

     InterfaceStatement.setFunctionPrototype ( "HEADER_INTERFACE_STATEMENT", "../Grammar/Statement.code" );
     InterfaceStatement.setDataPrototype ( "SgName", "name", "= \"\"",
                  CONSTRUCTOR_PARAMETER, BUILD_ACCESS_FUNCTIONS, NO_TRAVERSAL, NO_DELETE);
  // DQ (10/2/2008): Added support for specification of interface types
     InterfaceStatement.setDataPrototype ( "SgInterfaceStatement::generic_spec_enum", "generic_spec", "= SgInterfaceStatement::e_default_interface_type",
                  CONSTRUCTOR_PARAMETER, BUILD_ACCESS_FUNCTIONS, NO_TRAVERSAL, NO_DELETE);
#if 0
  // InterfaceStatement.setDataPrototype ( "SgFunctionDeclaration*", "function", "= NULL",
  //              CONSTRUCTOR_PARAMETER, BUILD_ACCESS_FUNCTIONS, DEF_TRAVERSAL, NO_DELETE);
     InterfaceStatement.setDataPrototype ( "SgDeclarationStatementPtrList", "interface_procedure_declarations", "",
                                      NO_CONSTRUCTOR_PARAMETER, BUILD_LIST_ACCESS_FUNCTIONS, DEF_TRAVERSAL, NO_DELETE);

  // DQ (10/2/2008): When we build the SgInterfaceStatement IR node we only have limited information about the functions.
  // Later when we see the functions following the "contains statement" we can access the function declarations.
  // This information is saved and the names are connected to the function declaration in the final processing of
  // the module (I hope that earlier than that will not be required).
     InterfaceStatement.setDataPrototype ( "SgStringList", "interface_procedure_names", "",
                                      NO_CONSTRUCTOR_PARAMETER, BUILD_LIST_ACCESS_FUNCTIONS, NO_TRAVERSAL, NO_DELETE);
#endif
     InterfaceStatement.setDataPrototype ( "SgInterfaceBodyPtrList", "interface_body_list", "",
                                      NO_CONSTRUCTOR_PARAMETER, BUILD_LIST_ACCESS_FUNCTIONS, DEF_TRAVERSAL, NO_DELETE);

#if 0
     InterfaceStatement.setDataPrototype ( "SgBasicBlock*", "body"   , "= NULL",
                                         CONSTRUCTOR_PARAMETER, BUILD_ACCESS_FUNCTIONS, DEF_TRAVERSAL, NO_DELETE);
  // DQ (3/20/2007): This should be a SgScopeStatement (Gina has it as a SgStatement, so we might have a problem later)
  // InterfaceStatement.setDataPrototype ( "SgScopeStatement*",  "scope", "= NULL",
  //            CONSTRUCTOR_PARAMETER, BUILD_ACCESS_FUNCTIONS, DEF_TRAVERSAL, NO_DELETE);
     InterfaceStatement.setDataPrototype ( "SgScopeStatement*",  "scope", "= NULL",
                               CONSTRUCTOR_PARAMETER, BUILD_ACCESS_FUNCTIONS, NO_TRAVERSAL, NO_DELETE);
  // InterfaceStatement.setDataPrototype ( "int", "end_numeric_label", "= -1",
  //              NO_CONSTRUCTOR_PARAMETER, BUILD_ACCESS_FUNCTIONS, NO_TRAVERSAL, NO_DELETE);
#endif
     InterfaceStatement.setDataPrototype ( "SgLabelRefExp*", "end_numeric_label", "= NULL",
                  NO_CONSTRUCTOR_PARAMETER, BUILD_ACCESS_FUNCTIONS, NO_TRAVERSAL, NO_DELETE);

     CommonBlock.setFunctionPrototype ( "HEADER_COMMON_BLOCK_STATEMENT", "../Grammar/Statement.code" );
  // CommonBlock.setDataPrototype ("SgName", "name", "= \"\"",
  //              CONSTRUCTOR_PARAMETER, BUILD_ACCESS_FUNCTIONS, NO_TRAVERSAL, NO_DELETE);
     CommonBlock.setDataPrototype ( "SgCommonBlockObjectPtrList", "block_list", "",
  // Liao 12/8/2010, This must be traversable to reach variable references underneath it.   
                  NO_CONSTRUCTOR_PARAMETER, NO_ACCESS_FUNCTIONS, DEF_TRAVERSAL, NO_DELETE);
  //                NO_CONSTRUCTOR_PARAMETER, NO_ACCESS_FUNCTIONS, NO_TRAVERSAL, NO_DELETE);
  // CommonBlock.setDataPrototype("SgInitializedNamePtrList", "variables", "",
  //              NO_CONSTRUCTOR_PARAMETER, BUILD_LIST_ACCESS_FUNCTIONS, DEF_TRAVERSAL, NO_DELETE);
     CommonBlock.setAutomaticGenerationOfDestructor(false);

  // DQ (3/20/2007): Removed this since it is better to compute the qualified name dynamically than to have it 
  // statically specified in the AST and possibly set incorrectly after a possible transformation.  This also
  // simplifies the transformations since they don't have to worry about setting this correctly.
  // CommonBlock.setDataPrototype("SgSymbolPtrList", "name_qualifier_list", "",
  //      NO_CONSTRUCTOR_PARAMETER, BUILD_ACCESS_FUNCTIONS, NO_TRAVERSAL, NO_DELETE);

  // DQ (11/19/2007): New IR node
     NamelistStatement.setFunctionPrototype ( "HEADER_NAMELIST_STATEMENT", "../Grammar/Statement.code" );
  // Implement this as a list of strings for now, since it is not clear that it is limited to variables.
  // If it is limited to variable then use an expression list of variable references, or a list of initialized name objects.
     NamelistStatement.setDataPrototype     ( "SgNameGroupPtrList", "group_list", "",
                  NO_CONSTRUCTOR_PARAMETER, NO_ACCESS_FUNCTIONS, NO_TRAVERSAL, NO_DELETE);

  // DQ (4/16/2011): This is the Fortran specific import statment IR node, there is also a Java specific SgJavaImportStatement (which is a declaration).
     ImportStatement.setFunctionPrototype ( "HEADER_IMPORT_STATEMENT", "../Grammar/Statement.code" );
  // Implement this as a list of strings for now, since it is not clear that it is limited to variables.
  // If it is limited to variable then use an expression list of variable references, or a list of initialized name objects.
     ImportStatement.setDataPrototype     ( "SgExpressionPtrList", "import_list", "",
                  NO_CONSTRUCTOR_PARAMETER, NO_ACCESS_FUNCTIONS, NO_TRAVERSAL, NO_DELETE);

  // DQ (11/30/2007): Added Associate statement
     AssociateStatement.setFunctionPrototype ( "HEADER_ASSOCIATE_STATEMENT", "../Grammar/Statement.code" );
  // The AssociateStatement has a variable declaration and a body, the AssociateStatement is a scope
     AssociateStatement.setDataPrototype     ( "SgVariableDeclaration*", "variable_declaration", "= NULL",
                  NO_CONSTRUCTOR_PARAMETER, BUILD_ACCESS_FUNCTIONS, DEF_TRAVERSAL, NO_DELETE);
     AssociateStatement.setDataPrototype     ( "SgBasicBlock*", "body", "= NULL",
                  NO_CONSTRUCTOR_PARAMETER, BUILD_ACCESS_FUNCTIONS, DEF_TRAVERSAL, NO_DELETE);

     ModuleStatement.setFunctionPrototype ( "HEADER_MODULE_STATEMENT", "../Grammar/Statement.code" );
#if 0
     ModuleStatement.setDataPrototype ( "SgName", "name", "= \"\"",
                  CONSTRUCTOR_PARAMETER, BUILD_ACCESS_FUNCTIONS, NO_TRAVERSAL, NO_DELETE);
  // ModuleStatement.setDataPrototype ( "SgBasicBlock*", "body"   , "= NULL",
  //              CONSTRUCTOR_PARAMETER, BUILD_ACCESS_FUNCTIONS, DEF_TRAVERSAL, NO_DELETE);
     ModuleStatement.setDataPrototype ( "SgDeclarationStatementPtrList", "members"   , "",
                  NO_CONSTRUCTOR_PARAMETER, NO_ACCESS_FUNCTIONS, DEF_TRAVERSAL, NO_DELETE);
  // ModuleStatement.setDataPrototype ( "int", "end_numeric_label", "= -1",
  //              NO_CONSTRUCTOR_PARAMETER, BUILD_ACCESS_FUNCTIONS, NO_TRAVERSAL, NO_DELETE);
#endif
     ModuleStatement.setDataPrototype ( "SgLabelRefExp*", "end_numeric_label", "= NULL",
                  NO_CONSTRUCTOR_PARAMETER, BUILD_ACCESS_FUNCTIONS, NO_TRAVERSAL, NO_DELETE);

     UseStatement.setFunctionPrototype ( "HEADER_USE_STATEMENT", "../Grammar/Statement.code" );
     UseStatement.setDataPrototype ( "SgName", "name", "= \"\"",
                  CONSTRUCTOR_PARAMETER, BUILD_ACCESS_FUNCTIONS, NO_TRAVERSAL, NO_DELETE);
     UseStatement.setDataPrototype ( "bool", "only_option", "= false",
                  CONSTRUCTOR_PARAMETER, BUILD_ACCESS_FUNCTIONS, NO_TRAVERSAL, NO_DELETE);
  // UseStatement.setDataPrototype ( "SgExprListExp*", "rename_list", "= NULL",
  //              CONSTRUCTOR_PARAMETER, BUILD_ACCESS_FUNCTIONS, DEF_TRAVERSAL, NO_DELETE);
     UseStatement.setDataPrototype ( "SgRenamePairPtrList", "rename_list", "",
                  NO_CONSTRUCTOR_PARAMETER, BUILD_LIST_ACCESS_FUNCTIONS, DEF_TRAVERSAL, NO_DELETE);

  // DQ (11/12/2008): With the Rice support for module files (thanks) we can now always reference 
  // the module statement used by any use statement.  There can only be a single module per use statement.
  // UseStatement.setDataPrototype ( "SgModuleStatementPtrList", "module_list", "",
  //              NO_CONSTRUCTOR_PARAMETER, BUILD_LIST_ACCESS_FUNCTIONS, NO_TRAVERSAL, NO_DELETE);
     UseStatement.setDataPrototype ( "SgModuleStatement*", "module", "= NULL",
                  NO_CONSTRUCTOR_PARAMETER, BUILD_ACCESS_FUNCTIONS, NO_TRAVERSAL, NO_DELETE);

  // UseStatement.setDataPrototype ( "SgUseOnlyExpression*", "use_only"   , "= NULL",
  //      CONSTRUCTOR_PARAMETER, BUILD_ACCESS_FUNCTIONS, DEF_TRAVERSAL, NO_DELETE);

  // DQ (3/22/2007): Note that the FortranDo statement is not a scope and that I have changed
  // the Rice version to use SgExpressions where they had SgStatement (to conform to the grammar).
  // This is the concept of "labeled or non-labeled do" and "block do"
     FortranDo.setFunctionPrototype ( "HEADER_FORTRAN_DO", "../Grammar/Statement.code" );
     FortranDo.setDataPrototype     ( "SgExpression*", "initialization", "= NULL",
                                      CONSTRUCTOR_PARAMETER, BUILD_ACCESS_FUNCTIONS, DEF_TRAVERSAL, NO_DELETE);
     FortranDo.setDataPrototype     ( "SgExpression*", "bound", "= NULL",
                                      CONSTRUCTOR_PARAMETER, BUILD_ACCESS_FUNCTIONS, DEF_TRAVERSAL, NO_DELETE);
     FortranDo.setDataPrototype     ( "SgExpression*", "increment", "= NULL",
                                      CONSTRUCTOR_PARAMETER, BUILD_ACCESS_FUNCTIONS, DEF_TRAVERSAL, NO_DELETE);
     FortranDo.setDataPrototype     ( "SgBasicBlock*", "body", "= NULL",
                                      CONSTRUCTOR_PARAMETER, BUILD_ACCESS_FUNCTIONS, DEF_TRAVERSAL, NO_DELETE);
  // FortranDo.setDataPrototype     ( "int", "end_numeric_label", "= -1",
  //              NO_CONSTRUCTOR_PARAMETER, BUILD_ACCESS_FUNCTIONS, NO_TRAVERSAL, NO_DELETE);
     FortranDo.setDataPrototype     ( "SgLabelRefExp*", "end_numeric_label", "= NULL",
                                      NO_CONSTRUCTOR_PARAMETER, BUILD_ACCESS_FUNCTIONS, NO_TRAVERSAL, NO_DELETE);
     FortranDo.setDataPrototype     ( "std::string", "string_label", "= \"\"",
                                      NO_CONSTRUCTOR_PARAMETER, BUILD_ACCESS_FUNCTIONS, NO_TRAVERSAL, NO_DELETE);
  // DQ (12/21/2007): This controls use of old style vs. new style DO loops. 
  // --- New style uses a "do i=0,n ... end do" statement
  // --- Old style uses a "do xxx i=0,n ... xxx continue" statement
     FortranDo.setDataPrototype     ( "bool", "old_style", "= false",
                  NO_CONSTRUCTOR_PARAMETER, BUILD_ACCESS_FUNCTIONS, NO_TRAVERSAL, NO_DELETE);

  // DQ (12/26/2007): This is different from old_style, since old_stype uses a label and a 
  // labled statement (commonly a continue statement).
     FortranDo.setDataPrototype     ( "bool", "has_end_statement", "= false",
                  NO_CONSTRUCTOR_PARAMETER, BUILD_ACCESS_FUNCTIONS, NO_TRAVERSAL, NO_DELETE);

  //FMZ (2/3/2009): Added for co-array "withteam" stmt
     //WithTeamStatement.setDataPrototype("SgWithTeamStatement*", "withteamStmt", "= NULL",
                      //NO_CONSTRUCTOR_PARAMETER, NO_ACCESS_FUNCTIONS, NO_TRAVERSAL, NO_DELETE);
     //WithTeamStatement.setDataPrototype("SgInitializedName", "variable", "",
                      //NO_CONSTRUCTOR_PARAMETER, NO_ACCESS_FUNCTIONS, NO_TRAVERSAL, NO_DELETE);
     CAFWithTeamStatement.setFunctionPrototype( "HEADER_WITH_TEAM_STATEMENT", "../Grammar/Statement.code" );
     CAFWithTeamStatement.setFunctionSource ( "SOURCE_WITH_TEAM_STATEMEMT", "../Grammar/Statement.code" );

     // CAFWithTeamStatement.setDataPrototype ( "SgName" , "teamId", "= \"\"",
      CAFWithTeamStatement.setDataPrototype ( "SgVarRefExp*" , "teamId", "= NULL",
                  CONSTRUCTOR_PARAMETER, BUILD_ACCESS_FUNCTIONS, NO_TRAVERSAL, NO_DELETE);

     CAFWithTeamStatement.setDataPrototype ( "SgBasicBlock*", "body", "= NULL",
                  CONSTRUCTOR_PARAMETER, BUILD_ACCESS_FUNCTIONS, DEF_TRAVERSAL, NO_DELETE, CLONE_PTR);

     CAFWithTeamStatement.setDataPrototype ( "bool", "endHasTeamId", "= false",
                  NO_CONSTRUCTOR_PARAMETER, BUILD_ACCESS_FUNCTIONS, NO_TRAVERSAL, NO_DELETE);

  // Fortran 95 specific construct (different from C/C++ for loop).
     ForAllStatement.setFunctionPrototype ( "HEADER_FORALL_STATEMENT", "../Grammar/Statement.code" );
     ForAllStatement.setDataPrototype ( "SgExprListExp*", "forall_header", "= NULL",
                  CONSTRUCTOR_PARAMETER, BUILD_ACCESS_FUNCTIONS, DEF_TRAVERSAL, NO_DELETE, CLONE_PTR);
     ForAllStatement.setDataPrototype ( "SgBasicBlock*", "body", "= NULL",
                  CONSTRUCTOR_PARAMETER, BUILD_ACCESS_FUNCTIONS, DEF_TRAVERSAL, NO_DELETE, CLONE_PTR);
     ForAllStatement.setDataPrototype ( "bool", "has_end_statement", "= false",
                  NO_CONSTRUCTOR_PARAMETER, BUILD_ACCESS_FUNCTIONS, NO_TRAVERSAL, NO_DELETE);
     ForAllStatement.setDataPrototype ( "std::string", "string_label", "= \"\"",
                                      NO_CONSTRUCTOR_PARAMETER, BUILD_ACCESS_FUNCTIONS, NO_TRAVERSAL, NO_DELETE);
     ForAllStatement.setDataPrototype ( "SgLabelRefExp*", "end_numeric_label", "= NULL",
                  NO_CONSTRUCTOR_PARAMETER, BUILD_ACCESS_FUNCTIONS, NO_TRAVERSAL, NO_DELETE);

  // DQ (3/22/2007): Added new Fortran Nonblocked do loop construct. For example: "do 10 i=... \n 10 a = 1 \n"
     FortranNonblockedDo.setFunctionPrototype ( "HEADER_FORTRAN_NONBLOCKED_DO", "../Grammar/Statement.code" );
  // This end_statement can be shared so don't traverse it (to avoid errors if not marked as explicitly shared.
     FortranNonblockedDo.setDataPrototype     ( "SgStatement*", "end_statement", "= NULL",
                  CONSTRUCTOR_PARAMETER, BUILD_ACCESS_FUNCTIONS, NO_TRAVERSAL, NO_DELETE);

  // DQ (8/14/2007): Added new data members to Fortran IR nodes.
     StopOrPauseStatement.setFunctionPrototype ( "HEADER_STOP_OR_PAUSE_STATEMENT", "../Grammar/Statement.code" );
     StopOrPauseStatement.setDataPrototype    ( "SgStopOrPauseStatement::stop_or_pause_enum", "stop_or_pause", "= SgStopOrPauseStatement::e_unknown",
                  NO_CONSTRUCTOR_PARAMETER, BUILD_ACCESS_FUNCTIONS, NO_TRAVERSAL, NO_DELETE);
  // StopOrPauseStatement.setDataPrototype    ( "SgName", "code", "= \"\"",
  //              NO_CONSTRUCTOR_PARAMETER, BUILD_ACCESS_FUNCTIONS, NO_TRAVERSAL, NO_DELETE);
     StopOrPauseStatement.setDataPrototype    ( "SgExpression*", "code", "= NULL",
                  CONSTRUCTOR_PARAMETER, BUILD_ACCESS_FUNCTIONS, NO_TRAVERSAL, NO_DELETE);

  // DQ (8/14/2007): Added new data members to Fortran IR nodes.
     IOStatement.setFunctionPrototype ( "HEADER_IO_STATEMENT", "../Grammar/Statement.code" );
     IOStatement.setDataPrototype    ( "SgIOStatement::io_statement_enum", "io_statement", "= SgIOStatement::e_unknown",
                  NO_CONSTRUCTOR_PARAMETER, BUILD_ACCESS_FUNCTIONS, NO_TRAVERSAL, NO_DELETE);
     IOStatement.setDataPrototype    ( "SgExprListExp*", "io_stmt_list", "= NULL",
                  NO_CONSTRUCTOR_PARAMETER, BUILD_ACCESS_FUNCTIONS, DEF_TRAVERSAL, NO_DELETE);
#if 0
  // IOStatement.setDataPrototype    ( "SgIOControlStatement*", "io_control", "= NULL",
  //              NO_CONSTRUCTOR_PARAMETER, BUILD_ACCESS_FUNCTIONS, NO_TRAVERSAL, NO_DELETE);

  // DQ (8/15/2007): Added new data members to Fortran IR nodes (all the I/O IR nodes share these fields)
     IOControlStatement.setFunctionPrototype ( "HEADER_IO_CONTROL_STATEMENT", "../Grammar/Statement.code" );
     IOControlStatement.setDataPrototype ( "SgExpression*", "unit", "= NULL",
                  NO_CONSTRUCTOR_PARAMETER, BUILD_ACCESS_FUNCTIONS, NO_TRAVERSAL, NO_DELETE);
     IOControlStatement.setDataPrototype ( "SgExpression*", "iostat", "= NULL",
                  NO_CONSTRUCTOR_PARAMETER, BUILD_ACCESS_FUNCTIONS, NO_TRAVERSAL, NO_DELETE);
     IOControlStatement.setDataPrototype ( "SgExpression*", "err_label", "= NULL",
                  NO_CONSTRUCTOR_PARAMETER, BUILD_ACCESS_FUNCTIONS, NO_TRAVERSAL, NO_DELETE);
#else
  // DQ (11/25/2007): Make these a part of the IOStatement and eliminate the IOControlStatement IR node
     IOStatement.setDataPrototype ( "SgExpression*", "unit", "= NULL",
                  NO_CONSTRUCTOR_PARAMETER, BUILD_ACCESS_FUNCTIONS, DEF_TRAVERSAL, NO_DELETE);
     IOStatement.setDataPrototype ( "SgExpression*", "iostat", "= NULL",
                  NO_CONSTRUCTOR_PARAMETER, BUILD_ACCESS_FUNCTIONS, DEF_TRAVERSAL, NO_DELETE);
     IOStatement.setDataPrototype ( "SgExpression*", "err", "= NULL",
                  NO_CONSTRUCTOR_PARAMETER, BUILD_ACCESS_FUNCTIONS, DEF_TRAVERSAL, NO_DELETE);
     IOStatement.setDataPrototype ( "SgExpression*", "iomsg", "= NULL",
                  NO_CONSTRUCTOR_PARAMETER, BUILD_ACCESS_FUNCTIONS, DEF_TRAVERSAL, NO_DELETE);
#endif

  // Derived from IOStatement, this adds the status (either "KEEP" or "DELETE")
     CloseStatement.setFunctionPrototype ( "HEADER_CLOSE_STATEMENT", "../Grammar/Statement.code" );
     CloseStatement.setDataPrototype ( "SgExpression*", "status", "= NULL",
                  NO_CONSTRUCTOR_PARAMETER, BUILD_ACCESS_FUNCTIONS, DEF_TRAVERSAL, NO_DELETE);

  // The Fortran print only requires a format field (and not the unit, iostat, err fields)
     PrintStatement.setFunctionPrototype ( "HEADER_PRINT_STATEMENT", "../Grammar/Statement.code" );
     PrintStatement.setDataPrototype ( "SgExpression*", "format", "= NULL",
                  NO_CONSTRUCTOR_PARAMETER, BUILD_ACCESS_FUNCTIONS, DEF_TRAVERSAL, NO_DELETE);

     FlushStatement.setFunctionPrototype     ( "HEADER_FLUSH_STATEMENT", "../Grammar/Statement.code" );
     RewindStatement.setFunctionPrototype    ( "HEADER_REWIND_STATEMENT", "../Grammar/Statement.code" );
     BackspaceStatement.setFunctionPrototype ( "HEADER_BACKSPACE_STATEMENT", "../Grammar/Statement.code" );
     EndfileStatement.setFunctionPrototype   ( "HEADER_ENDFILE_STATEMENT", "../Grammar/Statement.code" );
     WaitStatement.setFunctionPrototype      ( "HEADER_WAIT_STATEMENT", "../Grammar/Statement.code" );

  // Derived from IOStatement, this adds:
     OpenStatement.setFunctionPrototype ( "HEADER_OPEN_STATEMENT", "../Grammar/Statement.code" );
     OpenStatement.setDataPrototype ( "SgExpression*", "file", "= NULL",
                  NO_CONSTRUCTOR_PARAMETER, BUILD_ACCESS_FUNCTIONS, DEF_TRAVERSAL, NO_DELETE);
     OpenStatement.setDataPrototype ( "SgExpression*", "status", "= NULL",
                  NO_CONSTRUCTOR_PARAMETER, BUILD_ACCESS_FUNCTIONS, DEF_TRAVERSAL, NO_DELETE);
     OpenStatement.setDataPrototype ( "SgExpression*", "access", "= NULL",
                  NO_CONSTRUCTOR_PARAMETER, BUILD_ACCESS_FUNCTIONS, DEF_TRAVERSAL, NO_DELETE);
     OpenStatement.setDataPrototype ( "SgExpression*", "form", "= NULL",
                  NO_CONSTRUCTOR_PARAMETER, BUILD_ACCESS_FUNCTIONS, DEF_TRAVERSAL, NO_DELETE);
     OpenStatement.setDataPrototype ( "SgExpression*", "recl", "= NULL",
                  NO_CONSTRUCTOR_PARAMETER, BUILD_ACCESS_FUNCTIONS, DEF_TRAVERSAL, NO_DELETE);
     OpenStatement.setDataPrototype ( "SgExpression*", "blank", "= NULL",
                  NO_CONSTRUCTOR_PARAMETER, BUILD_ACCESS_FUNCTIONS, DEF_TRAVERSAL, NO_DELETE);
     OpenStatement.setDataPrototype ( "SgExpression*", "position", "= NULL",
                  NO_CONSTRUCTOR_PARAMETER, BUILD_ACCESS_FUNCTIONS, DEF_TRAVERSAL, NO_DELETE);
     OpenStatement.setDataPrototype ( "SgExpression*", "action", "= NULL",
                  NO_CONSTRUCTOR_PARAMETER, BUILD_ACCESS_FUNCTIONS, DEF_TRAVERSAL, NO_DELETE);
     OpenStatement.setDataPrototype ( "SgExpression*", "delim", "= NULL",
                  NO_CONSTRUCTOR_PARAMETER, BUILD_ACCESS_FUNCTIONS, DEF_TRAVERSAL, NO_DELETE);
     OpenStatement.setDataPrototype ( "SgExpression*", "pad", "= NULL",
                  NO_CONSTRUCTOR_PARAMETER, BUILD_ACCESS_FUNCTIONS, DEF_TRAVERSAL, NO_DELETE);

  // F2003 features
     OpenStatement.setDataPrototype ( "SgExpression*", "round", "= NULL",
                  NO_CONSTRUCTOR_PARAMETER, BUILD_ACCESS_FUNCTIONS, DEF_TRAVERSAL, NO_DELETE);
     OpenStatement.setDataPrototype ( "SgExpression*", "sign", "= NULL",
                  NO_CONSTRUCTOR_PARAMETER, BUILD_ACCESS_FUNCTIONS, DEF_TRAVERSAL, NO_DELETE);
     OpenStatement.setDataPrototype ( "SgExpression*", "asynchronous", "= NULL",
                  NO_CONSTRUCTOR_PARAMETER, BUILD_ACCESS_FUNCTIONS, DEF_TRAVERSAL, NO_DELETE);

  // Derived from IOStatement, this adds:
     WriteStatement.setFunctionPrototype ( "HEADER_WRITE_STATEMENT", "../Grammar/Statement.code" );
     WriteStatement.setDataPrototype ( "SgExpression*", "format", "= NULL",
                  NO_CONSTRUCTOR_PARAMETER, BUILD_ACCESS_FUNCTIONS, DEF_TRAVERSAL, NO_DELETE);
     WriteStatement.setDataPrototype ( "SgExpression*", "rec", "= NULL",
                  NO_CONSTRUCTOR_PARAMETER, BUILD_ACCESS_FUNCTIONS, DEF_TRAVERSAL, NO_DELETE);
     WriteStatement.setDataPrototype ( "SgExpression*", "namelist", "= NULL",
                  NO_CONSTRUCTOR_PARAMETER, BUILD_ACCESS_FUNCTIONS, DEF_TRAVERSAL, NO_DELETE);
     WriteStatement.setDataPrototype ( "SgExpression*", "advance", "= NULL",
                  NO_CONSTRUCTOR_PARAMETER, BUILD_ACCESS_FUNCTIONS, DEF_TRAVERSAL, NO_DELETE);

  // F2003 features
     WriteStatement.setDataPrototype ( "SgExpression*", "asynchronous", "= NULL",
                  NO_CONSTRUCTOR_PARAMETER, BUILD_ACCESS_FUNCTIONS, DEF_TRAVERSAL, NO_DELETE);

  // Derived from IOStatement, this adds:
     ReadStatement.setFunctionPrototype ( "HEADER_READ_STATEMENT", "../Grammar/Statement.code" );
     ReadStatement.setDataPrototype ( "SgExpression*", "format", "= NULL",
                  NO_CONSTRUCTOR_PARAMETER, BUILD_ACCESS_FUNCTIONS, DEF_TRAVERSAL, NO_DELETE);
     ReadStatement.setDataPrototype ( "SgExpression*", "rec", "= NULL",
                  NO_CONSTRUCTOR_PARAMETER, BUILD_ACCESS_FUNCTIONS, DEF_TRAVERSAL, NO_DELETE);
     ReadStatement.setDataPrototype ( "SgExpression*", "end", "= NULL",
                  NO_CONSTRUCTOR_PARAMETER, BUILD_ACCESS_FUNCTIONS, DEF_TRAVERSAL, NO_DELETE);
     ReadStatement.setDataPrototype ( "SgExpression*", "namelist", "= NULL",
                  NO_CONSTRUCTOR_PARAMETER, BUILD_ACCESS_FUNCTIONS, DEF_TRAVERSAL, NO_DELETE);
     ReadStatement.setDataPrototype ( "SgExpression*", "advance", "= NULL",
                  NO_CONSTRUCTOR_PARAMETER, BUILD_ACCESS_FUNCTIONS, DEF_TRAVERSAL, NO_DELETE);
     ReadStatement.setDataPrototype ( "SgExpression*", "size", "= NULL",
                  NO_CONSTRUCTOR_PARAMETER, BUILD_ACCESS_FUNCTIONS, DEF_TRAVERSAL, NO_DELETE);
     ReadStatement.setDataPrototype ( "SgExpression*", "eor", "= NULL",
                  NO_CONSTRUCTOR_PARAMETER, BUILD_ACCESS_FUNCTIONS, DEF_TRAVERSAL, NO_DELETE);

  // F2003 features
     ReadStatement.setDataPrototype ( "SgExpression*", "asynchronous", "= NULL",
                  NO_CONSTRUCTOR_PARAMETER, BUILD_ACCESS_FUNCTIONS, DEF_TRAVERSAL, NO_DELETE);

  // Derived from IOStatement, this adds (the most complex I/O statement):
     InquireStatement.setFunctionPrototype ( "HEADER_INQUIRE_STATEMENT", "../Grammar/Statement.code" );
     InquireStatement.setDataPrototype ( "SgExpression*", "file", "= NULL",
                  NO_CONSTRUCTOR_PARAMETER, BUILD_ACCESS_FUNCTIONS, NO_TRAVERSAL, NO_DELETE);
     InquireStatement.setDataPrototype ( "SgExpression*", "access", "= NULL",
                  NO_CONSTRUCTOR_PARAMETER, BUILD_ACCESS_FUNCTIONS, NO_TRAVERSAL, NO_DELETE);
     InquireStatement.setDataPrototype ( "SgExpression*", "form", "= NULL",
                  NO_CONSTRUCTOR_PARAMETER, BUILD_ACCESS_FUNCTIONS, NO_TRAVERSAL, NO_DELETE);
     InquireStatement.setDataPrototype ( "SgExpression*", "recl", "= NULL",
                  NO_CONSTRUCTOR_PARAMETER, BUILD_ACCESS_FUNCTIONS, NO_TRAVERSAL, NO_DELETE);
     InquireStatement.setDataPrototype ( "SgExpression*", "blank", "= NULL",
                  NO_CONSTRUCTOR_PARAMETER, BUILD_ACCESS_FUNCTIONS, NO_TRAVERSAL, NO_DELETE);
     InquireStatement.setDataPrototype ( "SgExpression*", "exist", "= NULL",
                  NO_CONSTRUCTOR_PARAMETER, BUILD_ACCESS_FUNCTIONS, NO_TRAVERSAL, NO_DELETE);
     InquireStatement.setDataPrototype ( "SgExpression*", "opened", "= NULL",
                  NO_CONSTRUCTOR_PARAMETER, BUILD_ACCESS_FUNCTIONS, NO_TRAVERSAL, NO_DELETE);
     InquireStatement.setDataPrototype ( "SgExpression*", "number", "= NULL",
                  NO_CONSTRUCTOR_PARAMETER, BUILD_ACCESS_FUNCTIONS, NO_TRAVERSAL, NO_DELETE);
     InquireStatement.setDataPrototype ( "SgExpression*", "named", "= NULL",
                  NO_CONSTRUCTOR_PARAMETER, BUILD_ACCESS_FUNCTIONS, NO_TRAVERSAL, NO_DELETE);
     InquireStatement.setDataPrototype ( "SgExpression*", "name", "= NULL",
                  NO_CONSTRUCTOR_PARAMETER, BUILD_ACCESS_FUNCTIONS, NO_TRAVERSAL, NO_DELETE);
     InquireStatement.setDataPrototype ( "SgExpression*", "sequential", "= NULL",
                  NO_CONSTRUCTOR_PARAMETER, BUILD_ACCESS_FUNCTIONS, NO_TRAVERSAL, NO_DELETE);
     InquireStatement.setDataPrototype ( "SgExpression*", "direct", "= NULL",
                  NO_CONSTRUCTOR_PARAMETER, BUILD_ACCESS_FUNCTIONS, NO_TRAVERSAL, NO_DELETE);
     InquireStatement.setDataPrototype ( "SgExpression*", "formatted", "= NULL",
                  NO_CONSTRUCTOR_PARAMETER, BUILD_ACCESS_FUNCTIONS, NO_TRAVERSAL, NO_DELETE);
     InquireStatement.setDataPrototype ( "SgExpression*", "unformatted", "= NULL",
                  NO_CONSTRUCTOR_PARAMETER, BUILD_ACCESS_FUNCTIONS, NO_TRAVERSAL, NO_DELETE);
     InquireStatement.setDataPrototype ( "SgExpression*", "nextrec", "= NULL",
                  NO_CONSTRUCTOR_PARAMETER, BUILD_ACCESS_FUNCTIONS, NO_TRAVERSAL, NO_DELETE);
     InquireStatement.setDataPrototype ( "SgExpression*", "position", "= NULL",
                  NO_CONSTRUCTOR_PARAMETER, BUILD_ACCESS_FUNCTIONS, NO_TRAVERSAL, NO_DELETE);
     InquireStatement.setDataPrototype ( "SgExpression*", "action", "= NULL",
                  NO_CONSTRUCTOR_PARAMETER, BUILD_ACCESS_FUNCTIONS, NO_TRAVERSAL, NO_DELETE);
     InquireStatement.setDataPrototype ( "SgExpression*", "read", "= NULL",
                  NO_CONSTRUCTOR_PARAMETER, BUILD_ACCESS_FUNCTIONS, NO_TRAVERSAL, NO_DELETE);
     InquireStatement.setDataPrototype ( "SgExpression*", "write", "= NULL",
                  NO_CONSTRUCTOR_PARAMETER, BUILD_ACCESS_FUNCTIONS, NO_TRAVERSAL, NO_DELETE);
     InquireStatement.setDataPrototype ( "SgExpression*", "readwrite", "= NULL",
                  NO_CONSTRUCTOR_PARAMETER, BUILD_ACCESS_FUNCTIONS, NO_TRAVERSAL, NO_DELETE);
     InquireStatement.setDataPrototype ( "SgExpression*", "delim", "= NULL",
                  NO_CONSTRUCTOR_PARAMETER, BUILD_ACCESS_FUNCTIONS, NO_TRAVERSAL, NO_DELETE);
     InquireStatement.setDataPrototype ( "SgExpression*", "pad", "= NULL",
                  NO_CONSTRUCTOR_PARAMETER, BUILD_ACCESS_FUNCTIONS, NO_TRAVERSAL, NO_DELETE);

  // F2003 features
     InquireStatement.setDataPrototype ( "SgExpression*", "asynchronous", "= NULL",
                  NO_CONSTRUCTOR_PARAMETER, BUILD_ACCESS_FUNCTIONS, NO_TRAVERSAL, NO_DELETE);
     InquireStatement.setDataPrototype ( "SgExpression*", "decimal", "= NULL",
                  NO_CONSTRUCTOR_PARAMETER, BUILD_ACCESS_FUNCTIONS, NO_TRAVERSAL, NO_DELETE);
     InquireStatement.setDataPrototype ( "SgExpression*", "stream", "= NULL",
                  NO_CONSTRUCTOR_PARAMETER, BUILD_ACCESS_FUNCTIONS, NO_TRAVERSAL, NO_DELETE);
     InquireStatement.setDataPrototype ( "SgExpression*", "size", "= NULL",
                  NO_CONSTRUCTOR_PARAMETER, BUILD_ACCESS_FUNCTIONS, NO_TRAVERSAL, NO_DELETE);
     InquireStatement.setDataPrototype ( "SgExpression*", "pending", "= NULL",
                  NO_CONSTRUCTOR_PARAMETER, BUILD_ACCESS_FUNCTIONS, NO_TRAVERSAL, NO_DELETE);

  // DQ (9/3/2010): Added to handle case of "INQUIRE (IOLENGTH=<VarRefExp>)"
     InquireStatement.setDataPrototype ( "SgVarRefExp*", "iolengthExp", "= NULL",
                  NO_CONSTRUCTOR_PARAMETER, BUILD_ACCESS_FUNCTIONS, NO_TRAVERSAL, NO_DELETE);

#if 0
  // This IR node combined read and write, which I have decided to separate into individual IR nodes. 

  // DQ (8/15/2007): Added new data members to Fortran IR nodes.

  // DQ (11/24/2007): This is the READ and WRITE statement (in one IR node)
  // DQ (11/24/2007): format can be a "*" so make this SgExpression
  // InputOutputStatement.setDataPrototype    ( "SgVarRefExp*", "format", "= NULL",
  //              NO_CONSTRUCTOR_PARAMETER, BUILD_ACCESS_FUNCTIONS, NO_TRAVERSAL, NO_DELETE);
     InputOutputStatement.setDataPrototype    ( "SgExpression*", "format", "= NULL",
                  NO_CONSTRUCTOR_PARAMETER, BUILD_ACCESS_FUNCTIONS, NO_TRAVERSAL, NO_DELETE);
     InputOutputStatement.setDataPrototype    ( "SgVarRefExp*", "namelist_nm", "= NULL",
                  NO_CONSTRUCTOR_PARAMETER, BUILD_ACCESS_FUNCTIONS, NO_TRAVERSAL, NO_DELETE);
     InputOutputStatement.setDataPrototype    ( "SgExpression*", "advance", "= NULL",
                  NO_CONSTRUCTOR_PARAMETER, BUILD_ACCESS_FUNCTIONS, NO_TRAVERSAL, NO_DELETE);
     InputOutputStatement.setDataPrototype    ( "SgExpression*", "end_label", "= NULL",
                  NO_CONSTRUCTOR_PARAMETER, BUILD_ACCESS_FUNCTIONS, NO_TRAVERSAL, NO_DELETE);
     InputOutputStatement.setDataPrototype    ( "SgExpression*", "eor_label", "= NULL",
                  NO_CONSTRUCTOR_PARAMETER, BUILD_ACCESS_FUNCTIONS, NO_TRAVERSAL, NO_DELETE);
     InputOutputStatement.setDataPrototype    ( "SgExpression*", "rec", "= NULL",
                  NO_CONSTRUCTOR_PARAMETER, BUILD_ACCESS_FUNCTIONS, NO_TRAVERSAL, NO_DELETE);
     InputOutputStatement.setDataPrototype    ( "SgExpression*", "size", "= NULL",
                  NO_CONSTRUCTOR_PARAMETER, BUILD_ACCESS_FUNCTIONS, NO_TRAVERSAL, NO_DELETE);
#endif

#if 1
  // More IR nodes required for Fortran support
     BlockDataStatement.setFunctionPrototype         ("HEADER_BLOCK_DATA_STATEMENT",         "../Grammar/Statement.code" );
     ImplicitStatement.setFunctionPrototype          ("HEADER_IMPLICIT_STATEMENT",           "../Grammar/Statement.code" );
     StatementFunctionStatement.setFunctionPrototype ("HEADER_STATEMENT_FUNCTION_STATEMENT", "../Grammar/Statement.code" );
     WhereStatement.setFunctionPrototype             ("HEADER_WHERE_STATEMENT",              "../Grammar/Statement.code" );
     ElseWhereStatement.setFunctionPrototype         ("HEADER_ELSE_WHERE_STATEMENT",         "../Grammar/Statement.code" );
     NullifyStatement.setFunctionPrototype           ("HEADER_NULLIFY_STATEMENT",            "../Grammar/Statement.code" );
     EquivalenceStatement.setFunctionPrototype       ("HEADER_EQUIVALENCE_STATEMENT",        "../Grammar/Statement.code" );
     DerivedTypeStatement.setFunctionPrototype       ("HEADER_DERIVED_TYPE_STATEMENT",       "../Grammar/Statement.code" );

     AttributeSpecificationStatement.setFunctionPrototype ("HEADER_ATTRIBUTE_SPECIFICATION_STATEMENT",            "../Grammar/Statement.code" );
     AllocateStatement.setFunctionPrototype          ("HEADER_ALLOCATE_STATEMENT",           "../Grammar/Statement.code" );
     DeallocateStatement.setFunctionPrototype        ("HEADER_DEALLOCATE_STATEMENT",         "../Grammar/Statement.code" );
     ContainsStatement.setFunctionPrototype          ("HEADER_CONTAINS_STATEMENT",           "../Grammar/Statement.code" );
     SequenceStatement.setFunctionPrototype          ("HEADER_SEQUENCE_STATEMENT",           "../Grammar/Statement.code" );

  // Required for F77 support (but depricated in F90)
     ArithmeticIfStatement.setFunctionPrototype      ("HEADER_ARITHMETIC_IF_STATEMENT", "../Grammar/Statement.code" );
     AssignStatement.setFunctionPrototype            ("HEADER_ASSIGN_STATEMENT",        "../Grammar/Statement.code" );
     ComputedGotoStatement.setFunctionPrototype      ("HEADER_COMPUTED_GOTO_STATEMENT", "../Grammar/Statement.code" );
     AssignedGotoStatement.setFunctionPrototype      ("HEADER_ASSIGNED_GOTO_STATEMENT", "../Grammar/Statement.code" );
#endif

  // DQ (7/21/2007): More IR nodes required for Fortran support
     BlockDataStatement.setDataPrototype    ( "SgBasicBlock*", "body", "= NULL",
                  NO_CONSTRUCTOR_PARAMETER, BUILD_ACCESS_FUNCTIONS, NO_TRAVERSAL, NO_DELETE);

  // Also need to add a list of declarations (use SgInitializedNameList, I think)
     ImplicitStatement.setDataPrototype    ( "bool", "implicit_none", "= false",
                  CONSTRUCTOR_PARAMETER, BUILD_ACCESS_FUNCTIONS, NO_TRAVERSAL, NO_DELETE);
     ImplicitStatement.setDataPrototype("SgInitializedNamePtrList", "variables", "",
                                           NO_CONSTRUCTOR_PARAMETER, BUILD_LIST_ACCESS_FUNCTIONS, DEF_TRAVERSAL, NO_DELETE);

     StatementFunctionStatement.setDataPrototype    ( "SgFunctionDeclaration*", "function", "= NULL",
                  CONSTRUCTOR_PARAMETER, BUILD_ACCESS_FUNCTIONS, DEF_TRAVERSAL, NO_DELETE);
     StatementFunctionStatement.setDataPrototype    ( "SgExpression*", "expression", "= NULL",
                  CONSTRUCTOR_PARAMETER, BUILD_ACCESS_FUNCTIONS, DEF_TRAVERSAL, NO_DELETE);

     WhereStatement .setDataPrototype    ( "SgExpression*", "condition", "= NULL",
                  CONSTRUCTOR_PARAMETER, BUILD_ACCESS_FUNCTIONS, DEF_TRAVERSAL, NO_DELETE);
     WhereStatement .setDataPrototype    ( "SgBasicBlock*", "body", "= NULL",
                  CONSTRUCTOR_PARAMETER, BUILD_ACCESS_FUNCTIONS, DEF_TRAVERSAL, NO_DELETE);
     WhereStatement .setDataPrototype    ( "SgElseWhereStatement*", "elsewhere", "= NULL",
                  CONSTRUCTOR_PARAMETER, BUILD_ACCESS_FUNCTIONS, DEF_TRAVERSAL, NO_DELETE);
  // DQ (12/16/2007): If we change the design to be similar to the IfStmt, removing the 
  // ElseWhereStatement, then we will need a similar filed for the else_numeric_label
  // WhereStatement.setDataPrototype ( "int", "else_numeric_label", "= -1",
  //              NO_CONSTRUCTOR_PARAMETER, BUILD_ACCESS_FUNCTIONS, NO_TRAVERSAL, NO_DELETE);
  // WhereStatement.setDataPrototype ( "int", "end_numeric_label", "= -1",
  //              NO_CONSTRUCTOR_PARAMETER, BUILD_ACCESS_FUNCTIONS, NO_TRAVERSAL, NO_DELETE);
     WhereStatement.setDataPrototype ( "SgLabelRefExp*", "end_numeric_label", "= NULL",
                  NO_CONSTRUCTOR_PARAMETER, BUILD_ACCESS_FUNCTIONS, NO_TRAVERSAL, NO_DELETE);
  // DQ (11/16/2007): Added support for string labels (for Fortran).
     WhereStatement.setDataPrototype ( "std::string", "string_label", "= \"\"",
                                      NO_CONSTRUCTOR_PARAMETER, BUILD_ACCESS_FUNCTIONS, NO_TRAVERSAL, NO_DELETE);
     WhereStatement.setDataPrototype     ( "bool", "has_end_statement", "= false",
                  NO_CONSTRUCTOR_PARAMETER, BUILD_ACCESS_FUNCTIONS, NO_TRAVERSAL, NO_DELETE);

  // DQ (12/16/2007): I would rather have this design be similar to the SgIfStmt, so that we don't 
  // need a special ElseWhereStatement statement.  We could just nest the elsewhere into the false 
  // block of the where as a second where statement.
     ElseWhereStatement .setDataPrototype    ( "SgExpression*", "condition", "= NULL",
                  CONSTRUCTOR_PARAMETER, BUILD_ACCESS_FUNCTIONS, DEF_TRAVERSAL, NO_DELETE);
     ElseWhereStatement .setDataPrototype    ( "SgBasicBlock*", "body", "= NULL",
                  CONSTRUCTOR_PARAMETER, BUILD_ACCESS_FUNCTIONS, DEF_TRAVERSAL, NO_DELETE);
     ElseWhereStatement .setDataPrototype    ( "SgElseWhereStatement*", "elsewhere", "= NULL",
                  CONSTRUCTOR_PARAMETER, BUILD_ACCESS_FUNCTIONS, DEF_TRAVERSAL, NO_DELETE);

  //FMZ   NullifyStatement.setDataPrototype    ( "SgInitializedNamePtrList", "pointer_list", "",
  //                   NO_CONSTRUCTOR_PARAMETER, BUILD_ACCESS_FUNCTIONS, DEF_TRAVERSAL, NO_DELETE);
     NullifyStatement.setDataPrototype    ( "SgExprListExp*", "pointer_list", "",
                  NO_CONSTRUCTOR_PARAMETER, BUILD_ACCESS_FUNCTIONS, DEF_TRAVERSAL, NO_DELETE);

  // DQ (7/21/2007): This is too complex to build write now, so just build an int data member for the moment.
  // examples such as: "EQUIVALENCE (N<NUMBERS), (B(1),BONE), (HRS, HOURS, TIME)" must be represented.
  // EquivalenceStatement.setDataPrototype    ( "std::list<std::list<SgVarRefExp*> >", "equivalence_classes", "",
  //              NO_CONSTRUCTOR_PARAMETER, BUILD_ACCESS_FUNCTIONS, NO_TRAVERSAL, NO_DELETE);
     EquivalenceStatement.setDataPrototype    ( "SgExprListExp*", "equivalence_set_list", "= NULL",
                  NO_CONSTRUCTOR_PARAMETER, BUILD_ACCESS_FUNCTIONS, NO_TRAVERSAL, NO_DELETE);

  // DQ (8/25/2007): Added new IR node to represent the Fortran derived type statement
  // DerivedTypeStatement.setDataPrototype ( "int", "end_numeric_label", "= -1",
  //              NO_CONSTRUCTOR_PARAMETER, BUILD_ACCESS_FUNCTIONS, NO_TRAVERSAL, NO_DELETE);
     DerivedTypeStatement.setDataPrototype ( "SgLabelRefExp*", "end_numeric_label", "= NULL",
                  NO_CONSTRUCTOR_PARAMETER, BUILD_ACCESS_FUNCTIONS, NO_TRAVERSAL, NO_DELETE);

  // DQ (9/11/2007): Added support for new IR nodes, but have not added the correct data members yet!
  // AttributeSpecificationStatement.setDataPrototype    ( "SgInitializedNamePtrList", "pointer_list", "",
  //              NO_CONSTRUCTOR_PARAMETER, BUILD_ACCESS_FUNCTIONS, DEF_TRAVERSAL, NO_DELETE);
     AttributeSpecificationStatement.setDataPrototype    ( "SgStringList", "name_list", "",
                  NO_CONSTRUCTOR_PARAMETER, NO_ACCESS_FUNCTIONS, NO_TRAVERSAL, NO_DELETE);
     AttributeSpecificationStatement.setDataPrototype    ( "SgAttributeSpecificationStatement::attribute_spec_enum", "attribute_kind", "= SgAttributeSpecificationStatement::e_unknown_attribute_spec",
                  NO_CONSTRUCTOR_PARAMETER, BUILD_ACCESS_FUNCTIONS, NO_TRAVERSAL, NO_DELETE);
     AttributeSpecificationStatement.setDataPrototype    ( "int", "intent", "= 0",
                  NO_CONSTRUCTOR_PARAMETER, BUILD_ACCESS_FUNCTIONS, NO_TRAVERSAL, NO_DELETE);
     AttributeSpecificationStatement.setDataPrototype    ( "SgExprListExp*", "parameter_list", "= NULL",
                  NO_CONSTRUCTOR_PARAMETER, BUILD_ACCESS_FUNCTIONS, NO_TRAVERSAL, NO_DELETE);
  // DQ (11/20/2007): Added support for data statements
     AttributeSpecificationStatement.setDataPrototype    ( "SgDataStatementGroupPtrList", "data_statement_group_list", "",
                  NO_CONSTRUCTOR_PARAMETER, NO_ACCESS_FUNCTIONS, NO_TRAVERSAL, NO_DELETE);
     AttributeSpecificationStatement.setDataPrototype    ( "SgExprListExp*", "bind_list", "= NULL",
                  NO_CONSTRUCTOR_PARAMETER, BUILD_ACCESS_FUNCTIONS, NO_TRAVERSAL, NO_DELETE);

  // DQ (12/1/2007): Addes support for dimension statement
     AttributeSpecificationStatement.setDataPrototype    ( "SgDimensionObjectPtrList", "dimension_object_list", "",
                  NO_CONSTRUCTOR_PARAMETER, NO_ACCESS_FUNCTIONS, NO_TRAVERSAL, NO_DELETE);

  // DQ (1/29/2009): I think we want an expression list and not a name list, also the
  // F2003 case is more complex (and not yet supported in ROSE).
  // AllocateStatement.setDataPrototype    ( "SgStringList", "name_list", "",
  //              NO_CONSTRUCTOR_PARAMETER, BUILD_LIST_ACCESS_FUNCTIONS, NO_TRAVERSAL, NO_DELETE);
     AllocateStatement.setDataPrototype    ( "SgExprListExp*", "expr_list", "= NULL",
                  NO_CONSTRUCTOR_PARAMETER, BUILD_ACCESS_FUNCTIONS, DEF_TRAVERSAL, NO_DELETE);
     AllocateStatement.setDataPrototype    ( "SgExpression*", "stat_expression", "= NULL",
                  NO_CONSTRUCTOR_PARAMETER, BUILD_ACCESS_FUNCTIONS, DEF_TRAVERSAL, NO_DELETE);
     AllocateStatement.setDataPrototype    ( "SgExpression*", "errmsg_expression", "= NULL",
                  NO_CONSTRUCTOR_PARAMETER, BUILD_ACCESS_FUNCTIONS, DEF_TRAVERSAL, NO_DELETE);
     AllocateStatement.setDataPrototype    ( "SgExpression*", "source_expression", "= NULL",
                  NO_CONSTRUCTOR_PARAMETER, BUILD_ACCESS_FUNCTIONS, DEF_TRAVERSAL, NO_DELETE);

  // DQ (1/29/2009): I think we want an expression list and not a name list, also the
  // F2003 case is more complex (and not yet supported in ROSE).
  // DeallocateStatement.setDataPrototype    ( "SgStringList", "name_list", "",
  //              NO_CONSTRUCTOR_PARAMETER, BUILD_LIST_ACCESS_FUNCTIONS, NO_TRAVERSAL, NO_DELETE);
     DeallocateStatement.setDataPrototype    ( "SgExprListExp*", "expr_list", "= NULL",
                  NO_CONSTRUCTOR_PARAMETER, BUILD_ACCESS_FUNCTIONS, DEF_TRAVERSAL, NO_DELETE);
     DeallocateStatement.setDataPrototype    ( "SgExpression*", "stat_expression", "= NULL",
                  NO_CONSTRUCTOR_PARAMETER, BUILD_ACCESS_FUNCTIONS, DEF_TRAVERSAL, NO_DELETE);
     DeallocateStatement.setDataPrototype    ( "SgExpression*", "errmsg_expression", "= NULL",
                  NO_CONSTRUCTOR_PARAMETER, BUILD_ACCESS_FUNCTIONS, DEF_TRAVERSAL, NO_DELETE);

  // DQ (1/29/2009): The "contains" statment does not have a name list (or expression list)
  // ContainsStatement.setDataPrototype    ( "SgStringList", "name_list", "",
  //              NO_CONSTRUCTOR_PARAMETER, BUILD_LIST_ACCESS_FUNCTIONS, NO_TRAVERSAL, NO_DELETE);
  // DQ (1/29/2009): The "sequence" statment does not have a name list (or expression list)
  // SequenceStatement.setDataPrototype    ( "SgStringList", "name_list", "",
  //              NO_CONSTRUCTOR_PARAMETER, BUILD_LIST_ACCESS_FUNCTIONS, NO_TRAVERSAL, NO_DELETE);

  // Required for F77 support (but depricated in F90)
     ArithmeticIfStatement.setDataPrototype    ( "SgExpression*", "conditional", "= NULL",
                  CONSTRUCTOR_PARAMETER, BUILD_ACCESS_FUNCTIONS, DEF_TRAVERSAL, NO_DELETE);
     ArithmeticIfStatement.setDataPrototype    ( "SgLabelRefExp*", "less_label", "= NULL",
                  CONSTRUCTOR_PARAMETER, BUILD_ACCESS_FUNCTIONS, NO_TRAVERSAL, NO_DELETE);
     ArithmeticIfStatement.setDataPrototype    ( "SgLabelRefExp*", "equal_label", "= NULL",
                  CONSTRUCTOR_PARAMETER, BUILD_ACCESS_FUNCTIONS, NO_TRAVERSAL, NO_DELETE);
     ArithmeticIfStatement.setDataPrototype    ( "SgLabelRefExp*", "greater_label", "= NULL",
                  CONSTRUCTOR_PARAMETER, BUILD_ACCESS_FUNCTIONS, NO_TRAVERSAL, NO_DELETE);

     AssignStatement.setDataPrototype    ( "SgLabelRefExp*", "label", "= NULL",
                  CONSTRUCTOR_PARAMETER, BUILD_ACCESS_FUNCTIONS, NO_TRAVERSAL, NO_DELETE);
     AssignStatement.setDataPrototype    ( "SgExpression*", "value", "= NULL",
                  CONSTRUCTOR_PARAMETER, BUILD_ACCESS_FUNCTIONS, DEF_TRAVERSAL, NO_DELETE);

  // ComputedGotoStatement.setDataPrototype    ( "std::list<SgLabelStatement*>*", "labels", "= NULL",
  //              CONSTRUCTOR_PARAMETER, BUILD_ACCESS_FUNCTIONS, NO_TRAVERSAL, NO_DELETE);
  // ComputedGotoStatement.setDataPrototype    ( "SgStatementPtrList", "labels", "",
  //              CONSTRUCTOR_PARAMETER, BUILD_ACCESS_FUNCTIONS, NO_TRAVERSAL, NO_DELETE);
  // ComputedGotoStatement.setDataPrototype    ( "SgLabelSymbolPtrList", "labelList", "",
  //              CONSTRUCTOR_PARAMETER, NO_ACCESS_FUNCTIONS, NO_TRAVERSAL, NO_DELETE);
     ComputedGotoStatement.setDataPrototype    ( "SgExprListExp*", "labelList", "= NULL",
                  CONSTRUCTOR_PARAMETER, BUILD_ACCESS_FUNCTIONS, DEF_TRAVERSAL, NO_DELETE);
     ComputedGotoStatement.setDataPrototype    ( "SgExpression*", "label_index", "= NULL",
                  CONSTRUCTOR_PARAMETER, BUILD_ACCESS_FUNCTIONS, DEF_TRAVERSAL, NO_DELETE);

     AssignedGotoStatement.setDataPrototype    ( "SgExprListExp*", "targets", "= NULL",
                  CONSTRUCTOR_PARAMETER, BUILD_ACCESS_FUNCTIONS, DEF_TRAVERSAL, NO_DELETE);

     FormatStatement.setFunctionPrototype      ( "HEADER_FORMAT_STATEMENT", "../Grammar/Statement.code" );
  // FormatStatement.setDataPrototype          ( "SgFormatItemPtrList", "format_item_list", "",
  //              CONSTRUCTOR_PARAMETER, NO_ACCESS_FUNCTIONS, NO_TRAVERSAL, NO_DELETE);
     FormatStatement.setDataPrototype          ( "SgFormatItemList*", "format_item_list", "= NULL",
                  CONSTRUCTOR_PARAMETER, BUILD_ACCESS_FUNCTIONS, NO_TRAVERSAL, NO_DELETE);

  // DQ (2/18/2008): Added support for Fortran specific include mechanism (separate from CPP 
  // include mechanism which is language independent).
     FortranIncludeLine.setFunctionPrototype   ( "HEADER_FORTRAN_INCLUDE_LINE", "../Grammar/Statement.code" );
     FortranIncludeLine.setDataPrototype       ( "std::string"   , "filename", "= \"\"",
                  CONSTRUCTOR_PARAMETER, BUILD_ACCESS_FUNCTIONS, NO_TRAVERSAL, NO_DELETE);
#endif

#if USE_UPC_IR_NODES
  // UpcNotifyStatement, UpcWaitStatement, UpcBarrierStatement, UpcFenceStatement, UpcForAllStatement

     UpcNotifyStatement.setFunctionPrototype ( "HEADER_UPC_NOTIFY_STATEMENT", "../Grammar/Statement.code" );
     UpcNotifyStatement.setDataPrototype     ( "SgExpression*", "notify_expression", "= NULL",
                  CONSTRUCTOR_PARAMETER, BUILD_ACCESS_FUNCTIONS, DEF_TRAVERSAL, NO_DELETE);

     UpcWaitStatement.setFunctionPrototype ( "HEADER_UPC_WAIT_STATEMENT", "../Grammar/Statement.code" );
     UpcWaitStatement.setDataPrototype     ( "SgExpression*", "wait_expression", "= NULL",
                  CONSTRUCTOR_PARAMETER, BUILD_ACCESS_FUNCTIONS, DEF_TRAVERSAL, NO_DELETE);

     UpcBarrierStatement.setFunctionPrototype ( "HEADER_UPC_BARRIER_STATEMENT", "../Grammar/Statement.code" );
     UpcBarrierStatement.setDataPrototype     ( "SgExpression*", "barrier_expression", "= NULL",
                  CONSTRUCTOR_PARAMETER, BUILD_ACCESS_FUNCTIONS, DEF_TRAVERSAL, NO_DELETE);

     UpcFenceStatement.setFunctionPrototype ( "HEADER_UPC_FENCE_STATEMENT", "../Grammar/Statement.code" );
#endif

#if 0
  // Support for comments within the AST (it would be nice to use a string as a data member)
  // CommentStatement.setFunctionPrototype ( "HEADER_COMMENT_STATEMENT", "Grammar/Statement.code" );
     CommentStatement.setDataPrototype     ( "std::string"   , "comment", "= \"\"",
                                             NO_CONSTRUCTOR_PARAMETER, BUILD_ACCESS_FUNCTIONS, NO_TRAVERSAL);
     CxxStyleCommentStatement.setDataPrototype     ( "std::string"   , "dummyString1", "= \"\"",
                                             NO_CONSTRUCTOR_PARAMETER, BUILD_ACCESS_FUNCTIONS, NO_TRAVERSAL);
     C_StyleCommentStatement.setDataPrototype     ( "std::string"   , "dummyString2", "= \"\"",
                                             NO_CONSTRUCTOR_PARAMETER, BUILD_ACCESS_FUNCTIONS, NO_TRAVERSAL);
#endif

  // DQ (11/23/2008): Added support for CPP directives as IR nodes.
     C_PreprocessorDirectiveStatement.setFunctionPrototype ( "HEADER_PREPROCESSOR_DIRECTIVE_STATEMENT", "../Grammar/Statement.code" );

  // DQ (11/23/2008): After we have these into the AST, then we can decide if we want more information to be stored.
  // Examples of more information could include:
  //    1) the substring after the #<directive specification>,
  //    2) the integer values used for compiler generate line numbers, etc.
  // For now the "directiveString" stores the full line represented by the CPP directive.
     C_PreprocessorDirectiveStatement.setDataPrototype     ( "std::string"   , "directiveString", "= \"\"",
                                             NO_CONSTRUCTOR_PARAMETER, BUILD_ACCESS_FUNCTIONS, NO_TRAVERSAL, NO_DELETE);

  // negara1 (08/12/2011): Added header file body as a field of include directive statement.
     IncludeDirectiveStatement.setDataPrototype( "SgHeaderFileBody*", "headerFileBody", "= NULL",
                                             NO_CONSTRUCTOR_PARAMETER, BUILD_ACCESS_FUNCTIONS, DEF_TRAVERSAL, NO_DELETE);
     
#if 0
  // DQ (11/23/2008): I am unclear why this is here, these are not used anywhere.
     IncludeDirectiveStatement.setDataPrototype     ( "std::string"   , "dummyString3", "= \"\"",
                                             NO_CONSTRUCTOR_PARAMETER, NO_ACCESS_FUNCTIONS, NO_TRAVERSAL, NO_DELETE);
     DefineDirectiveStatement.setDataPrototype     ( "std::string"   , "dummyString4", "= \"\"",
                                             NO_CONSTRUCTOR_PARAMETER, NO_ACCESS_FUNCTIONS, NO_TRAVERSAL, NO_DELETE);
     UndefDirectiveStatement.setDataPrototype     ( "std::string"   , "dummyString5", "= \"\"",
                                             NO_CONSTRUCTOR_PARAMETER, NO_ACCESS_FUNCTIONS, NO_TRAVERSAL, NO_DELETE);
     IfdefDirectiveStatement.setDataPrototype     ( "std::string"   , "dummyString6", "= \"\"",
                                             NO_CONSTRUCTOR_PARAMETER, NO_ACCESS_FUNCTIONS, NO_TRAVERSAL, NO_DELETE);
     IfndefDirectiveStatement.setDataPrototype     ( "std::string"   , "dummyString7", "= \"\"",
                                             NO_CONSTRUCTOR_PARAMETER, NO_ACCESS_FUNCTIONS, NO_TRAVERSAL, NO_DELETE);
     IfDirectiveStatement.setDataPrototype     ( "std::string"   , "dummyString8", "= \"\"",
                                             NO_CONSTRUCTOR_PARAMETER, NO_ACCESS_FUNCTIONS, NO_TRAVERSAL, NO_DELETE);
     DeadIfDirectiveStatement.setDataPrototype     ( "std::string"   , "dummyString8", "= \"\"",
                                             NO_CONSTRUCTOR_PARAMETER, NO_ACCESS_FUNCTIONS, NO_TRAVERSAL, NO_DELETE);
     ElseDirectiveStatement.setDataPrototype     ( "std::string"   , "dummyString9", "= \"\"",
                                             NO_CONSTRUCTOR_PARAMETER, NO_ACCESS_FUNCTIONS, NO_TRAVERSAL, NO_DELETE);
     ElseifDirectiveStatement.setDataPrototype     ( "std::string"   , "dummyString10", "= \"\"",
                                             NO_CONSTRUCTOR_PARAMETER, NO_ACCESS_FUNCTIONS, NO_TRAVERSAL, NO_DELETE);
     EndifDirectiveStatement.setDataPrototype     ( "std::string"   , "dummyString11", "= \"\"",
                                             NO_CONSTRUCTOR_PARAMETER, NO_ACCESS_FUNCTIONS, NO_TRAVERSAL, NO_DELETE);
     LineDirectiveStatement.setDataPrototype     ( "std::string"   , "dummyString12", "= \"\"",
                                             NO_CONSTRUCTOR_PARAMETER, NO_ACCESS_FUNCTIONS, NO_TRAVERSAL, NO_DELETE);
     WarningDirectiveStatement.setDataPrototype     ( "std::string"   , "dummyString13", "= \"\"",
                                             NO_CONSTRUCTOR_PARAMETER, NO_ACCESS_FUNCTIONS, NO_TRAVERSAL, NO_DELETE);
     ErrorDirectiveStatement.setDataPrototype     ( "std::string"   , "dummyString14", "= \"\"",
                                             NO_CONSTRUCTOR_PARAMETER, NO_ACCESS_FUNCTIONS, NO_TRAVERSAL, NO_DELETE);
     EmptyDirectiveStatement.setDataPrototype     ( "std::string"   , "dummyString15", "= \"\"",
                                             NO_CONSTRUCTOR_PARAMETER, NO_ACCESS_FUNCTIONS, NO_TRAVERSAL, NO_DELETE);
#endif

  // DQ (11/28/2008): Thes are used to mark line numbers in generated CPP output.
     LinemarkerDirectiveStatement.setFunctionPrototype ( "HEADER_LINEMARKER_PREPROCESSOR_DIRECTIVE_STATEMENT", "../Grammar/Statement.code" );
     LinemarkerDirectiveStatement.setDataPrototype ( "int", "linenumber", "= -1",
                                             NO_CONSTRUCTOR_PARAMETER, BUILD_ACCESS_FUNCTIONS, NO_TRAVERSAL, NO_DELETE);
     LinemarkerDirectiveStatement.setDataPrototype ( "std::string", "filename", "= \"\"",
                                             NO_CONSTRUCTOR_PARAMETER, BUILD_ACCESS_FUNCTIONS, NO_TRAVERSAL, NO_DELETE);
  // The integer values are stored as char (values are '1', '2', '3', '4'), flag values are seperated by spaces.
     LinemarkerDirectiveStatement.setDataPrototype ( "SgUnsignedCharList", "flaglist", "",
                                             NO_CONSTRUCTOR_PARAMETER, BUILD_LIST_ACCESS_FUNCTIONS, NO_TRAVERSAL, NO_DELETE);

  // Support for extern "C" and extern "C++"
     ClinkageDeclarationStatement.setDataPrototype ( "std::string"   , "languageSpecifier", "= \"\"",
                                             NO_CONSTRUCTOR_PARAMETER, NO_ACCESS_FUNCTIONS, NO_TRAVERSAL, NO_DELETE);
#if 0
  // DQ (11/23/2008): I am unclear why this is here, these are not used anywhere.
     ClinkageStartStatement.setDataPrototype ( "std::string"   , "dummyString16", "= \"\"",
                                             NO_CONSTRUCTOR_PARAMETER, NO_ACCESS_FUNCTIONS, NO_TRAVERSAL, NO_DELETE);
     ClinkageEndStatement.setDataPrototype   ( "std::string"   , "dummyString17", "= \"\"",
                                             NO_CONSTRUCTOR_PARAMETER, NO_ACCESS_FUNCTIONS, NO_TRAVERSAL, NO_DELETE);
#endif

  // Support for C preprocessor declarations within the AST (does not solve the problem of not
  // knowing where they might be expanded within source code (something we can't see).
  // This support allows transformations to introduce their own macros.
  // C_PreprocessorDirectiveStatement.setDataPrototype (
  //      "std::string"   , "directiveString", "", CONSTRUCTOR_PARAMETER, BUILD_ACCESS_FUNCTIONS, NO_TRAVERSAL, NO_DELETE);

  // Support for extern "C" and extern "C++" declared explicitly as header file include guards
  // ClinkageSpecificationDeclarationStatement.setDataPrototype (
  //      "std::string"   , "languageSpecifier", "", CONSTRUCTOR_PARAMETER, BUILD_ACCESS_FUNCTIONS, DEF_TRAVERSAL, NO_DELETE);

  // ***********************************************************************
  // ***********************************************************************
  //                       Source Code Definition
  // ***********************************************************************
  // ***********************************************************************

     Statement.setFunctionSource            ( "SOURCE_MAIN_STATEMENT", "../Grammar/Statement.code" );

#ifdef HL_GRAMMARS
     X_StatementUnknown.setFunctionSource   ( "SOURCE_X_STATEMENT_UNKNOWN", "../Grammar/Statement.code" );
     X_Statement.setFunctionSource          ( "SOURCE_X_STATEMENT", "../Grammar/Statement.code" );
     non_X_Statement.setFunctionSource      ( "SOURCE_NON_X_STATEMENT", "../Grammar/Statement.code" );
#endif

     ScopeStatement.setFunctionSource       ( "SOURCE_SCOPE_STATEMENT", "../Grammar/Statement.code" );
     FunctionTypeTable.setFunctionSource    ( "SOURCE_FUNCTION_TYPE_TABLE_STATEMENT", "../Grammar/Statement.code" );
     Global.setFunctionSource               ( "SOURCE_GLOBAL_STATEMENT", "../Grammar/Statement.code" );

  // Parse functions are only built for the higher level grammars since they parse
  // from a lower level grammar into a higher level grammer (thus they are not defined 
  // within the root grammar (the C+ grammar)).
     if (isRootGrammar() == false)
        {
       // Use the specialized unparse function for this terminal
          Global.excludeFunctionSource ( "SOURCE_PARSER", "../Grammar/parserSourceCode.macro" );
          Global.setFunctionSource     ( "SOURCE_GLOBAL_STATEMENT_PARSER", "../Grammar/Statement.code" );
        }

     DeclarationStatement.setFunctionSource ( "SOURCE_DECLARATION_STATEMENT", "../Grammar/Statement.code" );
     BasicBlock.setFunctionSource           ( "SOURCE_BASIC_BLOCK_STATEMENT", "../Grammar/Statement.code" );
     IfStmt.setFunctionSource               ( "SOURCE_IF_STATEMENT", "../Grammar/Statement.code" );
     ForStatement.setFunctionSource         ( "SOURCE_FOR_STATEMENT", "../Grammar/Statement.code" );
  // ForStatement.editSubstitute            ( "$CLASSNAME", "SgForStatement" );
     ForStatement.editSubstitute            ( "get_body", "get_loop_body" );


#if USE_UPC_IR_NODES
  // UpcNotifyStatement, UpcWaitStatement, UpcBarrierStatement, UpcFenceStatement, UpcForAllStatement

     UpcNotifyStatement.setFunctionSource  ( "SOURCE_UPC_NOTIFY_STATEMENT", "../Grammar/Statement.code" );
     UpcWaitStatement.setFunctionSource    ( "SOURCE_UPC_WAIT_STATEMENT", "../Grammar/Statement.code" );
     UpcBarrierStatement.setFunctionSource ( "SOURCE_UPC_BARRIER_STATEMENT", "../Grammar/Statement.code" );
     UpcFenceStatement.setFunctionSource   ( "SOURCE_UPC_FENCE_STATEMENT", "../Grammar/Statement.code" );
     UpcForAllStatement.setFunctionSource   ( "SOURCE_UPC_FORALL_STATEMENT", "../Grammar/Statement.code" );
     UpcForAllStatement.editSubstitute       ( "get_body", "get_loop_body" );
#endif

  // DQ (7/25/2014): Adding support for C11 static assertions.
     StaticAssertionDeclaration.setFunctionSource  ( "SOURCE_STATIC_ASSERTION_DECLARATION", "../Grammar/Statement.code" );

     FunctionDeclaration.setFunctionSource  ( "SOURCE_FUNCTION_DECLARATION_STATEMENT", "../Grammar/Statement.code" );
     FunctionDeclaration.setFunctionSource  ( "SOURCE_TEMPLATE_SPECIALIZATION_SUPPORT", "../Grammar/Statement.code" );

  // Parse functions are only built for the higher level grammars since they parse
  // from a lower level grammar into a higher level grammer (thus they are not defined 
  // within the root grammar (the C+ grammar)).
     if (isRootGrammar() == false)
        {
       // Use the specialized unparse function for this terminal
          FunctionDeclaration.excludeFunctionSource ( "SOURCE_PARSER", "../Grammar/parserSourceCode.macro" );
          FunctionDeclaration.setFunctionSource     ( "SOURCE_FUNCTION_DECLARATION_STATEMENT_PARSER", "../Grammar/Statement.code" );
        }

     FunctionDefinition.setFunctionSource   ( "SOURCE_FUNCTION_DEFINTION_STATEMENT", "../Grammar/Statement.code" );
     FunctionDefinition.editSubstitute            ( "$CLASSNAME", "SgFunctionDefinition" );

  // Parse functions are only built for the higher level grammars since they parse
  // from a lower level grammar into a higher level grammer (thus they are not defined 
  // within the root grammar (the C+ grammar)).
     if (isRootGrammar() == false)
        {
       // Use the specialized unparse function for this terminal
          FunctionDefinition.excludeFunctionSource ( "SOURCE_PARSER", "../Grammar/parserSourceCode.macro" );
          FunctionDefinition.setFunctionSource     ( "SOURCE_FUNCTION_DEFINTION_STATEMENT_PARSER", "../Grammar/Statement.code" );
        }

     MemberFunctionDeclaration.setFunctionSource ( "SOURCE_MEMBER_FUNCTION_DECLARATION_STATEMENT",
                                                        "../Grammar/Statement.code" );
     VariableDeclaration.setFunctionSource  ( "SOURCE_VARIABLE_DECLARATION_STATEMENT", "../Grammar/Statement.code" );
     VariableDeclaration.setFunctionSource  ( "SOURCE_TEMPLATE_SPECIALIZATION_SUPPORT", "../Grammar/Statement.code" );

     VariableDefinition.setFunctionSource   ( "SOURCE_VARIABLE_DEFINITION_STATEMENT", "../Grammar/Statement.code" );

     ClassDeclaration.setFunctionSource     ( "SOURCE_CLASS_DECLARATION_STATEMENT", "../Grammar/Statement.code" );
     ClassDeclaration.setFunctionSource     ( "SOURCE_TEMPLATE_SPECIALIZATION_SUPPORT", "../Grammar/Statement.code" );

     ClassDefinition.setFunctionSource      ( "SOURCE_CLASS_DEFINITION_STATEMENT", "../Grammar/Statement.code" );

     StmtDeclarationStatement.setFunctionSource  ( "SOURCE_STMT_DECLARATION_STATEMENT", "../Grammar/Statement.code" );

     EnumDeclaration.setFunctionSource      ( "SOURCE_ENUM_DECLARATION_STATEMENT", "../Grammar/Statement.code" );
     ExprStatement.setFunctionSource        ( "SOURCE_EXPRESSION_STATEMENT", "../Grammar/Statement.code" );
     LabelStatement.setFunctionSource       ( "SOURCE_LABEL_STATEMENT", "../Grammar/Statement.code" );

     WhileStmt.setFunctionSource            ( "SOURCE_WHILE_STATEMENT", "../Grammar/Statement.code" );
     WhileStmt.editSubstitute               ( "$CLASSNAME", "SgWhileStmt" );
     DoWhileStmt.setFunctionSource          ( "SOURCE_DO_WHILE_STATEMENT", "../Grammar/Statement.code" );
     DoWhileStmt.editSubstitute             ( "$CLASSNAME", "SgDoWhileStmt" );

     SwitchStatement.setFunctionSource      ( "SOURCE_SWITCH_STATEMENT", "../Grammar/Statement.code" );
     SwitchStatement.editSubstitute             ( "$CLASSNAME", "SgSwitchStatement" );
     CaseOptionStmt.setFunctionSource       ( "SOURCE_CASE_OPTION_STATEMENT", "../Grammar/Statement.code" );
     CaseOptionStmt.editSubstitute          ( "$CLASSNAME", "SgCaseOptionStmt" );

     TryStmt.setFunctionSource              ( "SOURCE_TRY_STATEMENT", "../Grammar/Statement.code" );
     CatchOptionStmt.setFunctionSource      ( "SOURCE_CATCH_OPTION_STATEMENT", "../Grammar/Statement.code" );
     CatchOptionStmt.editSubstitute             ( "$CLASSNAME", "SgCatchOptionStmt" );
     DefaultOptionStmt.setFunctionSource    ( "SOURCE_DEFAULT_OPTION_STATEMENT", "../Grammar/Statement.code" );
     BreakStmt.setFunctionSource            ( "SOURCE_BREAK_STATEMENT", "../Grammar/Statement.code" );
     ContinueStmt.setFunctionSource         ( "SOURCE_CONTINUE_STATEMENT", "../Grammar/Statement.code" );

     ReturnStmt.setFunctionSource           ( "SOURCE_RETURN_STATEMENT", "../Grammar/Statement.code" );
     GotoStatement.setFunctionSource        ( "SOURCE_GOTO_STATEMENT", "../Grammar/Statement.code" );
     AsmStmt.setFunctionSource              ( "SOURCE_ASM_STATEMENT", "../Grammar/Statement.code" );
     SpawnStmt.setFunctionSource            ( "SOURCE_SPAWN_STATEMENT", "../Grammar/Statement.code" );

  // DQ (12/13/2005): Added support for empty statement (and empty expression).
     NullStatement.setFunctionSource        ( "SOURCE_NULL_STATEMENT", "../Grammar/Statement.code" );

  // DQ (12/13/2005): Added variant statement to support future patterns 
  // specifications (contains RegEx string specifier for SgStatement IR node).
     VariantStatement.setFunctionSource     ( "SOURCE_VARIANT_STATEMENT", "../Grammar/Statement.code" );

     ForInitStatement.setFunctionSource     ( "SOURCE_FOR_INIT_STATEMENT", "../Grammar/Statement.code" );
     CatchStatementSeq.setFunctionSource           ( "SOURCE_CATCH_STATEMENT_SEQ", "../Grammar/Statement.code" );
     FunctionParameterList.setFunctionSource( "SOURCE_FUNCTION_PARAMETER_LIST", "../Grammar/Statement.code" );
     CtorInitializerList.setFunctionSource  ( "SOURCE_CTOR_INITIALIZER_LIST", "../Grammar/Statement.code" );

     TypedefDeclaration.setFunctionSource   ( "SOURCE_TYPEDEF_DECLARATION_STATEMENT", "../Grammar/Statement.code" );


     TemplateDeclaration.setFunctionSource  ( "SOURCE_TEMPLATE_DECLARATION_STATEMENT", "../Grammar/Statement.code" );
     TemplateInstantiationDecl.setFunctionSource( "SOURCE_TEMPLATE_INSTANTIATION_DECLARATION_STATEMENT", "../Grammar/Statement.code" );
     TemplateInstantiationDefn.setFunctionSource( "SOURCE_TEMPLATE_INSTANTIATION_DEFINITION_STATEMENT", "../Grammar/Statement.code" );

  // DQ (3/22/2004): Using SOURCE_TEMPLATE_INSTANTIATION_DECLARATION_STATEMENT since the source code is the same.
  //                 This could be handled better if we were to permit multiple inheritance in ROSETTA!
     TemplateInstantiationFunctionDecl.setFunctionSource( "SOURCE_TEMPLATE_INSTANTIATION_FUNCTION_DECLARATION_STATEMENT", "../Grammar/Statement.code" );
     TemplateInstantiationMemberFunctionDecl.setFunctionSource( "SOURCE_TEMPLATE_INSTANTIATION_MEMBER_FUNCTION_DECLARATION_STATEMENT", "../Grammar/Statement.code" );

  // DQ (11/23/2004): Since SOURCE_RESET_TEMPLATE_NAME was only used for TemplateInstantiationDecl it is included directly!
  // DQ (3/23/2004): Use of common resetTemplateName function in three different classes 
  //                 (perhaps it should be a service of SgTemplateDeclaration).
  // TemplateInstantiationDecl.editSubstitute ( "SOURCE_RESET_TEMPLATE_NAME", "SOURCE_RESET_TEMPLATE_NAME", "../Grammar/Statement.code" );
     TemplateInstantiationDecl.editSubstitute ( "$CLASSNAME", "SgTemplateInstantiationDecl" );
  // TemplateInstantiationFunctionDecl.editSubstitute ( "SOURCE_RESET_TEMPLATE_NAME", "SOURCE_RESET_TEMPLATE_NAME", "../Grammar/Statement.code" );
     TemplateInstantiationFunctionDecl.editSubstitute ( "$CLASSNAME", "SgTemplateInstantiationFunctionDecl" );
  // TemplateInstantiationMemberFunctionDecl.editSubstitute ( "SOURCE_RESET_TEMPLATE_NAME", "SOURCE_RESET_TEMPLATE_NAME", "../Grammar/Statement.code" );
     TemplateInstantiationMemberFunctionDecl.editSubstitute ( "$CLASSNAME", "SgTemplateInstantiationMemberFunctionDecl" );

  // DQ (6/10/2011): Added support for more detail in the template declaration support.
     TemplateClassDeclaration.setFunctionSource          ( "SOURCE_TEMPLATE_CLASS_DECLARATION_STATEMENT", "../Grammar/Statement.code" );
     TemplateFunctionDeclaration.setFunctionSource       ( "SOURCE_TEMPLATE_FUNCTION_DECLARATION_STATEMENT", "../Grammar/Statement.code" );
     TemplateMemberFunctionDeclaration.setFunctionSource ( "SOURCE_TEMPLATE_MEMBER_FUNCTION_DECLARATION_STATEMENT", "../Grammar/Statement.code" );
     TemplateClassDefinition.setFunctionSource           ( "SOURCE_TEMPLATE_CLASS_DEFINITION_STATEMENT", "../Grammar/Statement.code" );
     TemplateFunctionDefinition.setFunctionSource        ( "SOURCE_TEMPLATE_FUNCTION_DEFINITION_STATEMENT", "../Grammar/Statement.code" );

  // DQ (12/6/2011): Adding support for template variables (e.g. static template data members).
     TemplateVariableDeclaration.setFunctionSource       ( "SOURCE_TEMPLATE_VARIABLE_DECLARATION_STATEMENT", "../Grammar/Statement.code" );

  // Support for pragmas in the IR
     PragmaDeclaration.setFunctionSource      ( "SOURCE_PRAGMA_STATEMENT", "../Grammar/Statement.code" );

  // driscoll6 (6/30/11) Support for python
     PythonPrintStmt.setFunctionPrototype ( "HEADER_PYTHON_PRINT_STMT", "../Grammar/Statement.code" );
     PythonPrintStmt.setFunctionSource    ( "SOURCE_PYTHON_PRINT_STMT", "../Grammar/Statement.code" );
     PythonPrintStmt.setDataPrototype     ( "SgExpression*", "destination", "= NULL",
             CONSTRUCTOR_PARAMETER, BUILD_ACCESS_FUNCTIONS, DEF_TRAVERSAL, NO_DELETE);
     PythonPrintStmt.setDataPrototype     ( "SgExprListExp*", "values", "= NULL",
             CONSTRUCTOR_PARAMETER, BUILD_ACCESS_FUNCTIONS, DEF_TRAVERSAL, NO_DELETE);

     PythonGlobalStmt.setFunctionPrototype ( "HEADER_PYTHON_GLOBAL_STMT", "../Grammar/Statement.code" );
     PythonGlobalStmt.setFunctionSource    ( "SOURCE_PYTHON_GLOBAL_STMT", "../Grammar/Statement.code" );
     PythonGlobalStmt.editSubstitute       ( "HEADER_LIST_DECLARATIONS", "HEADER_LIST_DECLARATIONS", "../Grammar/Statement.code" );
     PythonGlobalStmt.editSubstitute      ( "LIST_DATA_TYPE", "SgInitializedNamePtrList" );
     PythonGlobalStmt.editSubstitute      ( "LIST_NAME", "names" );
     PythonGlobalStmt.editSubstitute      ( "LIST_FUNCTION_RETURN_TYPE", "SgInitializedNamePtrList::iterator" );
     PythonGlobalStmt.editSubstitute      ( "LIST_FUNCTION_NAME", "name" );
     PythonGlobalStmt.editSubstitute      ( "LIST_ELEMENT_DATA_TYPE", "SgInitializedName*" );
     PythonGlobalStmt.setDataPrototype    ( "SgInitializedNamePtrList", "names", "",
                                            NO_CONSTRUCTOR_PARAMETER, BUILD_LIST_ACCESS_FUNCTIONS, DEF_TRAVERSAL, NO_DELETE);

     PassStatement.setFunctionSource        ( "SOURCE_PASS_STATEMENT", "../Grammar/Statement.code" );

     AssertStmt.setFunctionPrototype        ( "HEADER_ASSERT_STMT", "../Grammar/Statement.code" );
     AssertStmt.setFunctionSource           ( "SOURCE_ASSERT_STMT", "../Grammar/Statement.code" );
     AssertStmt.setDataPrototype            ( "SgExpression*", "test", "= NULL",
             CONSTRUCTOR_PARAMETER, BUILD_ACCESS_FUNCTIONS, DEF_TRAVERSAL, NO_DELETE);
  // DQ (9/2/2011): Added support for Java (which uses this IR node but requires an additional argument.
     AssertStmt.setDataPrototype            ( "SgExpression*", "exception_argument", "= NULL",
             NO_CONSTRUCTOR_PARAMETER, BUILD_ACCESS_FUNCTIONS, DEF_TRAVERSAL, NO_DELETE);

     ExecStatement.setFunctionSource           ( "SOURCE_EXEC_STATEMENT", "../Grammar/Statement.code" );
     ExecStatement.setFunctionSource ( "SOURCE_POST_CONSTRUCTION_INITIALIZATION_STATEMENT", "../Grammar/Statement.code" );
     ExecStatement.setDataPrototype            ( "SgExpression*", "executable", "= NULL",
             CONSTRUCTOR_PARAMETER, BUILD_ACCESS_FUNCTIONS, DEF_TRAVERSAL, NO_DELETE);
     ExecStatement.setDataPrototype            ( "SgExpression*", "globals", "= NULL",
             CONSTRUCTOR_PARAMETER, BUILD_ACCESS_FUNCTIONS, DEF_TRAVERSAL, NO_DELETE);
     ExecStatement.setDataPrototype            ( "SgExpression*", "locals", "= NULL",
             CONSTRUCTOR_PARAMETER, BUILD_ACCESS_FUNCTIONS, DEF_TRAVERSAL, NO_DELETE);

  // ClinkageStatement.setFunctionSource       ( "SOURCE_POST_CONSTRUCTION_INITIALIZATION_STATEMENT", "../Grammar/Statement.code" );
  // ClinkageStartStatement.setFunctionSource  ( "SOURCE_POST_CONSTRUCTION_INITIALIZATION_STATEMENT", "../Grammar/Statement.code" );

#if 0
     ClinkageSpecificationDeclarationStatement.setFunctionSource  ( "SOURCE_POST_CONSTRUCTION_INITIALIZATION_STATEMENT", "../Grammar/Statement.code" );
     ClinkageSpecificationDeclarationStartStatement.setFunctionSource  ( "SOURCE_POST_CONSTRUCTION_INITIALIZATION_STATEMENT", "../Grammar/Statement.code" );
     ClinkageSpecificationDeclarationEndStatement.setFunctionSource  ( "SOURCE_POST_CONSTRUCTION_INITIALIZATION_STATEMENT", "../Grammar/Statement.code" );
#endif

  // DQ (4/22/2004): Support for namespaces: NamespaceDeclarationStatement,
  //      NamespaceAliasDeclarationStatement, UsingDeclarationStatement
     NamespaceDeclarationStatement.setFunctionSource (
          "SOURCE_NAMESPACE_DECLARATION_STATEMENT", "../Grammar/Statement.code" );
     NamespaceDeclarationStatement.setFunctionSource (
          "SOURCE_POST_CONSTRUCTION_INITIALIZATION_STATEMENT", "../Grammar/Statement.code" );
     NamespaceAliasDeclarationStatement.setFunctionSource (
          "SOURCE_NAMESPACE_ALIAS_DECLARATION_STATEMENT", "../Grammar/Statement.code" );
     NamespaceAliasDeclarationStatement.setFunctionSource (
          "SOURCE_POST_CONSTRUCTION_INITIALIZATION_STATEMENT", "../Grammar/Statement.code" );

     NamespaceDefinitionStatement.setFunctionSource (
          "SOURCE_NAMESPACE_DEFINITION_STATEMENT", "../Grammar/Statement.code" );
#if 0
     NamespaceDefinitionStatement.setFunctionSource (
          "SOURCE_POST_CONSTRUCTION_INITIALIZATION_STATEMENT", "../Grammar/Statement.code" );
#endif

     UsingDirectiveStatement.setFunctionSource (
          "SOURCE_USING_DIRECTIVE_STATEMENT", "../Grammar/Statement.code" );
     UsingDirectiveStatement.setFunctionSource (
          "SOURCE_POST_CONSTRUCTION_INITIALIZATION_STATEMENT", "../Grammar/Statement.code" );

     UsingDeclarationStatement.setFunctionSource (
          "SOURCE_USING_DECLARATION_STATEMENT", "../Grammar/Statement.code" );
     UsingDeclarationStatement.setFunctionSource (
          "SOURCE_POST_CONSTRUCTION_INITIALIZATION_STATEMENT", "../Grammar/Statement.code" );

  // DQ (4/16/2005): Added support for explicit template instantiation to IR (required to address template linking issues)
     TemplateInstantiationDirectiveStatement.setFunctionSource ( "SOURCE_TEMPLATE_INSTANTIATION_DIRECTIVE_STATEMENT", "../Grammar/Statement.code" );
     TemplateInstantiationDirectiveStatement.setFunctionSource (
          "SOURCE_POST_CONSTRUCTION_INITIALIZATION_STATEMENT", "../Grammar/Statement.code" );

     WithStatement.setFunctionSource            ("SOURCE_WITH_STATEMENT", "../Grammar/Statement.code" );
     WithStatement.setFunctionSource (
          "SOURCE_POST_CONSTRUCTION_INITIALIZATION_STATEMENT", "../Grammar/Statement.code" );

#if USE_FORTRAN_IR_NODES
     ProgramHeaderStatement.setFunctionSource   ("SOURCE_PROGRAM_HEADER_STATEMENT", "../Grammar/Statement.code" );
     ProcedureHeaderStatement.setFunctionSource ("SOURCE_PROCEDURE_HEADER_STATEMENT", "../Grammar/Statement.code" );
     FortranDo.setFunctionSource                ("SOURCE_FORTRAN_DO_STATEMENT", "../Grammar/Statement.code" );
     FortranNonblockedDo.setFunctionSource      ("SOURCE_FORTRAN_NONBLOCKED_DO_STATEMENT", "../Grammar/Statement.code" );
     InterfaceStatement.setFunctionSource       ("SOURCE_INTERFACE_STATEMENT", "../Grammar/Statement.code" );
     ParameterStatement.setFunctionSource       ("SOURCE_PARAMETER_STATEMENT", "../Grammar/Statement.code" );
     CommonBlock.setFunctionSource              ("SOURCE_COMMON_BLOCK_STATEMENT", "../Grammar/Statement.code" );
     ModuleStatement.setFunctionSource          ("SOURCE_MODULE_STATEMENT", "../Grammar/Statement.code" );
     UseStatement.setFunctionSource             ("SOURCE_USE_STATEMENT", "../Grammar/Statement.code" );
     StopOrPauseStatement.setFunctionSource     ("SOURCE_STOP_OR_PAUSE_STATEMENT", "../Grammar/Statement.code" );

     IOStatement.setFunctionSource              ("SOURCE_IO_STATEMENT", "../Grammar/Statement.code" );

  // DQ (12/27/2007): Added fortran entry statement.
     EntryStatement.setFunctionSource           ("SOURCE_ENTRY_STATEMENT", "../Grammar/Statement.code" );

  // IOControlStatement.setFunctionSource       ("SOURCE_IO_CONTROL_STATEMENT", "../Grammar/Statement.code" );

  // InputOutputStatement.setFunctionSource     ("SOURCE_INPUT_OUTPUT_STATEMENT", "../Grammar/Statement.code" );
     PrintStatement.setFunctionSource           ("SOURCE_PRINT_STATEMENT", "../Grammar/Statement.code" );
     ReadStatement.setFunctionSource            ("SOURCE_READ_STATEMENT", "../Grammar/Statement.code" );
     WriteStatement.setFunctionSource           ("SOURCE_WRITE_STATEMENT", "../Grammar/Statement.code" );
     OpenStatement.setFunctionSource            ("SOURCE_OPEN_STATEMENT", "../Grammar/Statement.code" );
     CloseStatement.setFunctionSource           ("SOURCE_CLOSE_STATEMENT", "../Grammar/Statement.code" );
     InquireStatement.setFunctionSource         ("SOURCE_INQUIRE_STATEMENT", "../Grammar/Statement.code" );
     FlushStatement.setFunctionSource           ("SOURCE_FLUSH_STATEMENT", "../Grammar/Statement.code" );
     RewindStatement.setFunctionSource          ("SOURCE_REWIND_STATEMENT", "../Grammar/Statement.code" );
     BackspaceStatement.setFunctionSource       ("SOURCE_BACKSPACE_STATEMENT", "../Grammar/Statement.code" );
     EndfileStatement.setFunctionSource         ("SOURCE_ENDFILE_STATEMENT", "../Grammar/Statement.code" );
     WaitStatement.setFunctionSource            ("SOURCE_WAIT_STATEMENT", "../Grammar/Statement.code" );

  // IOFileControlStmt.setFunctionSource        ("SOURCE_IO_FILE_CONTROL_STATEMENT", "../Grammar/Statement.code" );
  // EndFileStatement.setFunctionSource         ("SOURCE_END_FILE_STATEMENT", "../Grammar/Statement.code" );


#if 1
  // Note that some IR nodes as so close to the semantics of C/C++ 
  // IR nodes that we can reuse them directly, examples include: 
  //      SgContinueStatement maps to Fortran CYCLE statement
  //      SgBreakStatement maps to Fortran EXIT statement

  // More IR nodes required for Fortran support
     BlockDataStatement.setFunctionSource         ("SOURCE_BLOCK_DATA_STATEMENT",   "../Grammar/Statement.code" );
     ImplicitStatement.setFunctionSource          ("SOURCE_IMPLICIT_STATEMENT",     "../Grammar/Statement.code" );
     StatementFunctionStatement.setFunctionSource ("SOURCE_STATEMENT_FUNCTION_STATEMENT", "../Grammar/Statement.code" );
     WhereStatement.setFunctionSource             ("SOURCE_WHERE_STATEMENT",        "../Grammar/Statement.code" );
     ElseWhereStatement.setFunctionSource         ("SOURCE_ELSE_WHERE_STATEMENT",   "../Grammar/Statement.code" );
     NullifyStatement.setFunctionSource           ("SOURCE_NULLIFY_STATEMENT",      "../Grammar/Statement.code" );
     EquivalenceStatement.setFunctionSource       ("SOURCE_EQUIVALENCE_STATEMENT",  "../Grammar/Statement.code" );
     DerivedTypeStatement.setFunctionSource       ("SOURCE_DERIVED_TYPE_STATEMENT", "../Grammar/Statement.code" );

     AttributeSpecificationStatement.setFunctionSource ("SOURCE_ATTRIBUTE_SPECIFICATION_STATEMENT", "../Grammar/Statement.code" );
     AllocateStatement.setFunctionSource          ("SOURCE_ALLOCATE_STATEMENT",   "../Grammar/Statement.code" );
     DeallocateStatement.setFunctionSource        ("SOURCE_DEALLOCATE_STATEMENT", "../Grammar/Statement.code" );
     ContainsStatement.setFunctionSource          ("SOURCE_CONTAINS_STATEMENT",   "../Grammar/Statement.code" );
     SequenceStatement.setFunctionSource          ("SOURCE_SEQUENCE_STATEMENT",   "../Grammar/Statement.code" );

  // Required for F77 support (but depricated in F90)
     ArithmeticIfStatement.setFunctionSource      ("SOURCE_ARITHMETIC_IF_STATEMENT", "../Grammar/Statement.code" );
     AssignStatement.setFunctionSource            ("SOURCE_ASSIGN_STATEMENT", "../Grammar/Statement.code" );
     ComputedGotoStatement.setFunctionSource      ("SOURCE_COMPUTED_GOTO_STATEMENT", "../Grammar/Statement.code" );
     AssignedGotoStatement.setFunctionSource      ("SOURCE_ASSIGNED_GOTO_STATEMENT", "../Grammar/Statement.code" );
#endif

     NamelistStatement.setFunctionSource          ("SOURCE_NAMELIST_STATEMENT", "../Grammar/Statement.code" );
     ImportStatement.setFunctionSource            ("SOURCE_IMPORT_STATEMENT", "../Grammar/Statement.code" );

     AssociateStatement.setFunctionSource         ("SOURCE_ASSOCIATE_STATEMENT", "../Grammar/Statement.code" );

     FormatStatement.setFunctionSource            ("SOURCE_FORMAT_STATEMENT", "../Grammar/Statement.code" );

     ForAllStatement.setFunctionSource            ( "SOURCE_FORALL_STATEMENT", "../Grammar/Statement.code" );
#endif

#if 0
  // Every node needs a definition of the post_construction_initialization() member function
     CommentStatement.setFunctionSource         ( "SOURCE_POST_CONSTRUCTION_INITIALIZATION_STATEMENT", "../Grammar/Statement.code" );
     CxxStyleCommentStatement.setFunctionSource ( "SOURCE_POST_CONSTRUCTION_INITIALIZATION_STATEMENT", "../Grammar/Statement.code" );
     C_StyleCommentStatement.setFunctionSource  ( "SOURCE_POST_CONSTRUCTION_INITIALIZATION_STATEMENT", "../Grammar/Statement.code" );
#endif

  // DQ (11/23/2008): Added support for CPP directives as IR nodes.
     C_PreprocessorDirectiveStatement.setFunctionSource ( "SOURCE_PREPROCESSOR_DIRECTIVE_STATEMENT", "../Grammar/Statement.code" );
     LinemarkerDirectiveStatement.setFunctionSource     ( "SOURCE_LINEMARKER_PREPROCESSOR_DIRECTIVE_STATEMENT", "../Grammar/Statement.code" );

#if 1
  // DQ (11/23/2008): Removed this by putting the post_construction_initialization into the base class.
  // C_PreprocessorDirectiveStatement.setFunctionSource ( "SOURCE_POST_CONSTRUCTION_INITIALIZATION_STATEMENT", "../Grammar/Statement.code" );
     IncludeDirectiveStatement.setFunctionSource        ( "SOURCE_POST_CONSTRUCTION_INITIALIZATION_STATEMENT", "../Grammar/Statement.code" );
     DefineDirectiveStatement.setFunctionSource         ( "SOURCE_POST_CONSTRUCTION_INITIALIZATION_STATEMENT", "../Grammar/Statement.code" );
     UndefDirectiveStatement.setFunctionSource          ( "SOURCE_POST_CONSTRUCTION_INITIALIZATION_STATEMENT", "../Grammar/Statement.code" );
     IfdefDirectiveStatement.setFunctionSource          ( "SOURCE_POST_CONSTRUCTION_INITIALIZATION_STATEMENT", "../Grammar/Statement.code" );
     IfndefDirectiveStatement.setFunctionSource         ( "SOURCE_POST_CONSTRUCTION_INITIALIZATION_STATEMENT", "../Grammar/Statement.code" );
     DeadIfDirectiveStatement.setFunctionSource         ( "SOURCE_POST_CONSTRUCTION_INITIALIZATION_STATEMENT", "../Grammar/Statement.code" );
     IfDirectiveStatement.setFunctionSource             ( "SOURCE_POST_CONSTRUCTION_INITIALIZATION_STATEMENT", "../Grammar/Statement.code" );
     ElseDirectiveStatement.setFunctionSource           ( "SOURCE_POST_CONSTRUCTION_INITIALIZATION_STATEMENT", "../Grammar/Statement.code" );
     ElseifDirectiveStatement.setFunctionSource         ( "SOURCE_POST_CONSTRUCTION_INITIALIZATION_STATEMENT", "../Grammar/Statement.code" );
     EndifDirectiveStatement.setFunctionSource          ( "SOURCE_POST_CONSTRUCTION_INITIALIZATION_STATEMENT", "../Grammar/Statement.code" );
     LineDirectiveStatement.setFunctionSource           ( "SOURCE_POST_CONSTRUCTION_INITIALIZATION_STATEMENT", "../Grammar/Statement.code" );
     WarningDirectiveStatement.setFunctionSource        ( "SOURCE_POST_CONSTRUCTION_INITIALIZATION_STATEMENT", "../Grammar/Statement.code" );
     ErrorDirectiveStatement.setFunctionSource          ( "SOURCE_POST_CONSTRUCTION_INITIALIZATION_STATEMENT", "../Grammar/Statement.code" );
     EmptyDirectiveStatement.setFunctionSource          ( "SOURCE_POST_CONSTRUCTION_INITIALIZATION_STATEMENT", "../Grammar/Statement.code" );

     ClinkageDeclarationStatement.setFunctionSource     ( "SOURCE_POST_CONSTRUCTION_INITIALIZATION_STATEMENT", "../Grammar/Statement.code" );
     ClinkageStartStatement.setFunctionSource           ( "SOURCE_POST_CONSTRUCTION_INITIALIZATION_STATEMENT", "../Grammar/Statement.code" );
     ClinkageEndStatement.setFunctionSource             ( "SOURCE_POST_CONSTRUCTION_INITIALIZATION_STATEMENT", "../Grammar/Statement.code" );

     FortranIncludeLine.setFunctionSource               ( "SOURCE_POST_CONSTRUCTION_INITIALIZATION_STATEMENT", "../Grammar/Statement.code" );

     LinemarkerDirectiveStatement.setFunctionSource     ( "SOURCE_POST_CONSTRUCTION_INITIALIZATION_STATEMENT", "../Grammar/Statement.code" );
     IncludeNextDirectiveStatement.setFunctionSource    ( "SOURCE_POST_CONSTRUCTION_INITIALIZATION_STATEMENT", "../Grammar/Statement.code" );
     IdentDirectiveStatement.setFunctionSource          ( "SOURCE_POST_CONSTRUCTION_INITIALIZATION_STATEMENT", "../Grammar/Statement.code" );
#endif

     FortranIncludeLine.setFunctionSource               ( "SOURCE_FORTRAN_INCLUDE_LINE", "../Grammar/Statement.code" );

#if USE_OMP_IR_NODES     
     // define members for each terminal/non-terminal
     //------------------------------------------------------------
    // every statement needs post_construction_initialization(){} but why ???

    OmpDoStatement.setFunctionSource            ("SOURCE_OMP_DO_STATEMENT", "../Grammar/Statement.code" );
    OmpWorkshareStatement.setFunctionSource            ("SOURCE_OMP_WORKSHARE_STATEMENT", "../Grammar/Statement.code" );
    OmpClauseBodyStatement.setFunctionPrototype         ( "HEADER_OMP_CLAUSEBODY_STATEMENT", "../Grammar/Statement.code" );
    OmpClauseBodyStatement.setFunctionSource            ("SOURCE_OMP_CLAUSEBODY_STATEMENT", "../Grammar/Statement.code" );

    OmpBodyStatement.setFunctionPrototype         ( "HEADER_OMP_BODY_STATEMENT", "../Grammar/Statement.code" );
    OmpBodyStatement.setFunctionSource            ("SOURCE_OMP_BODY_STATEMENT", "../Grammar/Statement.code" );
    OmpCriticalStatement.setFunctionSource            ("SOURCE_OMP_CRITICAL_STATEMENT", "../Grammar/Statement.code" );
    OmpFlushStatement.setFunctionSource            ("SOURCE_OMP_FLUSH_STATEMENT", "../Grammar/Statement.code" );

    OmpParallelStatement.setFunctionSource            ("SOURCE_OMP_PARALLEL_STATEMENT", "../Grammar/Statement.code" );
    OmpSectionsStatement.setFunctionSource            ("SOURCE_OMP_SECTIONS_STATEMENT", "../Grammar/Statement.code" );
    OmpSectionStatement.setFunctionSource            ("SOURCE_OMP_SECTION_STATEMENT", "../Grammar/Statement.code" );
    OmpTaskStatement.setFunctionSource            ("SOURCE_OMP_TASK_STATEMENT", "../Grammar/Statement.code" );
    OmpSingleStatement.setFunctionSource            ("SOURCE_OMP_SINGLE_STATEMENT", "../Grammar/Statement.code" );

    OmpThreadprivateStatement.setFunctionPrototype    ( "HEADER_OMP_THREADPRIVATE_STATEMENT", "../Grammar/Statement.code" );

    OmpThreadprivateStatement.setFunctionSource            ("SOURCE_OMP_THREADPRIVATE_STATEMENT", "../Grammar/Statement.code" );
    OmpForStatement.setFunctionSource            ("SOURCE_OMP_FOR_STATEMENT", "../Grammar/Statement.code" );
    OmpAtomicStatement.setFunctionSource            ("SOURCE_OMP_ATOMIC_STATEMENT", "../Grammar/Statement.code" );
    OmpBarrierStatement.setFunctionSource            ("SOURCE_OMP_BARRIER_STATEMENT", "../Grammar/Statement.code" );
    OmpMasterStatement.setFunctionSource            ("SOURCE_OMP_MASTER_STATEMENT", "../Grammar/Statement.code" );
    OmpOrderedStatement.setFunctionSource            ("SOURCE_OMP_ORDERED_STATEMENT", "../Grammar/Statement.code" );
    OmpTaskwaitStatement.setFunctionSource            ("SOURCE_OMP_TASKWAIT_STATEMENT", "../Grammar/Statement.code" );

    OmpTargetStatement.setFunctionSource            ("SOURCE_OMP_TARGET_STATEMENT", "../Grammar/Statement.code" );
    OmpTargetDataStatement.setFunctionSource            ("SOURCE_OMP_TARGET_DATA_STATEMENT", "../Grammar/Statement.code" );
    OmpSimdStatement.setFunctionSource            ("SOURCE_OMP_SIMD_STATEMENT", "../Grammar/Statement.code" );

   // sections {section, section} // `containerSuccessors >1 is not allowed in ROSETTA's traversal
   // We hack the code to handle this special case
//    OmpSectionsStatement.setDataPrototype("SgOmpSectionStatementPtrList", "sections", "",
//                                    NO_CONSTRUCTOR_PARAMETER, BUILD_LIST_ACCESS_FUNCTIONS, DEF_TRAVERSAL, NO_DELETE);
//    OmpSectionsStatement.setDataPrototype("SgOmpClausePtrList", "clauses", "",
//         NO_CONSTRUCTOR_PARAMETER, BUILD_LIST_ACCESS_FUNCTIONS, DEF_TRAVERSAL, NO_DELETE);
    // directives with variable lists
            // omp flush [(var-list)]   
    // Liao 9/27/2010, per user's report, modeling the variable reference use SgVarRefExp
    //OmpFlushStatement.setDataPrototype( "SgInitializedNamePtrList", "variables", "",
    OmpFlushStatement.setDataPrototype( "SgVarRefExpPtrList", "variables", "",
                                                NO_CONSTRUCTOR_PARAMETER, BUILD_LIST_ACCESS_FUNCTIONS, DEF_TRAVERSAL, NO_DELETE);
            // omp threadprivate [(var-list)]   
    //OmpThreadprivateStatement.setDataPrototype( "SgInitializedNamePtrList", "variables", "",
    OmpThreadprivateStatement.setDataPrototype( "SgVarRefExpPtrList", "variables", "",
                                                NO_CONSTRUCTOR_PARAMETER, BUILD_LIST_ACCESS_FUNCTIONS, DEF_TRAVERSAL, NO_DELETE);
   // Directives with a statement/ structured body
    OmpBodyStatement.setDataPrototype ( "SgStatement*", "body",        "= NULL",
                                             CONSTRUCTOR_PARAMETER, BUILD_ACCESS_FUNCTIONS, DEF_TRAVERSAL, NO_DELETE);
    // Directive with a body + a name: 
        // omp critical [name]  \n structured_block
    OmpCriticalStatement.setDataPrototype ( "SgName", "name", "= \"\"",
                  CONSTRUCTOR_PARAMETER, BUILD_ACCESS_FUNCTIONS, NO_TRAVERSAL, NO_DELETE);

    // omp clause-body : e.g: parallel clause \n  body 
    // having both 
    OmpClauseBodyStatement.setDataPrototype("SgOmpClausePtrList", "clauses", "",
                              NO_CONSTRUCTOR_PARAMETER, BUILD_LIST_ACCESS_FUNCTIONS, DEF_TRAVERSAL, NO_DELETE);

//    OmpClauseBodyStatement.setAutomaticGenerationOfDestructor(false);
#endif
   }

















<|MERGE_RESOLUTION|>--- conflicted
+++ resolved
@@ -1051,7 +1051,6 @@
      FunctionDeclaration.setDataPrototype ( "int","gnu_regparm_attribute", "= 0",
                    NO_CONSTRUCTOR_PARAMETER, BUILD_ACCESS_FUNCTIONS, NO_TRAVERSAL, NO_DELETE);
 
-<<<<<<< HEAD
   // DQ (7/9/2014): Example test2014_85.C demonstrates that the declared type of a function can be 
   // equivalent to other same functions (associated defining and non-defining declarations), but 
   // syntatically different in a way that makes a difference to the code generated from the unparser 
@@ -1065,11 +1064,10 @@
   // Future work will enforce this concept fo type equivalence, not yet supported.
      FunctionDeclaration.setDataPrototype ( "bool","type_syntax_is_available", "= false",
                    NO_CONSTRUCTOR_PARAMETER, BUILD_ACCESS_FUNCTIONS, NO_TRAVERSAL, NO_DELETE);
-=======
+
   // DQ (7/26/2014): Added support for C11 "_Noreturn" keyword (alternative noreturn specification).
      FunctionDeclaration.setDataPrototype("bool","using_C11_Noreturn_keyword","= false",
                                 NO_CONSTRUCTOR_PARAMETER, BUILD_ACCESS_FUNCTIONS, NO_TRAVERSAL, NO_DELETE);
->>>>>>> 2021f1bd
 
 
      FunctionDefinition.setFunctionPrototype ( "HEADER_FUNCTION_DEFINITION_STATEMENT", "../Grammar/Statement.code" );
