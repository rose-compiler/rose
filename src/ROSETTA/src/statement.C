--- conflicted
+++ resolved
@@ -1319,11 +1319,9 @@
      ClassDeclaration.setDataPrototype ( "bool", "explicit_interface", "= false",
                                             NO_CONSTRUCTOR_PARAMETER, BUILD_ACCESS_FUNCTIONS, NO_TRAVERSAL, NO_DELETE);
 
-<<<<<<< HEAD
      /* driscoll6 (7/19/11) support for python decorators */
      ClassDeclaration.setDataPrototype ( "SgExprListExp*", "decoratorList", "= NULL",
                                          NO_CONSTRUCTOR_PARAMETER, BUILD_ACCESS_FUNCTIONS, DEF_TRAVERSAL, NO_DELETE);
-=======
   // DQ (6/5/2011): Added support for name qualification.
      ClassDeclaration.setDataPrototype ( "int", "name_qualification_length", "= 0",
             NO_CONSTRUCTOR_PARAMETER, BUILD_ACCESS_FUNCTIONS, NO_TRAVERSAL, NO_DELETE);
@@ -1335,7 +1333,6 @@
   // DQ (6/5/2011): Added information required for new name qualification support.
      ClassDeclaration.setDataPrototype("bool","global_qualification_required","= false",
                                 NO_CONSTRUCTOR_PARAMETER, BUILD_ACCESS_FUNCTIONS, NO_TRAVERSAL, NO_DELETE);
->>>>>>> a72cc075
 
   // This class contains two lists (we don't know if this edit/substitution mechanism for work for two lists)
      ClassDefinition.setFunctionPrototype ( "HEADER_CLASS_DEFINITION_STATEMENT", "../Grammar/Statement.code" );      
@@ -2136,7 +2133,6 @@
      UsingDirectiveStatement.setDataPrototype     ( "SgNamespaceDeclarationStatement*", "namespaceDeclaration", "= NULL",
                CONSTRUCTOR_PARAMETER, BUILD_ACCESS_FUNCTIONS, NO_TRAVERSAL, NO_DELETE);
 
-<<<<<<< HEAD
      WithStatement.setFunctionPrototype      ( "HEADER_WITH_STATEMENT", "../Grammar/Statement.code" );
      WithStatement.setDataPrototype("SgDeclarationStatementPtrList", "variables", "",
                                   NO_CONSTRUCTOR_PARAMETER, NO_ACCESS_FUNCTIONS, DEF_TRAVERSAL, NO_DELETE);
@@ -2144,7 +2140,7 @@
      WithStatement.editSubstitute       ( "LIST_NAME", "variable" );
 
      PassStatement.setFunctionPrototype  ( "HEADER_PASS_STATEMENT", "../Grammar/Statement.code" );
-=======
+
   // DQ (5/12/2011): Added support for name qualification.
      UsingDirectiveStatement.setDataPrototype ( "int", "name_qualification_length", "= 0",
             NO_CONSTRUCTOR_PARAMETER, BUILD_ACCESS_FUNCTIONS, NO_TRAVERSAL, NO_DELETE);
@@ -2156,8 +2152,6 @@
   // DQ (5/12/2011): Added information required for new name qualification support.
      UsingDirectiveStatement.setDataPrototype("bool","global_qualification_required","= false",
                                 NO_CONSTRUCTOR_PARAMETER, BUILD_ACCESS_FUNCTIONS, NO_TRAVERSAL, NO_DELETE);
-
->>>>>>> a72cc075
 
 #if USE_FORTRAN_IR_NODES
      ProgramHeaderStatement.setFunctionPrototype ( "HEADER_PROGRAM_HEADER_STATEMENT", "../Grammar/Statement.code" );
