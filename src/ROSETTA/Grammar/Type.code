// #########################################################    -*- C++ -*-
// #########################################################
//                      HEADER CODE
// #########################################################
// #########################################################

HEADER_START

 /*  This class forms a base class for all of the types represented in the C++ grammar.
     All types are derived from this class and thus contain the following functionality.
  */

     public:
      /*
          \if documentDevelopmentVersionUsingDoxygen 
          name Friend Classes
               \brief Friend classes declarations

          \endif
       */
          friend class SgPointerType;     //!< provide access to private data
          friend class SgReferenceType;   //!< provide access to private data
          friend class SgTypedefType;     //!< provide access to private data
       /*! */

     public:
      /*! \if documentDevelopmentVersionUsingDoxygen 
               \brief default constructor

               Default constructor and destructors are not documented in user 
               interface \ref defaultConstructorDestructorDocumentationPage.
               \sa \ref defaultConstructorDestructorDocumentationPage
          \endif
       */
          SgType();

      /*! \brief copy constructor

          The Copy constructor is provide to support the AST copy mechanism, where 
          types are copied to support copying of named types.
       */
          SgType(const SgType & X);

      /*! \if documentDevelopmentVersionUsingDoxygen 
          \brief default destructor
          \endif
       */
      // ~$CLASSNAME();

      //! return string representing the mangled name
      /*! This function is required to provide a unique identifier for type names internally
       */
       // virtual SgName get_mangled(SgUnparse_Info& = SgNO_UNPARSE_INFO);
       // virtual SgName get_mangled( SgUnparse_Info & info );

       // RV (1/30/2006)
      /*! Returns a mangled string representation of this type.
          Equivalent types have the same mangled string.
       */
          virtual SgName get_mangled (void) const;

#if 0
       // DQ (3/2/2003): Implement get_parent from SgNode
      //! get the parent node in the AST
      /*! \ref memberFunction_getParent_DocumentationPage
          The parent node permits access to higher levels of context information.
       */
          SgType* get_parent() const;
#endif

       // name TypeModifierGroup1 Type Modifiers
      /* 
          name Type Modifiers
          \brief Compute modifier values.

          These modifiers define associated properties of the type (e.g. const, extern,
          etc.) At present these appear to be unimplemented (all functions return false).

          \internal Return type should be changed to "bool."
          \todo implement type modifier query functions in SgType class.
       */
#if 0
      //! Tests for declaration as const
          virtual bool isConst() const ;
      //! Test for declaration as volatile
          virtual bool isVolatile() const ;
      //! Tests for declaration as restrict
          virtual bool isRestrict() const ;
      //! Tests for declaration as UPC shared
          virtual bool isUPC_Shared() const ;
      //! Tests for declaration as UPC strict
          virtual bool isUPC_Strict() const ;
      //! Tests for declaration as UPC relaxed
          virtual bool isUPC_Relaxed() const ;
#endif
#if 0
      //! Tests for declaration as extern
          virtual bool isExtern() const ;
      //! Tests for declaration as typedef
          virtual bool isTypedef() const ;
      //! Tests for declaration as virtual
          virtual bool isVirtual() const ;
      //! Test for declaration as protected
          virtual bool isProtected() const ;
      //! Test for declaration as private
          virtual bool isPrivate() const ;
      //! Test for declaration as public
          virtual bool isPublic() const ;
      //! Test for declaration as global
//        virtual bool isGlobal() const ;
      //! Test for declaration as auto (default)
          virtual bool isAuto() const ;
      //! Test for declaration as sync (depricated not used )
//        virtual bool isSync() const ;
#endif
       /*! */

      /*! 
          name Numerical Modifiers
          \brief Compute numerical properties of type.

          These define numeric properties of the type (e.g. int, float, etc.)

          \internal Return type should be changed to "bool."
       */
          bool isUnsignedType() const;  //!< There are many sorts of unsigned types (this queries an arbitrary type).
          bool isIntegerType() const;   //!< There are many sorts of integer types (this queries an arbitrary type).
          bool isFloatType() const;     //!< There are several sorts of float types (this queries an arbitrary type).
       /*! */

#if 0
       // These are unimplemented within SAGE 2
          bool isLong() const;
          bool isShort() const;
#endif

      // DQ (10/11/2007): These sorts of values are usually handled as enum fields in ROSE. They could be redone at some point.
      // PC and AS new variables to support a flexible stripType() which takes an bit array as a paramater
         static const unsigned char STRIP_MODIFIER_TYPE  = ((unsigned char) 1 << 0); // 0x01
         static const unsigned char STRIP_REFERENCE_TYPE = ((unsigned char) 1 << 1); // 0x02
         static const unsigned char STRIP_POINTER_TYPE   = ((unsigned char) 1 << 2); // 0x04
         static const unsigned char STRIP_ARRAY_TYPE     = ((unsigned char) 1 << 3); // 0x08
         static const unsigned char STRIP_TYPEDEF_TYPE   = ((unsigned char) 1 << 4); // 0x016

// DQ (9/7/2007): What is this and where did it come from???
// #define PREFERENCE_READS_BOOKS      ((unsigned char) 1 << 3) // 0x08
	 
      //! Return the base type of the associated type.
      /*! The base type is important when dealing with pointers, etc.
       */
          SgType* findBaseType() const;

          SgType * dereference();              //!< Returns type hidden behind pointr of reference.
          const SgType * dereference() const ; //!< Returns type hidden behind pointr of reference.

       // DQ (6/21/2005): Added to support getting a deeply nested type quickly and easily.
      //! Returns hidden type beneath layers of typedefs, pointers, references, modifiers, array representation, etc.
          //SgType* stripType() const;
          SgType* stripType(unsigned char bit_array = STRIP_MODIFIER_TYPE | STRIP_REFERENCE_TYPE | STRIP_POINTER_TYPE | STRIP_ARRAY_TYPE | STRIP_TYPEDEF_TYPE ) const;

       // DQ (6/30/2005): Added to support invistigation of hidden types
          SgType* stripTypedefsAndModifiers() const;

       // DQ (6/30/2005): Would these functions also be useful?
       // SgType* stripTypedefs() const;
       // SgType* stripModifiers() const;

       // DQ (7/26/2010): Now we finally need this function!
       // Generates a new SgModifierType with modifiers set acordig to input parameter.
       // SgModifierType* matchModifiers(unsigned int f);

       // void printName(SgUnparse_Info& ui, ostream& os);

#if 0
      // DQ (3/26/2001): This does not appear to be used anywhere so comment it out for now!
      // All possible sorts of basic types
          enum basic_type_enum { t_Char, t_SignedChar, t_UnsignedChar,
                                 t_Short, t_SignedShort, t_UnsignedShort, t_Int, t_SignedInt,
                                 t_UnsignedInt, t_Long, t_SignedLong, t_UnsignedLong, t_Void,
                                 t_Wchar, t_Float, t_Double, t_LongLong, t_LongDouble, t_Bool,
                                 t_Default };
#endif

#if 0
       // This codes was part of an experiment to distinguish struct tag { int x; } X; from struct tag X;
       // It turns out that the declaration of the tag in this case in placed into the EDG orphan list
       // as a type and that we don't require this mechanism (thought we might in the future so for now
       // it is just commented out.

       // DQ Added to support unparsing of autonomous declarations
       // Support for variable declearations where the type is explicitly defined as a structure
          enum useWithinDeclarationEnum {
           // handle cases of struct B btag { int x; } b_1st; and struct btag b_2nd;
               e_first_declaration          = 0x00000001,
           // distinguish between B { int x; } b; and B btag { int x; } b;
               e_autonomous_tag_declaration = 0x00000002
                                    };
          useWithinDeclarationEnum p_useWithinDeclaration;

       // These are for support of the useWithinDeclaration variable
          bool isFirstDeclaration() const;
          void setFirstDeclaration();
          void unsetFirstDeclaration();
          bool isAutonomousTagDeclaration() const;
          void setAutonomousTagDeclaration();
          void unsetAutonomousTagDeclaration();
#endif

#if 0
        // DQ (9/7/2007): This does not appear to be used anywhere!
      /*! 
          \brief Possible sorts of modifiers
          \deprecated Values used previously in CC++ will be removed at some point.
          \todo add additional modifieds for private, const, etc.; to match access functions.

          Some of these modifiers are not used.
       */
          enum basic_modifier_enum { e_const = 0x00000001, //!< value for const modifier
                                     e_sync  = 0x00000002, //!< (used only for CC++).
                                     e_global= 0x00000004, //!< not used.
                                   };
#endif

       // DQ (9/7/2007): Support for Fortran attribute specifiers
          enum fortran_attribute_specifiers_enum
             {
               e_unknown_attribute_specifier = 0, 
               e_public_access,
               e_private_access,
               e_allocatable, 
               e_asynchronous,
               e_bind,
               e_data,
               e_dimension,
               e_intent,
               e_optional,
               e_parameter,
               e_pointer,
               e_protected,
               e_save, 
               e_target,
               e_value,
               e_volatile,
               e_last_attribute_specifier
             };

   

      /* 
          name Conversion Functions
          \brief Simple conversion functions.
          \internal Not sure these are useful when using the string interface.
       */
      //! performs simple conversions
          static SgType * arithmetic_conversions(SgType *, SgType *);

      //! handles promotion to integer
          static SgType * integer_promotion     (SgType *, SgType *);

      //! handles promotion to float
          static SgType * float_promotion       (SgType *, SgType *);
      /*! */

      /* 
          \if documentDevelopmentVersionUsingDoxygen
          name Editing functions for modifiers
          \brief Permits editing of modifiers (addition/removal).
          \internal How are these meant to be used, since modifiers are not dynamic?
          \endif
       */

#if 0
       // DQ (4/5/2004): Removed since it is not used anywhere!
      //! Permits removal of modifiers
          static SgType * rmModifier  (SgType *, int);

       // DQ (4/5/2004): Removed since it is not used anywhere!
      //! Permits addition of modifiers
          static SgType * addModifier (SgType *, int);
#endif
      /*! */

       // DQ (4/27/2005): Added protected function to support refactored code for name mangling
     protected:
      //! \deprecated by RV (2/2/2006)
          SgName mangledNameSupport(SgName & fname, SgUnparse_Info& info);

     public:

       // DQ (7/24/2010): Added static function to distiquish which types (very few) are
       // required to use the local type table for types built during AST construction.
       // This is required to support that we don't always know the scope of a type while
       // it is being constructed (while it's declarations are being constructed).
          static bool handledUsingLocalTable( SgType* t );

       // DQ (7/30/2010): This function gets the scope from either the C/C++ or Fortran
       // procesing so that the local type table in each scope can be referenced.
          static SgScopeStatement* getCurrentScope();

HEADER_END


HEADER_X_TYPE_START
HEADER_X_TYPE_END


HEADER_NON_X_TYPE_START
HEADER_NON_X_TYPE_END

HEADER_BUILTIN_TYPE_SUPPORT_START
#if 0
       // DQ (12/26/2005): Supporting function for traverseMemoryPool
       // where static IR nodes (only isn soem SgType IR nodes) are
       // present and must be traversed using specially generated code.
          static void executeVisitorMemberFunctionOnBuiltinData(ROSE_VisitorPattern & visitor);
#endif
HEADER_BUILTIN_TYPE_SUPPORT_END


HEADER_COMMON_CREATE_TYPE_START
      //! example of type used where construction is particularly simple
       // DQ (1/31/2006): Modified to build all types in the memory pools
       // static $CLASSNAME builtin_type;
       // static $CLASSNAME* builtin_type;

       // DQ (6/18/2007): This does not appear to be used anywhere in ROSE.  It is no longer required 
       // since we don't store the type explicitly anymore except in a few IR nodes which have there 
       // own data member and associated access function.
       // static $CLASSNAME* get_builtin_type();

       // DQ (6/18/2007): This does not appear to be used anywhere in ROSE.  It is no longer required 
       // since we don't store the type explicitly anymore except in a few IR nodes which have there 
       // own data member and associated access function.
       // static void set_builtin_type($CLASSNAME* builtin_type);

      //! function returns example of type
       // DQ (10/4/2010): Added support for optional Fotran type_kind specification.
       // static $CLASSNAME* createType(void);
          static $CLASSNAME* createType(SgExpression* optional_fortran_type_kind = NULL);
HEADER_COMMON_CREATE_TYPE_END


HEADER_CREATE_TYPE_WITH_PARAMETER_START
       // DQ (6/18/2007): This does not appear to be used anywhere in ROSE.  It is no longer required 
       // since we don't store the type explicitly anymore except in a few IR nodes which have there 
       // own data member and associated access function.
       // static $CLASSNAME* get_builtin_type();

       // DQ (6/18/2007): This does not appear to be used anywhere in ROSE.  It is no longer required 
       // since we don't store the type explicitly anymore except in a few IR nodes which have there 
       // own data member and associated access function.
       // static void set_builtin_type($CLASSNAME* builtin_type);

      //! more sophisticated version for more complex types like $CLASSNAME (types whose constructors take parameters)
       // DQ (10/4/2010): Added support for optional Fotran type_kind specification.
       // static $CLASSNAME* createType(CREATE_TYPE_PARAMETER);
          static $CLASSNAME* createType(CREATE_TYPE_PARAMETER, SgExpression* optional_fortran_type_kind = NULL);
HEADER_CREATE_TYPE_WITH_PARAMETER_END


HEADER_BUILTIN_FOR_CREATE_TYPE_WITH_PARAMETER_TYPE_ARRAY_START
       // static $CLASSNAME* get_builtin_type();
       // static void set_builtin_type($CLASSNAME* builtin_type);

       //! builtin_type variable specific to the SgArrayType object (for maxBitLength=32 bit integers)
       // Could not use maxBitLength in array size below (so I just used the #define value directly).
       // DQ (1/31/2006): Modified to build all types in the memory pools
       // static $CLASSNAME builtin_type[ROSE_INTEGER_TYPE_MAX_BIT_LENGTH];
       // static $CLASSNAME* builtin_type[ROSE_INTEGER_TYPE_MAX_BIT_LENGTH];
HEADER_BUILTIN_FOR_CREATE_TYPE_WITH_PARAMETER_TYPE_ARRAY_END


HEADER_BUILTIN_FOR_CREATE_TYPE_WITH_PARAMETER_START
       // DQ (6/18/2007): This does not appear to be used anywhere in ROSE.  It is no longer required 
       // since we don't store the type explicitly anymore except in a few IR nodes which have there 
       // own data member and associated access function.
       // static $CLASSNAME* get_builtin_type();

       // DQ (6/18/2007): This does not appear to be used anywhere in ROSE.  It is no longer required 
       // since we don't store the type explicitly anymore except in a few IR nodes which have there 
       // own data member and associated access function.
       // static set_builtin_type($CLASSNAME* builtin_type);

       //! builtin_type variable specific to the $CLASSNAME object
       // DQ (1/31/2006): Modified to build all types in the memory pools
       // static $CLASSNAME builtin_type;
       // static $CLASSNAME* builtin_type;
HEADER_BUILTIN_FOR_CREATE_TYPE_WITH_PARAMETER_END


HEADER_GET_MANGLED_START
       // SgName get_mangled ( SgUnparse_Info & info );

      //! Mangled name support for unparser support
       // SgName get_mangled ( SgUnparse_Info & info );
       // RV (1/31/2006): Removed dependence on SgUnparse_Info.
          virtual SgName get_mangled (void) const;

HEADER_GET_MANGLED_END

HEADER_TYPEDEF_TYPE_START

       // DQ (10/18/2007): Added copy constructor so that the typedef lists on each type could be updated properly.
      //! Copy constructor to support AST copy mechanism.
          SgTypedefType ( const SgTypedefType & X );

HEADER_TYPEDEF_TYPE_END

HEADER_VIRTUAL_GET_NAME_START
       //! Gets name of the type (useful for debugging, unparsing, etc.)
       /*! Avoid making abstract base classes (if we can) because in the 
           automated generation of code we want to avoid placing constraints 
           on derived classes.
        */
       // virtual SgName get_name() const = 0;
          virtual SgName get_name() const;

          SgNamedType ( const SgNamedType & X );
HEADER_VIRTUAL_GET_NAME_END


HEADER_GET_NAME_START
      //! Support for some classes which have pure virtual function in base classes.
      /*! For the classes derived from where the pure  virtual "virtual SgName get_name() = 0;"
          This applies to the SgClassType, SgTypedef and the 
          SgEnumType (derived from SgNamedType)
       */
          SgName get_name() const;
HEADER_GET_NAME_END


HEADER_GET_QUALIFIED_NAME_START
      //! Used for the SgNamedType object (base class for the SgClassType, SgTypedefType and the SgEnumType object)
          SgName get_qualified_name() const;
HEADER_GET_QUALIFIED_NAME_END


HEADER_GET_BASE_TYPE_START
      //! This is used in the SgTypedefType object (is not associated with a base_type data field)
          SgType* get_base_type() const;
HEADER_GET_BASE_TYPE_END


HEADER_CLASS_TYPE_START
          SgClassType ( const SgClassType & X );
HEADER_CLASS_TYPE_END

HEADER_ENUM_TYPE_START
          SgEnumType ( const SgEnumType & X );
HEADER_ENUM_TYPE_END

HEADER_TEMPLATE_TYPE_START
HEADER_TEMPLATE_TYPE_END


HEADER_MODIFIER_TYPE_START

       // name TypeModifierGroup3 Type Modifiers
      /* 
          name Type Modifiers
          \brief Compute modifier values.

          These return false in the implementation of the virtual functions 
          in SgType and are overridden here.

          \internal Return type should be changed to "bool."
          \todo implement type modifier query functions in SgType class.
       */
#if 0
      //! Tests for declaration as const
          bool isConst() const ;
      //! Test for declaration as volatile
          bool isVolatile() const ;
      //! Tests for declaration as restrict
          bool isRestrict() const ;
      //! Tests for declaration as UPC shared
          bool isUPC_Shared() const ;
      //! Tests for declaration as UPC strict
          bool isUPC_Strict() const ;
      //! Tests for declaration as UPC relaxed
          bool isUPC_Relaxed() const ;
#endif
       /*! */

  // DQ (7/28/2010): Make this private so that we can support API that would force the type table to be used.
  // Users should use the build functions to construct modifier types (SgModifierType IR nodes) with different
  // flags set.
  // private:
      //! Access function for modifier
          SgTypeModifier & get_typeModifier();

       // RV (2/2/2006): Added a 'const' version
          const SgTypeModifier& get_typeModifier (void) const;

  // DQ (7/28/2010): Make this public as the end of the previous private region.
     public:
       // friend namespace SageBuilder;
       // friend SgModifierType* SageBuilder::buildConstType(SgType* base_type /*=NULL*/);

          static SgModifierType* insertModifierTypeIntoTypeTable( SgModifierType* result );

#if 0
          void unsetRestrict();
          void setRestrict();
          void unsetConst();
          void setConst();
          void unsetVolatile();
          void setVolatile();
          void unsetUPC_Shared();
          void setUPC_Shared();
          void unsetUPC_Strict();
          void setUPC_Strict();
          void unsetUPC_Relaxed();
          void setUPC_Relaxed();
#endif

#if 0
       // Tests not implemented!

      //! Tests for declaration as extern
          bool isExtern() const ;
      //! Tests for declaration as typedef
          bool isTypedef() const ;
      //! Tests for declaration as virtual
          bool isVirtual() const ;
      //! Test for declaration as protected
          bool isProtected() const ;
      //! Test for declaration as private
          bool isPrivate() const ;
      //! Test for declaration as public
          bool isPublic() const ;
      //! Test for declaration as auto (default)
          bool isAuto() const ;
#endif

#if 0
      //! Enum type containing all modifiers
          enum modifiers 
             {
               m_volatile = 0x01, //!< storage modifier
               m_global   = 0x02, //!< not use by ROSE
               m_sync     = 0x04, //!< not use by ROSE
               m_const    = 0x08, //!< const modifier
               m_restrict = 0x10,//!< support for restrict keyword (specifies non-aliased pointers)
               m_shared   = 0x20, //!< UPC shared modifier
               m_strict   = 0x40, //!< UPC strict modifier
               m_relaxed  = 0x80, //!< UPC relaxed modifier
             };

       //! mask bits on
          void set_modifier   (int flag);

       //! mask bits off
          void unset_modifier (int flag);

      //! Access function for modifiers
          bool isConst() const;
          bool isSync() const;
          bool isGlobal() const;
          bool isVolatile() const;
          bool isRestrict() const;

       // UPC specific
          bool isShared() const;
          bool isStrict() const;
          bool isRelaxed() const;

      //! Set/unset functions for specific modifiers
          void unsetSync();
          void setSync();
          void unsetGlobal();
          void setGlobal();
          void unsetConst();
          void setConst();
          void unsetRestrict();
          void setRestrict();

       // UPC specific
          void unsetShared();
          void setShared();
          void unsetStrict();
          void setStrict();
          void unsetRelaxed();
          void setRelaxed();

      //! Get whole bit field fr modifier set
          unsigned int bitfield(void);
#endif

#if 0
       // DQ (4/6/2004): Added to provide uniform support for type modifiers
          enum type_modifier_enum
             {
            // Bit values can support multiple values in a single enum type
               e_unknown     =   0x000,   // Unknown value (default)
               e_const       =   0x001,   // Const qualifier
               e_volatile    =   0x002,   // Volatile qualifier
               e_restrict    =   0x004,   // Restrict qualifier
               e_unaligned   =   0x008,   // Microsoft __unaligned qualifier
               e_near        =   0x010,   // near
               e_far         =   0x020,   // far
               e_upc_shared  =   0x040,   // UPC shared
               e_upc_strict  =   0x080,   // UPC strict
               e_upc_relaxed =   0x100,   // UPC relaxed
               e_last_type_modifier = 0x200
             };

       // DQ (4/6/2004): Added to provide uniform support for storage modifiers
          enum storage_modifier_enum
             {
            // Only one value can be specified (at least in C, what about C++)
               e_unknown_storage,
               e_extern,
               e_static,
               e_auto,
               e_unspecified,
               e_typedef,
               e_register,
               e_asm,
#ifdef FORTRAN_SUPPORTED
               e_local,              // Auto or static at back end's preference
               e_common,             // A COMMON block
               e_associated,         // Variable is part of an association
               e_intrinsic,          // Intrinsic function or subroutine
               e_pointer_based,      // Pointee of a POINTER definition
#endif
               e_last_storage_modifier
             };

       // DQ (4/6/2004): Added to provide uniform support for access modifiers
          enum access_modifier_enum
             {
            // Only one value can be specified (at least in C, what about C++)
               e_unknown_access,
               e_private,
               e_protected,
               e_public,
               e_virtual,  // support for virtual base class (applies only in case of inheritance)
               e_last_access_modifier
             };

          int checkBit(type_modifier_enum bit) const;
          void setBit(type_modifier_enum bit);
          void unsetBit(type_modifier_enum bit);
#endif

#if 0
       // DQ (4/13/2004): This new design organizes the modifiers in SAGE

      //! Modifier Interface (implementation is hidden in specific modifier objects)
      //! Type Modifier Support

       // Interface from cv-specifier in type-specifier
          int isConst() const;
          void setConst();
          void unsetConst();

       // Interface from cv-specifier in type-specifier
          int isVolatile() const;
          void setVolatile();
          void unsetVolatile();

       // Interface from type-specifier
          int isRestrict() const;
          void setRestrict();
          void unsetRestrict();
#if 0
          int isUnaligned() const;
          void setUnaligned();
          void unsetUnaligned();

          int isNear() const;
          void setNear();
          void unsetNear();

          int isFar() const;
          void setFar();
          void unsetFar();
#endif
          int isUPC_Shared() const;
          void setUPC_Shared();
          void unsetUPC_Shared();

          int isUPC_Strict() const;
          void setUPC_Strict();
          void unsetUPC_Strict();

          int isUPC_Relaxed() const;
          void setUPC_Relaxed();
          void unsetUPC_Relaxed();

      //! Storage Modifier Support
          int isUnknownStorage() const;
          void setUnknownStorage();

          int isExtern() const;
          void setExtern();

          int isStatic() const;
          void setStatic();

          int isAuto() const;
          void setAuto();

          int isUnspecified() const;
          void setUnspecified();

       // This is not used (but is present in the EDG AST)
          int isTypedef() const;
          void setTypedef();

          int isRegister() const;
          void setRegister();

          int isAsm() const;
          void setAsm();

#ifdef FORTRAN_SUPPORTED
       // These remaining access functions are specific to FORTRAN
          int isLocal() const;
          void setLocal();

          int isCommon() const;
          void setCommon();

          int isAssociated() const;
          void setAssociated();

          int isIntrinsic() const;
          void setIntrinsic();

          int isPointerBased() const;
          void setPointerBased();
#endif

      //! Access Modifier Support
          int isUnknownAccess() const;
          void setUnknownAccess();

          int isPrivate() const;
          void setPrivate();

          int isProtected() const;
          void setProtected();

          int isPublic() const;
          void setPublic();

          int isVirtual() const;
          void setVirtual();

      //! Get whole bit field fr modifier set
          unsigned int bitfield(void);
#endif

      //! Performs final initialization of data members (called by constructors)
          void post_construction_initialization();

HEADER_MODIFIER_TYPE_END


HEADER_QUALIFIED_NAME_TYPE_START
          SgName get_prefix() const;

       // SgName get_mangled (void) const;

       // DQ (10/10/2006): Handle qualified name list at the declarations directly, instead of at the types.
       // At present these are useful for SgVariableDeclaration and SgTypedefDeclaration, but likely others
       // at some point.
          SgQualifiedNamePtrList & get_qualifiedNameList();
          const SgQualifiedNamePtrList & get_qualifiedNameList() const;
          void set_qualifiedNameList( const SgQualifiedNamePtrList & x );

HEADER_QUALIFIED_NAME_TYPE_END


HEADER_FUNCTION_TYPE_ARGUMENTS_START

      //! Constructor for building a function type
          SgFunctionType(SgPartialFunctionType *);

       // static SgFunctionType* createType(SgPartialFunctionType *);

      //! Performs final initialization of data members (called by constructors)
          void post_construction_initialization ();

      //! Get a const list of input types (types of the parameters list) to this function type (from a cost functionType object)
          const SgTypePtrList & get_arguments() const;

      //! Get the list of input types (types of the parameters list) to this function type
          SgTypePtrList & get_arguments();

       // WAS: void append_argument(const SgTypePtr& what);
       // WAS: void insert_argument(const SgTypePtrList::iterator& where, const SgTypePtr & what)

      //! Append new argument to argument type list
          void append_argument( SgType* what);

      //! Insert new argument to argument type list
          void insert_argument(const SgTypePtrList::iterator& where, SgType* what);

      //! get the mangled name (this version is used in unparsing)
      /*! This version can be tailored using the input SgUnparse_Info parameter.
       */
       // DQ (2/7/2006): Removed as a test
       // virtual SgName get_mangled_name ( SgUnparse_Info & info );

      //! get the mangled name
      //! get the mangled name \deprecated by RV (2/2/2006)
          virtual SgName get_mangled_type ();

      //! I forget why this is here.
      //  SgFunctionType* mkAnotherType(SgType *);

      //! I forget why this is here.
      //  void sym_print(std::ostream& os);

          SgSymbol* get_symbol_from_symbol_table() const;

HEADER_FUNCTION_TYPE_ARGUMENTS_END

HEADER_MEMBER_FUNCTION_TYPE_START

      //! Constructor
          SgMemberFunctionType(SgPartialFunctionType *);

      //! Performs final initialization of data members (called by constructors)
          void post_construction_initialization();

#if 1
      //! Enum for const and volatile function modifiers
          enum mfunc_specifier_enum
             {
               e_const     =     0x00000001,
               e_volatile  =     0x00000002,
               e_restrict  =     0x00000004
             };

       // static SgMemberFunctionType* createType(SgPartialFunctionType *);

#if 0
      //! const access/set/unset member functions for member function type
          int isUnknownFunc();
          void setUnknownFunc();

      //! const access/set/unset member functions for member function type
          int isDefaultFunc();
          void setDefaultFunc();
#endif
      //! const access/set/unset member functions for member function type
          int isConstFunc() const; // RV (2/1/2006): Made 'const' member
          void setConstFunc();
          void unsetConstFunc();

      //! volatile access/set/unset member functions for member function type
          int isVolatileFunc() const; // RV (2/1/2006): Made 'const' member
          void setVolatileFunc();
          void unsetVolatileFunc();
#if 0
      //! volatile access/set/unset member functions for member function type
          int isRestrictFunc();
          void setRestrictFunc();
          void unsetRestrictFunc();
#endif
#endif

       // void set_mfunc_specifier(unsigned long i);
       // SgName get_mangled(SgUnparse_Info &);

      //! Mangled name support for unparser
      //  SgName get_mangled_name(SgUnparse_Info&); 

      //! Mangled name support
       // SgName get_mangled_type();
       // RV (2/1/2006): Changed signature, and removed 'get_mangled_type()'.
          virtual SgName get_mangled_name (void) const;

      //! I forget why this is here.
          SgMemberFunctionType * mkAnotherType(SgType *);

      //! \deprecated The struct_name property has been replaced by the class_type property, an SgType
          SgClassDefinition* get_struct_name() const;

HEADER_MEMBER_FUNCTION_TYPE_END

HEADER_PARTIAL_FUNCTION_TYPE_START
          void post_construction_initialization ();
HEADER_PARTIAL_FUNCTION_TYPE_END

HEADER_TYPEDEF_TYPE_START
HEADER_TYPEDEF_TYPE_END


HEADER_TYPE_INT_TYPE_START
       // DQ (12/26/2005): C++ allows initialization in-class of static const, but it is not very portable yet.
       // static const int maxBitLength = ROSE_INTEGER_TYPE_MAX_BIT_LENGTH;
          static const int maxBitLength; // = ROSE_INTEGER_TYPE_MAX_BIT_LENGTH;

       // DQ (12/26/2005): Supporting function for traverseMemoryPool
       // where static IR nodes (only isn soem SgType IR nodes) are
       // present and must be traversed using specially generated code.
       // virtual void executeVisitorMemberFunctionOnBuiltinData(ROSE_Visitor & visitor);
HEADER_TYPE_INT_TYPE_END

HEADER_TYPE_COMPLEX_TYPE_START
      //! function returns example of type
       // static $CLASSNAME* createType(SgType* base_type);
          static $CLASSNAME* createType(SgType* base_type, SgExpression* optional_fortran_type_kind = NULL);
HEADER_TYPE_COMPLEX_TYPE_END

HEADER_POINTER_MEMBER_TYPE_START
      //! \deprecated The class_of property has been replaced by the class_type property, an SgType
          SgClassDefinition* get_class_of() const;
HEADER_POINTER_MEMBER_TYPE_END

HEADER_TYPE_STRING_TYPE_START
       // DQ (8/17/2010): Support for Fortran use of SgTypeString.
       // static $CLASSNAME* createType(SgExpression*, size_t length, SgExpression* optional_fortran_type_kind = NULL);
          static $CLASSNAME* createType(SgExpression*, SgExpression* optional_fortran_type_kind = NULL);

      //! Performs final initialization of data members (called by constructors)
          void post_construction_initialization();
HEADER_TYPE_STRING_TYPE_END

// #########################################################
// #########################################################
//                      SOURCE CODE
// #########################################################
// #########################################################

SOURCE_CONSTRUCTOR_BODY_START
  // JJW 10-26-2007 ensure that this object is not on the stack
     preventConstructionOnStack(this);

 //! now a call to the user defined intialization function
     post_construction_initialization();

SOURCE_CONSTRUCTOR_BODY_END


SOURCE_GET_MANGLED_START
#if 1
/*! Support for mangled names (for unparser)
    There are two different cases of source code for the get_mangled member function
    This one is used in all but the classes containing a base type
 */
// SgName $CLASSNAME::get_mangled ( SgUnparse_Info & info )
SgName
$CLASSNAME::get_mangled (void) const
   {
     ROSE_ASSERT(this != NULL);

  // DQ (10/4/2010): Modified to provide Fortran support (type_kind is a data member used for Fortran only, it is always NULL for other languages)
  // return SgName("MANGLED_ID_STRING");
     SgName name = "MANGLED_ID_STRING";
     if (get_type_kind() != NULL)
        {
       // name += get_type_kind()->get_mangled();
       // name += SageInterface::generateUniqueName(get_type_kind(),false);
          SgValueExp* value = isSgValueExp(get_type_kind());
          if (value != NULL)
             {
            // name += string("_") + StringUtility::numberToString(value->get_value());
               name += string("_kind") + value->get_constant_folded_value_as_string();
             }
            else
             {
               name += SageInterface::generateUniqueName(get_type_kind(),false);
             }
        }

     return name;
   }
#endif
SOURCE_GET_MANGLED_END

SOURCE_GET_MANGLED_BASE_TYPE_START

/*! Returns a mangled name representation of types with base types
 *  (e.g., pointer, reference).
 */
SgName
$CLASSNAME::get_mangled (void) const
   {
     ROSE_ASSERT(this != NULL);

     const SgType* base_type = get_base_type();
     ROSE_ASSERT (base_type != NULL);
  // printf ("In $CLASSNAME::get_mangled(): base_type = %p = %s \n",base_type,base_type->class_name().c_str());
     SgName base_name = base_type->get_mangled();
  // printf ("DONE: In $CLASSNAME::get_mangled(): base_type = %p = %s base_name = %s \n",base_type,base_type->class_name().c_str(),base_name.str());

  // DQ (6/21/2006): Use is_null() instead of counting the size (and fixed case were it is null)
  // ROSE_ASSERT (base_name.get_length ());
     if (base_name.is_null() == true)
        {
       // This happens for code such as: "typedef struct {int id; } *XYZ;"
       // printf ("Warning: In $CLASSNAME::get_mangled(), empty base type name found \n");
          base_name = "un_named_base_type";
        }
     ROSE_ASSERT (base_name.is_null() == false);

     SgName mangled_name;
     mangled_name << "__" << "MANGLED_ID_STRING" << "b__" // start tag
                  << base_name.str () // base type
                  << "__" << "MANGLED_ID_STRING" << "e__"; // end tag

  // printf ("LEAVING: In $CLASSNAME::get_mangled(): base_type = %p = %s mangled_name = %s \n",base_type,base_type->class_name().c_str(),mangled_name.str());

     return mangled_name;
   }

#if 0
// Old version of function
SgName
$CLASSNAME::get_mangled ( SgUnparse_Info & info )
   {
     SgName tmp("MANGLED_ID_STRING");

  // DQ (3/15/2005): Should be be using a qualified name???

     ROSE_ASSERT(get_base_type() != NULL);
     ROSE_ASSERT(get_base_type()->get_mangled(info).get_length() > 0);
     tmp << get_base_type()->get_mangled(info).str();

#if 0
     printf ("###########  In $CLASSNAME::get_mangled(): tmp = %s (get_base_type() = %s is a %s) ########## \n",
          tmp.str(),get_base_type()->get_mangled(info).str(),get_base_type()->sage_class_name());
  // ROSE_ASSERT(false);
#endif

     return tmp;
   }
#endif

SOURCE_GET_MANGLED_BASE_TYPE_END


SOURCE_POINTER_MEMBER_GET_MANGLED_START
// RV (2/3/2006): Updated this routine to use the mangling of the parent type.
SgName
$CLASSNAME::get_mangled (void) const
   {
     ROSE_ASSERT(this != NULL);

  // Generate a pointer type _without_ the class name in it
     string base_str = SgPointerType::get_mangled ().getString ();

  // Mangle the class name
     const SgType* cls_type = get_class_type ();
     ROSE_ASSERT (cls_type);
     string cls_name = cls_type->get_mangled ().getString ();

  // Now embed the fully qualified class name in it
     string mangled_name (base_str);
     const string ptr_begin_tag ("__Pb__");
     string::size_type pos_begin = mangled_name.find (ptr_begin_tag);
     mangled_name.replace (pos_begin, ptr_begin_tag.size (),
                           "__PMb__" + cls_name);
 
     return SgName (mangled_name.c_str ());
   }

#if 0
// Old code
SgName
$CLASSNAME::get_mangled ( SgUnparse_Info& info )
   {
     SgName tmp("M");
     int cnt = 0;
     ROSE_ASSERT(get_class_of() != NULL);
     tmp << get_class_of()->get_mangled_qualified_name(cnt).str();

#if 0
     printf ("###########  In $CLASSNAME::get_mangled(): tmp = %s (get_base_type() = %s is a %s) ########## \n",
          tmp.str(),get_class_of()->get_mangled_qualified_name(cnt).str(),get_class_of()->sage_class_name());
  // ROSE_ASSERT(false);
#endif

     return tmp;
   }
#endif

SOURCE_POINTER_MEMBER_GET_MANGLED_END


SOURCE_GET_MANGLED_STRING_TYPE_START

/*! Returns a mangled name representation of strings types with the size of the string
 *  (e.g., literal, *, or integer expression).
 */
SgName
SgTypeString::get_mangled (void) const
   {
  // DQ (10/5/2010): Note that we do not include the type_kind data member in the mangled name,
  // but for Fortran this value must always be "1" and the data member is only relevant for Fortran.

     ROSE_ASSERT(this != NULL);

  // DQ (10/5/2010): This is now always false (this fails for test2007_15.f90)
  // ROSE_ASSERT(this->p_definedUsingScalarLength == false);

     SgName mangled_length_name;

  // Note that a better implementation would separate out the mangling of scalar valued length expressions.
     SgValueExp* valueExpression = isSgValueExp(p_lengthExpression);
#if 0
     if (valueExpression != NULL)
        {
          printf ("In SgTypeString::get_mangled(): separate out case of where lengthExpression is a SgValueExp. \n");
        }
#endif
#if 0
     if (this->p_definedUsingScalarLength == true)
        {
          mangled_length_name = StringUtility::numberToString(this->p_lengthScalar);
        }
       else
        {
          ROSE_ASSERT(this->p_lengthExpression != NULL);
       // mangled_length_name = this->p_lengthExpression->get_mangled_name();
          mangled_length_name = SageInterface::generateUniqueName(p_lengthExpression,false);
        }
#else
     ROSE_ASSERT(this->p_lengthExpression != NULL);
  // mangled_length_name = this->p_lengthExpression->get_mangled_name();
     if (valueExpression != NULL)
        {
          mangled_length_name = valueExpression->get_constant_folded_value_as_string();
        }
       else
        {
          mangled_length_name = SageInterface::generateUniqueName(p_lengthExpression,false);
        }
#endif

     SgName mangled_name;
     mangled_name << "__" << "MANGLED_ID_STRING" << "b__" // start tag
                  << mangled_length_name.str () // length
                  << "__" << "MANGLED_ID_STRING" << "e__"; // end tag

  // printf ("LEAVING: In SgTypeString::get_mangled(): definedUsingScalarLength = %s lengthScalar = %zu lengthExpression = %p mangled_name = %s \n",p_definedUsingScalarLength ? "true" : "false",p_lengthScalar,p_lengthExpression,mangled_name.str());

     return mangled_name;
   }

SOURCE_GET_MANGLED_STRING_TYPE_END


SOURCE_CONSTRUCTOR_START
#if 0
/*! this is the generated constructor */
$CLASSNAME::$CLASSNAME ( INITIALIZER_LIST_SOURCE )
   BASE_CLASS_CONSTRUCTOR_CALL
   {
     p_field_size = field_size;
 //! now a call to the user defined intialization function
     post_construction_initialization();
   }
#endif
SOURCE_CONSTRUCTOR_END

SOURCE_CONSTRUCTOR_WITH_BASECLASS_TAKING_PARAMETER_START
#if 0
/*! this is the generated constructor */
$CLASSNAME::$CLASSNAME ( SgDeclarationStatement* declaration )
   :BASECLASS(declaration)
   {
  //! now a call to the user defined intialization function
     post_construction_initialization();
   }
#endif
SOURCE_CONSTRUCTOR_WITH_BASECLASS_TAKING_PARAMETER_END

SOURCE_DATA_ACCESS_FUNCTIONS_START
#if 0
DATA_TYPE
$CLASSNAME::get_DATA() const
   {
     return p_DATA;
   }

void $CLASSNAME::set_DATA ( DATA_TYPE )
   {
     p_DATA = DATA;
   }
#endif
SOURCE_DATA_ACCESS_FUNCTIONS_END


SOURCE_GET_NAME_START
//! Return the name of the type
SgName
$CLASSNAME::get_name() const
   {
     if(get_declaration())
          return isSgClassDeclaration(get_declaration())->get_name();
       else 
          return SgName((char *)0L);
   }
SOURCE_GET_NAME_END


SOURCE_TYPEDEF_GET_BASE_TYPE_START
SgType*
$CLASSNAME::get_base_type() const
   {
     return (get_declaration()) ? isSgTypedefDeclaration(get_declaration())->get_base_type() : (SgType*)0L;
   }
SOURCE_TYPEDEF_GET_BASE_TYPE_END

SOURCE_GET_BASE_TYPE_START
SgType*
$CLASSNAME::get_base_type() const
   {
     return p_base_type;
   }
SOURCE_GET_BASE_TYPE_END


SOURCE_SET_BASE_TYPE_START
void
$CLASSNAME::set_base_type(SgType* new_val)
   {
     p_base_type = new_val;
#ifndef REMOVE_SET_PARENT_FUNCTION
     if(p_base_type)
          p_base_type->set_parent(this);
#endif
   }
SOURCE_SET_BASE_TYPE_END


// ########################################################
// ########################################################
//           TYPE SPECIFIC FUNCTION DEFINITIONS
// ########################################################
// ########################################################

SOURCE_MAIN_TYPE_START

//! SgType default constructor (initializes all local variables)
SgType::SgType()
   : p_substitutedForTemplateParam(false),
     p_ref_to(NULL),
     p_ptr_to(NULL),
     p_modifiers(NULL),
     p_typedefs(NULL),
  // DQ (10/3/2010): Readded to the SgType since it is used uniformally within Fortran types.
  // DQ (12/1/2007): This has been moved to the SgModifierType
     p_type_kind(NULL),
     p_attributeMechanism(NULL)
   {
     ROSE_ASSERT(p_ref_to == NULL);
     ROSE_ASSERT(p_ptr_to == NULL);
     ROSE_ASSERT(p_modifiers == NULL);
     p_typedefs = new SgTypedefSeq();
     ROSE_ASSERT(p_typedefs != NULL);

  // FMZ (2/6/2009): Added a flag for CoArray
     p_isCoArray = false;

  // DQ (12/1/2007): This has been moved to the SgModifierType
  // ROSE_ASSERT(p_type_kind == NULL);

  // DQ (1/25/2007): Let's try this again!
  // DQ (6/25/2006): Commented out to allow File I/O to work, I don't understand why it is required!
  // DQ (5/11/2006): Added to avoid NULL pointer
     p_typedefs->set_parent(this);
   }


SgType::SgType(const SgType & X)
   : p_substitutedForTemplateParam(X.p_substitutedForTemplateParam),
     p_ref_to(X.p_ref_to), 
     p_ptr_to(X.p_ptr_to),
     p_modifiers(X.p_modifiers),
     p_typedefs(X.p_typedefs),
  // DQ (10/3/2010): Readded to the SgType since it is used uniformally within Fortran types.
  // DQ (12/1/2007): This has been moved to the SgModifierType
     p_type_kind(X.p_type_kind),
     p_attributeMechanism(X.p_attributeMechanism)
   {
  // DQ (10/17/2007): This copy constructor is built to support the AST copy mechanism where for
  // some declarations that generate named types, the types are copied. and fixed up in a later 
  // phase (e.g. SgClassDeclaration::fixupCopy()).

  // I think if we copy X then we want to assume that it has these values, but it might
  // be acceptable if it didn't, but then a more complex copy would be required.

#if 0
  // DQ (10/17/2007) Commented out (see copytest2007_14.C).
     ROSE_ASSERT(p_ref_to == NULL);
     ROSE_ASSERT(p_ptr_to == NULL);
     ROSE_ASSERT(p_modifiers == NULL);
  // DQ (12/1/2007): This has been moved to the SgModifierType
  // ROSE_ASSERT(p_type_kind == NULL);
#endif

  // FMZ (2/6/2009): Added a flag for CoArray
     p_isCoArray = false;

     p_typedefs = new SgTypedefSeq();
     ROSE_ASSERT(p_typedefs != NULL);
     p_typedefs->set_parent(this);
   }


#if 0
SgType::~SgType()
   {
     delete p_modifiers;
     delete p_typedefs;
   }
#endif

// SgName $CLASSNAME::get_mangled(SgUnparse_Info& info)
SgName
SgType::get_mangled(void) const
   {
  // This should be an error, I think!
     printf ("ERROR: base calss get_mangled functions should not be called! \n");
     ROSE_ABORT();

     return "";
   }

#if 0
// DQ (3/2/2003): Implement get_parent from SgNode
SgNode*
SgType::get_parent() const
   {
     ROSE_ASSERT(this != NULL);
     return NULL;   // this is the original sage 2 code (but I think it should return p_parent)
  // return (SgType*) p_parent;
   }
#endif

#if 0
//! virtual functions define to return false
//! (will be overwritten on only a few of the derived classes)
bool SgType::isConst() const       { return false; }
bool SgType::isVolatile() const    { return false; }
bool SgType::isRestrict() const    { return false; }
bool SgType::isUPC_Shared() const  { return false; }
bool SgType::isUPC_Strict() const  { return false; }
bool SgType::isUPC_Relaxed() const { return false; }
#endif

#if 0
bool SgType::isExtern() const    { return false; }
bool SgType::isTypedef() const   { return false; }
bool SgType::isVirtual() const   { return false; }
bool SgType::isProtected() const { return false; }
bool SgType::isPrivate() const   { return false; }
bool SgType::isPublic() const    { return false; }
bool SgType::isAuto() const      { return false; }
#endif

// bool SgType::isGlobal() const    { return false; }
// bool SgType::isSync() const      { return false; }

#if 0
// These are unimplemented within SAGE 2
bool
SgType::isLong() const
   { return false; }

bool
SgType::isShort() const
   { return false; }
#endif

#if 0
// This codes was part of an experiment to distinguish struct tag { int x; } X; from struct tag X;
// It turns out that the declaration of the tag in this case in placed into the EDG orphan list
// as a type and that we don't require this mechanism (thought we might in the future so for now
// it is just commented out.
bool
SgType::isFirstDeclaration() const
   { return (p_useWithinDeclaration & e_first_declaration); }

void
SgType::setFirstDeclaration()
   { p_useWithinDeclaration |= e_first_declaration; }

void
SgType::unsetFirstDeclaration()
   { p_useWithinDeclaration &= ~e_first_declaration; }

bool
SgType::isAutonomousTagDeclaration() const
   { return (p_useWithinDeclaration & e_autonomous_tag_declaration); }

void
SgType::setAutonomousTagDeclaration()
   { p_useWithinDeclaration |= e_autonomous_tag_declaration; }

void
SgType::unsetAutonomousTagDeclaration()
   { p_useWithinDeclaration &= ~e_autonomous_tag_declaration; }
#endif

#if 0
// DQ (7/26/2010): Now we finally need this function!
SgModifierType*
SgType::matchModifiers (unsigned int f)
   {
#if 0
  // DQ (7/26/2010): Not clear if we want this function to return a reference to itself.
     ROSE_ASSERT (p_modifiers == NULL);

     if (p_modifiers)
        {
          return p_modifiers->match(this, f);
        } 
       else 
        {
          return (p_modifiers = new SgModifierNodes())->match(this, f);
        }
#else
     
#endif
   }
#endif

bool
SgType::isIntegerType() const
   {
     const $CLASSNAME* t = this;
     ROSE_ASSERT(t != NULL);

     while (t->variant() == T_TYPEDEF)
        {
          t = ((SgTypedefType *) t)->get_base_type();
          ROSE_ASSERT(t != NULL);
        }

     switch (variant())
        {
          case T_CHAR:	
          case T_SIGNED_CHAR:
          case T_UNSIGNED_CHAR:
          case T_SHORT:
          case T_SIGNED_SHORT:
          case T_UNSIGNED_SHORT:
          case T_INT:
          case T_SIGNED_INT:
          case T_UNSIGNED_INT:
          case T_LONG:
          case T_SIGNED_LONG:
          case T_UNSIGNED_LONG:
          case T_WCHAR:
          case T_LONG_LONG:
          case T_SIGNED_LONG_LONG:
          case T_UNSIGNED_LONG_LONG:
          case T_BOOL:
               return true; // 1
               break;
          default:
               return false; // 0
        }
   }

bool
SgType::isFloatType() const
   {
     const SgType* t = this;
     ROSE_ASSERT(t != NULL);

     while (t->variant() == T_TYPEDEF)
          t = ((SgTypedefType *) t)->get_base_type();

     switch (t->variant())
        {
          case T_FLOAT :
          case T_DOUBLE:
          case T_LONG_DOUBLE:
               return 1;
          default:
               return 0;
        }
   }

bool
SgType::isUnsignedType() const
   {
     switch (variant()) 
        {
          case T_UNSIGNED_CHAR:
          case T_UNSIGNED_SHORT:
          case T_UNSIGNED_INT:
               return 1;
               break;
          default:
               return 0;
        }
   }

SgType*
SgType::integer_promotion(SgType * t1, SgType * t2)
   {
     if(!t1) return t2; 
     if(!t2) return t1;

     if (t1->variant() == T_UNSIGNED_LONG || t2->variant() == T_UNSIGNED_LONG) 
          return SgTypeUnsignedLong::createType();

  // This should only be if long can hold unsigned int, not always true!!
     if (t1->variant() == T_UNSIGNED_INT || t2->variant() == T_UNSIGNED_INT) 
          return SgTypeLong::createType();

     if (t1->isUnsignedType()) 
          return t1;
       else
          if (t2->isUnsignedType() )
               return t2; 
            else
               return SgTypeInt::createType();
   }

SgType*
SgType::float_promotion( SgType* t1, SgType* t2 )
   {
     if(!t1) return t2; 
     if(!t2) return t1;

     if (t1->variant() == T_LONG_DOUBLE)
          return t1;
       else
          if (t2->variant() == T_LONG_DOUBLE)
               return t2;
            else
               if (t1->variant() == T_DOUBLE)
                    return t1;
                 else
                    if (t2->variant() == T_DOUBLE)
                         return t2;
                      else
                         return t1;
   }

#if 0
// DQ (4/5/2004): Removed since it is not used anywhere!
SgType*
SgType::rmModifier ( SgType* t1, int which )
   {
     $CLASSNAME* tmp_type = t1;

     ROSE_ASSERT(t1 != NULL);

     if(t1->variant()==T_MODIFIER)
        {
          SgModifierType *mod = (SgModifierType *) t1;
          ROSE_ASSERT(mod != NULL);

          SgType *btype = mod->get_base_type();

          int modval = mod->get_bitfield();

          if(mod->isSync() && (which & e_sync))
               modval &= ~SgModifierType::m_sync;

          if(mod->isGlobal() && (which & e_global))
               modval &= ~SgModifierType::m_global;

          if(mod->isConst() && (which & e_const))
               modval &= ~SgModifierType::m_const;

          tmp_type = (modval) ? SgModifierType::createType(btype,modval) : btype;
        }

     return tmp_type;
   }
#endif

#if 0
// DQ (4/5/2004): Removed since it is not used anywhere!
SgType*
SgType::addModifier(SgType *t1, int which)
   {
     $CLASSNAME* tmp_type = t1;
     $CLASSNAME* btype;
     int modval;

     ROSE_ASSERT(t1 != NULL);

     if(t1->variant()==T_MODIFIER)
        {
          SgModifierType *mod=(SgModifierType *) t1;
          btype=mod->get_base_type();
          modval=mod->get_bitfield();
        }
       else
        {
          btype=t1;
          modval=0;
        }

     if(which & e_sync)   modval |= SgModifierType::m_sync;
     if(which & e_global) modval |= SgModifierType::m_global;
     if(which & e_const)  modval |= SgModifierType::m_const;

     tmp_type = SgModifierType::createType(btype,modval);

     return tmp_type;
   }
#endif

SgType* 
SgType::arithmetic_conversions ( SgType* t1, SgType* t2 )
   {
     if(!t1) return t2;
     if(!t2) return t1;

  // DQ (4/5/2004): Removed since it is the only use of rmModifier and e_sync is not used anywhere!
  // if (isSgModifierType(t1)) t1 = rmModifier(t1,e_sync);
  // if (isSgModifierType(t2)) t2 = rmModifier(t2,e_sync);

     if (t1->isFloatType() && t2->isIntegerType()) 
          return t1;

     if (t2->isFloatType() && t1->isIntegerType()) 
          return t2;

     if (t1->isIntegerType()) 
          return integer_promotion(t1,t2);
       else
          return float_promotion(t1,t2);
   }

SgType*
SgType::dereference() 
   {
  // This function does not recursively decend into types, so it should not use the lower 
  // level SgType::stripType() member function.

     SgType* t = this;
     ROSE_ASSERT(t != NULL);
     while (t->variant() == T_TYPEDEF)
          t = ((SgTypedefType *) t)->get_base_type();

     if (t->variant() == T_POINTER)
          return ((SgPointerType *) t)->get_base_type();
       else
          if (t->variant() == T_REFERENCE) 
               return ((SgReferenceType *) t)->get_base_type();
            else
               if(t->variant() == T_ARRAY)
                    return ((SgArrayType *) t)->get_base_type();
                 else
                    return (SgType*)t;
   }

SgType*
SgType::stripTypedefsAndModifiers() const
   {
  // DQ (6/30/2005): This function answers the question of what type is this? It recursively 
  // strips away typedefs until we reach something not typedefeds, thus we stop at any pointer 
  // or references (but not modifiers).
#if 0
     SgType *returnType = const_cast<SgType*>(this);
     ROSE_ASSERT(returnType != NULL);

     SgTypedefType* typedefType   = isSgTypedefType(returnType);
     SgModifierType* modifierType = isSgModifierType(returnType);
     while (typedefType != NULL || modifierType != NULL)
  // while (isSgTypedefType(returnType) != NULL || isSgModifierType(returnType) != NULL)
        {
          if (typedefType != NULL)
             {
               returnType = typedefType->get_base_type();
             }
          if (modifierType != NULL)
             {
               returnType = modifierType->get_base_type();
             }

       // reset the typedefType and modifierType variables
          typedefType  = isSgTypedefType(returnType);
          modifierType = isSgModifierType(returnType);          
        }

     ROSE_ASSERT (returnType != NULL);

     return returnType;
#else
  // DQ (10/11/2007): Modified this function to use SgType::stripType().
  // This uses a subset of the possible or'd values available with SgType::stripType()
     return stripType(STRIP_MODIFIER_TYPE | STRIP_TYPEDEF_TYPE);
#endif
   }

SgType*
SgType::findBaseType() const
   {
#if 0
// Cast away const of "this" pointer
     SgType* currentType = (SgType*) this;

     SgModifierType*  modType     = NULL;
     SgPointerType*   pointType   = NULL;
     SgReferenceType* refType     = NULL;
     SgArrayType*     arrayType   = NULL;
     SgTypedefType*   typedefType = NULL;


     while (true)
	{

	
	  if ( modType = isSgModifierType(currentType) )
	     {
         	 currentType = modType->get_base_type();
	     }
	  else if ( (refType = isSgReferenceType(currentType)) )
	     {
	       currentType = refType->get_base_type();
	     }
	  else if ( (pointType = isSgPointerType(currentType)) )
	     {
	       currentType = pointType->get_base_type();
	     }
	  else if ( (arrayType = isSgArrayType(currentType)) )
	     {
	       currentType = arrayType->get_base_type();
	     }
	  else if ( (typedefType = isSgTypedefType(currentType)) )
	     {
	    // DQ (6/21/2005): Added support for typedef types to be uncovered by findBaseType()

	       currentType = typedefType->get_base_type();
	     }
	  else {
	    // Exit the while(true){} loop!
	       break;
	  }

	}
#else
  // This uses the default value for SgType::stripType(), namely 
  // (bit_array == STRIP_MODIFIER_TYPE | STRIP_REFERENCE_TYPE | STRIP_POINTER_TYPE | STRIP_ARRAY_TYPE | STRIP_TYPEDEF_TYPE)
     return stripType();
#endif
   }

SgType*
SgType::stripType(unsigned char bit_array) const
   {
  // This function forms the low level support for both SgType::findBaseType() 
  // and SgType::stripTypedefsAndModifiers().  It takes a default valued 
  // bit_array == (STRIP_MODIFIER_TYPE | STRIP_REFERENCE_TYPE | STRIP_POINTER_TYPE | STRIP_ARRAY_TYPE | STRIP_TYPEDEF_TYPE)
  // Alternatively any of these value may be ORed together to for other combinations.

  // Cast away const of "this" pointer
     SgType* currentType = (SgType*) this;

     SgModifierType*  modType     = NULL;
     SgPointerType*   pointType   = NULL;
     SgReferenceType* refType     = NULL;
     SgArrayType*     arrayType   = NULL;
     SgTypedefType*   typedefType = NULL;

     while (true)
        {
          if ( (bit_array & STRIP_MODIFIER_TYPE) && (modType = isSgModifierType(currentType)) )
             {
               currentType = modType->get_base_type();
             }
            else
             {
               if ( (bit_array & STRIP_REFERENCE_TYPE) &&  (refType = isSgReferenceType(currentType)) )
                  {
                    currentType = refType->get_base_type();
                  }
                 else
                  {
                    if ( (bit_array & STRIP_POINTER_TYPE) && (pointType = isSgPointerType(currentType)) )
                       {
                         currentType = pointType->get_base_type();
                       }
                      else
                       {
                         if ( (bit_array & STRIP_ARRAY_TYPE) && (arrayType = isSgArrayType(currentType)) )
                            {
                              currentType = arrayType->get_base_type();
                            }
                           else
                            {
                              if ( (bit_array & STRIP_TYPEDEF_TYPE) && (typedefType = isSgTypedefType(currentType)) )
                                 {
                                // DQ (6/21/2005): Added support for typedef types to be uncovered by findBaseType()
                                   currentType = typedefType->get_base_type();
                                 }
                                else
                                 {
                                // Exit the while(true){} loop!
                                   break;
                                 }
                            }
                       }
                  }
             }
        }

     return currentType;
   }

#if 0
SgType*
SgType::stripType() const
   {
  // DQ (6/21/2005): strip type of all typedefs, modifiers, pointers, references, and array typing
     SgType* returnType = ($CLASSNAME*) this;
     while ( (isSgTypedefType(returnType) != NULL) || 
             (isSgPointerType(returnType) != NULL) || 
             (isSgModifierType(returnType) != NULL) || 
             (isSgReferenceType(returnType) != NULL) || 
             (isSgArrayType(returnType) != NULL) )
        {
          returnType = returnType->findBaseType();
          ROSE_ASSERT (returnType != NULL);
       // printf ("In stripType(): returnType = %s hidden behind this = %s \n",returnType->sage_class_name(),sage_class_name());
        }

     return returnType;
   }
#endif


SgName
SgType::mangledNameSupport(SgName & fname, SgUnparse_Info & info) 
   {
     ROSE_ASSERT(this != NULL);

  // DQ (4/27/2005): This protected function refactors code located into two places into a single implementation!
     SgName rtmp;

  // This only makes sense to call from either the SgFunctionType or the SgMemberFunctionType
     ROSE_ASSERT(isSgFunctionType(this) != NULL || isSgMemberFunctionType(this) != NULL);

     int len = fname.getString().size();
     std::string opstr  = "operator";
     std::string newstr = "new";
     std::string delstr = "delete";
     unsigned int m = opstr.size();

  // printf ("In SgType::mangledNameSupport(): class_name = %s len = %d m = %d fname = %s \n",sage_class_name(),len,m,fname.str());

     if (len > 0 && fname.getString().substr(0, m) == opstr)
        {
          if (fname.getString()[m]==' ')
             {
            // DQ (4/27/2005): "m+2" should be "m+1"
               if (fname.getString().substr(m + 1, newstr.size()) == newstr)
                  {
                 // DQ (4/27/2005): Added support for array new
                    int parenStart = m+1+newstr.size();
                    if (len > parenStart && fname.getString().substr(parenStart, 2) == "[]")
                         rtmp << "__na";
                      else
                         rtmp << "__nw";
                  }
                 else
                  {
                 // DQ (4/27/2005): Added support for array delete
                    if (fname.getString().substr(m + 1, delstr.size()) == delstr)
                       {
                         int deleteStringLength = delstr.size();
                         int parenStart = m+1+deleteStringLength;
                         if (len > parenStart && fname.getString().substr(parenStart, 2) == "[]")
                              rtmp << "__da";
                           else
                              rtmp << "__dl";
                       }
                      else
                       {
                      // DQ (4/27/2005): Not clear where this is used (unless it is used in casting operators)!
                      // This is the only part that is dependent upon either the SgFunctionType or SgMemberFunctionType.
                         SgFunctionType *functionType = isSgFunctionType(this);
                         ROSE_ASSERT(functionType != NULL);
                         ROSE_ASSERT(functionType->get_return_type() != NULL);

                         rtmp << "__op" << functionType->get_return_type()->get_mangled().str();
                       }
                  }
             }
            else
             {
            // real operator (suffix after the substring "operator ")

            // I think that this case could be used to handle "operator new", "operator new[]",
            // "operator delete", and "operator delete[]".

               SgName opname=&(fname.str()[m]);

               if (opname == SgName("->"))     rtmp << "__rf";
               else if (opname==SgName("->*")) rtmp << "__rm";
               else if (opname==SgName("=="))  rtmp << "__eq";
               else if (opname==SgName("<"))   rtmp << "__lt";
               else if (opname==SgName(">"))   rtmp << "__gt";
               else if (opname==SgName("!="))  rtmp << "__ne";
               else if (opname==SgName("<="))  rtmp << "__le";
               else if (opname==SgName(">="))  rtmp << "__ge";
               else if (opname==SgName("+"))   rtmp << "__pl";
               else if (opname==SgName("-"))   rtmp << "__mi";
               else if (opname==SgName("*"))   rtmp << "__ml";
               else if (opname==SgName("/"))   rtmp << "__dv";
               else if (opname==SgName("%"))   rtmp << "__md";
               else if (opname==SgName("&&"))  rtmp << "__aa";
               else if (opname==SgName("!"))   rtmp << "__nt";
               else if (opname==SgName("||"))  rtmp << "__oo";
               else if (opname==SgName("^"))   rtmp << "__er";
               else if (opname==SgName("&"))   rtmp << "__ad";
               else if (opname==SgName("|"))   rtmp << "__or";
               else if (opname==SgName(","))   rtmp << "__cm";
               else if (opname==SgName("<<"))  rtmp << "__ls";
               else if (opname==SgName(">>"))  rtmp << "__rs";
               else if (opname==SgName("--"))  rtmp << "__mm";
               else if (opname==SgName("++"))  rtmp << "__pp";
               else if (opname==SgName("~"))   rtmp << "__co";
               else if (opname==SgName("="))   rtmp << "__as";
               else if (opname==SgName("+="))  rtmp << "__apl";
               else if (opname==SgName("-="))  rtmp << "__ami";
               else if (opname==SgName("&="))  rtmp << "__aad";
               else if (opname==SgName("|="))  rtmp << "__aor";
               else if (opname==SgName("*="))  rtmp << "__amu";
               else if (opname==SgName("/="))  rtmp << "__adv";
               else if (opname==SgName("%="))  rtmp << "__amd";
               else if (opname==SgName("^="))  rtmp << "__aer";
               else if (opname==SgName("<<=")) rtmp << "__als";
               else if (opname==SgName(">>=")) rtmp << "__ars";
               else if (opname==SgName("()"))  rtmp << "__cl";
               else if (opname==SgName("[]"))  rtmp << "__xi";
               else
                  {
                 // printf ("In SgType::mangledNameSupport(): This case should never be reached (fname = %s) \n",fname.str());
                 // ROSE_ASSERT(false);

                 // DQ (1/8/2006): This is the case of a name that just happends to start with 
                 // the work "operator" (e.g. operator_takes_lvalue_operand, in test2005_198.C)
                 // the mangle form is just the unmodified function name.
                    rtmp = fname;
                  }
             }
        }
       else
          rtmp << fname.str();

     return rtmp;
   }

bool
SgType::handledUsingLocalTable(SgType* t)
   {
  // Not all types can use the global type table, since during construction of the AST the
  // scopes may not be fully defined yet.  The local type table can be merged into the
  // global type table as a post-processing step.

     bool returnValue = false;

     if (isSgEnumType(t) != NULL || isSgClassType(t) != NULL || isSgTypedefType(t) != NULL)
        {
          returnValue = true;
        }

     return returnValue;
   }

// Liao 10/29/2010
// My understanding of this code (may not be accurate):
//  This function was designed to work with C/C++ and Fortran frontends to generate AST.
//  For C/C++: a global variable curr_sg_scope is used 
//  For Fortran: a stack is used 
//  So code has to be conditionized with proper #ifdef ..#endf around the use of the variable or stack.
//  
//  Now we allow users to build types during AST transformation. This function will be called and scope can be NULL
//  Neither the stack or global variable in frontends are used in this situation either.
//  But this is perfectly legal. 
SgScopeStatement*
SgType::getCurrentScope()
   {
     // Liao 8/3/2010, pass fortran only test
#ifdef ROSE_BUILD_CXX_LANGUAGE_SUPPORT
  // DQ (7/23/2010): This is defined in the EDG/Sage connection.
     extern SgScopeStatement* curr_sg_scope;
#endif     

// Liao 8/4/2010, support enable-only-c
#ifdef ROSE_BUILD_FORTRAN_LANGUAGE_SUPPORT
  // This is what is used in the Open Fortran Parser connection.
     extern SgScopeStatement* getTopOfScopeStack();

  // This is what is used to test when we can use the fortran specific function (above).
     extern bool emptyFortranStateStack();
#endif

#ifdef ROSE_BUILD_JAVA_LANGUAGE_SUPPORT
  // This is what is used in the Open Fortran Parser connection.
     extern SgScopeStatement* getTopOfJavaScopeStack();

  // This is what is used to test when we can use the fortran specific function (above).
     extern bool emptyJavaStateStack();
#endif

  // If we are processing a C++ code then curr_sg_scope is a valid pointer, else we are processing a fortran code.
  // SgScopeStatement* currentScope = (curr_sg_scope != NULL) ? curr_sg_scope : getTopOfScopeStack();
     SgScopeStatement* currentScope = NULL;
#ifdef ROSE_BUILD_CXX_LANGUAGE_SUPPORT     
     if (curr_sg_scope != NULL)
        {
       // C/C++ AST being generated
          currentScope = curr_sg_scope;
          ROSE_ASSERT(isSgScopeStatement(currentScope) != NULL);
        }
       else
#endif
        {
#ifdef ROSE_BUILD_FORTRAN_LANGUAGE_SUPPORT // Liao 8/4/2010, support enable-only-c
       // DQ (7/31/2010): If Fortran is not enabled then these functions will not be available.
          if (emptyFortranStateStack() == false)
             {
            // Fortran AST being generated
               currentScope = getTopOfScopeStack();
               ROSE_ASSERT(isSgScopeStatement(currentScope) != NULL);
             }
            else
#endif
             {
<<<<<<< HEAD
            // This is a code generated after the initial C/C++/Fortran AST was built, so we don't know the current scope.
              if ( SgProject::get_verbose() > 1 ) 
                 printf ("In SgType::getCurrentScope(): Not in the generation of Fortran AST construction\n");
               currentScope = NULL;
             }
#else
#ifdef ROSE_BUILD_CXX_LANGUAGE_SUPPORT
          // This is a code generated after the initial C/C++/Fortran AST was built, so we don't know the current scope.
          // Liao 10/29/2010. We allow users to build types during AST transformation, which will trigger this line.
            if ( SgProject::get_verbose() > 1 ) 
              printf ("In SgType::getCurrentScope(): Not in the generation of C/C++ AST construction \n");
            currentScope = NULL;
#endif
#endif
=======
#ifdef ROSE_BUILD_JAVA_LANGUAGE_SUPPORT
            // DQ (10/26/2010): If Java is not enabled then these functions will not be available.
               if (emptyJavaStateStack() == false)
                  {
                 // Fortran AST being generated
                    currentScope = getTopOfJavaScopeStack();
                    ROSE_ASSERT(isSgScopeStatement(currentScope) != NULL);
                  }
                 else
#endif
                  {
                 // This is a code generated after the initial C/C++/Fortran AST was built, so we don't know the current scope.
                    printf ("In SgType::getCurrentScope(): Not in either the generation of C/C++ or Fortran AST construction \n");
                    currentScope = NULL;
                  }
             }
>>>>>>> db14a588
        }

  // DQ (7/23/2010): Add this as another test...
  // ROSE_ASSERT(isSgScopeStatement(currentScope) != NULL);

     return currentScope;
   }

SOURCE_MAIN_TYPE_END


SOURCE_BUILTIN_TYPE_SUPPORT_START

#if 0
// DQ (12/26/2005): Supporting function for traverseMemoryPool
// where static IR nodes (only isn soem SgType IR nodes) are
// present and must be traversed using specially generated code.
void
$CLASSNAME::executeVisitorMemberFunctionOnBuiltinData(ROSE_Visitor & visitor)
   {
     $CLASSNAME::builtin_type.executeVisitorMemberFunction(visitor);
   }
#endif

SOURCE_BUILTIN_TYPE_SUPPORT_END


SOURCE_TYPE_UNKNOWN_TYPE_START
SOURCE_TYPE_UNKNOWN_TYPE_END


SOURCE_TYPE_CHAR_TYPE_START
SOURCE_TYPE_CHAR_TYPE_END


SOURCE_TYPE_SIGNED_CHAR_TYPE_START
SOURCE_TYPE_SIGNED_CHAR_TYPE_END


SOURCE_TYPE_UNSIGNED_CHAR_TYPE_START
SOURCE_TYPE_UNSIGNED_CHAR_TYPE_END


SOURCE_TYPE_SHORT_TYPE_START
SOURCE_TYPE_SHORT_TYPE_END


SOURCE_TYPE_SIGNED_SHORT_TYPE_START
SOURCE_TYPE_SIGNED_SHORT_TYPE_END


SOURCE_TYPE_UNSIGNED_SHORT_TYPE_START
SOURCE_TYPE_UNSIGNED_SHORT_TYPE_END


SOURCE_TYPE_INT_TYPE_START
SOURCE_TYPE_INT_TYPE_END


SOURCE_TYPE_SIGNED_INT_TYPE_START
SOURCE_TYPE_SIGNED_INT_TYPE_END


SOURCE_TYPE_UNSIGNED_INT_TYPE_START
SOURCE_TYPE_UNSIGNED_INT_TYPE_END


SOURCE_TYPE_LONG_TYPE_START
SOURCE_TYPE_LONG_TYPE_END


SOURCE_TYPE_SIGNED_LONG_TYPE_START
SOURCE_TYPE_SIGNED_LONG_TYPE_END


SOURCE_TYPE_UNSIGNED_LONG_TYPE_START
SOURCE_TYPE_UNSIGNED_LONG_TYPE_END


SOURCE_TYPE_VOID_TYPE_START
SOURCE_TYPE_VOID_TYPE_END


SOURCE_TYPE_GLOBAL_VOID_TYPE_START
SOURCE_TYPE_GLOBAL_VOID_TYPE_END


SOURCE_TYPE_WCHAR_TYPE_START

SOURCE_TYPE_WCHAR_TYPE_END


SOURCE_TYPE_FLOAT_TYPE_START
SOURCE_TYPE_FLOAT_TYPE_END


SOURCE_TYPE_DOUBLE_TYPE_START
SOURCE_TYPE_DOUBLE_TYPE_END


SOURCE_TYPE_LONG_LONG_TYPE_START
SOURCE_TYPE_LONG_LONG_TYPE_END


SOURCE_TYPE_SIGNED_LONG_LONG_TYPE_START
SOURCE_TYPE_SIGNED_LONG_LONG_TYPE_END


SOURCE_TYPE_UNSIGNED_LONG_LONG_TYPE_START
SOURCE_TYPE_UNSIGNED_LONG_LONG_TYPE_END


SOURCE_TYPE_LONG_DOUBLE_TYPE_START
SOURCE_TYPE_LONG_DOUBLE_TYPE_END


SOURCE_TYPE_STRING_TYPE_START

// DQ (8/17/2010): Added support for SgTypeString.
void
SgTypeString::post_construction_initialization()
   {
  // printf ("Inside of SgTypeString::post_construction_initialization() \n");

  // DQ (10/5/2010): We no longer use this scalar mechanism (comment out).
#if 0
     p_definedUsingScalarLength = (p_lengthExpression == NULL);

     if (p_definedUsingScalarLength && p_lengthScalar == 0)
        {
       // DQ (8/21/2010): This is not a problem.
       // printf ("Warning: Zero length string specified, might be OK. \n");
        }
#endif
   }

SOURCE_TYPE_STRING_TYPE_END


SOURCE_TYPE_BOOL_TYPE_START
SOURCE_TYPE_BOOL_TYPE_END


SOURCE_TYPE_COMPLEX_TYPE_START
SOURCE_TYPE_COMPLEX_TYPE_END


SOURCE_TYPE_DEFAULT_TYPE_START
SOURCE_TYPE_DEFAULT_TYPE_END


SOURCE_POINTER_TYPE_START
SOURCE_POINTER_TYPE_END


SOURCE_POINTER_MEMBER_TYPE_START

// PC (10/29/2009): Deprecated compatibility routine for those still using get_class_of()
SgClassDefinition*
SgPointerMemberType::get_class_of() const
   {
     if (get_class_type() == NULL)
          return NULL;
     SgClassType *clsType = isSgClassType(get_class_type()->stripTypedefsAndModifiers());
     ROSE_ASSERT(clsType != NULL);
     SgClassDeclaration *clsDecl = isSgClassDeclaration(clsType->get_declaration()->get_definingDeclaration());
     ROSE_ASSERT(clsDecl != NULL);
     return clsDecl->get_definition();
   }

SOURCE_POINTER_MEMBER_TYPE_END


SOURCE_REFERENCE_TYPE_START
SOURCE_REFERENCE_TYPE_END


SOURCE_NAMED_TYPE_START
// DQ (12/21/2005): Build the static empty list to use as a default argument for the SgQualifiedNameType constructor
// SgQualifiedNamePtrList SgNamedType::p_defaultQualifiedNamePtrList;

SgNamedType::SgNamedType ( const SgNamedType & X )
   {
     p_declaration            = X.p_declaration;
 	  p_autonomous_declaration = X.p_autonomous_declaration;

     ROSE_ASSERT(p_declaration != NULL);
   }

SgName
SgNamedType::get_name() const
   {
     printf ("Error: base class $CLASSNAME::get_name() called! \n");
     ROSE_ABORT();

     return SgName();
   }


SgName
SgNamedType::get_qualified_name() const
   {
  // DQ (10/15/2004): This function is similar to the one for SgClassDeclaration.
  // This function calls get_scope() which uses the parent pointers, thus 
  // it should not be called before the parent pointers are set (within the AST fixup after 
  // the Sage III AST is fully constructed).

  // printf ("In $CLASSNAME::get_qualified_name() for %p = %s name = %s \n",this,sage_class_name(),get_name().str());

     ROSE_ASSERT(get_declaration() != NULL);

  // DQ (6/23/2005): This does not appear to be required any more (I think)
  // ROSE_ASSERT(get_declaration()->get_parent() != NULL);

#if 0
     printf ("In $CLASSNAME::get_qualified_name() get_declaration() = %p = %s at: \n",get_declaration(),get_declaration()->sage_class_name());
     get_declaration()->get_file_info()->display("In $CLASSNAME::get_qualified_name(): location of declaration");
#endif

  // The semantics of get_scope is that it can never be NULL (SgGlobal returns itself as its scope!)
     SgScopeStatement* scope = get_declaration()->get_scope();
     ROSE_ASSERT(scope != NULL);

  // printf ("In $CLASSNAME::get_qualified_name(): scope->sage_class_name() = %s \n",scope->sage_class_name());

     SgName returnName = SgName::assembleQualifiedName(scope->get_qualified_name(),get_name());

  // printf ("In $CLASSNAME::get_qualified_name() returnName = %s \n",returnName.str());

  // printf ("Exiting at end of $CLASSNAME::get_qualified_name() \n");
  // ROSE_ASSERT(false);

     return returnName;
   }

SOURCE_NAMED_TYPE_END


SOURCE_CLASS_TYPE_START
SgClassType::SgClassType ( const SgClassType & X )
   : SgNamedType(X)
   {
   }


SgName
SgClassType::get_name() const
   {
     if(get_declaration()) 
          return isSgClassDeclaration(get_declaration())->get_name();
       else
          return SgName((char *)0L);
   }

#if 0
SgName
$CLASSNAME::get_mangled(SgUnparse_Info&)
   {
     return get_name();
   }
#endif

// RV (1/31/2006): Changed behavior to return a fully-qualified, mangled name.
/*! Returns a mangled name (with embedded, mangled qualifiers).
 *  \note If the class is anonymous, e.g.,
 *    typedef struct { int a; char b; } tag_t;
 *  then this routine returns an empty name.
 */
SgName
$CLASSNAME::get_mangled(void) const
   {
     ROSE_ASSERT(this != NULL);

  // printf ("In $CLASSNAME::get_mangled(): get_name() = %s \n",get_name().str());

     SgName mangled_name;
  // if (get_name().get_length() != 0) // not anonymous
     if (get_name().is_null() == false) // not anonymous
        {
          const SgClassDeclaration* class_decl = isSgClassDeclaration(get_declaration());
       // printf ("In $CLASSNAME::get_mangled(): class_decl = %p = %s \n",class_decl, ((class_decl == NULL) ? "NULL" : class_decl->class_name().c_str()) );
          if (class_decl != NULL)
             {
            // DQ (7/29/2010): Template instantiation declarations can differ on template parameters so we have to dig a little farther.
               const SgTemplateInstantiationDecl* template_class_decl = isSgTemplateInstantiationDecl(get_declaration());
               if (template_class_decl != NULL)
                  {
                    mangled_name = template_class_decl->get_mangled_name();
#if 0
                    printf ("In $CLASSNAME::get_mangled(): SgTemplateInstantiationDecl mangled_name = %s \n",mangled_name.str());
#endif
#if 0
                    printf ("Need to get the mangled names of the template arguments \n");
                    ROSE_ASSERT(false);
#endif
                  }
                 else
                  {
                 // This is for just a simple SgClassDeclaration.
                    mangled_name = class_decl->get_mangled_name();
                 // printf ("In $CLASSNAME::get_mangled(): SgClassDeclaration mangled_name = %s \n",mangled_name.str());
                  }
             }
        }

     return mangled_name;
   }

#if 0
// Older code
SgName
$CLASSNAME::get_mangled(SgUnparse_Info&)
   {
     SgName tmp;
  // todo: what should be done when the class name is nil (anonymous class?)

#if 0
     SgName name = get_name();
     if (!name.is_null())
        {
          tmp << strlen(name.str()) << name.str();
        }
#else
     SgName name = get_qualified_name();
  // printf ("Using get_qualified_name() instead of get_name() in get_mangled() name = %s \n",name.str());
     if (!name.is_null())
        {
       // DQ (6/23/2005): type names put into the symbol table (function symbol table) should be name qualified (maybe)
       // tmp << strlen(get_name().str()) << get_name().str();
       // tmp << strlen(get_mangled_name().str()) << get_mangled_name().str();
          tmp << strlen(name.str()) << name.str();
        }
#endif

     return tmp;
   }
#endif

SOURCE_CLASS_TYPE_END

SOURCE_TEMPLATE_TYPE_START

SOURCE_TEMPLATE_TYPE_END


SOURCE_ENUM_TYPE_START

SgEnumType::SgEnumType ( const SgEnumType & X )
   : SgNamedType(X)
   {
   }

SgName
SgEnumType::get_name() const
   {
     if(get_declaration())
          return isSgEnumDeclaration(get_declaration())->get_name();
       else
          return SgName((char *)0L);
   }

// RV (2/1/2006): Updated to use the declaration's mangling routine.
SgName
SgEnumType::get_mangled (void) const
    {
     ROSE_ASSERT(this != NULL);

     const SgEnumDeclaration* decl = isSgEnumDeclaration (get_declaration());
     ROSE_ASSERT (decl);
     return decl->get_mangled_name ();
   }

#if 0
// Older code 
SgName
SgEnumType::get_mangled(SgUnparse_Info&)
   {
  // DQ (6/23/2005): Use the qualified name here
  // return get_name();
     return get_qualified_name();
   }
#endif

SOURCE_ENUM_TYPE_END


SOURCE_TYPEDEF_TYPE_START

SgTypedefType::SgTypedefType ( const SgTypedefType & X )
// : SgNamedType(X.get_declaration())
   : SgNamedType(X), p_parent_scope(X.p_parent_scope)
   {
  // DQ (10/18/2007): This copy constructor is to support the AST copy mechansim, specifically 
  // to permit the SgTypedefSeq to be updated with new copies of SgTypedefType objects.

  // DQ (10/19/2007): Make sure that this is true (though we could not test it before building the base class.
     ROSE_ASSERT( X.get_declaration() != NULL);

  // Typedefs need to setup the fixup the SgTypedefSeq list.
     SgTypedefDeclaration* typedefDeclaration = isSgTypedefDeclaration(X.get_declaration());
     ROSE_ASSERT( typedefDeclaration != NULL);
     SgType* baseType = typedefDeclaration->get_base_type();
     ROSE_ASSERT(baseType != NULL);

  // Fixup the SgTypedefSeq object.
     baseType->get_typedefs()->append_typedef(this);
   }

SgName
SgTypedefType::get_name() const
   {
     if (get_declaration() != NULL)
        {
          return isSgTypedefDeclaration(get_declaration())->get_name();
        }
       else
        {
          printf ("Warning: Returning an empty name from $CLASSNAME::get_name() \n");
          return SgName((char *)0L);
        }
   }

SgType*
SgTypedefType::get_base_type() const
   {
  // DQ (6/30/2005): Added assertion (I think this makes sense!)
     ROSE_ASSERT(isSgTypedefDeclaration(get_declaration()) != NULL);
     return (get_declaration() != NULL) ? isSgTypedefDeclaration(get_declaration())->get_base_type() : NULL;
   }

// RV (2/1/2006): Updated to use the declaration's mangling routine.
SgName
SgTypedefType::get_mangled (void) const
   {
     ROSE_ASSERT(this != NULL);

     const SgTypedefDeclaration* decl = isSgTypedefDeclaration (get_declaration());
     ROSE_ASSERT (decl);
     return decl->get_mangled_name();
   }

SOURCE_TYPEDEF_TYPE_END


SOURCE_MODIFIER_TYPE_START

// mask some bit on or off
// void set_modifier   (int flag);
// void unset_modifier (int flag);

SgTypeModifier &
SgModifierType::get_typeModifier ()
   {
     assert (this != NULL);
     return p_typeModifier;
   }

// RV (2/2/2006): Created this 'const' version.
const SgTypeModifier &
SgModifierType::get_typeModifier (void) const
   {
     assert (this != NULL);
     return p_typeModifier;
   }

#if 0
bool
SgModifierType::isSync() const
   {
  // CC++ specific modifier!
     return p_bitfield & m_sync; 
   }

bool
SgModifierType::isGlobal() const
   { return p_bitfield & m_global; }
#endif
#if 0
void
SgModifierType::unsetSync()
   { p_bitfield &= ~m_sync; }

void
SgModifierType::setSync()
   {
  // DQ (12/7/2003): != is meaningless
  // p_bitfield != m_sync; 
     p_bitfield |= m_sync; 
   }

void
SgModifierType::unsetGlobal()
   { p_bitfield &= ~m_global; }

void
SgModifierType::setGlobal()
   { 
  // DQ (12/7/2003): != is meaningless
  // p_bitfield != m_global; 
     p_bitfield |= m_global; 
   }
#endif

#if 0
// Access the function at the lower level typeModifier, storageModifier, or accessModifier objects
bool $CLASSNAME::isRestrict() const    { return p_typeModifier.isRestrict(); }
bool $CLASSNAME::isConst() const       { return p_typeModifier.get_constVolatileModifier().isConst(); }
bool $CLASSNAME::isVolatile() const    { return p_typeModifier.get_constVolatileModifier().isVolatile(); }
bool $CLASSNAME::isUPC_Shared() const  { return p_typeModifier.get_upcModifier().isUPC_Shared(); }
bool $CLASSNAME::isUPC_Strict() const  { return p_typeModifier.get_upcModifier().isUPC_Strict(); }
bool $CLASSNAME::isUPC_Relaxed() const { return p_typeModifier.get_upcModifier().isUPC_Relaxed(); }

void $CLASSNAME::unsetRestrict()    { p_typeModifier.unsetRestrict(); }
void $CLASSNAME::setRestrict()      { p_typeModifier.setRestrict(); }
#endif

#if 0
void $CLASSNAME::unsetConst()       { p_typeModifier.get_constVolatileModifier().unsetConst(); }
void $CLASSNAME::setConst()         { p_typeModifier.get_constVolatileModifier().setConst();   }
void $CLASSNAME::unsetVolatile()    { p_typeModifier.get_constVolatileModifier().unsetVolatile(); }
void $CLASSNAME::setVolatile()      { p_typeModifier.get_constVolatileModifier().setVolatile();   }
void $CLASSNAME::unsetUPC_Shared()  { p_typeModifier.get_upcModifier().unsetUPC_Shared(); }
void $CLASSNAME::setUPC_Shared()    { p_typeModifier.get_upcModifier().setUPC_Shared(); }
void $CLASSNAME::unsetUPC_Strict()  { p_typeModifier.get_upcModifier().unsetUPC_Strict(); }
void $CLASSNAME::setUPC_Strict()    { p_typeModifier.get_upcModifier().setUPC_Strict(); }
void $CLASSNAME::unsetUPC_Relaxed() { p_typeModifier.get_upcModifier().unsetUPC_Relaxed(); }
void $CLASSNAME::setUPC_Relaxed()   { p_typeModifier.get_upcModifier().setUPC_Relaxed(); }
#endif

#if 0
bool $CLASSNAME::isExtern() const      { return p_storageModifier.isExtern(); }
bool $CLASSNAME::isStatic() const      { return p_storageModifier.isStatic(); }
bool $CLASSNAME::isAuto() const        { return p_storageModifier.isAuto(); }
bool $CLASSNAME::isUnspecified() const { return p_storageModifier.isUnspecified(); }
bool $CLASSNAME::isTypedef() const     { return p_storageModifier.isTypedef(); }
bool $CLASSNAME::isRegister() const    { return p_storageModifier.isRegister(); }
bool $CLASSNAME::isAsm() const         { return p_storageModifier.isAsm(); }
bool $CLASSNAME::isVirtual() const     { return p_accessModifier.isVirtual(); }
bool $CLASSNAME::isProtected() const   { return p_accessModifier.isProtected(); }
bool $CLASSNAME::isPrivate() const     { return p_accessModifier.isPrivate(); }
bool $CLASSNAME::isPublic() const      { return p_accessModifier.isPublic(); }

void $CLASSNAME::setExtern()        { p_storageModifier.setExtern(); }
void $CLASSNAME::setStatic()        { p_storageModifier.setStatic(); }
void $CLASSNAME::setAuto()          { p_storageModifier.setAuto();   }
void $CLASSNAME::setUnspecified()   { p_storageModifier.setUnspecified(); }
void $CLASSNAME::setTypedef()       { p_storageModifier.setTypedef(); }
void $CLASSNAME::setRegister()      { p_storageModifier.setRegister(); }
void $CLASSNAME::setAsm()           { p_storageModifier.setAsm(); }
void $CLASSNAME::setPrivate()       { p_accessModifier.setPrivate(); }
void $CLASSNAME::setProtected()     { p_accessModifier.setProtected(); }
void $CLASSNAME::setPublic()        { p_accessModifier.setPublic(); }
void $CLASSNAME::setVirtual()       { p_accessModifier.setVirtual(); }
#endif

#if 0
unsigned int
SgModifierType::bitfield(void)
   { return p_bitfield; }
#endif

// RV (1/31/2006): Removed dependence on SgUnparse_Info
SgName
SgModifierType::get_mangled (void) const
   {
     ROSE_ASSERT(this != NULL);

     SgName mangled_name;

     const SgTypeModifier &          type_mod = get_typeModifier();
     const SgConstVolatileModifier & cv_mod   = type_mod.get_constVolatileModifier();
     const SgUPC_AccessModifier &    upc_mod  = type_mod.get_upcModifier();
 
     if (cv_mod.isConst())       mangled_name << "C";
     if (cv_mod.isVolatile())    mangled_name << "V";
  // DQ (4/22/2004): Removed support for CC++
  // if (isSync())        mangled_name << "SYN";
  // if (isGlobal())      mangled_name << "GLB";
     if (type_mod.isRestrict())    mangled_name << "RST";
  // if (upc_mod.isUPC_Shared())  mangled_name << "SHD";
     if (upc_mod.get_isShared())  mangled_name << "SHD";
     if (upc_mod.isUPC_Strict())  mangled_name << "STR";
     if (upc_mod.isUPC_Relaxed()) mangled_name << "RLX";

     mangled_name << get_base_type()->get_mangled().str();

     return mangled_name;
   }

#if 0
// Older code
SgName
SgModifierType::get_mangled(SgUnparse_Info& info)
   {
     SgName tmp;
     if (get_typeModifier().get_constVolatileModifier().isConst())    tmp << "C";
     if (get_typeModifier().get_constVolatileModifier().isVolatile()) tmp << "V";
  // DQ (4/22/2004): Removed support for CC++
  // if (isSync())        tmp << "SYN";
  // if (isGlobal())      tmp << "GLB";
     if (get_typeModifier().isRestrict())                             tmp << "RST";
     if (get_typeModifier().get_upcModifier().isUPC_Shared())         tmp << "SHD";
     if (get_typeModifier().get_upcModifier().isUPC_Strict())         tmp << "STR";
     if (get_typeModifier().get_upcModifier().isUPC_Relaxed())        tmp << "RLX";

     tmp << get_base_type()->get_mangled(info).str();

     return tmp;
   }
#endif

// DQ (7/24/2010): Adding post_construction_initialization() function.
void
SgModifierType::post_construction_initialization()
   {
     ROSE_ASSERT(p_base_type != NULL);

  // DQ (7/24/2010): There can be a number of different types of modifiers for a given base type and
  // the SgModifierType contains a list of them.  But I don't think it is used!
     if (isSgModifierType(p_base_type) == NULL)
        {
          ROSE_ASSERT(p_base_type->get_modifiers() == NULL);
        }

  // The local reference to the SgModifierType should also be NULL.
  // ROSE_ASSERT(get_modifiers() == NULL);
   }

SOURCE_MODIFIER_TYPE_END


SOURCE_QUALIFIED_NAME_TYPE_START
// DQ (12/21/2005): Build the static empty list to use as a default argument for the SgQualifiedNameType constructor
// SgQualifiedNamePtrList SgQualifiedNameType::p_defaultQualifiedNamePtrList;

SgQualifiedNamePtrList &
SgQualifiedNameType::get_qualifiedNameList()
   {
     return p_qualifiedNameList;
   }

const SgQualifiedNamePtrList &
SgQualifiedNameType::get_qualifiedNameList() const
   {
     return p_qualifiedNameList;
   }

void
SgQualifiedNameType::set_qualifiedNameList( const SgQualifiedNamePtrList & x )
   {
     p_qualifiedNameList = x;
   }

SgName
SgQualifiedNameType::get_prefix() const
   {
     SgName tmp;

#if 1
     SgQualifiedNamePtrList::const_iterator i = p_qualifiedNameList.begin();
     while(i != p_qualifiedNameList.end())
        {
          printf ("Found a qualified name \n");
          if (isSgGlobal((*i)->get_scope()) != NULL)
             {
               printf ("Output the global scope qualifier \n");
               tmp << "::";
             }
            else
             {
            // Use the generated name until we are ready to select between generated or stored qualified names
               printf ("Use the generated name until we are ready to select between generated or stored qualified names \n");
             }
          i++;
        }
#else
     printf ("Error: SgQualifiedNameType::get_prefix() not used! \n");
     ROSE_ASSERT(false);
#endif

     return tmp;
   }

#if 1
// SgName $CLASSNAME::get_mangled (SgUnparse_Info & info)
SgName
SgQualifiedNameType::get_mangled (void) const
   {
     ROSE_ASSERT(this != NULL);

     SgName tmp;

  // DQ (6/23/2005): Get the name (and qualified name) of the type into the mangled name
  // info.set_name();
  // printf ("In $CLASSNAME::get_mangled_type(): calling info.set_PrintName() \n");
  // info.set_PrintName();
  // ROSE_ASSERT(info.PrintName() == true);

  // return get_mangled (SgNO_UNPARSE_INFO);

  // printf ("WARNING: The generated name in SgQualifiedNameType::get_mangled() should use a prefix generated from mangled names \n");

#if 1
  // SgName qualifiedName = get_prefix();

  // tmp << qualifiedName.str() << get_base_type()->get_mangled(info).str();

  // DQ (10/10/2006): The base_type should be fully qualified before mangling, so I don't think we need the prefix!
  // tmp << qualifiedName.str() << get_base_type()->get_mangled().str();
     tmp << "qualified_name_" << get_base_type()->get_mangled().str();
#else
     printf ("Error: SgQualifiedNameType::get_mangled() not used! \n");
     ROSE_ASSERT(false);
#endif

     return tmp;
   }
#endif

SOURCE_QUALIFIED_NAME_TYPE_END


SOURCE_FUNCTION_TYPE_START

// Specialized constructor
SgFunctionType::SgFunctionType(SgPartialFunctionType *ft)
   {
     assert(ft != NULL);
     p_return_type      = ft->p_return_type;
     p_has_ellipses     = ft->p_has_ellipses;

#if 0
     p_orig_return_type = ft->p_return_type;

  // DQ (6/25/2006): Handle the allocation of the SgFunctionParameterTypeList in one place if possible!
  // This is part of debugging the AST File I/O.

  /* process argument type */
     p_argument_list = new SgFunctionParameterTypeList();
     ROSE_ASSERT(p_argument_list != NULL);

  // DQ (5/11/2006): Set the parent to avoid having NULL pointers
     p_argument_list->set_parent(this);
#else
     post_construction_initialization();
#endif

     SgTypePtrList::iterator p = ft->get_arguments().begin();
  // printf ("PartialFunctionType->get_arguments().size() = %zu \n",ft->get_arguments().size());
     while(p != ft->get_arguments().end())
        {
       // printf ("     function argument = %p = %s \n",*p,(*p)->sage_class_name());
          append_argument((*p));
          p++;
        }
   }

void
SgFunctionType::post_construction_initialization () 
   {
     p_orig_return_type = NULL;
     p_argument_list    = new SgFunctionParameterTypeList();
     ROSE_ASSERT(p_argument_list != NULL);

  // DQ (6/25/2006): Commented out to allow File I/O to work, I don't understand why it is required!
  // DQ (5/11/2006): Set the parent to avoid having NULL pointers
     p_argument_list->set_parent(this);

  // DQ (6/22/2006): Initialize the orig_return_type
     ROSE_ASSERT(p_return_type != NULL);
     set_orig_return_type(p_return_type);
     ROSE_ASSERT(p_orig_return_type != NULL);

   }

const SgTypePtrList & 
SgFunctionType::get_arguments() const 
   { return p_argument_list->get_arguments(); }

SgTypePtrList & 
SgFunctionType::get_arguments() 
   { return p_argument_list->get_arguments(); }

void
SgFunctionType::append_argument( SgType* what) 
   {
    p_argument_list->append_argument(what);
   }

void
SgFunctionType::insert_argument(const SgTypePtrList::iterator& where, SgType* what)
   {
     p_argument_list->insert_argument(where,what);
   }


// RV (1/31/2006): Changed the form of the mangled name.
SgName
SgFunctionType::get_mangled (void) const
   {
     ROSE_ASSERT(this != NULL);

  // process argument type
     const SgTypePtrList& args = get_arguments ();
     SgName arg_names = mangleTypes (args.begin (), args.end ());

  // process return type
     const SgType* ret_type = get_return_type ();
     ROSE_ASSERT (ret_type);
     SgName ret_name = ret_type->get_mangled ();

  // Build complete mangled name
     SgName mangled_name;
     mangled_name << "_Fb_" // begin function signature
                  << ret_name.str () // return type
                  << "_Gb_" // argument list begin
                  << arg_names.str () // argument types
                  << "_Fe_" // end function signature
       ;

#if 0
     printf ("In SgFunctionType::get_mangled(): mangled_name = %s \n",mangled_name.str());
#endif

     return mangled_name;
    }


#if 0
// virtual SgName SgFunctionType::get_mangled_name ( SgUnparse_Info & info );
SgName
SgFunctionType::get_mangled_name(SgUnparse_Info& info) 
   {
     SgName rtmp;
  // SgDeclarationStatement *dstmt = info.get_decl_stmt();
     SgFunctionDeclaration *dstmt = isSgFunctionDeclaration(info.get_decl_stmt());
     ROSE_ASSERT (dstmt != NULL);
     SgName fname = info.get_name();

  // int len = strlen(fname.str());
  // SgName tmp(fname);
  // char *opstr  = "operator";
  // char *newstr = "new";
  // char *delstr = "delete";
  // int m = strlen(opstr);

#if 0
     printf ("In SgFunctionType::get_mangled_name(): fname = %s \n",fname.str());
     printf ("     unused function qualified name = %s \n",dstmt->get_qualified_name().str());
#endif

#if 0
  // DQ (4/28/2005): These should be false since this is not a member function
     ROSE_ASSERT(dstmt->get_specialFunctionModifier().isConstructor() == false);
     ROSE_ASSERT(dstmt->get_specialFunctionModifier().isConversion()  == false);
     ROSE_ASSERT(dstmt->get_specialFunctionModifier().isDestructor()  == false);

  // DQ (4/29/2005): This is all that we need since non-member function can never be 
  // constructor, destructors, or conversion operators.
     rtmp = mangledNameSupport(fname,info);
#else
     if (dstmt->get_specialFunctionModifier().isConstructor())
          rtmp << "__ct";
       else
          if (dstmt->get_specialFunctionModifier().isDestructor()) rtmp << "__dt";
            else
               if (dstmt->get_specialFunctionModifier().isConversion())
                  {
                    rtmp << "__conversion__";
                 // rtmp = mangledNameSupport(fname,info);
                  }
                 else
                  {
                 // These are just normal functions
                 // ROSE_ASSERT (dstmt->get_specialFunctionModifier().isOperator());
                    rtmp = mangledNameSupport(fname,info);
                  }
#endif

     string mangledName = rtmp.str();
     ROSE_ASSERT (mangledName.find("<") == string::npos);
     ROSE_ASSERT (mangledName.find(">") == string::npos);

     ROSE_ASSERT(mangledName.find('`') == string::npos);
     ROSE_ASSERT(mangledName.find('~') == string::npos);
     ROSE_ASSERT(mangledName.find('!') == string::npos);
     ROSE_ASSERT(mangledName.find('@') == string::npos);
     ROSE_ASSERT(mangledName.find('#') == string::npos);
     ROSE_ASSERT(mangledName.find('$') == string::npos);
     ROSE_ASSERT(mangledName.find('%') == string::npos);
     ROSE_ASSERT(mangledName.find('^') == string::npos);
     ROSE_ASSERT(mangledName.find('&') == string::npos);
     ROSE_ASSERT(mangledName.find('*') == string::npos);
     ROSE_ASSERT(mangledName.find('(') == string::npos);
     ROSE_ASSERT(mangledName.find(')') == string::npos);
     ROSE_ASSERT(mangledName.find('-') == string::npos);
     ROSE_ASSERT(mangledName.find('+') == string::npos);
     ROSE_ASSERT(mangledName.find('=') == string::npos);
     ROSE_ASSERT(mangledName.find('{') == string::npos);
     ROSE_ASSERT(mangledName.find('}') == string::npos);
     ROSE_ASSERT(mangledName.find('[') == string::npos);
     ROSE_ASSERT(mangledName.find(']') == string::npos);
     ROSE_ASSERT(mangledName.find('|') == string::npos);
     ROSE_ASSERT(mangledName.find('\\') == string::npos);
     ROSE_ASSERT(mangledName.find(':') == string::npos);
     ROSE_ASSERT(mangledName.find(';') == string::npos);
     ROSE_ASSERT(mangledName.find('\"') == string::npos);
     ROSE_ASSERT(mangledName.find('\'') == string::npos);
     ROSE_ASSERT(mangledName.find('?') == string::npos);
     ROSE_ASSERT(mangledName.find('.') == string::npos);
     ROSE_ASSERT(mangledName.find('/') == string::npos);
     ROSE_ASSERT(mangledName.find(',') == string::npos);

  // These are the most common cases that fail
     ROSE_ASSERT(mangledName.find('<') == string::npos);
     ROSE_ASSERT(mangledName.find('>') == string::npos);

#if 0
     if (dstmt->get_specialFunctionModifier().isConstructor())
          rtmp << "__ct";
       else
          if (dstmt->get_specialFunctionModifier().isDestructor())
               rtmp << "__dt";
            else
#if 1
             {
               rtmp = mangledNameSupport(fname,info);
             }
#else
               if (len > 0 && strncmp(fname.str(),opstr,m) == 0)
                  {
                    if (fname.str()[m]==' ')
                       {
                      // DQ (4/27/2005): "m+2" should be "m+1"
                         if (strncmp(&(fname.str()[m+1]),newstr,strlen(newstr)) == 0)
                            {
                           // DQ (4/27/2005): Added support for array new
                              int newStringLength = strlen(newstr);
                              int parenStart = m+1+newStringLength;
                              if (len > parenStart && strncmp(&(fname.str()[parenStart]),"[]",2) == 0)
                                   rtmp << "__na";
                                else
                                   rtmp << "__nw";
                            }
                           else
                            {
                           // DQ (4/27/2005): Added support for array delete
                              if (strncmp(&(fname.str()[m+1]),delstr,strlen(delstr)) == 0)
                                 {
                                   int deleteStringLength = strlen(delstr);
                                   int parenStart = m+1+deleteStringLength;
                                   if (len > parenStart && strncmp(&(fname.str()[parenStart]),"[]",2) == 0)
                                        rtmp << "__da";
                                     else
                                        rtmp << "__dl";
                                 }
                                else
                                 {
                                // DQ (4/27/2005): Not clear where this is used (unless it is used in casting operators)!
                                   rtmp << "__op" << get_return_type()->get_mangled(info).str();
                                 }
                            }
                       }
                      else
                       {
                      // real operator  
                         SgName opname=&(fname.str()[m]);
                         if(opname==SgName("->"))        rtmp << "__rf";
                         else if (opname==SgName("->*")) rtmp << "__rm";
                         else if (opname==SgName("=="))  rtmp << "__eq";
                         else if (opname==SgName("<"))   rtmp << "__lt";
                         else if (opname==SgName(">"))   rtmp << "__gt";
                         else if (opname==SgName("!="))  rtmp << "__ne";
                         else if (opname==SgName("<="))  rtmp << "__le";
                         else if (opname==SgName(">="))  rtmp << "__ge";
                         else if (opname==SgName("+"))   rtmp << "__pl";
                         else if (opname==SgName("-"))   rtmp << "__mi";
                         else if (opname==SgName("*"))   rtmp << "__ml";
                         else if (opname==SgName("/"))   rtmp << "__dv";
                         else if (opname==SgName("%"))   rtmp << "__md";
                         else if (opname==SgName("&&"))  rtmp << "__aa";
                         else if (opname==SgName("!"))   rtmp << "__nt";
                         else if (opname==SgName("||"))  rtmp << "__oo";
                         else if (opname==SgName("^"))   rtmp << "__er";
                         else if (opname==SgName("&"))   rtmp << "__ad";
                         else if (opname==SgName("|"))   rtmp << "__or";
                         else if (opname==SgName(","))   rtmp << "__cm";
                         else if (opname==SgName("<<"))  rtmp << "__ls";
                         else if (opname==SgName(">>"))  rtmp << "__rs";
                         else if (opname==SgName("--"))  rtmp << "__mm";
                         else if (opname==SgName("++"))  rtmp << "__pp";
                         else if (opname==SgName("~"))   rtmp << "__co";
                         else if (opname==SgName("="))   rtmp << "__as";
                         else if (opname==SgName("+="))  rtmp << "__apl";
                         else if (opname==SgName("-="))  rtmp << "__ami";
                         else if (opname==SgName("&="))  rtmp << "__aad";
                         else if (opname==SgName("|="))  rtmp << "__aor";
                         else if (opname==SgName("*="))  rtmp << "__amu";
                         else if (opname==SgName("/="))  rtmp << "__adv";
                         else if (opname==SgName("%="))  rtmp << "__amd";
                         else if (opname==SgName("^="))  rtmp << "__aer";
                         else if (opname==SgName("<<=")) rtmp << "__als";
                         else if (opname==SgName(">>=")) rtmp << "__ars";
                         else if (opname==SgName("()"))  rtmp << "__cl";
                         else if (opname==SgName("[]"))  rtmp << "__xi";
                         else
                            {
                              printf ("In SgFunctionType::get_mangled_name(): This case should never be reached (fname = %s) \n",fname.str());
                              ROSE_ASSERT(false);
                            }
                       }
                  }
                 else
                    rtmp << fname.str();
#endif
#endif

     return rtmp;
   }
#endif

#if 0
// Old code

// this routine can do 2 things,
// mangle a type - without funcname and class name(if member function)
// mangle a complete function declaration with name and class name
SgName
SgFunctionType::get_mangled(SgUnparse_Info & info)
   {
     SgName tmp;

  // printf ("In $CLASSNAME::get_mangled(SgUnparse_Info&) info.PrintName() = %s \n",(info.PrintName() == true) ? "true" : "false");

  /* should have a name to start with */
     if (info.PrintName())
        {
       // DQ (6/23/2005): This path is taken for constructors, destructors and conversion operators (I think!)
       // SgName name = get_mangled_name(info);
       // printf ("In $CLASSNAME::get_mangled(SgUnparse_Info&): (assuming info.PrintName() == true): name = %s \n",name.str());
       // tmp << get_mangled_name(info).str();
          tmp << name.str();
        }

     tmp << "__";
     tmp << "F";

  /* process argument type */
     SgTypePtrList::iterator p = get_arguments().begin();
     while(p != get_arguments().end())
        {
          tmp << (*p)->get_mangled(info).str();

       // DQ (5/2/2005): Added to handle function arguments which are templates
          tmp = fixupTemplateNameForMangledNameSupport(tmp);

          p++;
        }

  /* process return type */
     SgName returnTypeName = get_return_type()->get_mangled(info);
  // tmp << "_" << get_return_type()->get_mangled(info).str();
     tmp << "_" << returnTypeName.str();

  // DQ (5/2/2005): Added to handle function arguments which are templates
     tmp = fixupTemplateNameForMangledNameSupport(tmp);

#if 0
     printf ("########## In SgFunctionType::get_mangled(): tmp = %s (returnTypeName = %s is a %s) ########## \n",
          tmp.str(),returnTypeName.str(),get_return_type()->sage_class_name());
  // ROSE_ASSERT(false);
#endif

     return tmp;
   }
#endif

//! \deprecated by RV (1/31/2006)
SgName
SgFunctionType::get_mangled_type () 
   { 
     ROSE_ASSERT(this != NULL);
     return get_mangled();
   }

#if 0
SgName 
SgFunctionType::get_mangled_type () 
   { 
     SgUnparse_Info info;

  // DQ (6/23/2005): Get the name (and qualified name) of the type into the mangled name
  // info.set_name();
  // printf ("In $CLASSNAME::get_mangled_type(): calling info.set_PrintName() \n");
  // info.set_PrintName();
  // ROSE_ASSERT(info.PrintName() == true);

  // return get_mangled (SgNO_UNPARSE_INFO);
     return get_mangled (info);
   }
#endif


// SgFunctionType* SgFunctionType::mkAnotherType(SgType *);
// void sym_print(ostream& os);

// DQ (2/6/2007): Get the associated symbol from the symbol table in the stored scope
SgSymbol*
SgFunctionType::get_symbol_from_symbol_table() const
   {
     return SgNode::get_globalFunctionTypeTable()->get_function_type_table()->find(this);
   }

SOURCE_FUNCTION_TYPE_END


SOURCE_MEMBER_FUNCTION_TYPE_START

SgMemberFunctionType::SgMemberFunctionType ( SgPartialFunctionType* ft )
   : SgFunctionType(ft)
   {
     p_class_type      = ft->p_class_type ;
     p_mfunc_specifier = ft->p_mfunc_specifier;
   }

void
SgMemberFunctionType::post_construction_initialization()
   { 
     p_class_type =0; 
     p_mfunc_specifier = 0;
   }

// static SgMemberFunctionType* createType(SgPartialFunctionType *);

// RV (2/1/2006): Made a 'const' member function.
int
SgMemberFunctionType::isConstFunc() const
   { return (p_mfunc_specifier & e_const); }

void
SgMemberFunctionType::setConstFunc()
   { p_mfunc_specifier |= e_const; }

void
SgMemberFunctionType::unsetConstFunc()
   { p_mfunc_specifier &= ~e_const; }

// RV (2/1/2006): Made a 'volatile' member function.
int
SgMemberFunctionType::isVolatileFunc() const
   { return (p_mfunc_specifier & e_volatile); }

void
SgMemberFunctionType::setVolatileFunc()
   { p_mfunc_specifier |= e_volatile; }

void
SgMemberFunctionType::unsetVolatileFunc()
   { p_mfunc_specifier &= ~e_volatile; }

SgName
SgMemberFunctionType::get_mangled_name (void) const
   {
     ROSE_ASSERT(this != NULL);
     return get_mangled ();
   }
 
// RV (1/31/2006): Changed form of mangling to include begin/end tags.
SgName
SgMemberFunctionType::get_mangled (void) const
   {
     ROSE_ASSERT(this != NULL);

  // Member-function specific information (class name, const/volatile qualifiers)
     SgName mangled_cls_tag;

  // Compute class scope
  //! \todo Figure out why member function types are sometimes used
  //! incorrectly in place of plain function types.
     const SgType* cls_type = get_class_type ();
     if (cls_type)
       {
         SgName class_scope = cls_type->get_mangled ();
         mangled_cls_tag += class_scope;
       }

  // Append modifiers
     if (isConstFunc ())
       mangled_cls_tag << "_cf";
     if (isVolatileFunc ())
       mangled_cls_tag << "_vf";

  // Mangle the function type without qualifiers
     SgName basic_func_type = SgFunctionType::get_mangled ();

  // Compute mangled member function pointer type
     SgName mangled_name;
     if (mangled_cls_tag.get_length () > 0)
       mangled_name << "__MFb_" << mangled_cls_tag.str (); // really is a member function
     mangled_name << "_" << basic_func_type.str (); // Append standard argument signature.
     return mangled_name;
   }


#if 0
SgName
SgMemberFunctionType::get_mangled_type()
   { 
     SgUnparse_Info info;

  // DQ (6/23/2005): Get the name (and qualified name) of the type into the mangled name
  // printf ("In $CLASSNAME::get_mangled_type(): calling info.set_PrintName() \n");
  // info.set_PrintName();
  // ROSE_ASSERT(info.PrintName() == true);

  // return get_mangled(SgNO_UNPARSE_INFO);
     return get_mangled(info);
   }
#endif

#if 0
// SgMemberFunctionType::get_mangled_name(SgUnparse_Info&);

//! This function repreents the name mangleing support for unparsing
SgName
SgMemberFunctionType::get_mangled_name(SgUnparse_Info& info) 
   {
     SgName rtmp;
  // SgDeclarationStatement *dstmt = info.get_decl_stmt();
     SgFunctionDeclaration *dstmt = isSgFunctionDeclaration(info.get_decl_stmt());
     ROSE_ASSERT (dstmt != NULL);
     SgName fname = info.get_name();

  // int len = strlen(fname.str());
  // SgName tmp(fname);
  // char *opstr  = "operator";
  // char *newstr = "new";
  // char *delstr = "delete";
  // int m = strlen(opstr);

  // printf ("In SgMemberFunctionType::get_mangled_name(): fname = %s \n",fname.str());

#if 0
  // ***** What about cast operators !!! *****
     if (dstmt->get_specialFunctionModifier().isConversion())
        {
          printf ("Found a conversion operator in $CLASSNAME::get_mangled_name \n");
        }

     if (dstmt->get_specialFunctionModifier().isOperator())
        {
          printf ("Found an operator in $CLASSNAME::get_mangled_name \n");
        }
#endif

     if (dstmt->get_specialFunctionModifier().isConstructor())
          rtmp << "__ct";
       else
          if (dstmt->get_specialFunctionModifier().isDestructor()) rtmp << "__dt";
            else
               if (dstmt->get_specialFunctionModifier().isConversion())
                  {
                    rtmp << "__conversion__";
                 // rtmp = mangledNameSupport(fname,info);
                  }
                 else
                  {
                 // These are just normal member functions
                 // ROSE_ASSERT (dstmt->get_specialFunctionModifier().isOperator());
                    rtmp = mangledNameSupport(fname,info);
                  }

     string mangledName = rtmp.str();
     ROSE_ASSERT (mangledName.find("<") == string::npos);
     ROSE_ASSERT (mangledName.find(">") == string::npos);

     ROSE_ASSERT(mangledName.find('`') == string::npos);
     ROSE_ASSERT(mangledName.find('~') == string::npos);
     ROSE_ASSERT(mangledName.find('!') == string::npos);
     ROSE_ASSERT(mangledName.find('@') == string::npos);
     ROSE_ASSERT(mangledName.find('#') == string::npos);
     ROSE_ASSERT(mangledName.find('$') == string::npos);
     ROSE_ASSERT(mangledName.find('%') == string::npos);
     ROSE_ASSERT(mangledName.find('^') == string::npos);
     ROSE_ASSERT(mangledName.find('&') == string::npos);
     ROSE_ASSERT(mangledName.find('*') == string::npos);
     ROSE_ASSERT(mangledName.find('(') == string::npos);
     ROSE_ASSERT(mangledName.find(')') == string::npos);
     ROSE_ASSERT(mangledName.find('-') == string::npos);
     ROSE_ASSERT(mangledName.find('+') == string::npos);
     ROSE_ASSERT(mangledName.find('=') == string::npos);
     ROSE_ASSERT(mangledName.find('{') == string::npos);
     ROSE_ASSERT(mangledName.find('}') == string::npos);
     ROSE_ASSERT(mangledName.find('[') == string::npos);
     ROSE_ASSERT(mangledName.find(']') == string::npos);
     ROSE_ASSERT(mangledName.find('|') == string::npos);
     ROSE_ASSERT(mangledName.find('\\') == string::npos);
     ROSE_ASSERT(mangledName.find(':') == string::npos);
     ROSE_ASSERT(mangledName.find(';') == string::npos);
     ROSE_ASSERT(mangledName.find('\"') == string::npos);
     ROSE_ASSERT(mangledName.find('\'') == string::npos);
     ROSE_ASSERT(mangledName.find('?') == string::npos);
     ROSE_ASSERT(mangledName.find('.') == string::npos);
     ROSE_ASSERT(mangledName.find('/') == string::npos);
     ROSE_ASSERT(mangledName.find(',') == string::npos);

  // These are the most common cases that fail
     ROSE_ASSERT(mangledName.find('<') == string::npos);
     ROSE_ASSERT(mangledName.find('>') == string::npos);

  // printf ("Leaving SgMemberFunctionType::get_mangled_name(): mangledName = %s \n",mangledName.c_str());

#if 0
            // This code has been refactored and place in a separate function: mangledNameSupport()
               if (len > 0 && strncmp(fname.str(),opstr,m)==0)
                  {
                    if (fname.str()[m]==' ')
                       {
#if 0
                         if (strncmp(&(fname.str()[m+2]),newstr,strlen(newstr)))
                              rtmp << "__nw"; 
                           else
                              if (strncmp(&(fname.str()[m+2]),delstr, strlen(delstr)))
                                   rtmp << "__dl";
                                else
                                   rtmp << "__op" << get_return_type()->get_mangled(info).str();
#else
                      // DQ (4/27/2005): "m+2" should be "m+1"
                         if (strncmp(&(fname.str()[m+1]),newstr,strlen(newstr)) == 0)
                            {
                           // DQ (4/27/2005): Added support for array new
                              int newStringLength = strlen(newstr);
                              int parenStart = m+1+newStringLength;
                              if (len > parenStart && strncmp(&(fname.str()[parenStart]),"[]",2) == 0)
                                   rtmp << "__na";
                                else
                                   rtmp << "__nw";
                            }
                           else
                            {
                           // DQ (4/27/2005): Added support for array delete
                              if (strncmp(&(fname.str()[m+1]),delstr,strlen(delstr)) == 0)
                                 {
                                   int deleteStringLength = strlen(delstr);
                                   int parenStart = m+1+deleteStringLength;
                                   if (len > parenStart && strncmp(&(fname.str()[parenStart]),"[]",2) == 0)
                                        rtmp << "__da";
                                     else
                                        rtmp << "__dl";
                                 }
                                else
                                 {
                                // DQ (4/27/2005): Not clear where this is used (unless it is used in casting operators)!
                                   rtmp << "__op" << get_return_type()->get_mangled(info).str();
                                 }
                            }
#endif
                       }
                      else
                       {
                      // real operator  
                         SgName opname=&(fname.str()[m]);
                         if (opname==SgName("->"))       rtmp << "__rf";
                         else if (opname==SgName("->*")) rtmp << "__rm";
                         else if (opname==SgName("=="))  rtmp << "__eq";
                         else if (opname==SgName("<"))   rtmp << "__lt";
                         else if (opname==SgName(">"))   rtmp << "__gt";
                         else if (opname==SgName("!="))  rtmp << "__ne";
                         else if (opname==SgName("<="))  rtmp << "__le";
                         else if (opname==SgName(">="))  rtmp << "__ge";
                         else if (opname==SgName("+"))   rtmp << "__pl";
                         else if (opname==SgName("-"))   rtmp << "__mi";
                         else if (opname==SgName("*"))   rtmp << "__ml";
                         else if (opname==SgName("/"))   rtmp << "__dv";
                         else if (opname==SgName("%"))   rtmp << "__md";
                         else if (opname==SgName("&&"))  rtmp << "__aa";
                         else if (opname==SgName("!"))   rtmp << "__nt";
                         else if (opname==SgName("||"))  rtmp << "__oo";
                         else if (opname==SgName("^"))   rtmp << "__er";
                         else if (opname==SgName("&"))   rtmp << "__ad";
                         else if (opname==SgName("|"))   rtmp << "__or";
                         else if (opname==SgName(","))   rtmp << "__cm";
                         else if (opname==SgName("<<"))  rtmp << "__ls";
                         else if (opname==SgName(">>"))  rtmp << "__rs";
                         else if (opname==SgName("--"))  rtmp << "__mm";
                         else if (opname==SgName("++"))  rtmp << "__pp";
                         else if (opname==SgName("~"))   rtmp << "__co";
                         else if (opname==SgName("="))   rtmp << "__as";
                         else if (opname==SgName("+="))  rtmp << "__apl";
                         else if (opname==SgName("-="))  rtmp << "__ami";
                         else if (opname==SgName("&="))  rtmp << "__aad";
                         else if (opname==SgName("|="))  rtmp << "__aor";
                         else if (opname==SgName("*="))  rtmp << "__amu";
                         else if (opname==SgName("/="))  rtmp << "__adv";
                         else if (opname==SgName("%="))  rtmp << "__amd";
                         else if (opname==SgName("^="))  rtmp << "__aer";
                         else if (opname==SgName("<<=")) rtmp << "__als";
                         else if (opname==SgName(">>=")) rtmp << "__ars";
                         else if (opname==SgName("()"))  rtmp << "__cl";
                         else if (opname==SgName("[]"))  rtmp << "__xi";
                         else
                            {
                              printf ("In SgMemberFunctionType::get_mangled_name(): This case should never be reached (fname = %s) \n",fname.str());
                              ROSE_ASSERT(false);
                            }
                       }
                  }
                 else
                    rtmp << fname.str();
#endif

     return rtmp;
   }
#endif

#if 0
//! This function repreents the name mangling support for unparsing
/*! this routine can do 2 things,
    mangle a type with class name - without funcname 
    mangle a complete function declaration with name and class name
 */
SgName
SgMemberFunctionType::get_mangled(SgUnparse_Info & info)
   {
     SgName tmp;

  // printf ("In $CLASSNAME::get_mangled(SgUnparse_Info&) info.PrintName() = %s \n",(info.PrintName() == true) ? "true" : "false");

  /* should have a name to start with */
     if (info.PrintName())
        {
       // DQ (6/23/2005): This path is taken for constructors, destructors and conversion operators (I think!)
       // tmp << get_mangled_name(info).str();
       // SgName name = get_mangled_name(info);
       // printf ("In $CLASSNAME::get_mangled(SgUnparse_Info&): (assuming info.PrintName() == true): name = %s \n",name.str());
          tmp << name.str();
        }
#if 0
     printf ("In $CLASSNAME::get_mangled(SgUnparse_Info&): #1 tmp = %s \n",tmp.str());
#endif
     tmp << "__";
  // if(info.PrintName()) { // only if needs to print name
     if (p_struct_name != NULL)
        {
       // a member function
          int cnt=0;
          SgName p_nm = p_struct_name->get_mangled_qualified_name(cnt);
          if(cnt>1)
               tmp << "Q" << cnt << p_nm.str();
            else
               tmp << p_nm.str(); 
        }
     // }
     tmp << "F";
#if 0
     printf ("In $CLASSNAME::get_mangled(SgUnparse_Info&): #2 tmp = %s \n",tmp.str());
#endif
  /* process argument type */
     SgTypePtrList::iterator p = get_arguments().begin();
     while (p != get_arguments().end())
        {
          tmp << (*p)->get_mangled(info).str();

       // DQ (5/2/2005): Added to handle function arguments which are templates
          tmp = fixupTemplateNameForMangledNameSupport(tmp);

          p++;
        }
#if 0
     printf ("In $CLASSNAME::get_mangled(SgUnparse_Info&): #3 tmp = %s \n",tmp.str());
#endif
  /* process return type */
     SgName returnTypeName = get_return_type()->get_mangled(info);
#if 0
     printf ("In $CLASSNAME::get_mangled(SgUnparse_Info&): get_return_type() = %s returnTypeName = %s \n",
          get_return_type()->sage_class_name(),returnTypeName.str());
#endif

     returnTypeName = fixupTemplateNameForMangledNameSupport(returnTypeName);
#if 0
     printf ("In $CLASSNAME::get_mangled(SgUnparse_Info&): #4 tmp = %s \n",tmp.str());
#endif
  // tmp << "_" << get_return_type()->get_mangled(info).str();
     tmp << "_" << returnTypeName.str();

     if (isConstFunc())
          tmp << "_cf";

     if (isVolatileFunc())
          tmp << "_vf";
#if 0
     printf ("In $CLASSNAME::get_mangled(SgUnparse_Info&): #5 tmp = %s \n",tmp.str());
#endif
#if 0
     printf ("###########  In SgMemberFunctionType::get_mangled(): tmp = %s (returnTypeName = %s is a %s) ########## \n",
          tmp.str(),returnTypeName.str(),get_return_type()->sage_class_name());
  // ROSE_ASSERT(false);
#endif

     return tmp;
   }
#endif


// SgMemberFunctionType * mkAnotherType(SgType *);
SgMemberFunctionType *
SgMemberFunctionType::mkAnotherType(SgType *rtype)
   {
     if (rtype == get_return_type())
          return NULL;

     SgPartialFunctionType *part_type = SgPartialFunctionType::createType(rtype);

  /* process argument type */
     SgTypePtrList::iterator p = this->get_arguments().begin();
     while (p != this->get_arguments().end())
        {
          part_type->append_argument((*p));
          p++;
        }
     part_type->set_class_type(this->get_class_type());
     part_type->set_mfunc_specifier(this->get_mfunc_specifier());

     SgMemberFunctionType *ntype = SgMemberFunctionType::createType(part_type);
     if (ntype == this)
          return NULL;
       else
          return ntype;
   }

// PC (10/29/2009): Deprecated compatibility routine for those still using get_struct_name()
SgClassDefinition*
SgMemberFunctionType::get_struct_name() const
   {
     if (get_class_type() == NULL)
          return NULL;
     SgClassType *clsType = isSgClassType(get_class_type()->stripTypedefsAndModifiers());
     ROSE_ASSERT(clsType != NULL);
     SgClassDeclaration *clsDecl = isSgClassDeclaration(clsType->get_declaration()->get_definingDeclaration());
     ROSE_ASSERT(clsDecl != NULL);
     return clsDecl->get_definition();
   }


SOURCE_MEMBER_FUNCTION_TYPE_END


SOURCE_PARTIAL_FUNCTION_TYPE_START
//! This is an empty function (no data to initialize)
void
SgPartialFunctionType::post_construction_initialization () 
   {
   }

SOURCE_PARTIAL_FUNCTION_TYPE_END


SOURCE_ARRAY_TYPE_START
// RV (1/31/2006): Changed the form of the mangled name to include begin/end tags.
SgName
SgArrayType::get_mangled(void) const
   {
     ROSE_ASSERT(this != NULL);

     const SgType* base_type = get_base_type();
     ROSE_ASSERT (base_type != NULL);
     SgName base_name = base_type->get_mangled();

  // printf ("In SgArrayType::get_mangled(): mangled base type name = %s \n",base_name.str());

     const SgExpression* index_exp = get_index();
     SgName index_name;
     if (index_exp != NULL)
        {
          index_name = index_exp->unparseToString();
       // printf ("In SgArrayType::get_mangled(): index_name = %s index_exp = %p = %s = %s \n",index_name.str(),index_exp,index_exp->class_name().c_str(),SageInterface::generateUniqueName(index_exp,true).c_str());
        }

  // DQ (6/21/2006): Use is_null() instead of counting the size (and fixed case were it is null)
  // ROSE_ASSERT (base_name.get_length ());
     if (base_name.is_null() == true)
        {
       // This happens for code such as: "typedef struct {int id; } *XYZ;"
       // printf ("Warning: In $CLASSNAME::get_mangled(), empty base type name found \n");
          base_name = "unnamed_base_type";
        }
     ROSE_ASSERT (base_name.is_null() == false);

     if (index_name.is_null() == true)
        {
       // This happens for code such as: "typedef struct {int id; } *XYZ;"
       // printf ("Warning: In $CLASSNAME::get_mangled(), no empty base type name found \n");
          index_name = "unnamed_index";
        }
     ROSE_ASSERT (base_name.is_null() == false);

     SgName mangled_name;
     mangled_name << "_Ab_"
                  << base_name.str ()
                  << "_index_"
                  << index_name.str ()
                  << "_Ae_";

  // printf ("SgArrayType::get_mangled(): mangled_name = %s \n",mangled_name.str());

     return mangled_name;
   }

SOURCE_ARRAY_TYPE_END
 
SOURCE_TYPE_ELLIPSE_TYPE_START
SgName
$CLASSNAME::get_mangled (void) const
   {
     ROSE_ASSERT(this != NULL);
     return SgName ("_E_");
   }
 SOURCE_TYPE_ELLIPSE_TYPE_END



// ###################################################################
// ###################################################################
//             CREATE TYPE MEMBER FUNCTION DEFINITIONS
// ###################################################################
// ###################################################################

SOURCE_COMMON_CREATE_TYPE_START

// DQ (1/31/2006): Modified to build all types in the memory pools
// $CLASSNAME $CLASSNAME::builtin_type;
// $CLASSNAME* $CLASSNAME::builtin_type = new $CLASSNAME();
$CLASSNAME* $CLASSNAME::p_builtin_type = NULL;


// DQ (10/4/2010): Added support for optional Fotran type_kind specification.
// $CLASSNAME* $CLASSNAME::createType(void) 
$CLASSNAME*
$CLASSNAME::createType(SgExpression* optional_fortran_type_kind)
   {
  // DQ (12/22/2005): Jochen thinks that we need this because the SgNode constructor 
  // is not called (likely because static initialization is compiler dependent).
  // DQ (1/31/2006): Modified to build all types in the memory pools
  // builtin_type.p_freepointer = AST_FileIO::IS_VALID_POINTER();
  // return &builtin_type;

#if 0
     static bool firstCallToFunction = true;
     if (firstCallToFunction == true)
        {
       // printf ("Build the $CLASSNAME object for the p_builtin_type \n");
#if 0
          p_builtin_type = new $CLASSNAME();
       // p_builtin_type = new $CLASSNAME(NULL,true,NULL,0);
#else
       // DQ (7/30/2010): In the case of merging AST's read from files this will be initialized and be a valid pointer.
       // ROSE_ASSERT(p_builtin_type == NULL);
          if (p_builtin_type == NULL)
             {
               p_builtin_type = new $CLASSNAME();
               if (optional_fortran_type_kind != NULL)
                  {
                 // DQ (10/4/2010): Added fortran type kind support (must be in place before the mangled name is generated).
                    p_builtin_type->set_type_kind(optional_fortran_type_kind);
                  }
             }
          ROSE_ASSERT(p_builtin_type != NULL);

          SgName name = p_builtin_type->get_mangled();
#if 0
          printf ("Mangled type name for $CLASSNAME = %s get_globalTypeTable()->get_type_table()->size() = %d \n",name.str(),get_globalTypeTable()->get_type_table()->size());
#endif

#if 0
          bool exists = get_globalTypeTable()->get_type_table()->exists(name);
          printf ("In $CLASSNAME::createType(): type name exists = %s \n",exists ? "true" : "false");
#endif
       // bool exists = get_globalTypeTable()->get_type_table()->get_symbolSet()->find(name);
       // printf ("In $CLASSNAME::createType(): type name exists = %s \n",exists ? "true" : "false");

          SgType* t = get_globalTypeTable()->lookup_type(name);
#if 0
          printf ("In $CLASSNAME::createType(): type from lookup_type = %p \n",t);
#endif
          if (t == NULL)
             {
               get_globalTypeTable()->insert_type(name,p_builtin_type);
             }
            else
             {
            // If t is the same as p_builtin_type then we can't delete it...(only comes up in merging AST's read from files).
               if (t != p_builtin_type)
                  {
                    delete p_builtin_type;
                    p_builtin_type = NULL;
                  }

            // Reuse this tempType variable so we can use the same code below.
               p_builtin_type = is$CLASSNAME(t);
               ROSE_ASSERT(p_builtin_type != NULL);
             }
#endif
        }
     firstCallToFunction = false;

     ROSE_ASSERT(p_builtin_type != NULL);
     p_builtin_type->p_freepointer = AST_FileIO::IS_VALID_POINTER();

     return p_builtin_type;
#else
  // DQ (10/4/2010): New version of code to support multiple kinds of bool as required for the Fortran type_kind support within ROSE.
  // Note that this implementation does not use p_builtin_type, since with the global type table it is not required.

     $CLASSNAME* temp_type = new $CLASSNAME();
     if (optional_fortran_type_kind != NULL)
        {
          temp_type->set_type_kind(optional_fortran_type_kind);
        }
#if 0
       else
        {
       // Let p_builtin_type refer to the unadorned type (no type kind).
          p_builtin_type = temp_type;
        }
#endif

     SgName name = temp_type->get_mangled();
#if 0
     printf ("Mangled type name for $CLASSNAME = %s get_globalTypeTable()->get_type_table()->size() = %d \n",name.str(),get_globalTypeTable()->get_type_table()->size());
#endif

     SgType* t = get_globalTypeTable()->lookup_type(name);
#if 0
     printf ("In $CLASSNAME::createType(): type from lookup_type = %p \n",t);
#endif
     if (t == NULL)
        {
          get_globalTypeTable()->insert_type(name,temp_type);
        }
       else
        {
       // If t is the same as p_builtin_type then we can't delete it...(only comes up in merging AST's read from files).
          if (t != temp_type)
             {
               delete temp_type;
               temp_type = NULL;
#if 0
            // Should we clear the p_builtin_type? I think we have to, but it will be overwritten below.
               if (optional_fortran_type_kind != NULL)
                  {
                    p_builtin_type = NULL;
                  }
#endif
             }

       // Reuse this tempType variable so we can use the same code below.
          temp_type = is$CLASSNAME(t);
          ROSE_ASSERT(temp_type != NULL);
        }

     return temp_type;
#endif
   }

SOURCE_COMMON_CREATE_TYPE_END


// DQ (8/17/2010): removed SOURCE_CREATE_TYPE_WITH_PARAMETER (not used).


SOURCE_CREATE_TYPE_FOR_PARTIAL_FUNCTION_TYPE_START
// $CLASSNAME* $CLASSNAME::createType(SgType* rtype)
$CLASSNAME* 
$CLASSNAME::createType(SgType* rtype,SgExpression* optional_fortran_type_kind)
   {
  // return new $CLASSNAME(rtype);

  // DQ (10/4/2010): I don't think this type can have a fortran type kind parameter.
     ROSE_ASSERT(optional_fortran_type_kind == NULL);

     $CLASSNAME* returnType = new $CLASSNAME(rtype);
     ROSE_ASSERT(returnType != NULL);

     return returnType;
   }

SOURCE_CREATE_TYPE_FOR_PARTIAL_FUNCTION_TYPE_END


SOURCE_CREATE_TYPE_FOR_TYPEDEF_TYPE_START
// SgTypedefType* SgTypedefType::createType(SgTypedefDeclaration *decl) 
SgTypedefType*
SgTypedefType::createType(SgTypedefDeclaration *decl, SgExpression* optional_fortran_type_kind) 
   {
  // printf ("Inside of SgTypedefType::createType() \n");
     assert(decl != NULL);

  // DQ (10/4/2010): I don't think this type can have a fortran type kind parameter.
     ROSE_ASSERT(optional_fortran_type_kind == NULL);

  // if (!decl->get_type())
     if (decl->get_type() == NULL)
        {
          assert(decl->get_base_type() != NULL);

          ROSE_ASSERT (decl->get_base_type() != NULL);
          ROSE_ASSERT (decl->get_base_type()->p_typedefs != NULL);
       // printf ("Before loop over typedef chain: (decl->get_base_type()->p_typedefs)->get_typedefs().size() = %d \n",
       //      (decl->get_base_type()->p_typedefs)->get_typedefs().size());

          SgTypePtrList::iterator i = ((decl->get_base_type()->p_typedefs)->get_typedefs().begin());
          while (i != ((decl->get_base_type()->p_typedefs)->get_typedefs().end()))
             {
            // printf ("In loop over typedef chain \n");

            // SgName dname = decl->get_name();
            // SgTypedefType *tptr= isSgTypedefType((*i).irep());
               ROSE_ASSERT( (*i) != NULL);
               SgTypedefType *tptr= isSgTypedefType(*i);
               ROSE_ASSERT(tptr != NULL);
               if( (decl->get_name() == tptr->get_name()) && 
                   (decl->get_parent_scope() == tptr->get_parent_scope()) )
                    return (tptr);
               i++;
             }

       // decl->set_type(new SgTypedefType(decl, decl->get_parent_scope()));

       // debugging code
       // decl->get_file_info()->display("declration used in $CLASSNAME::createType()");

       // Parent scope is NULL for declarations in global scope
       // ROSE_ASSERT (decl->get_parent_scope() != NULL);
#if 0
          SgTypedefType* tempType = new SgTypedefType(decl, decl->get_parent_scope());
#else
       // DQ (7/22/2010): Use the global type table to get the type.

       // We have to build the type before we can generate a mangle name for it.
          SgTypedefType* tempType = new SgTypedefType(decl, decl->get_parent_scope());
          SgName name = tempType->get_mangled();
          ROSE_ASSERT(name.is_null() == false);

          SgScopeStatement* currentScope = getCurrentScope();
          
       // ROSE_ASSERT(currentScope != NULL);
          if (currentScope != NULL)
             {
            // DQ (7/30/2010): If valid pointer then we are in the process of building the C/C++/Fortran AST.
               SgType* t = currentScope->get_type_table()->lookup_type(name);

               if (t == NULL)
                  {
                 // If the type is not in the type table then insert it so that we can reuse it.
#if 0
                    printf ("Mangled type name for $CLASSNAME = %s (not available in type table) \n",name.str());
#endif
                 // get_globalTypeTable()->insert_type(name,tempType);
                    currentScope->get_type_table()->insert_type(name,tempType);
                  }
                 else
                  {
                 // If it is already present in the type table then delete the type (so that it will remain unique).
#if 0
                    printf ("Mangled type name for $CLASSNAME = %s (already exists in type table) \n",name.str());
#endif
                    ROSE_ASSERT(t != tempType);

                    delete tempType;
                    tempType = NULL;

                 // Reuse this tempType variable so we can use the same code below.
                    tempType = is$CLASSNAME(t);
                  }
             }
#endif
          ROSE_ASSERT (tempType != NULL);
          decl->set_type(tempType);

          ROSE_ASSERT (decl->get_type() != NULL);
          ROSE_ASSERT (decl->get_base_type() != NULL);
          ROSE_ASSERT (decl->get_base_type()->p_typedefs != NULL);

       // printf ("Before updating list: (decl->get_base_type()->p_typedefs)->get_typedefs().size() = %d \n",
       //      (decl->get_base_type()->p_typedefs)->get_typedefs().size());

          (decl->get_base_type()->p_typedefs)->get_typedefs().push_back(decl->get_type());
        }

  // printf ("Leaving SgTypedefType::createType() \n");

     ROSE_ASSERT(decl != NULL);
     ROSE_ASSERT(decl->get_type() != NULL);  // I think we can assert this!

     ROSE_ASSERT ((decl->get_base_type()->p_typedefs)->get_typedefs().size() > 0);

     return decl->get_type();
   }

SOURCE_CREATE_TYPE_FOR_TYPEDEF_TYPE_END


SOURCE_CREATE_TYPE_FOR_FUNCTION_TYPE_START
// SgFunctionType* SgFunctionType::createType(SgPartialFunctionType* ft)
SgFunctionType*
SgFunctionType::createType(SgPartialFunctionType* ft, SgExpression* optional_fortran_type_kind)
   {
  // The problem with this function is that I have not added the name mangling into SAGE 3 yet!

     ROSE_ASSERT(ft != NULL);

  // DQ (10/4/2010): I don't think this type can have a fortran type kind parameter.
     ROSE_ASSERT(optional_fortran_type_kind == NULL);

#if 1
  // DQ (3/29/2006): 
  // Simplify this function to not use the function type table, thus SgFunctionType nodes are not
  // shared. During function creation.  As a result we don't have to call the functions to mangle 
  // the names of things (which traverse parents to compute scopes and can be a problem if called
  // before the parents are set, done in post processing of AST).  However, this design requires
  // that the funtion type symbol table be constructed after the AST is built (and parent pointers 
  // are set).  If functions are created then the function type table must also be updated.
     SgFunctionType* theType = new SgFunctionType(ft);

  // DQ (6/21/2006): Since we mangle the return type into the mangled function as part of building 
  // the symbol table we don't have to worry about sharing function types that would have different 
  // return types.  Here we set the orig_return_type stored explicitly (it seems it is always the
  // same as the return_type.
     ROSE_ASSERT (ft->get_return_type() != NULL);
     theType->set_orig_return_type(ft->get_return_type());
#else
  // printf ("In $CLASSNAME::createType(SgPartialFunctionType* ft): calling ft->get_mangled_type \n");
  // SgName nname = ft->get_mangled_type();

  // DQ (3/29/2006): experiment with generating a unique name for the function type table lookup
  // This will avoid calling the get_mangled_type() function durring the construction 
  // of the AST.  Because the name will be unique there will be no collision in the 
  // function type symbol table.  The function type symbol tabel will then have to
  // be rebuilt after the AST is build (in a post-processing phase).
     static int functionCounter = 0;
     string baseName = "function_";
     string mangleName = baseName + StringUtility::numberToString(functionCounter++);
     SgName nname = mangleName;

#if 0
     SgName nname = "NOT YET SUPPORTED IN SAGE3 YET"; // ft->get_mangled_type();
     printf ("WARNING: Name mangling not yet suppported in SAGE 3! (required in SgFunctionType::createType()) \n");
#endif

  // check the function type table
  // DQ (1/31/2006): Modified to build all types in the memory pools
  // SgType *t = Sgfunc_type_table.lookup_function_type(nname);
     ROSE_ASSERT(get_globalFunctionTypeTable() != NULL);
     SgType *t = get_globalFunctionTypeTable()->lookup_function_type(nname);

     $CLASSNAME *theType = is$CLASSNAME(t);
  // if(!theType)
     if(theType == NULL)
        {
       // printf ("##### Building a default type since theType == NULL \n");
          theType = new $CLASSNAME(ft);
          ROSE_ASSERT(theType != NULL);
       // DQ (1/31/2006): Modified to build all types in the memory pools
       // Sgfunc_type_table.insert_function_type(nname, theType);
          ROSE_ASSERT(get_globalFunctionTypeTable() != NULL);
          get_globalFunctionTypeTable()->insert_function_type(nname, theType);
        }
       else
        {
          theType->set_orig_return_type(ft->get_return_type());
        }

  // Commented out to avoid deleting the input data (poor design, I think)
  // delete ft;
#endif

     ROSE_ASSERT(theType != NULL);
     return theType;
   }

SOURCE_CREATE_TYPE_FOR_FUNCTION_TYPE_END


SOURCE_CREATE_TYPE_FOR_MEMBER_FUNCTION_TYPE_START
// SgMemberFunctionType* SgMemberFunctionType::createType(SgPartialFunctionType* ft)
SgMemberFunctionType*
SgMemberFunctionType::createType(SgPartialFunctionType* ft, SgExpression* optional_fortran_type_kind)
   {
     ROSE_ASSERT(ft != NULL);
  // printf ("In $CLASSNAME::createType(SgPartialFunctionType* ft): calling ft->get_mangled_type \n");
  // SgName nname = ft->get_mangled_type();

  // DQ (10/4/2010): I don't think this type can have a fortran type kind parameter.
     ROSE_ASSERT(optional_fortran_type_kind == NULL);

#if 1
  // DQ (3/29/2006): 
  // Simplify this function to not use the function type table, thus SgFunctionType nodes are not
  // shared. During function creation.  As a result we don't have to call the functions to mangle 
  // the names of things (which traverse parents to compute scopes and can be a problem if called
  // before the parents are set, done in post processing of AST).  However, this design requires
  // that the funtion type symbol table be constructed after the AST is build (and parent pointers 
  // are set).  If functions are created then the function type table must also be updated.
     SgMemberFunctionType* theType = new SgMemberFunctionType(ft);

  // DQ (6/22/2006): Since we mangle the return type into the mangled function as part of building 
  // the symbol table we don't have to worry about sharing function types that would have different 
  // return types.  Here we set the orig_return_type stored explicitly (it seems it is always the
  // same as the return_type.
     ROSE_ASSERT (ft->get_return_type() != NULL);
     theType->set_orig_return_type(ft->get_return_type());
#else
  // DQ (3/29/2006): experiment with generating a unique name for the function type table lookup
  // This will avoid calling the get_mangled_type() function durring the construction 
  // of the AST.  Because the name will be unique there will be no collision in the 
  // function type symbol table.  The function type symbol tabel will then have to
  // be rebuilt after the AST is build (in a post-processing phase).
     static int functionCounter = 0;
     string baseName = "memberfunction_";
     string mangleName = baseName + StringUtility::numberToString(functionCounter++);
     SgName nname = mangleName;

#if 0
     SgName nname = "NOT YET SUPPORTED"; // ft->get_mangled_type();
     printf ("WARNING: Name mangling not yet suppported in SAGE 3! (required in SgFunctionType::createType()) \n");
#endif

  // check the function type table
  // DQ (1/31/2006): Modified to build all types in the memory pools
  // SgType *t = Sgfunc_type_table.lookup_function_type(nname);
     ROSE_ASSERT(get_globalFunctionTypeTable() != NULL);
     SgType *t = get_globalFunctionTypeTable()->lookup_function_type(nname);
     $CLASSNAME* theType = is$CLASSNAME(t);
  // if (!theType)
     if (theType == NULL)
        {
          theType = new $CLASSNAME(ft);
          ROSE_ASSERT(theType != NULL);
       // printf ("In $CLASSNAME::createType(): insert function type into symbol table: nname = %s \n",nname.str());
       // Sgfunc_type_table.insert_function_type(nname, theType);
          ROSE_ASSERT(get_globalFunctionTypeTable() != NULL);
          get_globalFunctionTypeTable()->insert_function_type(nname, theType);
        }
       else
        {
       // printf ("In $CLASSNAME::createType(): function type found in symbol table: nname = %s \n",nname.str());
          theType->set_orig_return_type(ft->get_return_type());
        }

  // DQ: commented out the delete of the input structure (poor design, I think)
  // delete ft;
#endif

     ROSE_ASSERT(theType != NULL);
     return theType;
   }

SOURCE_CREATE_TYPE_FOR_MEMBER_FUNCTION_TYPE_END


SOURCE_CREATE_TYPE_FOR_POINTER_MEMBER_TYPE_START
// $CLASSNAME* $CLASSNAME::createType ( SgType* base_type, SgType *class_type )
$CLASSNAME*
$CLASSNAME::createType ( SgType* base_type, SgType *class_type, SgExpression* optional_fortran_type_kind )
   {
  // DQ (10/4/2010): I don't think this type can have a fortran type kind parameter.
     ROSE_ASSERT(optional_fortran_type_kind == NULL);

     $CLASSNAME* returnType = new $CLASSNAME(base_type,class_type);
     assert(returnType != NULL);
     return returnType;
   }

SOURCE_CREATE_TYPE_FOR_POINTER_MEMBER_TYPE_END

SOURCE_CREATE_TYPE_FOR_TYPE_INT_TYPE_START
const int SgTypeInt::maxBitLength = ROSE_INTEGER_TYPE_MAX_BIT_LENGTH;
// DQ (1/31/2006): Modified to build all types in the memory pools
// SgTypeInt SgTypeInt::builtin_type[maxBitLength];
#if 0
#if defined __x86_64__
// 64 bit support
SgTypeInt* SgTypeInt::p_builtin_type[maxBitLength] = { NULL,NULL,NULL,NULL,NULL,NULL,NULL,NULL,NULL,NULL,NULL,NULL,NULL,NULL,NULL,NULL,
                                                     NULL,NULL,NULL,NULL,NULL,NULL,NULL,NULL,NULL,NULL,NULL,NULL,NULL,NULL,NULL,NULL,
                                                     NULL,NULL,NULL,NULL,NULL,NULL,NULL,NULL,NULL,NULL,NULL,NULL,NULL,NULL,NULL,NULL,
                                                     NULL,NULL,NULL,NULL,NULL,NULL,NULL,NULL,NULL,NULL,NULL,NULL,NULL,NULL,NULL,NULL };
#else
// 32 bit support
SgTypeInt* SgTypeInt::p_builtin_type[maxBitLength] = { NULL,NULL,NULL,NULL,NULL,NULL,NULL,NULL,NULL,NULL,NULL,NULL,NULL,NULL,NULL,NULL,
                                                     NULL,NULL,NULL,NULL,NULL,NULL,NULL,NULL,NULL,NULL,NULL,NULL,NULL,NULL,NULL,NULL };
#endif
#else
// DQ (1/31/2006): Convert to a single builtin pointer rather than an array of them.
// I don't think we really need an array of these internally.
SgTypeInt* SgTypeInt::p_builtin_type = NULL;
#endif

// DQ (10/4/2010): Added support for fortran type kind expressions.
// $CLASSNAME* $CLASSNAME::createType(int bitLength)
$CLASSNAME*
$CLASSNAME::createType(int bitLength, SgExpression* optional_fortran_type_kind)
   {
#if 0
     static bool firstCallToFunction = true;
     if (firstCallToFunction == true)
        {
       // printf ("Build the SgTypeInt objects within the builtin_type array (for bit modified types) \n");
       // Allocate all the required integer types (we require 32 of them for 
       // 32 bit architectures because "int i:n" (where "n" is the number of 
       // bits), forms a valid type).
          for (int i=0; i < maxBitLength; i++)
             {
               p_builtin_type[bitLength] = new $CLASSNAME();
             }
        }
     firstCallToFunction = false;

     ROSE_ASSERT(bitLength < maxBitLength);

  // DQ (12/22/2005): Jochen thinks that we need this because the SgNode constructor 
  // is not called (likely because static initialization is compiler dependent).
  // DQ (1/31/2006): Modified to build all types in the memory pools
  // builtin_type[bitLength].p_freepointer = AST_FileIO::IS_VALID_POINTER();
  // return &builtin_type[bitLength];
     ROSE_ASSERT(p_builtin_type[bitLength] != NULL);
     p_builtin_type[bitLength]->p_freepointer = AST_FileIO::IS_VALID_POINTER();
     return p_builtin_type[bitLength];
#else
#if 0
  // DQ (1/31/2006): Convert to a single builtin pointer rather than an array of them.
  // I don't think we really need an array of these internally.
     if (p_builtin_type == NULL)
        {
#if 0
          p_builtin_type = new $CLASSNAME(bitLength);
#else
       // DQ (7/22/2010): Use the global type table to get the type.
          p_builtin_type = new $CLASSNAME(bitLength);

          if (optional_fortran_type_kind != NULL)
             {
            // DQ (10/4/2010): Added fortran type kind support (must be in place before the mangled name is generated).
               p_builtin_type->set_type_kind(optional_fortran_type_kind);
             }

          SgName name = p_builtin_type->get_mangled();
#if 0
          printf ("Mangled type name for $CLASSNAME = %s \n",name.str());
#endif
          get_globalTypeTable()->insert_type(name,p_builtin_type);
#endif
        }

     ROSE_ASSERT(p_builtin_type != NULL);
     return p_builtin_type;
#else
  // DQ (10/5/2010): New version of code to support multiple kinds of SgTypeInt as required for the Fortran type_kind support within ROSE.
  // Note that this implementation does not use p_builtin_type, since with the global type table it is not required.

     $CLASSNAME* temp_type = new $CLASSNAME();
     if (optional_fortran_type_kind != NULL)
        {
          temp_type->set_type_kind(optional_fortran_type_kind);
        }

     SgName name = temp_type->get_mangled();
#if 0
     printf ("Mangled type name for $CLASSNAME = %s get_globalTypeTable()->get_type_table()->size() = %d \n",name.str(),get_globalTypeTable()->get_type_table()->size());
#endif

     SgType* t = get_globalTypeTable()->lookup_type(name);
#if 0
     printf ("In $CLASSNAME::createType(): type from lookup_type = %p \n",t);
#endif
     if (t == NULL)
        {
          get_globalTypeTable()->insert_type(name,temp_type);
        }
       else
        {
       // If t is the same as p_builtin_type then we can't delete it...(only comes up in merging AST's read from files).
          if (t != temp_type)
             {
               delete temp_type;
               temp_type = NULL;
             }

       // Reuse this tempType variable so we can use the same code below.
          temp_type = is$CLASSNAME(t);
          ROSE_ASSERT(temp_type != NULL);
        }

     return temp_type;
#endif
#endif
   }

#if 0
// DQ (12/26/2005): Supporting function for traverseMemoryPool
// where static IR nodes (only isn soem SgType IR nodes) are
// present and must be traversed using specially generated code.
void
$CLASSNAME::executeVisitorMemberFunctionOnBuiltinData(ROSE_Visitor & visitor)
   {
     for (int i=0; i < SgTypeInt::maxBitLength; i++)
          SgTypeInt::builtin_type[i].executeVisitorMemberFunction(visitor);
   }
#endif
SOURCE_CREATE_TYPE_FOR_TYPE_INT_TYPE_END


SOURCE_CREATE_TYPE_FOR_ENUM_TYPE_START
// SgEnumType* SgEnumType::createType(SgEnumDeclaration* cd)
SgEnumType*
SgEnumType::createType(SgEnumDeclaration* cd, SgExpression* optional_fortran_type_kind)
   {
  // DQ (10/4/2010): I think that pointer types can't have a kind parameter, so this should be NULL.
     ROSE_ASSERT(optional_fortran_type_kind == NULL);

     SgEnumType* returnType = NULL;
  // return cd->get_type() ? cd->get_type() : new $CLASSNAME(cd); 

     assert(cd != NULL);
     returnType = cd->get_type();
     if (returnType == NULL)
        {
#if 0
          returnType = new SgEnumType(cd);
#else
       // DQ (7/22/2010): Use the global type table to get the type.

          returnType = new SgEnumType(cd);
          ROSE_ASSERT(returnType != NULL);

       // We have to build the type before we can generate a mangle name for it.
          SgName name = returnType->get_mangled();
          if (name.is_null() == true)
             {
#if 0
               printf ("Need to handle special case of SgEnumDeclaration of un-named class cd = %p = %s \n",cd,cd->class_name().c_str());
            // ROSE_ASSERT(cd->get_file_info() != NULL);
            // cd->get_file_info()->display("Need to handle special case of SgClassDeclaration of un-named class");
#endif
               name = SageInterface::generateUniqueName(returnType,/* ignoreDifferenceBetweenDefiningAndNondefiningDeclarations = */ true);
#if 0
               printf ("Generated a unique name (using SageInterface::generateUniqueName())= %s \n",name.str());
#endif
             }
          ROSE_ASSERT(name.is_null() == false);

          SgScopeStatement* currentScope = getCurrentScope();

          if (currentScope != NULL)
             {
            // DQ (7/30/2010): If valid pointer then we are in the process of building the C/C++/Fortran AST.
               SgType* t = currentScope->get_type_table()->lookup_type(name);
               if (t == NULL)
                  {
                 // If the type is not in the type table then insert it so that we can reuse it.
#if 0
                    printf ("Mangled type name for $CLASSNAME = %s (not available in type table) \n",name.str());
#endif
                 // get_globalTypeTable()->insert_type(name,returnType);
                    currentScope->get_type_table()->insert_type(name,returnType);
                  }
                 else
                  {
                 // If it is already present in the type table then delete the type (so that it will remain unique).
#if 0
                    printf ("Mangled type name for $CLASSNAME = %s (already exists in type table) \n",name.str());
#endif
                    ROSE_ASSERT(t != returnType);

                    delete returnType;
                    returnType = NULL;

                 // Reuse this returnType variable so we can use the same code below.
                    ROSE_ASSERT(t != NULL);
                    returnType = isSgEnumType(t);

                    if (returnType == NULL)
                       {
                         printf ("ERROR: returnType == NULL --- t = %p = %s \n",t,t->class_name().c_str());
                         cd->get_file_info()->display("ERROR: returnType == NULL");
                       }
                    ROSE_ASSERT(returnType != NULL);
                  }
             }
#endif
        }
#if 0
     printf ("This SgEnumType::createType() function does NOT set the type in the SgEnumDeclaration = %p \n",cd);
#endif

     ROSE_ASSERT(returnType != NULL);

     return returnType;
   }

SOURCE_CREATE_TYPE_FOR_ENUM_TYPE_END


SOURCE_CREATE_TYPE_FOR_CLASS_TYPE_START

// SgClassType* SgClassType::createType(SgClassDeclaration * cd)
SgClassType*
SgClassType::createType(SgClassDeclaration * cd, SgExpression* optional_fortran_type_kind)
   {
     ROSE_ASSERT(cd != NULL);

  // DQ (10/4/2010): I think that pointer types can't have a kind parameter, so this should be NULL.
     ROSE_ASSERT(optional_fortran_type_kind == NULL);

#if 0
     printf ("cd = %p = %s cd->get_definition() = %p = %s \n",
          cd,cd->sage_class_name(),
          cd->get_definition(),(cd->get_definition() != NULL) ? cd->get_definition()->sage_class_name() : "NULL");
     printf ("cd->get_type() = %p \n",cd->get_type());
     printf ("cd = %p cd->get_definingDeclaration()         = %p \n",cd,cd->get_definingDeclaration());
     printf ("cd = %p cd->get_firstNondefiningDeclaration() = %p \n",cd,cd->get_firstNondefiningDeclaration());
#endif

     if (!cd->get_type()) 
        {
#if 0
          $CLASSNAME* newType = new $CLASSNAME(cd);
          ROSE_ASSERT(newType != NULL);
          cd->set_type(newType);
       // cd->set_type(new $CLASSNAME(cd));
#else
       // DQ (7/22/2010): Use the global type table to get the type.
          $CLASSNAME* newType = new $CLASSNAME(cd);
          ROSE_ASSERT(newType != NULL);

#if 0
          printf ("Inside of $CLASSNAME::createType(): cd = %p = %s = %s \n",cd,cd->class_name().c_str(),cd->get_name().str());
#endif
       // We have to build the type before we can generate a mangle name for it.
          SgName name = newType->get_mangled();
          if (name.is_null() == true)
             {
#if 0
               printf ("Need to handle special case of SgClassDeclaration of un-named class cd = %p = %s \n",cd,cd->class_name().c_str());
               ROSE_ASSERT(cd->get_file_info() != NULL);
               cd->get_file_info()->display("Need to handle special case of SgClassDeclaration of un-named class");
#endif
            // name = SageInterface::generateUniqueName(cd,/* ignoreDifferenceBetweenDefiningAndNondefiningDeclarations = */ true);
               name = SageInterface::generateUniqueName(newType,/* ignoreDifferenceBetweenDefiningAndNondefiningDeclarations = */ true);
#if 0
               printf ("Generated a unique name (using SageInterface::generateUniqueName())= %s \n",name.str());
#endif
            // name = SageInterface::get_name(newType);
            // printf ("Generated a unique name (using SageInterface::get_name()) = %s \n",name.str());
            // ROSE_ASSERT(false);
             }
          ROSE_ASSERT(name.is_null() == false);

          SgScopeStatement* currentScope = getCurrentScope();

          if (currentScope != NULL)
             {
            // DQ (7/30/2010): If valid pointer then we are in the process of building the C/C++/Fortran AST.
               SgType* t = currentScope->get_type_table()->lookup_type(name);
               if (t == NULL)
                  {
                 // If the type is not in the type table then insert it so that we can reuse it.
#if 0
                    printf ("Mangled type name for $CLASSNAME = %s (not available in type table) \n",name.str());
#endif
                 // get_globalTypeTable()->insert_type(name,newType);
                    currentScope->get_type_table()->insert_type(name,newType);
#if 0
                    printf ("This $CLASSNAME::createType() function also sets the type in the SgClassDeclaration = %p \n",cd);
#endif
                    cd->set_type(newType);
                  }
                 else
                  {
                 // If it is already present in the type table then delete the type (so that it will remain unique).
#if 0
                    printf ("Mangled type name for $CLASSNAME = %s (already exists in type table) \n",name.str());
#endif
                    ROSE_ASSERT(t != newType);

                    delete newType;
                    newType = NULL;
#if 0
                    printf ("This $CLASSNAME::createType() function also sets the type in the SgClassDeclaration = %p \n",cd);
#endif
                    $CLASSNAME* typeFromTypeTable = is$CLASSNAME(t);
                    cd->set_type(typeFromTypeTable);
                  }
             }
            else
             {
            // Set the type using the generated type that might be redundant with a previously
            // generated type (something to sort out when we either merge local type tables or
            // when we connect the AST fragment being built (bottom up) into the large AST).
               cd->set_type(newType);
             }
#endif
        }

     return ($CLASSNAME*) cd->get_type();
   }

SOURCE_CREATE_TYPE_FOR_CLASS_TYPE_END


SOURCE_CREATE_TYPE_FOR_TEMPLATE_TYPE_START

SOURCE_CREATE_TYPE_FOR_TEMPLATE_TYPE_END


SOURCE_CREATE_TYPE_FOR_POINTER_TYPE_START
// SgPointerType* SgPointerType::createType(SgType* base_type)
SgPointerType*
SgPointerType::createType(SgType* base_type, SgExpression* optional_fortran_type_kind)
   {
     ROSE_ASSERT(base_type != NULL);

  // DQ (10/4/2010): I think that pointer types can't have a kind parameter, so this should be NULL.
     ROSE_ASSERT(optional_fortran_type_kind == NULL);

     if (base_type->p_ptr_to != NULL)
        {
          return base_type->p_ptr_to;
        }
       else
        {
#if 0
          SgPointerType* newType = new SgPointerType(base_type);
          assert(newType != NULL);
#else
          SgPointerType* newType = new SgPointerType(base_type);
          assert(newType != NULL);

          SgName name = newType->get_mangled();

#if 0
          printf ("Building a pointer to base_type = %p = %s name = %s \n",base_type,base_type->class_name().c_str(),name.str());
#endif

       // Only look for pointers to type in the global type table.
          SgType* t = get_globalTypeTable()->lookup_type(name);

          if (t == NULL)
             {
            // The pointer type was not found in the type table, put it into the global type table.
#if 0
            // This is too agressive and fails for some test codes!
               printf ("Mangled type name for $CLASSNAME = %s (does NOT exist in type table) \n",name.str());
               get_globalTypeTable()->insert_type(name,newType);
#else
               SgType* root_type = base_type->stripType();
               ROSE_ASSERT(root_type != NULL);
               if (handledUsingLocalTable(root_type) == false)
                  {
#if 0
                    printf ("Mangled type name for SgPointerType = %s (does NOT exist in type table) interting it... \n",name.str());
#endif
                    get_globalTypeTable()->insert_type(name,newType);
                  }
                 else
                  {
#if 0
                    printf ("Skip putting the SgPointerType into the global type table for specific root types = %s name = %s \n",root_type->class_name().c_str(),name.str());
#endif
                  }
#endif
             }
            else
             {
            // This should be only a pointer to a SgModifierType (e.g. a pointer to a const base_type) NOT TRUE.
            // ROSE_ASSERT(isSgModifierType(base_type) != NULL || isSgFunctionType(base_type) != NULL);

            // The pointer type was found in either the local or global table (but the base_type->p_ptr_to should have been valid).
            // printf ("WARNING: the pointer to a base type = %p = %s should exist, we need to find it! \n",base_type,base_type->class_name().c_str());
            // ROSE_ASSERT(false);

            // If it is already present in the type table then delete the type (so that it will remain unique).
#if 0
               printf ("Mangled type name for SgPointerType = %s (already exists in type table) \n",name.str());
#endif
               ROSE_ASSERT(t != newType);

               delete newType;
               newType = NULL;

               newType = isSgPointerType(t);
             }
#endif

          base_type->p_ptr_to = newType;
          assert(base_type->p_ptr_to != NULL);

          return base_type->p_ptr_to;
        }
   }

SOURCE_CREATE_TYPE_FOR_POINTER_TYPE_END


SOURCE_CREATE_TYPE_FOR_REFERENCE_TYPE_START
// SgReferenceType* SgReferenceType::createType(SgType* base_type)
SgReferenceType*
SgReferenceType::createType(SgType* base_type, SgExpression* optional_fortran_type_kind)
   {
     ROSE_ASSERT(base_type != NULL);

  // DQ (10/4/2010): I think that reference types can't have a kind parameter, so this should be NULL.
     ROSE_ASSERT(optional_fortran_type_kind == NULL);

     if (base_type->p_ref_to)
        {
          return base_type->p_ref_to;
        }
       else
        {
#if 0
          SgReferenceType* newType = new SgReferenceType(base_type);
          assert(newType != NULL);
#else
          SgReferenceType* newType = new SgReferenceType(base_type);
          assert(newType != NULL);

          SgName name = newType->get_mangled();

#if 0
          printf ("Building a reference to base_type = %p = %s name = %s \n",base_type,base_type->class_name().c_str(),name.str());
#endif
       // Only look for pointers to type in the global type table.
          SgType* t = get_globalTypeTable()->lookup_type(name);

          if (t == NULL)
             {
            // The pointer type was not found in the type table, put it into the global type table.
#if 0
            // This is too agressive and fails for some test codes!
               printf ("Mangled type name for $CLASSNAME = %s (does NOT exist in type table) \n",name.str());
               get_globalTypeTable()->insert_type(name,newType);
#else
               SgType* root_type = base_type->stripType();
               ROSE_ASSERT(root_type != NULL);
               if (handledUsingLocalTable(root_type) == false)
                  {
#if 0
                    printf ("Mangled type name for $CLASSNAME = %s (does NOT exist in type table) interting it... \n",name.str());
#endif
                    get_globalTypeTable()->insert_type(name,newType);
                  }
                 else
                  {
#if 0
                    printf ("Skip putting the SgReferenceType into the global type table for specific root types = %s name = %s \n",root_type->class_name().c_str(),name.str());
#endif
                  }
#endif
             }
            else
             {
            // If it is already present in the type table then delete the type (so that it will remain unique).
#if 0
               printf ("Mangled type name for SgReferenceType = %s (already exists in type table) \n",name.str());
#endif
               ROSE_ASSERT(t != newType);

               delete newType;
               newType = NULL;

               newType = isSgReferenceType(t);
             }
#endif

          base_type->p_ref_to = newType;
          assert(base_type->p_ref_to != NULL);

          return base_type->p_ref_to;
        }
   }

SOURCE_CREATE_TYPE_FOR_REFERENCE_TYPE_END


SOURCE_CREATE_TYPE_FOR_ARRAY_TYPE_START

// SgArrayType* SgArrayType::createType ( SgType* base_type, SgExpression* idx )
SgArrayType*
SgArrayType::createType ( SgType* base_type, SgExpression* idx, SgExpression* optional_fortran_type_kind)
   {
  // DQ (8/11/2010): It is OK for idx to be NULL, since it implies a declaration such as: "int array[]" which can be OK.

  // DQ (10/4/2010): I think that reference types can't have a kind parameter, so this should be NULL.
     ROSE_ASSERT(optional_fortran_type_kind == NULL);

#if 0
     SgArrayType* returnType = new SgArrayType(base_type, idx);
     ROSE_ASSERT(returnType != NULL);
#else
     SgArrayType* returnType = new SgArrayType(base_type, idx);
     ROSE_ASSERT(returnType != NULL);

     SgName name = returnType->get_mangled();

#if 0
     printf ("In SgArrayType::createType(): Building an array [exp = %p] of base_type = %p = %s name = %s \n",idx,base_type,base_type->class_name().c_str(),name.str());
#endif

  // Only look for pointers to type in the global type table.
     SgType* t = get_globalTypeTable()->lookup_type(name);

     if (t == NULL)
        {
       // The pointer type was not found in the type table, put it into the global type table.
#if 0
       // This is too agressive and fails for some test codes!
          printf ("Mangled type name for $CLASSNAME = %s (does NOT exist in type table) \n",name.str());
          get_globalTypeTable()->insert_type(name,returnType);
#else
          SgType* root_type = base_type->stripType();
          ROSE_ASSERT(root_type != NULL);
          if (handledUsingLocalTable(root_type) == false)
             {
#if 0
               printf ("Mangled type name for $CLASSNAME = %s (does NOT exist in type table) interting it... \n",name.str());
#endif
               get_globalTypeTable()->insert_type(name,returnType);
             }
            else
             {
#if 0
               printf ("Skip putting the SgArrayType into the global type table for specific root types = %s name = %s \n",root_type->class_name().c_str(),name.str());
#endif
             }
#endif
        }
       else
        {
       // If it is already present in the type table then delete the type (so that it will remain unique).
#if 0
          printf ("Mangled type name for SgArrayType = %s (already exists in type table) \n",name.str());
#endif
          ROSE_ASSERT(t != returnType);

          delete returnType;
          returnType = NULL;

          returnType = isSgArrayType(t);
        }
#endif

  // DQ (2/20/2007): Added setting the parent (which should not have been set already)
  // note also that the index expression is not required to be specified.
     if (idx != NULL)
        {
          ROSE_ASSERT(idx->get_parent() == NULL);
          idx->set_parent(returnType);
        }

     return returnType;
  // return new $CLASSNAME(base_type, idx);
   }

SOURCE_CREATE_TYPE_FOR_ARRAY_TYPE_END


SOURCE_CREATE_TYPE_FOR_STRING_TYPE_START

// SgTypeString* SgTypeString::createType ( SgExpression* idx, size_t length, SgExpression* optional_fortran_type_kind )
SgTypeString*
SgTypeString::createType ( SgExpression* lengthExpression, SgExpression* optional_fortran_type_kind )
   {
  // DQ (8/17/2010): This is the new SgStringType IR node (now used in Fortran, but not previously used in C/C++).

  // DQ (8/17/2010): lengthExpression can be NULL, and even the length could be zero (e.g. for a empty string).
  // ROSE_ASSERT(idx != NULL);
  // ROSE_ASSERT((idx != NULL) || (length > 0));

  // SgTypeString* returnType = new SgTypeString(lengthExpression,length);
     SgTypeString* returnType = new SgTypeString(lengthExpression);
     if (optional_fortran_type_kind != NULL)
        {
          returnType->set_type_kind(optional_fortran_type_kind);
          optional_fortran_type_kind->set_parent(returnType);
        }
     ROSE_ASSERT(returnType != NULL);

     SgName name = returnType->get_mangled();

#if 0
     printf ("In SgTypeString::createType(): Building an character string [exp = %p] mangled name = %s \n",idx,name.str());
#endif

  // Only look for pointers to type in the global type table.
     SgType* t = get_globalTypeTable()->lookup_type(name);

     if (t == NULL)
        {
       // The pointer type was not found in the type table, put it into the global type table.
#if 0
          printf ("Mangled type name for $CLASSNAME = %s (does NOT exist in type table) interting it... \n",name.str());
#endif
          get_globalTypeTable()->insert_type(name,returnType);
        }
       else
        {
       // If it is already present in the type table then delete the type (so that it will remain unique).
#if 0
          printf ("Mangled type name for SgStringType = %s (already exists in type table) \n",name.str());
#endif
          ROSE_ASSERT(t != returnType);

          delete returnType;
          returnType = NULL;

          returnType = isSgTypeString(t);
        }

  // DQ (2/20/2007): Added setting the parent (which should not have been set already)
  // note also that the index expression is not required to be specified.
     if (lengthExpression != NULL)
        {
          ROSE_ASSERT(lengthExpression->get_parent() == NULL);
          lengthExpression->set_parent(returnType);
        }

  // DQ (10/9/2010): Added setting the parent (which should not have been set already)
  // note also that the index expression is not required to be specified.
     if (optional_fortran_type_kind != NULL && optional_fortran_type_kind->get_parent() == NULL)
        {
       // ROSE_ASSERT(optional_fortran_type_kind->get_parent() == NULL);
          optional_fortran_type_kind->set_parent(returnType);
        }

     return returnType;
   }

SOURCE_CREATE_TYPE_FOR_STRING_TYPE_END


SOURCE_CREATE_TYPE_FOR_MODIFIER_TYPE_START

// SgModifierType* SgModifierType::createType(SgType* base_type, unsigned int f)
SgModifierType*
SgModifierType::createType(SgType* base_type, unsigned int f, SgExpression* optional_fortran_type_kind )
   {
  // DQ (7/28/2010): Now we make it an error to call this function!
     printf ("ERROR: This function should not be called (replaced by different API plus insertModifierTypeIntoTypeTable()) \n");
     ROSE_ASSERT(false);

  // DQ (10/4/2010): I think that reference types can't have a kind parameter, so this should be NULL.
     ROSE_ASSERT(optional_fortran_type_kind == NULL);

#if 0
  // DQ (7/26/2010): Note that "unsigned int f" is not used!
     ROSE_ASSERT(base_type != NULL);

  // DQ (4/13/2004): See if we can get rid of this function, but first lets find out where it is called!
  // This is part of the work to reorganize now modifiers are used internally.
  // return base_type->matchModifiers(f);
  // printf ("Error, no longer supported! \n");
  // ROSE_ASSERT (false);
  // return NULL;

#if 0
  // DQ (7/26/2010): Alternative code which does NOT properly abstract the creation of the type using the new type table.
     SgModifierType* newType = new SgModifierType(base_type);
     ROSE_ASSERT(newType != NULL);
  // base_type->matchModifiers(f);
#else
     SgModifierType* newType = new SgModifierType(base_type);
     ROSE_ASSERT(newType != NULL);
  // base_type->matchModifiers(f);

     SgName name = newType->get_mangled();

#if 0
     printf ("Building a modifier type to base_type = %p = %s name = %s \n",base_type,base_type->class_name().c_str(),name.str());
#endif

  // Only look for modifiers to type in the global type table.
     SgType* t = get_globalTypeTable()->lookup_type(name);

     if (t == NULL)
        {
       // The pointer type was not found in the type table, put it into the global type table.
#if 0
       // This is too agressive and fails for some test codes!
          printf ("Mangled type name for $CLASSNAME = %s (does NOT exist in type table) \n",name.str());
          get_globalTypeTable()->insert_type(name,newType);
#else
          SgType* root_type = base_type->stripType();
          ROSE_ASSERT(root_type != NULL);
          if (handledUsingLocalTable(root_type) == false)
             {
#if 0
               printf ("Mangled type name for $CLASSNAME = %s (does NOT exist in type table) interting it... \n",name.str());
#endif
               get_globalTypeTable()->insert_type(name,newType);
             }
            else
             {
            // For now we can skip this case and then later use the local type table from the scope of the declaration.
#if 0
               printf ("Skip putting the SgModifierType into the global type table for specific root types = %s name = %s \n",root_type->class_name().c_str(),name.str());
#endif
             }
#endif
        }
       else
        {
       // This should be only a pointer to a SgModifierType (e.g. a pointer to a const base_type) NOT TRUE.
       // ROSE_ASSERT(isSgModifierType(base_type) != NULL || isSgFunctionType(base_type) != NULL);

       // The pointer type was found in either the local or global table (but the base_type->p_ptr_to should have been valid).
       // printf ("WARNING: the pointer to a base type = %p = %s should exist, we need to find it! \n",base_type,base_type->class_name().c_str());
       // ROSE_ASSERT(false);

       // If it is already present in the type table then delete the type (so that it will remain unique).
#if 0
           printf ("Mangled type name for SgModifierType = %s t = %p = %s (already exists in type table) \n",name.str(),t,t->class_name().c_str());
#endif
          ROSE_ASSERT(t != newType);

          delete newType;
          newType = NULL;

          newType = isSgModifierType(t);
          ROSE_ASSERT(newType != NULL);
        }
#endif

     ROSE_ASSERT(newType != NULL);
     return newType;
#else
     return NULL;
#endif
   }

SgModifierType*
SgModifierType::insertModifierTypeIntoTypeTable( SgModifierType* result )
   {
  // DQ (7/28/2010): Insert result type into type table and return it, or 
  // replace the result type, if already available in the type table, with 
  // the type from type table.

  // An assumption (that I don't know how to check currently) is that this is a newly built 
  // type not previously used and not yet returned from any of the following functions 
  // calling this function. Thus is has not been added yet to any (global or local) type table.
     ROSE_ASSERT(result != NULL);

#if 0
  // DQ (7/26/2010): Alternative code which does NOT properly abstract the creation of the type using the new type table.
     return result;
#else
  // This is the type after some specification (setting) via type modifier flags. We could verify 
  // this by testing that at least one type modifier flag was set, not done yet.
     SgName name = result->get_mangled();

#if 0
     printf ("insertModifierTypeIntoTypeTable(): result is modifier type to base_type = %p = %s name = %s \n",result->get_base_type(),result->get_base_type()->class_name().c_str(),name.str());
#endif

  // Only look for modifiers to type in the global type table.
     SgType* t = get_globalTypeTable()->lookup_type(name);

     if (t == NULL)
        {
       // The pointer type was not found in the type table, put it into the global type table.
#if 0
       // This is too agressive and fails for some test codes!
          printf ("insertModifierTypeIntoTypeTable(): Mangled type name for $CLASSNAME = %s (does NOT exist in type table) \n",name.str());
          get_globalTypeTable()->insert_type(name,newType);
#else
          SgType* root_type = result->stripType();
          ROSE_ASSERT(root_type != NULL);
          if (handledUsingLocalTable(root_type) == false)
             {
#if 0
               printf ("insertModifierTypeIntoTypeTable(): Mangled type name for $CLASSNAME = %s (does NOT exist in type table) interting it... \n",name.str());
#endif
               get_globalTypeTable()->insert_type(name,result);
             }
            else
             {
            // For now we can skip this case and then later use the local type table from the scope of the declaration.
#if 0
               printf ("insertModifierTypeIntoTypeTable(): Skip putting the SgModifierType into the global type table for specific root types = %s name = %s \n",root_type->class_name().c_str(),name.str());
#endif
             }
#endif
        }
       else
        {
       // This should be only a pointer to a SgModifierType (e.g. a pointer to a const base_type) NOT TRUE.
       // ROSE_ASSERT(isSgModifierType(base_type) != NULL || isSgFunctionType(base_type) != NULL);

       // The pointer type was found in either the local or global table (but the base_type->p_ptr_to should have been valid).
       // printf ("WARNING: the pointer to a base type = %p = %s should exist, we need to find it! \n",base_type,base_type->class_name().c_str());
       // ROSE_ASSERT(false);

       // If it is already present in the type table then delete the type (so that it will remain unique).
#if 0
           printf ("insertModifierTypeIntoTypeTable(): Mangled type name for SgModifierType = %s t = %p = %s (already exists in type table) \n",name.str(),t,t->class_name().c_str());
           printf ("insertModifierTypeIntoTypeTable(): t = %p result = %p \n",t,result);
#endif

#if 0
           if (t != result)
             {
            // Never delete the input type!
            // delete result;
            // result = NULL;

               result = isSgModifierType(t);
             }
#else
        // DQ (7/30/2010): Because SageBuilder::buildModifierType(SgType*) can be still
        // called by mistake, we have to handle the case of where the type in the table is
        // not a SgModifierType.
           if (isSgModifierType(t) != NULL)
             {
               result = isSgModifierType(t);
             }

#if 0
       // DQ (8/27/2010): There is no problem with t not being a SgModifierType.
            else
             {
            // We want to later make this an error (the cause for this problem is the change to the build API for modifiers.
               ROSE_ASSERT(t != NULL);
               printf ("Error: SageBuilder::buildModifierType(SgType*) was called inapropriately internally t = %p = %s \n",t,t->class_name().c_str());
             }
#endif
#endif
          ROSE_ASSERT(result != NULL);
        }
#endif

     ROSE_ASSERT(result != NULL);

     return result;
   }

SOURCE_CREATE_TYPE_FOR_MODIFIER_TYPE_END

SOURCE_CREATE_TYPE_FOR_QUALIFIED_NAME_TYPE_START
// $CLASSNAME* $CLASSNAME::createType(SgType* base_type, unsigned int f)
$CLASSNAME*
$CLASSNAME::createType(SgType* base_type, unsigned int f, SgExpression* optional_fortran_type_kind)
   {
     ROSE_ASSERT(base_type != NULL);

  // DQ (10/4/2010): I think that reference types can't have a kind parameter, so this should be NULL.
     ROSE_ASSERT(optional_fortran_type_kind == NULL);

  // DQ (12/21/2005): This is a copy of the function from SgModifierType 
  // (I think we need it to override the base class implementation).

     printf ("Error, this function $CLASSNAME should not have been called! \n");
     ROSE_ASSERT (false);

     return NULL;
   }

SOURCE_CREATE_TYPE_FOR_QUALIFIED_NAME_TYPE_END


SOURCE_CREATE_TYPE_FOR_COMPLEX_TYPE_START

// DQ (8/27/2006): This code is used for both SgTypeComplex and SgTypeImaginary.

$CLASSNAME*
$CLASSNAME::createType(SgType* t, SgExpression* optional_fortran_type_kind)
   {
  // Not clear why this is using a map???
     static std::map<SgType*, $CLASSNAME*> cache;

     $CLASSNAME*& returnType = cache[t];

     if (returnType == NULL)
        {
          returnType = new $CLASSNAME(t);
        }
     ROSE_ASSERT(returnType != NULL);

     return returnType;
   }

SOURCE_CREATE_TYPE_FOR_COMPLEX_TYPE_END











<|MERGE_RESOLUTION|>--- conflicted
+++ resolved
@@ -2027,22 +2027,6 @@
             else
 #endif
              {
-<<<<<<< HEAD
-            // This is a code generated after the initial C/C++/Fortran AST was built, so we don't know the current scope.
-              if ( SgProject::get_verbose() > 1 ) 
-                 printf ("In SgType::getCurrentScope(): Not in the generation of Fortran AST construction\n");
-               currentScope = NULL;
-             }
-#else
-#ifdef ROSE_BUILD_CXX_LANGUAGE_SUPPORT
-          // This is a code generated after the initial C/C++/Fortran AST was built, so we don't know the current scope.
-          // Liao 10/29/2010. We allow users to build types during AST transformation, which will trigger this line.
-            if ( SgProject::get_verbose() > 1 ) 
-              printf ("In SgType::getCurrentScope(): Not in the generation of C/C++ AST construction \n");
-            currentScope = NULL;
-#endif
-#endif
-=======
 #ifdef ROSE_BUILD_JAVA_LANGUAGE_SUPPORT
             // DQ (10/26/2010): If Java is not enabled then these functions will not be available.
                if (emptyJavaStateStack() == false)
@@ -2055,11 +2039,12 @@
 #endif
                   {
                  // This is a code generated after the initial C/C++/Fortran AST was built, so we don't know the current scope.
-                    printf ("In SgType::getCurrentScope(): Not in either the generation of C/C++ or Fortran AST construction \n");
+                // Liao 10/29/2010. We allow users to build types during AST transformation, which will trigger this line.
+                    if ( SgProject::get_verbose() > 1 ) 
+                      printf ("In SgType::getCurrentScope(): Not in either the generation of C/C++ or Fortran AST construction \n");
                     currentScope = NULL;
                   }
              }
->>>>>>> db14a588
         }
 
   // DQ (7/23/2010): Add this as another test...
