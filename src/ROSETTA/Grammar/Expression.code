// #########################################################    -*- C++ -*-
// #########################################################
//                      HEADER CODE
// #########################################################
// #########################################################

HEADER_START

//! This class represents the base class of all the expressions within this grammar.
/*! It contains all the base functionality for the construction, manipulation, and unparsing support.
 */
     public:
       // $CLASSNAME();
       // $CLASSNAME(Sg_File_Info* info);

      //! Function to get user defined attributes (as I recall)
      //  SgAttributePtrList& get_uattributes();

      //! Replace an expression child of this node with another one.
          virtual int replace_expression(SgExpression *oldChild,SgExpression *newChild);
      
      //! unparsing support for pragmas
      //  void output_pragma(ostream& os);

       // Set pragmas associated with this expression
       // note: pragmas are typically associated with statements not expressions
       // void set_pragma() ROSE_DEPRECATED_FUNCTION;

      //! get the type associated with this expression
          virtual SgType* get_type() const;

       // set the type \attention{why does this not take a parameter?}
       // DQ (1/14/2006): Because the type is computed internally (often from operands stored internally).
       // virtual void set_type();

      //! return precedence (scale of 0-10, as I recall)
          virtual int precedence() const ;

       // DQ (8/21/2004): Support for pragmas (this is the old Sage II support for pragmas)
       // It is largely redundant to the newer statement based pragma support.  However, this
       // is support for pragmas on a expression level.  I'm not clear if this is important
       // to support.
       // void add_pragma(int cnt, SgPragma** plist);
       // SgPragma* add_pragma(char *nm);
       // SgPragma* get_pragma(char *nm) const;
       // int remove_pragma(char *nm);

       // get attribute
       // SgAttribute* get_user_attribute(char *nm) const;
       // SgAttribute* add_user_attribute(char *nm, SgAttribute* attr);
       // int remove_user_attribute(char *nm);

     public:

	  // Overriding SgNode versions of these
          virtual unsigned int cfgIndexForEnd() const;
          virtual bool cfgIsIndexInteresting(unsigned int index) const;
          virtual unsigned int cfgFindChildIndex(SgNode* n);
          virtual unsigned int cfgFindNextChildIndex(SgNode* n);
          virtual std::vector<VirtualCFG::CFGEdge> cfgOutEdges(unsigned int index);
          virtual std::vector<VirtualCFG::CFGEdge> cfgInEdges(unsigned int index);

       // get lvalue
          virtual bool isDefinable() const;
          virtual bool isUsedAsDefinable() const;
          virtual bool isLValue() const;
          virtual bool isUsedAsLValue() const; // Calls parent.isChildUsedAsLValue(this)
          virtual bool isChildUsedAsLValue(const SgExpression* child) const; // INTERNAL Recursively call up the chain to answer the child

       // DQ (11/6/2006): use this to return the operatorPosition 
       // (instead of the startOfConstruct as it is used for SgStatement objects)
          virtual Sg_File_Info* get_file_info(void) const;
          virtual void set_file_info(Sg_File_Info* X);

#if ALT_FIXUP_COPY
       // DQ (11/7/2007): These need to be called separately (see documentation)
          virtual void fixupCopy_scopes     (SgNode* copy, SgCopyHelp & help) const;
          virtual void fixupCopy_symbols    (SgNode* copy, SgCopyHelp & help) const;
          virtual void fixupCopy_references (SgNode* copy, SgCopyHelp & help) const;
#else
       // DQ (11/1/2007): Added fixup function to set scopes not set properly by the ROSETTA generated copy!
          virtual void fixupCopy(SgNode* copy, SgCopyHelp & help) const;
#endif

       // DQ (5/29/2011): Added to support for new qualified name generation
      //! This function generates the qualified name prefix to be used with the type referenced by this expression.
          SgName get_qualified_name_prefix() const;

       // DQ (6/2/2011): Added to support for new qualified name generation
      //! This function generates the qualified name prefix to be used with the type referenced by this expression.
          SgName get_qualified_name_prefix_for_referenced_type() const;

       // DQ (6/2/2011): Added virtual functions so that we can define specialized versions at specific IR nodes.
          virtual int get_name_qualification_length () const;
          virtual void set_name_qualification_length ( int name_qualification_length );
          virtual bool get_type_elaboration_required () const;
          virtual void set_type_elaboration_required ( bool type_elaboration_required );
          virtual bool get_global_qualification_required () const;
          virtual void set_global_qualification_required ( bool global_qualification_required );

       // DQ (6/21/2011): Get the original expression if this is an IR node where it is defined and it is a valid pointer.
          SgExpression* get_originalExpressionTree() const;

HEADER_END


HEADER_X_EXPRESSION_START
       // void post_construction_initialization();
HEADER_X_EXPRESSION_END


HEADER_NON_X_EXPRESSION_START
       // void post_construction_initialization();
HEADER_NON_X_EXPRESSION_END


HEADER_FUNCTIONS_START
HEADER_FUNCTIONS_END

HEADER_GET_TYPE_START
          SgType* get_type() const;
HEADER_GET_TYPE_END


HEADER_SET_TYPE_START

#error "Error: set_type() is being removed"

       // DQ (1/14/2006): set_type is removed
       // void set_type();

HEADER_SET_TYPE_END


HEADER_POST_CONSTRUCTION_INITIALIZATION_START
          void post_construction_initialization();
HEADER_POST_CONSTRUCTION_INITIALIZATION_END


HEADER_PRECEDENCE_START
          int precedence() const { return PRECEDENCE_VALUE; }
HEADER_PRECEDENCE_END


HEADER_GET_NEXT_EXPRESSION_START
          SgExpression *get_next( int& n) const ROSE_DEPRECATED_FUNCTION;
          int replace_expression( SgExpression *, SgExpression *) ROSE_DEPRECATED_FUNCTION;
HEADER_GET_NEXT_EXPRESSION_END


HEADER_EXTRA_FUNCTIONS_START
          int length() const ROSE_DEPRECATED_FUNCTION;
          bool empty() const ROSE_DEPRECATED_FUNCTION;
       // void operator_unparse( const char *, Unparse_Info &, ostream & );
HEADER_EXTRA_FUNCTIONS_END

HEADER_LIST_FUNCTIONS_START
          void append_LIST_NAME(SgExpression* what);
       // void insert_LIST_NAME(const SgExpression::iterator & where, SgExpression* what);
       // void insert_LIST_NAME(const SgExpressionPtrList::iterator & where, SgExpression* what);
HEADER_LIST_FUNCTIONS_END

HEADER_UNARY_EXPRESSION_START

          SgExpression* get_operand() const;
          void set_operand (SgExpression * exp);
          SgType* get_type() const;

       // Enums are not properly scoped in the class declaration and are assigned 
       // to a global scope so we have to change the name to make it unique across 
       // different grammars
      /*! \brief Enum value defines operators as prefix or postfix, as appropriate, e.g. operator++().

          This enum type provides support for specification of prefix/postfix operators such 
          as operator++() using a simpler mechanism thatn that provided by C++.  See C++
          standard for details of specification of prefix and postfix operators.

          \internal There should be an additional value added to support unknown setting (with value 0)
       */
          enum Sgop_mode
             {
               prefix=0 /*! Prefix Operator Specifier */, 
               postfix  /*! Postfix Operator Specifier */
             };

          virtual unsigned int cfgIndexForEnd() const;
          virtual std::vector<VirtualCFG::CFGEdge> cfgOutEdges(unsigned int index);
          virtual std::vector<VirtualCFG::CFGEdge> cfgInEdges(unsigned int index);

HEADER_UNARY_EXPRESSION_END

HEADER_BINARY_EXPRESSION_START
          SgExpression* get_lhs_operand() const;
          void set_lhs_operand(SgExpression * exp);
          SgExpression* get_rhs_operand() const;
          void set_rhs_operand(SgExpression * exp);
          SgType* get_type() const;

          virtual unsigned int cfgIndexForEnd() const;
          virtual std::vector<VirtualCFG::CFGEdge> cfgOutEdges(unsigned int index);
          virtual std::vector<VirtualCFG::CFGEdge> cfgInEdges(unsigned int index);

HEADER_BINARY_EXPRESSION_END


HEADER_EXPRESSION_ROOT_EXPRESSION_START
       // QY: 9/30/2004: removed stmt pointer inside exprRoot. Use parent pointer instead.
       // void initialize_root (SgExpression* exp, SgStatement* stmt);

       // DQ (12/17/2006): Removed to clean up code (not used, I think).
       // void set_statement( SgStatement* stmt );
       // SgStatement* get_statement() const;

HEADER_EXPRESSION_ROOT_EXPRESSION_END


HEADER_EXPRESSION_LIST_EXPRESSION_START

          SgExpressionPtrList& get_expressions();
          const SgExpressionPtrList& get_expressions() const;

HEADER_LIST_DECLARATIONS

          void prepend_expression(SgExpression *what);

          bool empty() const ROSE_DEPRECATED_FUNCTION;

          //SgExpression* get_first() const ROSE_DEPRECATED_FUNCTION;
          //SgExpression* get_end() const ROSE_DEPRECATED_FUNCTION;
          //int get_index(SgExpression*) const ROSE_DEPRECATED_FUNCTION;

        // void insert_expression(const SgExpressionPtrList::iterator &, SgExpression*);
        // void insert_expression( SgExpression*, SgExpression*, int);

          int replace_expression(SgExpression *o, SgExpression *n) ROSE_DEPRECATED_FUNCTION;

          virtual unsigned int cfgIndexForEnd() const;
          virtual std::vector<VirtualCFG::CFGEdge> cfgOutEdges(unsigned int index);
          virtual std::vector<VirtualCFG::CFGEdge> cfgInEdges(unsigned int index);

       // get lvalue
          virtual bool isChildUsedAsLValue(const SgExpression* child) const; // INTERNAL Recursively call up the chain to answer the child
HEADER_EXPRESSION_LIST_EXPRESSION_END


HEADER_VAR_REF_EXPRESSION_START
          virtual unsigned int cfgIndexForEnd() const;
          virtual std::vector<VirtualCFG::CFGEdge> cfgOutEdges(unsigned int index);
          virtual std::vector<VirtualCFG::CFGEdge> cfgInEdges(unsigned int index);

       // DQ (11/7/2007): I think this is not used any more.
       // DQ (10/5/2007): Added fixup function to set scopes not set properly by the ROSETTA generated copy!
       // virtual void fixupCopy(SgNode* copy, SgCopyHelp & help) const;

       // get lvalue
          virtual bool isDefinable() const;
          virtual bool isLValue() const;
          virtual bool isChildUsedAsLValue(const SgExpression* child) const; // INTERNAL Recursively call up the chain to answer the child

HEADER_VAR_REF_EXPRESSION_END


HEADER_LABEL_REF_EXPRESSION_START

          virtual unsigned int cfgIndexForEnd() const;
          virtual std::vector<VirtualCFG::CFGEdge> cfgOutEdges(unsigned int index);
          virtual std::vector<VirtualCFG::CFGEdge> cfgInEdges(unsigned int index);

          SgName get_name() const;
       // const SgName & get_name() const;

          int get_numeric_label_value() const;

       // DQ (12/30/2007): I don't think there is any control flow through this sorts of variables, but this 
       // should be discussed (might apply to assigned goto).
       // virtual unsigned int cfgIndexForEnd() const;
       // virtual std::vector<VirtualCFG::CFGEdge> cfgOutEdges(unsigned int index);
       // virtual std::vector<VirtualCFG::CFGEdge> cfgInEdges(unsigned int index);

       // DQ (2/2/2011): This is support for Fortran alternative return type arguments.
      //! Support for recognition of Fortran alternative return type arguments.
          bool isFunctionCallArgumentForAlternativeReturnType() const;

HEADER_LABEL_REF_EXPRESSION_END


HEADER_CLASS_NAME_REF_EXPRESSION_START
HEADER_CLASS_NAME_REF_EXPRESSION_END


HEADER_FUNCTION_REF_EXPRESSION_START
          SgFunctionSymbol* get_symbol() const;
          void set_symbol(SgFunctionSymbol * symbol);

          virtual unsigned int cfgIndexForEnd() const;
          virtual std::vector<VirtualCFG::CFGEdge> cfgOutEdges(unsigned int index);
          virtual std::vector<VirtualCFG::CFGEdge> cfgInEdges(unsigned int index);

		  /** Returns the associated function declaration, if it can be resolved statically. In some cases,
			* such as function pointers and virtual functions, the function called cannot be resolved statically;
			* for those cases this function returns NULL. The actual function expression is available through
			* get_function(). */
          SgFunctionDeclaration* getAssociatedFunctionDeclaration() const;

//       // get lvalue
//          virtual bool isLValue() const;
//          virtual bool isChildUsedAsLValue(const SgExpression* child) const; // INTERNAL Recursively call up the chain to answer the child

HEADER_FUNCTION_REF_EXPRESSION_END


HEADER_MEMBER_FUNCTION_REF_EXPRESSION_START
          SgMemberFunctionSymbol* get_symbol() const;
          void set_symbol(SgMemberFunctionSymbol * symbol);

          virtual unsigned int cfgIndexForEnd() const;
          virtual std::vector<VirtualCFG::CFGEdge> cfgOutEdges(unsigned int index);
          virtual std::vector<VirtualCFG::CFGEdge> cfgInEdges(unsigned int index);

      	  //! This is helpful in chasing down the associated declaration to this member function reference.
		  //! Note: This function can return NULL - for example when the function call occurs through a function
		  //! pointer.
          SgMemberFunctionDeclaration* getAssociatedMemberFunctionDeclaration() const;

       // get lvalue
          virtual bool isLValue() const;
          virtual bool isChildUsedAsLValue(const SgExpression* child) const; // INTERNAL Recursively call up the chain to answer the child

HEADER_MEMBER_FUNCTION_REF_EXPRESSION_END


HEADER_VALUE_EXPRESSION_START
          virtual unsigned int cfgIndexForEnd() const;
          virtual std::vector<VirtualCFG::CFGEdge> cfgOutEdges(unsigned int index);
          virtual std::vector<VirtualCFG::CFGEdge> cfgInEdges(unsigned int index);

       // DQ (2/12/2011): Added const so that this could be called in get_mangled() (and more generally).
       // DQ (8/18/2009): Added support to get the constant folded value as a string instead of the expression tree.
       // std::string get_constant_folded_value_as_string();
          std::string get_constant_folded_value_as_string() const;

HEADER_VALUE_EXPRESSION_END


HEADER_BOOLEAN_VALUE_EXPRESSION_START
HEADER_BOOLEAN_VALUE_EXPRESSION_END


HEADER_STRING_VALUE_EXPRESSION_START
      // DQ (3/25/2006): This is not generated by ROSETTA automatically (using C++ style string type)
      // $CLASSNAME( Sg_File_Info* file_info = NULL, char* value = NULL );
      // ~$CLASSNAME();

       // get lvalue
          virtual bool isLValue() const;
          virtual bool isChildUsedAsLValue(const SgExpression* child) const; // INTERNAL Recursively call up the chain to answer the child

HEADER_STRING_VALUE_EXPRESSION_END


HEADER_SHORT_VALUE_EXPRESSION_START
HEADER_SHORT_VALUE_EXPRESSION_END


HEADER_CHAR_VALUE_EXPRESSION_START
HEADER_CHAR_VALUE_EXPRESSION_END


HEADER_UNSIGNED_CHAR_VALUE_EXPRESSION_START
HEADER_UNSIGNED_CHAR_VALUE_EXPRESSION_END


HEADER_WCHAR_VALUE_EXPRESSION_START
          wchar_t get_value() const;
          void set_value(wchar_t new_val);

HEADER_WCHAR_VALUE_EXPRESSION_END


HEADER_UNSIGNED_SHORT_VALUE_EXPRESSION_START
HEADER_UNSIGNED_SHORT_VALUE_EXPRESSION_END


HEADER_INT_VALUE_EXPRESSION_START
HEADER_INT_VALUE_EXPRESSION_END


HEADER_ENUM_VALUE_EXPRESSION_START
HEADER_ENUM_VALUE_EXPRESSION_END


HEADER_UNSIGNED_INT_VALUE_EXPRESSION_START
HEADER_UNSIGNED_INT_VALUE_EXPRESSION_END


HEADER_LONG_INT_VALUE_EXPRESSION_START
HEADER_LONG_INT_VALUE_EXPRESSION_END


HEADER_LONG_LONG_VALUE_EXPRESSION_START
HEADER_LONG_LONG_VALUE_EXPRESSION_END


HEADER_UNSIGNED_LONG_LONG_VALUE_EXPRESSION_START
HEADER_UNSIGNED_LONG_LONG_VALUE_EXPRESSION_END


HEADER_UNSIGNED_LONG_VALUE_EXPRESSION_START
HEADER_UNSIGNED_LONG_VALUE_EXPRESSION_END


HEADER_FLOAT_VALUE_EXPRESSION_START
HEADER_FLOAT_VALUE_EXPRESSION_END


HEADER_DOUBLE_VALUE_EXPRESSION_START
HEADER_DOUBLE_VALUE_EXPRESSION_END


HEADER_LONG_DOUBLE_VALUE_EXPRESSION_START
HEADER_LONG_DOUBLE_VALUE_EXPRESSION_END


HEADER_COMPLEX_VALUE_EXPRESSION_START
HEADER_COMPLEX_VALUE_EXPRESSION_END


HEADER_UPC_THREADS_EXPRESSION_START
HEADER_UPC_THREADS_EXPRESSION_END

HEADER_UPC_MYTHREAD_EXPRESSION_START
HEADER_UPC_MYTHREAD_EXPRESSION_END

HEADER_FUNCTION_CALL_EXPRESSION_START
HEADER_LIST_DECLARATIONS

          virtual unsigned int cfgIndexForEnd() const;
          virtual std::vector<VirtualCFG::CFGEdge> cfgOutEdges(unsigned int index);
          virtual std::vector<VirtualCFG::CFGEdge> cfgInEdges(unsigned int index);

		  /** Returns the associated function declaration, if it can be resolved statically. In some cases,
			* such as function pointers and virtual functions, the function called cannot be resolved statically;
			* for those cases this function returns NULL. The actual function expression is available through
			* get_function(). */
          SgFunctionDeclaration* getAssociatedFunctionDeclaration() const;

		  /** Returns the associated function symbol, if it can be resolved statically. In some cases,
			* such as function pointers and virtual functions, the function called cannot be resolved statically;
			* for those cases this function returns NULL. The actual function expression is available through
			* get_function(). */
          SgFunctionSymbol* getAssociatedFunctionSymbol() const;

       // get lvalue
          virtual bool isLValue() const;
          virtual bool isChildUsedAsLValue(const SgExpression* child) const; // INTERNAL Recursively call up the chain to answer the child

HEADER_FUNCTION_CALL_EXPRESSION_END


HEADER_ARROW_EXPRESSION_START
          SgType* get_type() const;

       // get lvalue
          virtual bool isLValue() const;
          virtual bool isChildUsedAsLValue(const SgExpression* child) const; // INTERNAL Recursively call up the chain to answer the child

HEADER_ARROW_EXPRESSION_END


HEADER_DOT_EXPRESSION_START
          SgType* get_type() const;

       // get lvalue
          virtual bool isLValue() const;
          virtual bool isChildUsedAsLValue(const SgExpression* child) const; // INTERNAL Recursively call up the chain to answer the child

HEADER_DOT_EXPRESSION_END


HEADER_DOT_STAR_OPERATOR_START
          SgType* get_type() const;

       // get lvalue
          virtual bool isLValue() const;
          virtual bool isChildUsedAsLValue(const SgExpression* child) const; // INTERNAL Recursively call up the chain to answer the child

HEADER_DOT_STAR_OPERATOR_END


HEADER_ARROW_STAR_OPERATOR_START
          SgType* get_type() const;

       // get lvalue
          virtual bool isLValue() const;
          virtual bool isChildUsedAsLValue(const SgExpression* child) const; // INTERNAL Recursively call up the chain to answer the child

HEADER_ARROW_STAR_OPERATOR_END


HEADER_BOOLEAN_GET_TYPE_START
       // DQ (6/20/2006): Used for all relational operators
          virtual SgType* get_type() const;
HEADER_BOOLEAN_GET_TYPE_END

HEADER_EQUALITY_OPERATOR_START
HEADER_BOOLEAN_GET_TYPE_MEMBER_FUNCTION
HEADER_EQUALITY_OPERATOR_END

HEADER_LESS_THAN_OPERATOR_START
HEADER_BOOLEAN_GET_TYPE_MEMBER_FUNCTION
HEADER_LESS_THAN_OPERATOR_END

HEADER_GREATER_THAN_OPERATOR_START
HEADER_BOOLEAN_GET_TYPE_MEMBER_FUNCTION
HEADER_GREATER_THAN_OPERATOR_END

HEADER_NOT_EQUAL_OPERATOR_START
HEADER_BOOLEAN_GET_TYPE_MEMBER_FUNCTION
HEADER_NOT_EQUAL_OPERATOR_END

HEADER_LESS_OR_EQUAL_OPERATOR_START
HEADER_BOOLEAN_GET_TYPE_MEMBER_FUNCTION
HEADER_LESS_OR_EQUAL_OPERATOR_END

HEADER_GREATER_OR_EQUAL_OPERATOR_START
HEADER_BOOLEAN_GET_TYPE_MEMBER_FUNCTION
HEADER_GREATER_OR_EQUAL_OPERATOR_END


HEADER_ADD_OPERATOR_START
HEADER_ADD_OPERATOR_END


HEADER_SUBTRACT_OPERATOR_START
HEADER_SUBTRACT_OPERATOR_END


HEADER_MULTIPLY_OPERATOR_START
HEADER_MULTIPLY_OPERATOR_END


HEADER_DIVIDE_OPERATOR_START
HEADER_DIVIDE_OPERATOR_END


HEADER_INTEGER_DIVIDE_OPERATOR_START
HEADER_INTEGER_DIVIDE_OPERATOR_END


HEADER_MOD_OPERATOR_START
HEADER_MOD_OPERATOR_END


HEADER_AND_OPERATOR_START
          SgType* get_type() const;
          virtual bool cfgIsIndexInteresting(unsigned int) const;
          virtual std::vector<VirtualCFG::CFGEdge> cfgOutEdges(unsigned int index);
          virtual std::vector<VirtualCFG::CFGEdge> cfgInEdges(unsigned int index);

HEADER_AND_OPERATOR_END


HEADER_OR_OPERATOR_START
          SgType* get_type() const;
          virtual bool cfgIsIndexInteresting(unsigned int) const;
          virtual std::vector<VirtualCFG::CFGEdge> cfgOutEdges(unsigned int index);
          virtual std::vector<VirtualCFG::CFGEdge> cfgInEdges(unsigned int index);

HEADER_OR_OPERATOR_END


HEADER_BIT_XOR_OPERATOR_START
HEADER_BIT_XOR_OPERATOR_END


HEADER_BIT_AND_OPERATOR_START
HEADER_BIT_AND_OPERATOR_END


HEADER_BIT_OR_OPERATOR_START
HEADER_BIT_OR_OPERATOR_END


HEADER_COMMA_OPERATOR_EXPRESSION_START

       // get the type associated with this expression (using the rhs)
          virtual SgType* get_type() const;

       // get lvalue
          virtual bool isLValue() const;
          virtual bool isChildUsedAsLValue(const SgExpression* child) const; // INTERNAL Recursively call up the chain to answer the child

HEADER_COMMA_OPERATOR_EXPRESSION_END


HEADER_LEFT_SHIFT_OPERATOR_START
HEADER_LEFT_SHIFT_OPERATOR_END


HEADER_RIGHT_SHIFT_OPERATOR_START
HEADER_RIGHT_SHIFT_OPERATOR_END

HEADER_JAVA_UNSIGNED_RIGHT_SHIFT_OPERATOR_START
HEADER_JAVA_UNSIGNED_RIGHT_SHIFT_OPERATOR_END

HEADER_MINUS_OPERATOR_START
HEADER_MINUS_OPERATOR_END


HEADER_UNARY_ADD_OPERATOR_START
HEADER_UNARY_ADD_OPERATOR_END


HEADER_SIZEOF_OPERATOR_START
 // Liao, 11/17/2009
          int replace_expression(SgExpression*, SgExpression*) ROSE_DEPRECATED_FUNCTION;

          virtual unsigned int cfgIndexForEnd() const;
          virtual std::vector<VirtualCFG::CFGEdge> cfgOutEdges(unsigned int index);
          virtual std::vector<VirtualCFG::CFGEdge> cfgInEdges(unsigned int index);
HEADER_SIZEOF_OPERATOR_END


HEADER_JAVA_INSTANCEOF_OPERATOR_START
          virtual unsigned int cfgIndexForEnd() const;
          virtual std::vector<VirtualCFG::CFGEdge> cfgOutEdges(unsigned int index);
          virtual std::vector<VirtualCFG::CFGEdge> cfgInEdges(unsigned int index);
HEADER_JAVA_INSTANCEOF_OPERATOR_END


HEADER_TYPE_ID_OPERATOR_START
          virtual unsigned int cfgIndexForEnd() const;
          virtual std::vector<VirtualCFG::CFGEdge> cfgOutEdges(unsigned int index);
          virtual std::vector<VirtualCFG::CFGEdge> cfgInEdges(unsigned int index);

       // get lvalue
          virtual bool isLValue() const;
          virtual bool isChildUsedAsLValue(const SgExpression* child) const; // INTERNAL Recursively call up the chain to answer the child

HEADER_TYPE_ID_OPERATOR_END

HEADER_VARARG_START_OPERATOR_START
          virtual unsigned int cfgIndexForEnd() const;
          virtual std::vector<VirtualCFG::CFGEdge> cfgOutEdges(unsigned int index);
          virtual std::vector<VirtualCFG::CFGEdge> cfgInEdges(unsigned int index);

HEADER_VARARG_START_OPERATOR_END

HEADER_VARARG_OPERATOR_START

          virtual unsigned int cfgIndexForEnd() const;
          virtual std::vector<VirtualCFG::CFGEdge> cfgOutEdges(unsigned int index);
          virtual std::vector<VirtualCFG::CFGEdge> cfgInEdges(unsigned int index);
          int replace_expression(SgExpression*, SgExpression*) ROSE_DEPRECATED_FUNCTION;
       // void set_type( SgType* type );

HEADER_VARARG_OPERATOR_END

HEADER_VARARG_END_OPERATOR_START
          virtual unsigned int cfgIndexForEnd() const;
          virtual std::vector<VirtualCFG::CFGEdge> cfgOutEdges(unsigned int index);
          virtual std::vector<VirtualCFG::CFGEdge> cfgInEdges(unsigned int index);
          int replace_expression(SgExpression*, SgExpression*) ROSE_DEPRECATED_FUNCTION;

HEADER_VARARG_END_OPERATOR_END

HEADER_NOT_OPERATOR_START
          SgType* get_type() const;

HEADER_NOT_OPERATOR_END


HEADER_POINTER_DEREF_EXPRESSION_START
          SgType* get_type() const;

       // get lvalue
          virtual bool isLValue() const;
          virtual bool isChildUsedAsLValue(const SgExpression* child) const; // INTERNAL Recursively call up the chain to answer the child

HEADER_POINTER_DEREF_EXPRESSION_END


HEADER_ADDRESS_OF_OPERATOR_START
          SgType* get_type() const;

       // get lvalue
          virtual bool isLValue() const;
          virtual bool isChildUsedAsLValue(const SgExpression* child) const; // INTERNAL Recursively call up the chain to answer the child

HEADER_ADDRESS_OF_OPERATOR_END


HEADER_MINUS_MINUS_OPERATOR_START
          $CLASSNAME ( Sg_File_Info* file_info, SgExpression* operand_i, Sgop_mode a_mode );
          $CLASSNAME ( SgExpression* operand_i, Sgop_mode a_mode );

       // get lvalue
          virtual bool isLValue() const;
          virtual bool isChildUsedAsLValue(const SgExpression* child) const; // INTERNAL Recursively call up the chain to answer the child

HEADER_MINUS_MINUS_OPERATOR_END


HEADER_PLUS_PLUS_OPERATOR_START
          $CLASSNAME ( Sg_File_Info* file_info, SgExpression* operand_i, Sgop_mode a_mode );
          $CLASSNAME ( SgExpression* operand_i, Sgop_mode a_mode );

       // get lvalue
          virtual bool isLValue() const;
          virtual bool isChildUsedAsLValue(const SgExpression* child) const; // INTERNAL Recursively call up the chain to answer the child

HEADER_PLUS_PLUS_OPERATOR_END


HEADER_BIT_COMPLEMENT_OPERATOR_START
HEADER_BIT_COMPLEMENT_OPERATOR_END


HEADER_REAL_PART_OPERATOR_START
HEADER_REAL_PART_OPERATOR_END


HEADER_IMAG_PART_OPERATOR_START
HEADER_IMAG_PART_OPERATOR_END


HEADER_CONJUGATE_OPERATOR_START
HEADER_CONJUGATE_OPERATOR_END


HEADER_CONDITIONAL_EXPRESSION_START
          virtual unsigned int cfgIndexForEnd() const;
          virtual bool cfgIsIndexInteresting(unsigned int) const;
          virtual unsigned int cfgFindChildIndex(SgNode* n);
          virtual std::vector<VirtualCFG::CFGEdge> cfgOutEdges(unsigned int index);
          virtual std::vector<VirtualCFG::CFGEdge> cfgInEdges(unsigned int index);

       // get lvalue
          virtual bool isLValue() const;
          virtual bool isChildUsedAsLValue(const SgExpression* child) const; // INTERNAL Recursively call up the chain to answer the child

HEADER_CONDITIONAL_EXPRESSION_END


HEADER_CAST_EXPRESSION_START
       // DQ (6/14/2005): Modified to make enum name consistant with elsewhere in ROSE (Sage III)
       // enum Sg_e_cast_type 
      /*! \brief Classification of Casts

          Must be either C style cast or C++ style const_cast<>, static_cast<>, 
          dynamic_cast<>, or reinterpret_cast<>.

          \internal Only a single value is permited.
       */
          enum cast_type_enum
             {
               e_unknown          = 0,  /*!< Unknown value (error value) */
               e_default          = 1,  /*!< Default value (default) */
               e_C_style_cast     = 2,  /*!< C style cast */
               e_const_cast       = 3,  /*!< C++ const cast */
               e_static_cast      = 4,  /*!< C++ static cast */
               e_dynamic_cast     = 5,  /*!< C++ dynamic cast */
               e_reinterpret_cast = 6   /*!< C++ reinterpret cast */
             };

       // Sg_e_cast_type cast_type();
          cast_type_enum cast_type() const;

       // DQ (1/16/2006): Added to support special version of get_type which uses the p_expression_type 
       // (one of the few places where we have to store the expression type explicitly).
          SgType* get_type() const;

          virtual unsigned int cfgFindChildIndex(SgNode* n); // CFG children do not match traversalSuccessorContainer

       // DQ (1/17/2008): Added to permit the type to be set.
          void set_type (SgType* type);

       // get lvalue
          virtual bool isLValue() const;
          virtual bool isChildUsedAsLValue(const SgExpression* child) const; // INTERNAL Recursively call up the chain to answer the child

HEADER_CAST_EXPRESSION_END


HEADER_POINTER_ARRAY_REFERENCE_EXPRESSION_START
       // DQ (1/16/2006): Added to support special version of get_type.
       // returns get_lhs_operand()->get_type()  (maybe we should call get_base_type() ???)
          SgType* get_type() const;

       // get lvalue
          virtual bool isLValue() const;
          virtual bool isChildUsedAsLValue(const SgExpression* child) const; // INTERNAL Recursively call up the chain to answer the child

HEADER_POINTER_ARRAY_REFERENCE_EXPRESSION_END


HEADER_NEW_OPERATOR_EXPRESSION_START
       // DQ (1/16/2006): Added to support special version of get_type.
       // returns SgPointerType::createType(p_expression_type)
       // SgType* get_type() const;
          virtual unsigned int cfgIndexForEnd() const;
          virtual unsigned int cfgFindChildIndex(SgNode* n);
          virtual std::vector<VirtualCFG::CFGEdge> cfgOutEdges(unsigned int index);
          virtual std::vector<VirtualCFG::CFGEdge> cfgInEdges(unsigned int index);

HEADER_NEW_OPERATOR_EXPRESSION_END


HEADER_DELETE_OPERATOR_EXPRESSION_START
          virtual unsigned int cfgIndexForEnd() const;
          virtual std::vector<VirtualCFG::CFGEdge> cfgOutEdges(unsigned int index);
          virtual std::vector<VirtualCFG::CFGEdge> cfgInEdges(unsigned int index);

HEADER_DELETE_OPERATOR_EXPRESSION_END

HEADER_THIS_EXPRESSION_START
          virtual unsigned int cfgIndexForEnd() const;
          virtual std::vector<VirtualCFG::CFGEdge> cfgOutEdges(unsigned int index);
          virtual std::vector<VirtualCFG::CFGEdge> cfgInEdges(unsigned int index);

HEADER_THIS_EXPRESSION_END


HEADER_SCOPE_OPERATOR_START
       // get lvalue
          virtual bool isLValue() const;
          virtual bool isChildUsedAsLValue(const SgExpression* child) const; // INTERNAL Recursively call up the chain to answer the child
HEADER_SCOPE_OPERATOR_END


HEADER_ASSIGNMENT_OPERATOR_START

       // get lvalue
          virtual bool isLValue() const;
          virtual bool isChildUsedAsLValue(const SgExpression* child) const; // INTERNAL Recursively call up the chain to answer the child

HEADER_ASSIGNMENT_OPERATOR_END


HEADER_COMPOUND_ASSIGNMENT_OPERATOR_START

       // get lvalue
          virtual bool isLValue() const;
          virtual bool isChildUsedAsLValue(const SgExpression* child) const; // INTERNAL Recursively call up the chain to answer the child

<<<<<<< HEAD
HEADER_COMPOUND_ASSIGNMENT_OPERATOR_END
=======
HEADER_PLUS_ASSIGNMENT_OPERATOR_END


HEADER_MINUS_ASSIGNMENT_OPERATOR_START

       // get lvalue
          virtual bool isLValue() const;
          virtual bool isChildUsedAsLValue(const SgExpression* child) const; // INTERNAL Recursively call up the chain to answer the child

HEADER_MINUS_ASSIGNMENT_OPERATOR_END


HEADER_AND_ASSIGNMENT_OPERATOR_START

       // get lvalue
          virtual bool isLValue() const;
          virtual bool isChildUsedAsLValue(const SgExpression* child) const; // INTERNAL Recursively call up the chain to answer the child

HEADER_AND_ASSIGNMENT_OPERATOR_END


HEADER_IOR_ASSIGNMENT_OPERATOR_START

       // get lvalue
          virtual bool isLValue() const;
          virtual bool isChildUsedAsLValue(const SgExpression* child) const; // INTERNAL Recursively call up the chain to answer the child

HEADER_IOR_ASSIGNMENT_OPERATOR_END


HEADER_MULTIPLY_ASSIGNMENT_OPERATOR_START

       // get lvalue
          virtual bool isLValue() const;
          virtual bool isChildUsedAsLValue(const SgExpression* child) const; // INTERNAL Recursively call up the chain to answer the child

HEADER_MULTIPLY_ASSIGNMENT_OPERATOR_END


HEADER_DIVIDE_ASSIGNMENT_OPERATOR_START

       // get lvalue
          virtual bool isLValue() const;
          virtual bool isChildUsedAsLValue(const SgExpression* child) const; // INTERNAL Recursively call up the chain to answer the child

HEADER_DIVIDE_ASSIGNMENT_OPERATOR_END


HEADER_MOD_ASSIGNMENT_OPERATOR_START

       // get lvalue
          virtual bool isLValue() const;
          virtual bool isChildUsedAsLValue(const SgExpression* child) const; // INTERNAL Recursively call up the chain to answer the child

HEADER_MOD_ASSIGNMENT_OPERATOR_END


HEADER_XOR_ASSIGNMENT_OPERATOR_START

       // get lvalue
          virtual bool isLValue() const;
          virtual bool isChildUsedAsLValue(const SgExpression* child) const; // INTERNAL Recursively call up the chain to answer the child

HEADER_XOR_ASSIGNMENT_OPERATOR_END


HEADER_LEFT_SHIFT_ASSIGNMENT_OPERATOR_START

       // get lvalue
          virtual bool isLValue() const;
          virtual bool isChildUsedAsLValue(const SgExpression* child) const; // INTERNAL Recursively call up the chain to answer the child

HEADER_LEFT_SHIFT_ASSIGNMENT_OPERATOR_END


HEADER_RIGHT_SHIFT_ASSIGNEMENT_OPERATOR_START

       // get lvalue
          virtual bool isLValue() const;
          virtual bool isChildUsedAsLValue(const SgExpression* child) const; // INTERNAL Recursively call up the chain to answer the child

HEADER_RIGHT_SHIFT_ASSIGNEMENT_OPERATOR_END
>>>>>>> 856eacf7


HEADER_JAVA_UNSIGNED_RIGHT_SHIFT_ASSIGNEMENT_OPERATOR_START

       // get lvalue
          virtual bool isLValue() const;
          virtual bool isChildUsedAsLValue(const SgExpression* child) const; // INTERNAL Recursively call up the chain to answer the child

HEADER_JAVA_UNSIGNED_RIGHT_SHIFT_ASSIGNEMENT_OPERATOR_END


HEADER_POINTER_ASSIGNMENT_OPERATOR_START

       // get lvalue
          virtual bool isDefinable() const;

HEADER_POINTER_ASSIGNMENT_OPERATOR_END


HEADER_REFERENCE_EXPRESSION_START
HEADER_REFERENCE_EXPRESSION_END


HEADER_THROW_OPERATOR_START

      //! Throw IR node can be used in three different ways.
          enum e_throw_kind
             {
               unknown_throw = 0             /*! error value */,
               throw_expression              /*! throw expression (takes an expression) */,
               // throw_exception_specification /*! takes a list of types */, JJW (8/6/2008) -- SgThrowOp is not used for exception specifications
               rethrow                       /*! rethow expression (as in \"rethrow;\") */
             };

       // DQ (1/16/2006): Added to support special version of get_type()
          SgType* get_type() const;

unsigned int cfgIndexForEnd() const;
std::vector<VirtualCFG::CFGEdge> cfgOutEdges(unsigned int index);
std::vector<VirtualCFG::CFGEdge> cfgInEdges(unsigned int index);

HEADER_THROW_OPERATOR_END


HEADER_CONCATENATION_OPERATOR_START
HEADER_CONCATENATION_OPERATOR_END


HEADER_INITIALIZER_EXPRESSION_START
          virtual unsigned int cfgIndexForEnd() const;

HEADER_INITIALIZER_EXPRESSION_END


HEADER_AGGREGATE_INITIALIZER_EXPRESSION_START
HEADER_LIST_DECLARATIONS
          virtual std::vector<VirtualCFG::CFGEdge> cfgOutEdges(unsigned int index);
          virtual std::vector<VirtualCFG::CFGEdge> cfgInEdges(unsigned int index);

HEADER_AGGREGATE_INITIALIZER_EXPRESSION_END


HEADER_CONSTRUCTOR_INITIALIZER_EXPRESSION_START
          virtual std::vector<VirtualCFG::CFGEdge> cfgOutEdges(unsigned int index);
          virtual std::vector<VirtualCFG::CFGEdge> cfgInEdges(unsigned int index);
          virtual unsigned int cfgIndexForEnd() const;
      /*! \brief Get the SgClassDeclaration associated with this constructor call.

          Note that in rare cases where the constructor is associated with a primative type
          this function will return a NULL pointer.  In which case p_expression_type is a 
          pointer to a SgType which is not a SgClassType, but is a valid pointer to a
          primative type.

          \internal if p_declaration is NULL then p_associated_class_unknown is true.
       */
          SgClassDeclaration* get_class_decl () const;
HEADER_CONSTRUCTOR_INITIALIZER_EXPRESSION_END


HEADER_ASSIGNMENT_INITIALIZER_EXPRESSION_START
          virtual std::vector<VirtualCFG::CFGEdge> cfgOutEdges(unsigned int index);
          virtual std::vector<VirtualCFG::CFGEdge> cfgInEdges(unsigned int index);

          SgExpression * get_operand() const;
          void set_operand(SgExpression * exp);

       // get lvalue
          virtual bool isLValue() const;
          virtual bool isChildUsedAsLValue(const SgExpression* child) const; // INTERNAL Recursively call up the chain to answer the child

HEADER_ASSIGNMENT_INITIALIZER_EXPRESSION_END

HEADER_REPLACE_EXPRESSION_START
          int replace_expression(SgExpression*, SgExpression*) ROSE_DEPRECATED_FUNCTION;
HEADER_REPLACE_EXPRESSION_END

HEADER_NULL_EXPRESSION_START
          virtual unsigned int cfgIndexForEnd() const;
          virtual std::vector<VirtualCFG::CFGEdge> cfgOutEdges(unsigned int index);
          virtual std::vector<VirtualCFG::CFGEdge> cfgInEdges(unsigned int index);

HEADER_NULL_EXPRESSION_END

HEADER_VARIANT_EXPRESSION_START
HEADER_VARIANT_EXPRESSION_END

HEADER_STATEMENT_EXPRESSION_START
          virtual unsigned int cfgIndexForEnd() const;
          virtual std::vector<VirtualCFG::CFGEdge> cfgOutEdges(unsigned int index);
          virtual std::vector<VirtualCFG::CFGEdge> cfgInEdges(unsigned int index);

HEADER_STATEMENT_EXPRESSION_END

HEADER_ASM_OP_START

       // DQ (7/22/2006): Added support for asm operands and their modifiers
      /*! \brief ASM Operand modifiers (multiple values can be specified)

          \internal Multiple values can be specified
       */
           enum asm_operand_modifier_enum
             {
               e_unknown           = 0x00, /*!< error */
               e_input             = 0x01, /*!< no mod: input operand */
               e_output            = 0x02, /*!< =: output operand */
               e_modify            = 0x03, /*!< +: read-mod-write operand */
               e_earlyclobber      = 0x04, /*!< &: modified early, cannot overlap inputs */
               e_commutative       = 0x08, /*!< %: commutative with next operand */
               e_ignore_next       = 0x10, /*!< *: ignore next letter as a register pref */
               e_ignore_till_comma = 0x20, /*!< #: ignore up to comma as a register pref */
               e_poor_choice       = 0x40, /*!< ?: avoid choosing this */
               e_bad_choice        = 0x80  /*!< !: really avoid choosing this */
             };

       // DQ (7/22/2006): Added support for asm operands and their constraints
      /*! \brief ASM operand constraints (multiple values can be specified)

          \internal Only one value can be specified
       */
          enum asm_operand_constraint_enum
             {
               e_invalid = 0,
               e_any,              /*!< X: unconstrained */
               e_general,          /*!< g: r or i or m */
               e_match_0, aoc_match_1, aoc_match_2, aoc_match_3, aoc_match_4,
               e_match_5, aoc_match_6, aoc_match_7, aoc_match_8, aoc_match_9, /*!< 0-9: same as a previous operand */
            /* registers constraints */
               e_reg_integer,      /*!< r: any integer register */
               e_reg_float,        /*!< f: any float register */
            /* memory constraints */
               e_mem_any,          /*!< m: any memory location */
               e_mem_offset,       /*!< o: memory location, if (val + sizeof(object))
                                           is also acceptable in this context */
               e_mem_nonoffset,    /*!< V: m but not o */
               e_mem_autoinc,      /*!< >: mem, ptr incremented before or after op */
               e_mem_autodec,      /*!< <: mem, ptr decremented before or after op */
            /* immediate constraints */
               e_imm_int,          /*!< i: any integer (including symbolic references) */
               e_imm_number,       /*!< n: any number known to the compiler (no symbols) */
               e_imm_symbol,       /*!< s: any symbolic reference */
               e_imm_float,        /*!< E, F: any floating point constant */

            // DQ (7/22/2006): Let's assume we want to include these (controled by EDG's setting of GNU_X86_ASM_EXTENSIONS_ALLOWED start)
            /* register constraints */
               e_reg_a,            /*!< a: ax */
               e_reg_b,            /*!< b: bx */
               e_reg_c,            /*!< c: cx */
               e_reg_d,            /*!< d: dx */
               e_reg_si,           /*!< s: si */
               e_reg_di,           /*!< d: di */
               e_reg_legacy,       /*!< R: ax bx cx dx si di bp sp (avail. on non-x86-64) */
               e_reg_q,            /*!< Q: ax bx cx dx (non-x86-64), same as 'r' (x86-64) */
               e_reg_ad,           /*!< A: ax dx */
               e_reg_float_tos,    /*!< t: %st(0) */
               e_reg_float_second, /*!< u: %st(1) */
               e_reg_sse,          /*!< x: any SSE register */
               e_reg_sse2,         /*!< Y: any SSE2 register */
               e_reg_mmx,          /*!< y: any MMX register */
            /* immediate constraints */
               e_imm_short_shift,  /*!< I: [0, 32) */
               e_imm_long_shift,   /*!< J: [0, 64) */
               e_imm_lea_shift,    /*!< M: [0, 4) */
               e_imm_signed8,      /*!< K: [-128, 127] */
               e_imm_unsigned8,    /*!< N: [0, 255] */
               e_imm_and_zext,     /*!< L: {0xFF, 0xFFFF} */
               e_imm_80387,        /*!< G: any 80387 standard constant */
               e_imm_sse,          /*!< H: any SSE standard constant */
               e_imm_sext32,       /*!< e: any 32-bit quantity sign extended to 64 bits */
               e_imm_zext32,       /*!< Z: any 32-bit quantity zero extended to 64 bits */
            // DQ (7/22/2006): Let's assume we want to include these (controled by EDG's setting of GNU_X86_ASM_EXTENSIONS_ALLOWED end)
               e_last
             };

          virtual unsigned int cfgIndexForEnd() const;
          virtual std::vector<VirtualCFG::CFGEdge> cfgOutEdges(unsigned int index);
          virtual std::vector<VirtualCFG::CFGEdge> cfgInEdges(unsigned int index);

HEADER_ASM_OP_END


// HEADER_INTRINSICFN_EXPRESSION_START
//         void append_arg($GRAMMAR_PREFIX_Expression*);
// HEADER_INTRINSICFN_EXPRESSION_END

HEADER_SUBSCRIPT_EXPR_EXPRESSION_START
          virtual unsigned int cfgIndexForEnd() const;
          virtual std::vector<VirtualCFG::CFGEdge> cfgOutEdges(unsigned int index);
          virtual std::vector<VirtualCFG::CFGEdge> cfgInEdges(unsigned int index);

HEADER_SUBSCRIPT_EXPR_EXPRESSION_END

// HEADER_SUBSCRIPT_COLON_EXPRESSION_START
// HEADER_SUBSCRIPT_COLON_EXPRESSION_END

HEADER_COLON_SHAPE_EXPRESSION_START
HEADER_COLON_SHAPE_EXPRESSION_END

// HEADER_SUBSCRIPT_ASTERISK_EXPRESSION_START
// HEADER_SUBSCRIPT_ASTERISK_EXPRESSION_END

HEADER_ASTERISK_SHAPE_EXPRESSION_START
          virtual unsigned int cfgIndexForEnd() const;
          virtual std::vector<VirtualCFG::CFGEdge> cfgOutEdges(unsigned int index);
          virtual std::vector<VirtualCFG::CFGEdge> cfgInEdges(unsigned int index);

HEADER_ASTERISK_SHAPE_EXPRESSION_END

HEADER_USE_ONLY_EXPR_START
HEADER_USE_ONLY_EXPR_END

HEADER_USE_RENAME_EXPR_START
HEADER_USE_RENAME_EXPR_END

HEADER_IO_ITEM_EXPR_START
HEADER_IO_ITEM_EXPR_END

HEADER_IMPLIED_DO_START
          virtual unsigned int cfgIndexForEnd() const;
          virtual std::vector<VirtualCFG::CFGEdge> cfgOutEdges(unsigned int index);
          virtual std::vector<VirtualCFG::CFGEdge> cfgInEdges(unsigned int index);

HEADER_IMPLIED_DO_END

HEADER_UNKNOWN_ARRAY_OR_FUNCTION_REFERENCE_START
HEADER_UNKNOWN_ARRAY_OR_FUNCTION_REFERENCE_END

HEADER_ACTUAL_ARGUMENT_EXPRESSION_START
          virtual unsigned int cfgIndexForEnd() const;
          virtual std::vector<VirtualCFG::CFGEdge> cfgOutEdges(unsigned int index);
          virtual std::vector<VirtualCFG::CFGEdge> cfgInEdges(unsigned int index);

HEADER_ACTUAL_ARGUMENT_EXPRESSION_END

HEADER_DESIGNATED_INITIALIZER_START
          virtual std::vector<VirtualCFG::CFGEdge> cfgOutEdges(unsigned int index);
          virtual std::vector<VirtualCFG::CFGEdge> cfgInEdges(unsigned int index);
          virtual unsigned int cfgFindChildIndex(SgNode* n);
HEADER_DESIGNATED_INITIALIZER_END

HEADER_UPC_LOCAL_SIZEOF_EXPRESSION_START
//        virtual unsigned int cfgIndexForEnd() const;
//        virtual std::vector<VirtualCFG::CFGEdge> cfgOutEdges(unsigned int index);
//        virtual std::vector<VirtualCFG::CFGEdge> cfgInEdges(unsigned int index);
HEADER_UPC_LOCAL_SIZEOF_EXPRESSION_END

HEADER_UPC_BLOCK_SIZEOF_EXPRESSION_START
//        virtual unsigned int cfgIndexForEnd() const;
//        virtual std::vector<VirtualCFG::CFGEdge> cfgOutEdges(unsigned int index);
//        virtual std::vector<VirtualCFG::CFGEdge> cfgInEdges(unsigned int index);
HEADER_UPC_BLOCK_SIZEOF_EXPRESSION_END

HEADER_UPC_ELEM_SIZEOF_EXPRESSION_START
//        virtual unsigned int cfgIndexForEnd() const;
//        virtual std::vector<VirtualCFG::CFGEdge> cfgOutEdges(unsigned int index);
//        virtual std::vector<VirtualCFG::CFGEdge> cfgInEdges(unsigned int index);
HEADER_UPC_ELEM_SIZEOF_EXPRESSION_END

HEADER_USER_DEFINED_UNARY_EXPRESSION_START
          SgType* get_type() const;
HEADER_USER_DEFINED_UNARY_EXPRESSION_END

HEADER_USER_DEFINED_BINARY_EXPRESSION_START
          SgType* get_type() const;
HEADER_USER_DEFINED_BINARY_EXPRESSION_END

HEADER_PSEUDO_DESTRUCTOR_REF_START
          virtual unsigned int cfgIndexForEnd() const;
          virtual std::vector<VirtualCFG::CFGEdge> cfgOutEdges(unsigned int index);
          virtual std::vector<VirtualCFG::CFGEdge> cfgInEdges(unsigned int index);
HEADER_PSEUDO_DESTRUCTOR_REF_END

// FMZ (2/5/2009) Added for CAFCoExpression
HEADER_CO_EXPRESSION_START

HEADER_CO_EXPRESSION_END


HEADER_CUDA_KERNEL_EXEC_CONFIG_START
HEADER_CUDA_KERNEL_EXEC_CONFIG_END

HEADER_CUDA_KERNEL_CALL_EXPRESSION_START
HEADER_LIST_DECLARATIONS
HEADER_CUDA_KERNEL_CALL_EXPRESSION_END

// #########################################################
// #########################################################
//                      SOURCE CODE
// #########################################################
// #########################################################

NOTES: SgAggregateInitializer, SgConstructorInitializer, and 
       SgAssignInitializer all have different set_type functions 
       (is this a bug?).

       set_type in SgPlusAssignOp is different from every other SgxxxAssignOp 

       SgBitComplementOp set_type function is different from all other Bit operators

// #########################################################
// #########################################################


SOURCE_BASECLASS_EXPRESSION_START

Sg_File_Info*
SgExpression::get_file_info() const
   {
  // DQ (11/8/2006): Note that the EDG/SageIII translation only 
  // uses set_startOfConstruct() and set_endOfConstruct().

  // This redefines get_file_info() as it is implemented for a SgLocatedNode 
  // to use the "get_operatorPosition()" instead of the get_startOfConstruct()"
  // Most if not all operator positions will associated with syntax for the operator.
  // return get_operatorPosition();
     Sg_File_Info* returnFileInfo = get_operatorPosition();
     if (returnFileInfo == NULL)
          returnFileInfo = get_startOfConstruct();
     return returnFileInfo;
   }

void
SgExpression::set_file_info(Sg_File_Info* fileInfo)
   {
  // DQ (11/8/2006): Note that the EDG/SageIII translation only 
  // uses set_startOfConstruct() and set_endOfConstruct().

  // This redefines get_file_info() as it is implemented for a SgLocatedNode
  // to use the "get_operatorPosition()" instead of the get_startOfConstruct()"
  // Most if not all operator positions will associated with syntax for the operator.
     return set_operatorPosition(fileInfo);
   }

SgName
SgExpression::get_qualified_name_prefix() const
   {
  // DQ (5/29/2011): Added to support for new qualified name generation.
  // This only applies to specific SgSupport IR nodes:
  //    SgVarRefExp
  //    SgFunctionRefExp
  //    SgMemberFunctionRefExp

  // DQ (5/28/2011): We have to handle the name qualification directly since types can be qualified 
  // different and so it depends upon where the type is referenced.  Thus the qualified name is 
  // stored in a map to the IR node that references the type.
     SgName nameQualifier;
     std::map<SgNode*,std::string>::iterator i = SgNode::get_globalQualifiedNameMapForNames().find(const_cast<SgExpression*>(this));
  // ROSE_ASSERT(i != SgNode::get_globalQualifiedNameMapForNames().end());

     if (i != SgNode::get_globalQualifiedNameMapForNames().end())
        {
          nameQualifier = i->second;
       // printf ("Found a valid name qualification: nameQualifier %s \n",nameQualifier.str());
        }

  // printf ("nameQualifier for SgExpression = %p = %p = %s = %s \n",this,const_cast<SgExpression*>(this),class_name().c_str(),nameQualifier.str());

     return nameQualifier;
   }
 
SgName
SgExpression::get_qualified_name_prefix_for_referenced_type() const
   {
  // DQ (6/2/2011): Added to support for new qualified name generation.

  // DQ (5/28/2011): We have to handle the name qualification directly since types can be qualified 
  // different and so it depends upon where the type is referenced.  Thus the qualified name is 
  // stored in a map to the IR node that references the type.
     SgName nameQualifier;
     std::map<SgNode*,std::string>::iterator i = SgNode::get_globalQualifiedNameMapForTypes().find(const_cast<SgExpression*>(this));

     if (i != SgNode::get_globalQualifiedNameMapForTypes().end())
        {
          nameQualifier = i->second;
       // printf ("Found a valid name qualification: nameQualifier %s \n",nameQualifier.str());
        }

  // printf ("nameQualifier for SgExpression referenced type = %s = %s \n",class_name().c_str(),nameQualifier.str());

     return nameQualifier;
   }


void
SgExpression::post_construction_initialization()
   {
   }

int
SgExpression::replace_expression(SgExpression *,SgExpression *)
   {
     printf ("Error: base class  SgExpression::replace_expression called, likely a mistake! \n");
     ROSE_ASSERT(false);
     return 0;
   }

#if 0
// DQ (1/14/2006): set_type is removed
void
SgExpression::set_type()
   {
    /* 
     * this is a quick hack to allow me to rely on being to create a non
     * abstract object.  For some expression classes this had not been 
     * overridden
     */
     
     cerr << "Call to undefined set_type(): aborting" << endl;
     exit(1);
   }
#endif

SgType*
SgExpression::get_type() const
   {
  // DQ: With this function defined we can be sure that we don't call it by accident.
  // This catches any IR nodes where the fucntion should have been overwritten and was not.

     cerr << "Call to undefined $CLASSNAME::get_type(): aborting" << endl;
     ROSE_ASSERT(false);

     return 0;
   }

#if 0
// DQ (8/18/2004): removing this older pragma mechanism
void
SgExpression::output_pragma(ostream& os)
   {
     ::print_pragma( p_uattributes, os);
   }
#endif

int
SgExpression::precedence() const
   {
     return 0;
   }

#if 0
int
SgExpression::length() const
   {
     return 0;
   }
#endif

#if 0
bool
SgExpression::empty() const
   {
     return 1;
   }
#endif

#if 0
SgExpression*
SgExpression::get_first() const
   {
     int p = 0;
     return get_next(p);
   }
#endif

#if 0
SgExpression*
SgExpression::get_next(int&) const
   {
     printf ("Error: baseClass called! \n");
     abort();

     return NULL;
   }
#endif

#if 0
SgExpression*
SgExpression::get_end() const
   {
     printf ("Error: baseClass called! \n");
     abort();

     return NULL;
   }
#endif

#if 0
void
SgExpression::insert_next(int,SgExpression *)
   {
   }
#endif

#if 0
SgExpressionPtrList::iterator
SgExpression::begin()
   { return get_first(); }

SgExpressionPtrList::iterator
SgExpression::end()
   { return get_end(); }
#endif

#if 0
// DQ (8/18/2004): Removed since it is not used!
void
SgExpression::set_lvalue()
   {
#if 0
     printf ("ERROR: not yet implemented in SAGE3! \n");
     abort();
#else
     set_system_bitflag(p_uattributes,e_lvalue);
#endif
   }

int
SgExpression::get_is_lvalue() const 
   { return is_system_bitflag(p_uattributes,e_lvalue); }
#endif

 
#if 0
void
SgExpression::unset_lvalue() 
   { unset_system_bitflag(p_uattributes,e_lvalue); }

void
SgExpression::add_pragma(int cnt, SgPragma** plist)
   {
     for(int i=0; i<cnt; i++)
        {
          ::add_pragma(p_uattributes, plist[i]);
          plist[i]=0; 
        }
   }

SgPragma*
SgExpression::add_pragma(char *nm) 
   { return ::add_pragma(p_uattributes, nm); }

SgPragma*
SgExpression::get_pragma(char *nm) const
   { return ::get_pragma(p_uattributes, nm); }

int
SgExpression::remove_pragma(char *nm) 
   { return ::remove_pragma(p_uattributes,nm); }

// get attribute,
SgAttribute*
SgExpression::get_user_attribute(char *nm) const
   { return ::Sgget_user_attribute(p_uattributes,nm); }

SgAttribute*
SgExpression::add_user_attribute(char *nm, SgAttribute* attr)
   { return ::Sgadd_user_attribute(p_uattributes,nm,attr); }

int
SgExpression::remove_user_attribute(char *nm)
   { return ::remove_user_attribute(p_uattributes,nm); }
#endif

#if 0
// DQ (8/18/2004): Removed since it uses the old attribute mechanism
// Some global functions that are used by expressions
SgAttribute*
get_system_bitflag(const SgAttributePtrList & pattr)
   {
     SgAttributePtrList::const_iterator p = pattr.begin();
     if(p == pattr.end())
          return NULL;
       else
        {
          assert((*p) != NULL);
          return (SgAttribute *)(*p); // first one
        }
   }

/* always the first SgAttributePtr in the list */
void
set_system_bitflag(SgAttributePtrList & pattr, unsigned long int bit)
   {
     SgAttributePtrList::iterator p = pattr.begin();
     if(p==pattr.end())
        {
          SgBitAttribute* newAttribute = new SgBitAttribute("SYS_BITFLAG");
          assert(newAttribute != NULL);
          p = pattr.insert(p, newAttribute);
      //  p = pattr.insert(p,(SgAttribute *) new SgBitAttribute("SYS_BITFLAG"));
        }

     SgBitAttribute *bp = (SgBitAttribute *)(*p);
     assert(bp != NULL);
     bp->setAttribute(bit);
   }

void
unset_system_bitflag(SgAttributePtrList& pattr, unsigned long int bit)
   {
     SgAttributePtrList::iterator p=pattr.begin();  
     if(p==pattr.end())
        {
          SgBitAttribute* newAttribute = new SgBitAttribute("SYS_BITFLAG");
          assert(newAttribute != NULL);
          p=pattr.insert(p,(SgAttribute *) newAttribute);
       // p=pattr.insert(p,(SgAttribute *) new SgBitAttribute("SYS_BITFLAG"));
        }

     SgBitAttribute* bp = (SgBitAttribute *)(*p);
     assert(bp != NULL);
     bp->unsetAttribute(bit);
   }

int
is_system_bitflag(const SgAttributePtrList& pattr, unsigned long int bit)
   {
     SgAttributePtrList::const_iterator p=pattr.begin();  
     if(p==pattr.end())
          return 0;

     SgBitAttribute *bp = (SgBitAttribute *)(*p);
     assert(bp != NULL);
     return bp->isAttributeSet(bit);
   }

SgAttribute*
Sgadd_user_attribute(SgAttributePtrList& pattr, char *attr_name, SgAttribute* attr)
   {
     SgAttributePtrList::iterator p=pattr.begin();
     if(p==pattr.end())
        {
          SgBitAttribute* newAttribute = new SgBitAttribute("SYS_BITFLAG");
          assert(newAttribute != NULL);
          pattr.insert(p,newAttribute);
       // pattr.insert(p,(SgAttribute *)new SgBitAttribute("SYS_BITFLAG"));
        }
     p++;

  // I think it would not make much sense to insert a NULL pointer
     assert(attr != NULL);
     pattr.insert(pattr.end(), attr);
     p++;

  // DQ: Not sure we can assert that the return value is a valid pointer
     assert((*p) != NULL);
     return (SgAttribute *)(*p);
   }

// get user attribute,
SgAttribute*
Sgget_user_attribute(const SgAttributePtrList& pattr, char *attr_name)
   {
     assert(attr_name != NULL);
     SgAttributePtrList::const_iterator p = pattr.begin();
     if(p == pattr.end())
          return 0;
       else
          p++; // skip the system attribute

     while( p != pattr.end())
        {
          assert((*p) != NULL);
          if( !(*p)->isPragma() && (*p)->isSame(attr_name) ) 
             {
               assert((*p) != NULL);
               return (SgAttribute *)(*p);
             }
          p++;
        }

     return NULL;
   }

int
remove_user_attribute(SgAttributePtrList& pattr, char *attr_name)
   {
     assert(attr_name != NULL);
     SgAttributePtrList::iterator p = pattr.begin();
     if(p==pattr.end())
          return 0;
       else
          p++; // skip the system one

     while( p!=pattr.end())
        {
          assert((*p) != NULL);
          if( !(*p)->isPragma() && (*p)->isSame(attr_name) )
             {
               pattr.remove((*p));
               return 1;
             }
          p++;
        }

     return 0;
   }
#endif


int 
SgExpression::get_name_qualification_length () const
   {
     ROSE_ASSERT (this != NULL);

     printf ("Error: base class virtual function called by mistake on node = %p = %s \n",this,this->class_name().c_str());
     ROSE_ASSERT(false);

     return 0; // p_name_qualification_length;
   }

void
SgExpression::set_name_qualification_length ( int name_qualification_length )
   {
     ROSE_ASSERT (this != NULL);
     set_isModified(true);
     
     printf ("Error: base class virtual function called by mistake on node = %p = %s \n",this,this->class_name().c_str());
     ROSE_ASSERT(false);

  // p_name_qualification_length = name_qualification_length;
   }


bool 
SgExpression::get_type_elaboration_required () const
   {
     ROSE_ASSERT (this != NULL);

     printf ("Error: base class virtual function called by mistake on node = %p = %s \n",this,this->class_name().c_str());
     ROSE_ASSERT(false);

     return false; // p_type_elaboration_required;
   }

void
SgExpression::set_type_elaboration_required ( bool type_elaboration_required )
   {
     ROSE_ASSERT (this != NULL);
     set_isModified(true);
     
     printf ("Error: base class virtual function called by mistake on node = %p = %s \n",this,this->class_name().c_str());
     ROSE_ASSERT(false);

  // p_type_elaboration_required = type_elaboration_required;
   }

bool 
SgExpression::get_global_qualification_required () const
   {
     ROSE_ASSERT (this != NULL);

     printf ("Error: base class virtual function called by mistake on node = %p = %s \n",this,this->class_name().c_str());
     ROSE_ASSERT(false);

     return false; // p_global_qualification_required;
   }

void
SgExpression::set_global_qualification_required ( bool global_qualification_required )
   {
     ROSE_ASSERT (this != NULL);
     set_isModified(true);
     
     printf ("Error: base class virtual function called by mistake on node = %p = %s \n",this,this->class_name().c_str());
     ROSE_ASSERT(false);

  // p_global_qualification_required = global_qualification_required;
   }

SgExpression*
SgExpression::get_originalExpressionTree() const
   {
  // DQ (6/21/2011): Get the original expression if this is an IR node where it is defined and it is a valid pointer.
  // The p_originalExpressionTree datamember exists only on these IR nodes:
  //    SgBinaryOp
  //    SgValueExp
  //    SgFunctionRefExp
  //    SgValueExp
  //    SgCastExp

     SgExpression* originalExpressionTree = NULL;
     switch(variantT())
        {
          case V_SgBinaryOp:       originalExpressionTree = isSgBinaryOp(this)->get_originalExpressionTree();       break;
          case V_SgValueExp:       originalExpressionTree = isSgValueExp(this)->get_originalExpressionTree();       break;
          case V_SgFunctionRefExp: originalExpressionTree = isSgFunctionRefExp(this)->get_originalExpressionTree(); break;
          case V_SgCastExp:        originalExpressionTree = isSgCastExp(this)->get_originalExpressionTree();        break;

          default:
             {
            // For all other cases do nothing, since there is no originalExpressionTree data member.
             }
        }

     return originalExpressionTree;
   }

SOURCE_BASECLASS_EXPRESSION_END


SOURCE_X_EXPRESSION_START

#error "Error code included from SOURCE_X_EXPRESSION"

void
$CLASSNAME::post_construction_initialization()
   {
   }

SOURCE_X_EXPRESSION_END


SOURCE_X_EXPRESSION_UNKNOWN_START

// This is not a terminal that we really need, so I'm
// not sure it should be a part of the X grammar.

#error "Error code included from SOURCE_X_EXPRESSION_UNKNOWN"

SOURCE_X_EXPRESSION_UNKNOWN_END


SOURCE_NON_X_EXPRESSION_START

#error "Error code included from SOURCE_NON_X_EXPRESSION"

SOURCE_NON_X_EXPRESSION_END


SOURCE_UNARY_EXPRESSION_START

void
SgUnaryOp::post_construction_initialization()
   {
// #ifndef REMOVE_SET_PARENT_FUNCTION
     if (get_operand())
          get_operand()->set_parent(this);
// #endif
     p_mode = SgUnaryOp::prefix;
   }

SgExpression*
SgUnaryOp::get_operand() const
   { return get_operand_i(); }

void
SgUnaryOp::set_operand(SgExpression * exp)
   {
     set_operand_i(exp);
// #ifndef REMOVE_SET_PARENT_FUNCTION
     if (exp)
          exp->set_parent(this);
// #endif

  // DQ (1/14/2006): set_type is removed
  // set_type();
   }

SgType*
SgUnaryOp::get_type() const
   {
  // DQ (1/14/2006): Get the type from the operand
  // return get_expression_type();
  // printf ("$CLASSNAME::get_type(): getting type from operand \n");
     ROSE_ASSERT(get_operand() != NULL);

     SgType* returnType = get_operand()->get_type();

     return returnType;
   }

int
SgUnaryOp::length() const 
   { return 1;}

bool
SgUnaryOp::empty() const
   { return 0; }

// void $CLASSNAME::operator_unparse(const char * op, Unparse_Info & info, ostream & os);

#if 0
// This should be automatically generated!
int
SgUnaryOp::get_mode() 
   { return p_mode; }

void
SgUnaryOp::set_mode(Sgop_mode m)
   { p_mode=m; }
#endif

SgExpression*
SgUnaryOp::get_next (int &n) const
   {
     if(n)
        {
          return NULL;
        }
       else
        {
          n++;
          return get_operand();
        }
   }

int
SgUnaryOp::replace_expression (SgExpression *o, SgExpression *n)
   {
  // DQ (12/17/2006): This function should have the semantics that it will represent a  
  // structural change to the AST, thus it is free to set the parent of the new expression.

     ROSE_ASSERT(o != NULL);
     ROSE_ASSERT(n != NULL);

     if (get_operand() == o)
        {
          set_operand(n);
          return 1;
        }
       else
        {
          printf ("Warning: inside of SgUnaryOp::replace_expression original SgExpression unidentified \n");
          return 0;
        }
   }

SOURCE_UNARY_EXPRESSION_END


SOURCE_BINARY_EXPRESSION_START
void
SgBinaryOp::post_construction_initialization()
   {
// #ifndef REMOVE_SET_PARENT_FUNCTION
     if (get_lhs_operand())
          get_lhs_operand()->set_parent(this);
     if (get_rhs_operand())
          get_rhs_operand()->set_parent(this);
// #endif
   }

SgExpression*
SgBinaryOp::get_lhs_operand() const
   { return get_lhs_operand_i(); }

void
SgBinaryOp::set_lhs_operand(SgExpression * exp)
   {
     set_lhs_operand_i(exp);
// #ifndef REMOVE_SET_PARENT_FUNCTION
     if (exp) 
        exp->set_parent(this);
// #endif

  // DQ (1/14/2006): set_type is removed
  // set_type();
   }

int
SgBinaryOp::length() const
   {
     return 2;
   }

// I don't think this is used (so exclude it until we clearly need it)!
bool
SgBinaryOp::empty() const
   {
     return false;  // return 0;
   }

SgExpression*
SgBinaryOp::get_rhs_operand() const
   { return get_rhs_operand_i(); }

void
SgBinaryOp::set_rhs_operand(SgExpression * exp)
   {
     set_rhs_operand_i(exp);
// #ifndef REMOVE_SET_PARENT_FUNCTION
     if (exp) 
          exp->set_parent(this);
// #endif

  // DQ (1/14/2006): set_type is removed
  // set_type();
   }

SgType*
SgBinaryOp::get_type() const
   {
  // We have to select one, so for now chose the lhs, it might be that 
  // we have to explicitly store the return type of binary operators.

     ROSE_ASSERT(get_lhs_operand() != NULL);
     ROSE_ASSERT(get_rhs_operand() != NULL);

     SgType* lhsType = get_lhs_operand()->get_type();
     ROSE_ASSERT(lhsType != NULL);

     SgType* rhsType = get_rhs_operand()->get_type();
     ROSE_ASSERT(rhsType != NULL);

  // DQ (9/27/2006): Ideally, this should not be set, though sometimes it is.
  // ROSE_ASSERT(p_expression_type != NULL);
     string expression_type_name = "NULL";
     if (p_expression_type != NULL)
        {
          expression_type_name = p_expression_type->class_name();
          printf ("Found an case where $CLASSNAME::p_expression_type != NULL on %s expression_type_name = %s \n",
               this->class_name().c_str(),expression_type_name.c_str());
        }

     if (variantT() == V_SgAddOp || variantT() == V_SgSubtractOp)
        {
       // PC (10/9/2009): Pointer arithmetic is a special case
          SgType *lhsBase = SageInterface::getElementType(lhsType),
                 *rhsBase = SageInterface::getElementType(rhsType);

       /* Note that we return an SgPointerType regardless of whether the original
        * type was an SgPointerType or SgArrayType.  This is because the latter
        * undergoes implicit array-to-pointer conversion. */
          if (lhsBase != NULL && rhsBase == NULL)
             {
               return SgPointerType::createType(lhsBase);
             }
          else if (lhsBase == NULL && rhsBase != NULL)
             {
               return SgPointerType::createType(rhsBase);
             }
          else if (lhsBase != NULL && rhsBase != NULL && variantT() == V_SgSubtractOp)
             {
            // TODO: return ptrdiff_t
               return lhsType;
             }
        }

     return lhsType;
   }

SgExpression*
SgBinaryOp::get_next(int& n) const
   {
     if(n==0)
        {
          n++; 
          return get_lhs_operand();
        }
       else
        {
          if (n==1)
             {
               n++;
               return get_rhs_operand();
             }
        }

     return 0;
   }

int
SgBinaryOp::replace_expression(SgExpression *o, SgExpression *n)
   {
  // DQ (12/17/2006): This function should have the semantics that it will represent a  
  // structural change to the AST, thus it is free to set the parent of the new expression.

     ROSE_ASSERT(o != NULL);
     ROSE_ASSERT(n != NULL);

     if (get_lhs_operand() == o)
        {
          set_lhs_operand(n);
          return 1;
        }
       else
          if (get_rhs_operand() == o)
             {
               set_rhs_operand(n);
               return 1;  
             } 
            else 
             {
               printf ("Warning: inside of SgBinaryOp::replace_expression original SgExpression unidentified \n");
               return 0;
             }
   }

SOURCE_BINARY_EXPRESSION_END


SOURCE_EXPRESSION_ROOT_START
//QY:9/30/2004: removed stmt pointer inside exprRoot. Use parent pointer instead.
#if 0
void
SgExpressionRoot::initialize_root ( SgExpression* exp, SgStatement* stmt )
   {
  // The root of an expression should be an expression.  
  // If the expression's parent is a statement then the
  // statement should contain an expression root object.

  // stmt should always be initialized to calling object's this pointer
     ROSE_ASSERT(stmt != NULL);

  // set the parent of this expression to the calling statement
  // (this might be better off set to NULL or some other value!)
  // set_parent(stmt);
  // Let the parent of the expression root be NULL (since it really should be an expression type)
  // Access the parent through the p_statement pointer!
  // set_parent(NULL);
  // We can't call the set_parent function because it can't take a NULL pointer

  // We don't want to call set_statement since this will attempt to 
  // initialize the parent of stmt (which would be backwards)
  // set_statement(stmt);
  // p_statement = stmt;
  // call the modified set_statement function
     set_statement(stmt);

  // We use the SgExpressionRoot as the parent of the exp 
  // (this is the purpose of the SgExpressionRoot object)
// #ifndef REMOVE_SET_PARENT_FUNCTION
     if (exp)
          exp->set_parent(this);
// #endif
     set_operand(exp);
   }
#endif

#if 0
// DQ (1/14/2006): set_type is removed
void
SgExpressionRoot::set_type()
   {
     if (get_operand())
          set_expression_type(get_operand()->get_type()); 
       else
          set_expression_type(SgTypeDefault::createType());
   }
#endif

#if 0
// DQ (12/17/2006): Removed to clean up code (not used, I think).
//QY:9/30/2004: removed stmt pointer inside exprRoot. Use parent pointer instead.
void
SgExpressionRoot::set_statement( SgStatement* stmt )
   {
     set_parent(stmt);
   }

//QY:9/30/2004: removed stmt pointer inside exprRoot. Use parent pointer instead.
SgStatement*
SgExpressionRoot::get_statement() const
   {
     if (get_parent() == 0)
        return 0;
     SgStatement* res= isSgStatement( get_parent());
     assert(res != 0);
     return res; 
   }
#endif

SOURCE_EXPRESSION_ROOT_END


SOURCE_EXPRESSION_LIST_EXPRESSION_START
bool
SgExprListExp::empty() const
   {
     if (p_expressions.empty())
          return 1;
       else
          return 0;
   }

SgExpressionPtrList&
SgExprListExp::get_expressions()
   { return p_expressions; }

const SgExpressionPtrList&
SgExprListExp::get_expressions() const
   { return p_expressions; }

void
SgExprListExp::append_expression(SgExpression *what)
   { what->set_parent(this); p_expressions.push_back(what); }

void
SgExprListExp::prepend_expression(SgExpression *what)
   { what->set_parent(this); p_expressions.insert(p_expressions.begin(), what); }

#if 0
void
SgExprListExp::insert_expression(const SgExpressionPtrList::iterator &where, SgExpression *what)
   {
// #ifndef REMOVE_SET_PARENT_FUNCTION
     what->set_parent(this);
// #endif
     p_expressions.insert(where,what);
   }
#endif

#if 0
SgExpression*
SgExprListExp::get_first() const
   {
     if(get_expressions().empty())
          return 0;
     SgExpressionPtrList::const_iterator p=get_expressions().begin();
     ROSE_ASSERT( (*p) != NULL );
     return (*p);
   }
#endif

#if 0
SgExpression*
SgExprListExp::get_end() const
   {
     return NULL;
   }
#endif

#if 0
int
SgExprListExp::get_index(SgExpression *e) const
   {
     if(get_expressions().empty()) return -1;
     SgExpressionPtrList::const_iterator p=get_expressions().begin();
     int i=0;
     while(p!=p_expressions.end())
        {
#if 0
          if( (*p).irep()== e )
             return i;
#else
          printf ("ERROR: not yet implemented in SAGE3 \n");
          abort();
#endif
          i++;
          p++;
        }
     return -1;
   }
#endif

#if 1
int
SgExprListExp::replace_expression(SgExpression *o, SgExpression *n)
   {
  // DQ (10/5/2007): This is a new version of this function (from Jeremiah) which observes STL vector iterator semantics.

  // DQ (12/17/2006): This function should have the semantics that it will represent a
  // structural change to the AST, thus it is free to set the parent of the new expression.

     ROSE_ASSERT(o != NULL);
     ROSE_ASSERT(n != NULL);

     for (SgExpressionPtrList::iterator i=p_expressions.begin();
          i != p_expressions.end(); ++i)
        {
          if( (*i) == o)
             {
               *i = n;
               return 1;
             }
        }
     return 0;
   }
#else
int
SgExprListExp::replace_expression(SgExpression *o, SgExpression *n)
   {
  // DQ (12/17/2006): This function should have the semantics that it will represent a  
  // structural change to the AST, thus it is free to set the parent of the new expression.

     ROSE_ASSERT(o != NULL);
     ROSE_ASSERT(n != NULL);

     SgExpressionPtrList::iterator i=p_expressions.begin();
     while (i != p_expressions.end())
        {
          if( (*i) == o)
             {
               insert_expression(i, n);
               p_expressions.erase(i);
               return 1;
             }
/*
          printf ("ERROR: not yet implemented in SAGE3 \n");
          abort();
*/
          i++;
        }
     return 0;
   }
#endif

#if 0
void
SgExprListExp::insert_expression(SgExpression *o, SgExpression *n, int inFront)
   {
     SgExpressionPtrList::iterator i=p_expressions.begin();
     while(i!=p_expressions.end())
        {
#if 0
          if((*i).irep() == o)
             {
               if(!inFront) i++;
#ifndef REMOVE_SET_PARENT_FUNCTION
               n->set_parent(this);
#endif
               insert_expression(i,n);
             }
#else
          printf ("ERROR: not yet implemented in SAGE3 \n");
          abort();
#endif
        }
   }
#endif

SOURCE_EXPRESSION_LIST_EXPRESSION_END


SOURCE_VARIABLE_REFERENCE_EXPRESSION_START
#if 0
// DQ (11/7/2007): I think this is not used any more.
void
SgVarRefExp::fixupCopy(SgNode* copy, SgCopyHelp & help) const
   {
  // This is the empty default inplementation, not a problem if it is called!
     printf ("Inside of SgVarRefExp::fixupCopy() \n");

     SgVarRefExp* variableRefExpression_copy = isSgVarRefExp(copy);

  // We could first check if the declarations are the same, but that would not imply that they had to be reset!

     ROSE_ASSERT(variableRefExpression_copy->get_symbol() != NULL);
     SgNode* declaration_key = variableRefExpression_copy->get_symbol()->get_declaration();
     ROSE_ASSERT(declaration_key != NULL);

  // If this is a reference to a declaration that was copied, then we have a new symbol that should be referencec by the reference.
  // The declaration is saved into a map held as state in the SgCopyHelp object.
     SgCopyHelp::copiedNodeMapTypeIterator i = help.get_copiedNodeMap().find(declaration_key);
     if (i != help.get_copiedNodeMap().end())
        {
       // Found the key (a declaration SgDeclarationStatement or a SgInitializedName) so get the symbol and reset the symbol in the referencec to the value's associated symbol!
          SgNode* declaration_value = i->second;
          SgInitializedName* initializedName_copy = isSgInitializedName(declaration_value);
          ROSE_ASSERT(initializedName_copy != NULL);
          SgSymbol* symbol_copy = initializedName_copy->get_symbol_from_symbol_table();

       // DQ (10/8/2007): It might be too early to expect this to work!
       // ROSE_ASSERT(symbol_copy != NULL);
          printf ("Inside of SgVarRefExp::fixupCopy(): symbol_copy = %p \n",symbol_copy);
          if (symbol_copy != NULL)
             {
               SgVariableSymbol* variableSymbol_copy = isSgVariableSymbol(symbol_copy);
               ROSE_ASSERT(variableSymbol_copy != NULL);
               variableRefExpression_copy->set_symbol(variableSymbol_copy);
             }
        }
   }
#endif

SOURCE_VARIABLE_REFERENCE_EXPRESSION_END


SOURCE_LABEL_REFERENCE_EXPRESSION_START

SgName
SgLabelRefExp::get_name() const
   {
     ROSE_ASSERT(p_symbol != NULL);
     return p_symbol->get_name();
   }

int
SgLabelRefExp::get_numeric_label_value() const
   {
     ROSE_ASSERT(p_symbol != NULL);
     return p_symbol->get_numeric_label_value();
   }

bool
SgLabelRefExp::isFunctionCallArgumentForAlternativeReturnType() const
   {
  // We might want to make sure that this is for a Fortran AST.

  // This is relevant more for type checking than for the unparing since a SgLabel expression will always be output using "*" syntax.

  // However initial results from this test is showing that the function type arguments list is at least sometime empty when it should not be.

     bool returnValue = false;

#if 0
  // SgFunctionCallExp* enclosingFunctionCall = SageInterface::getEnclosingNode<SgFunctionCallExp>(this);
     SgNode* tmp_enclosingFunctionCall = SageInterface::getEnclosingNode<SgFunctionCallExp>(this);
     ROSE_ASSERT(tmp_enclosingFunctionCall != NULL);

     SgNode* tmp_exprListExp = SageInterface::getEnclosingNode<SgExprListExp>(this);
     ROSE_ASSERT(tmp_exprListExp != NULL);

  // Compute the index position of the current element (finish later)...
     size_t positionInList = 1;

     SgFunctionCallExp* enclosingFunctionCall = isSgFunctionCallExp(tmp_enclosingFunctionCall);
     ROSE_ASSERT(enclosingFunctionCall != NULL);

     SgExpression* tmp_functionRefExp = enclosingFunctionCall->get_function();
     ROSE_ASSERT(tmp_functionRefExp != NULL);

  // Could this alternatively be a Fortran procedure pointer?
     SgFunctionRefExp* functionRefExp = isSgFunctionRefExp(tmp_functionRefExp);
     ROSE_ASSERT(functionRefExp != NULL);

     SgType* tmp_functionType = functionRefExp->get_type();
     ROSE_ASSERT(tmp_functionRefExp != NULL);
     SgFunctionType* functionType = isSgFunctionType(tmp_functionType);
     ROSE_ASSERT(functionType != NULL);

     SgFunctionParameterTypeList* functionParameterTypeList = functionType->get_argument_list();
     ROSE_ASSERT(functionParameterTypeList != NULL);

     SgTypePtrList & functionTypeArguments = functionParameterTypeList->get_arguments();

     printf ("functionTypeArguments.size() = %zu \n",functionTypeArguments.size());
     ROSE_ASSERT(positionInList < functionTypeArguments.size());

     SgType* tmp_thisParametersType = functionTypeArguments[positionInList];
     ROSE_ASSERT(tmp_thisParametersType != NULL);

     SgTypeLabel* labelType = isSgTypeLabel(tmp_thisParametersType);

     returnValue = (labelType != NULL);

     printf ("In SgLabelRefExp::isFunctionCallArgumentForAlternativeReturnType(): returnValue = %s \n",returnValue ? "true" : "false");
#endif

     return returnValue;
   }

#if 0
const SgName & 
SgLabelRefExp::get_name() const
   {
     ROSE_ASSERT(p_symbol != NULL);
     return p_symbol->get_name();
   }
#endif

SOURCE_LABEL_REFERENCE_EXPRESSION_END


SOURCE_CLASS_NAME_REFERENCE_EXPRESSION_START
SOURCE_CLASS_NAME_REFERENCE_EXPRESSION_END


SOURCE_FUNCTION_REFERENCE_EXPRESSION_START

#if 0
// DQ (11/7/2007): I think this is not used any more.
void
SgFunctionRefExp::fixupCopy(SgNode* copy, SgCopyHelp & help) const
   {
  // This is the empty default inplementation, not a problem if it is called!
     printf ("Inside of SgFunctionRefExp::fixupCopy() \n");

     SgFunctionRefExp* functionRefExpression_copy = isSgFunctionRefExp(copy);

  // We could first check if the declarations are the same, but that would not imply that they had to be reset!

     ROSE_ASSERT(functionRefExpression_copy->get_symbol() != NULL);
     SgNode* declaration_key = functionRefExpression_copy->get_symbol()->get_declaration();
     ROSE_ASSERT(declaration_key != NULL);

  // If this is a reference to a declaration that was copied, then we have a new symbol that should be referencec by the reference.
  // The declaration is saved into a map held as state in the SgCopyHelp object.
     SgCopyHelp::copiedNodeMapTypeIterator i = help.get_copiedNodeMap().find(declaration_key);
     if (i != help.get_copiedNodeMap().end())
        {
       // Found the key (a declaration SgDeclarationStatement or a SgInitializedName) so get the symbol and reset the symbol in the referencec to the value's associated symbol!
          SgNode* declaration_value = i->second;
          SgFunctionDeclaration* functionDeclaration_copy = isSgFunctionDeclaration(declaration_value);
          ROSE_ASSERT(functionDeclaration_copy != NULL);
          SgSymbol* symbol_copy = functionDeclaration_copy->get_symbol_from_symbol_table();
       // ROSE_ASSERT(symbol_copy != NULL);
          if (symbol_copy != NULL)
             {
               SgFunctionSymbol* functionSymbol_copy = isSgFunctionSymbol(symbol_copy);
               ROSE_ASSERT(functionSymbol_copy != NULL);
               functionRefExpression_copy->set_symbol(functionSymbol_copy);
             }
        }
   }
#endif

void
SgFunctionRefExp::post_construction_initialization()
   {
  // DQ (1/14/2006): set_type is removed
  // if (! get_function_type())
  //      set_type(); 
   }

SgFunctionSymbol*
SgFunctionRefExp::get_symbol() const
   { return get_symbol_i(); }

void
SgFunctionRefExp::set_symbol(SgFunctionSymbol * symbol)
   {
     set_symbol_i(symbol);

  // DQ (1/14/2006): set_type is removed
  // set_type();
   }


SgFunctionDeclaration*
SgFunctionRefExp::getAssociatedFunctionDeclaration() const
   {
  // This is helpful in chasing down the associated declaration to this function reference.
     SgFunctionDeclaration* returnFunctionDeclaration = NULL;
     SgFunctionSymbol* functionSymbol = this->get_symbol();

  // DQ (2/8/2009): Can we assert this! What about pointers to functions?
     ROSE_ASSERT(functionSymbol != NULL);

  // It might be that a pointer to a function would not have a symbol.
     if (functionSymbol != NULL)
          returnFunctionDeclaration = functionSymbol->get_declaration();

     return returnFunctionDeclaration;
   }


SOURCE_FUNCTION_REFERENCE_EXPRESSION_END


SOURCE_MEMBER_FUNCTION_REFERENCE_EXPRESSION_START

void
SgMemberFunctionRefExp::post_construction_initialization() 
   {
   }

SgMemberFunctionSymbol*
SgMemberFunctionRefExp::get_symbol() const
   { return get_symbol_i(); }

void
SgMemberFunctionRefExp::set_symbol(SgMemberFunctionSymbol * symbol)
   {
     set_symbol_i(symbol);

  // DQ (1/14/2006): set_type is removed
  // set_type();
   }

#if 0
void
SgMemberFunctionRefExp::set_type()
   {
     SgMemberFunctionSymbol *mfsym = get_symbol();
     ROSE_ASSERT(mfsym != NULL);
     p_function_type = (SgFunctionType *)(mfsym->get_type());
     if ( p_function_type == NULL )
        {
          cout << "bad" << mfsym->get_name().str() << endl;

       // DQ (9/12/2004): Made this an error (I think it should be and it is in the case of a function pointer)
          ROSE_ASSERT(false);
        }
   }
#endif

// DQ (2/8/2009): I always wanted to have this function!
SgMemberFunctionDeclaration*
SgMemberFunctionRefExp::getAssociatedMemberFunctionDeclaration() const
   {
  // This is helpful in chasing down the associated declaration to this member function reference.
     SgMemberFunctionDeclaration* returnMemberFunctionDeclaration = NULL;
     SgMemberFunctionSymbol* memberFunctionSymbol = this->get_symbol();

  // DQ (2/8/2009): Can we assert this! What about pointers to functions?
     ROSE_ASSERT(memberFunctionSymbol != NULL);

  // It might be that a pointer to a function would not have a symbol.
     if (memberFunctionSymbol != NULL)
          returnMemberFunctionDeclaration = memberFunctionSymbol->get_declaration();

     return returnMemberFunctionDeclaration;
   }

SOURCE_MEMBER_FUNCTION_REFERENCE_EXPRESSION_END


SOURCE_VALUE_EXPRESSION_START

SOURCE_VALUE_EXPRESSION_END


SOURCE_BOOLEAN_VALUE_EXPRESSION_START
SOURCE_BOOLEAN_VALUE_EXPRESSION_END


SOURCE_STRING_VALUE_EXPRESSION_START

void
$CLASSNAME::post_construction_initialization()
   {
  // We can't initialize this to NULL since it might have just been set!
  // p_value = (char*)0L;
   }

#if 0
$CLASSNAME::$CLASSNAME ( Sg_File_Info* file_info, string value )
   : $BASECLASS(file_info)
   {
  // Build a custom constructor since we have to make a
  // copy (using strdup(char*)) of the input string (value)

  // Copy the string (else it is lost and not represented in the unparsed output code)
  // p_value = (value == 0)? 0 : strdup(value);
     p_value = value;

  // Test the variant virtual function
     assert(STRING_VAL == variant());
     post_construction_initialization();

  // Test the isSgStringVal() function since it has been problematic
     assert(isSgStringVal(this) != NULL);
   }
#endif

#if 0
$CLASSNAME::~$CLASSNAME()
   {
  // Delete the array of char (so use "delete []")
     delete [] p_value;
     p_value = NULL;
   }
#endif

SOURCE_STRING_VALUE_EXPRESSION_END


SOURCE_SHORT_VALUE_EXPRESSION_START
SOURCE_SHORT_VALUE_EXPRESSION_END


SOURCE_CHAR_VALUE_EXPRESSION_START
SOURCE_CHAR_VALUE_EXPRESSION_END


SOURCE_UNSIGNED_CHAR_VALUE_EXPRESSION_START
SOURCE_UNSIGNED_CHAR_VALUE_EXPRESSION_END


SOURCE_WCHAR_VALUE_EXPRESSION_START
void
$CLASSNAME::post_construction_initialization()
   {
  // We can't initialize this to NULL since it might have just been set!
  // p_valueUL = 0L;
   }

wchar_t
$CLASSNAME::get_value() const
   {
     return p_valueUL;
   }

void
$CLASSNAME::set_value(wchar_t new_val)
   {
     p_valueUL = new_val;
   }

SOURCE_WCHAR_VALUE_EXPRESSION_END


SOURCE_UNSIGNED_SHORT_VALUE_EXPRESSION_START
SOURCE_UNSIGNED_SHORT_VALUE_EXPRESSION_END


SOURCE_INTEGER_VALUE_EXPRESSION_START
SOURCE_INTEGER_VALUE_EXPRESSION_END


SOURCE_ENUM_VALUE_EXPRESSION_START
SOURCE_ENUM_VALUE_EXPRESSION_END


SOURCE_UNSIGNED_INTEGER_VALUE_EXPRESSION_START
SOURCE_UNSIGNED_INTEGER_VALUE_EXPRESSION_END


SOURCE_LONG_INTEGER_VALUE_EXPRESSION_START
SOURCE_LONG_INTEGER_VALUE_EXPRESSION_END


SOURCE_LONG_LONG_INTEGER_VALUE_EXPRESSION_START
SOURCE_LONG_LONG_INTEGER_VALUE_EXPRESSION_END


SOURCE_UNSIGNED_LONG_LONG_INTEGER_VALUE_EXPRESSION_START
SOURCE_UNSIGNED_LONG_LONG_INTEGER_VALUE_EXPRESSION_END


SOURCE_UNSIGNED_LONG_VALUE_EXPRESSION_START
SOURCE_UNSIGNED_LONG_VALUE_EXPRESSION_END


SOURCE_FLOAT_VALUE_EXPRESSION_START
SOURCE_FLOAT_VALUE_EXPRESSION_END


SOURCE_DOUBLE_VALUE_EXPRESSION_START
SOURCE_DOUBLE_VALUE_EXPRESSION_END


SOURCE_LONG_DOUBLE_VALUE_EXPRESSION_START
SOURCE_LONG_DOUBLE_VALUE_EXPRESSION_END


SOURCE_COMPLEX_VALUE_EXPRESSION_START
SOURCE_COMPLEX_VALUE_EXPRESSION_END

SOURCE_UPC_THREADS_EXPRESSION_START
SOURCE_UPC_THREADS_EXPRESSION_END


SOURCE_UPC_MYTHREAD_EXPRESSION_START
SOURCE_UPC_MYTHREAD_EXPRESSION_END

SOURCE_FUNCTION_CALL_EXPRESSION_START

void
SgFunctionCallExp::post_construction_initialization() 
   {
     if (p_function != NULL)
          p_function->set_parent(this);
   }

#if 1
// DQ: trying to remove the nested iterator class
void
SgFunctionCallExp::append_arg(SgExpression* what)
   {
     assert(this != NULL);

  // DQ (11/15/2006): avoid setting newArgs this late in the process.
     ROSE_ASSERT(p_args != NULL);
     if (p_args == NULL)
        {
       // set_args(new SgExprListExp(this->get_file_info()));
          SgExprListExp* newArgs = new SgExprListExp ( this->get_file_info() );
          assert(newArgs != NULL);
          newArgs->set_endOfConstruct( this->get_file_info() );
          set_args(newArgs);
        }

    // insert_arg(p_args->end(),what);
       p_args->append_expression(what);
   }
#endif

#if 0
// DQ: trying to remove the nested iterator class
// $CLASSNAME::insert_arg(const SgExpression::iterator& where, SgExpression* what)
void
SgFunctionCallExp::insert_arg(const SgExpressionPtrList::iterator& where, SgExpression* what)
   {
     p_args->insert_expression(where,what); 
   }
#endif

SgExpression*
SgFunctionCallExp::get_next(int& n) const
   {
     if(n==0)
        {
          n++;
          return get_function();
        } 
       else 
          if(p_args && n==1)
             {
               n++;
               return get_args();
             }

     return 0;
   }

int
SgFunctionCallExp::replace_expression(SgExpression *o, SgExpression *n)
   {
  // DQ (12/17/2006): This function should have the semantics that it will represent a  
  // structural change to the AST, thus it is free to set the parent of the new expression.

     ROSE_ASSERT(o != NULL);
     ROSE_ASSERT(n != NULL);

     if (get_function() == o)
        {
          set_function(n);
          n->set_parent(this);

          return 1;
        }
       else
        {
          if (p_args == o)
             {
            // DQ (12/17/2006): Make this code safer (avoid passing NULL pointers to functions that we call!
            // set_args(isSgExprListExp(n));
               SgExprListExp* expressionList = isSgExprListExp(n);
               ROSE_ASSERT(expressionList != NULL);
               set_args(expressionList);
               n->set_parent(this);
               return 1;
             }
        }

     return 0;
   }

SgType*
SgFunctionCallExp::get_type() const
   {
  // DQ (1/14/2006): p_expression_type has been removed, we have to compute the appropriate type (IR specific code)

  // printf ("$CLASSNAME::get_type(): p_expression_type has been removed, we have to compute the appropriate type \n");

  // DQ (7/20/2006): Peter's patch now allows this function to be simplified to the following (suggested by Jeremiah).
     SgType* returnType = NULL;

     ROSE_ASSERT(p_function != NULL);
  // printf ("In SgFunctionCallExp::get_type(): calling get_type() on p_function = %p = %s \n",p_function,p_function->class_name().c_str());
     SgType* likelyFunctionType = p_function->get_type();
     ROSE_ASSERT(likelyFunctionType != NULL);
     while (likelyFunctionType && isSgTypedefType(likelyFunctionType))
        {
          likelyFunctionType = isSgTypedefType(likelyFunctionType)->get_base_type();
          ROSE_ASSERT(likelyFunctionType != NULL);
        }

     SgFunctionType* functionType = isSgFunctionType(likelyFunctionType);
     if (functionType == NULL)
        {
          printf ("Error: unexpected type found for likelyFunctionType = %p = %s \n",likelyFunctionType,likelyFunctionType->class_name().c_str());
       // get_file_info()->display("Location of call to SgFunctionCallExp::get_type(): debug");

       // DQ (7/15/2007): Handle case of typedef of function type
          likelyFunctionType = likelyFunctionType->stripType(SgType::STRIP_TYPEDEF_TYPE);

          printf ("After calling stripType(SgType::STRIP_TYPEDEF_TYPE): likelyFunctionType = %p = %s \n",likelyFunctionType,likelyFunctionType->class_name().c_str());

          functionType = isSgFunctionType(likelyFunctionType);

#ifdef ROSE_USE_EDG_VERSION_4
       // DQ (12/31/2008): EDG version 4.0 has a simpler representation which translates a bit differently.
       // I think this is an improvement to this functionality of this function.
          if (functionType == NULL)
               returnType = likelyFunctionType;
#else
          ROSE_ASSERT(functionType != NULL);
#endif
        }

#ifdef ROSE_USE_EDG_VERSION_4
  // if not already set
     if (returnType == NULL)
          returnType = functionType->get_return_type();
#else
     ROSE_ASSERT(functionType != NULL);
     returnType = functionType->get_return_type();
#endif
     ROSE_ASSERT(returnType != NULL);

     return returnType;
   }

SOURCE_FUNCTION_CALL_EXPRESSION_END


SOURCE_ARROW_EXPRESSION_START

SgType*
$CLASSNAME::get_type() const
   {
  // DQ (1/14/2006): p_expression_type has been removed, we have to compute the appropriate type (IR specific code)

  // For the SgArrowExp, the type is the type of the rhs operand (e.g. "Aptr->x" where "x" is the data member of the pointer to class "A").

  // printf ("$CLASSNAME::get_type(): p_expression_type has been removed, we have to compute the appropriate type \n");

     ROSE_ASSERT(get_lhs_operand() != NULL);
     ROSE_ASSERT(get_rhs_operand() != NULL);

     SgType* returnType = get_rhs_operand()->get_type();

     ROSE_ASSERT(returnType != NULL);

  // printf ("$CLASSNAME::get_type(): get the type of the rhs operand returnType = %s \n",returnType->class_name().c_str());

     return returnType;
   }

SOURCE_ARROW_EXPRESSION_END


SOURCE_DOT_EXPRESSION_START

SgType*
$CLASSNAME::get_type() const
   {
  // DQ (1/14/2006): p_expression_type has been removed, we have to compute the appropriate type (IR specific code)

  // For the SgDotExp, the type is the type of the rhs operand (e.g. "A.x" where "x" is the data member of the class "A").

  // printf ("$CLASSNAME::get_type(): p_expression_type has been removed, we have to compute the appropriate type \n");

     ROSE_ASSERT(get_lhs_operand() != NULL);
     ROSE_ASSERT(get_rhs_operand() != NULL);

     SgType* returnType = get_rhs_operand()->get_type();

     ROSE_ASSERT(returnType != NULL);

  // printf ("$CLASSNAME::get_type(): get the type of the rhs operand returnType = %s \n",returnType->class_name().c_str());

     return returnType;
   }

SOURCE_DOT_EXPRESSION_END


SOURCE_DOT_STAR_OPERATOR_EXPRESSION_START

SgType*
SgDotStarOp::get_type() const
   {
  // DQ (1/14/2006): p_expression_type has been removed, we have to compute the appropriate type (IR specific code)

  // For the SgDotStarOp, the type is the type of the rhs operand (e.g. "A.*x" where "x" is a member function pointer of the class "A").

  // Comment from Jeremiah (7/20/2006)
  // In SOURCE_DOT_STAR_OPERATOR_EXPRESSION's get_type() method, the expression type is computed as the type of the RHS operand.  
  // This is most likely a pointer to member type, though, not the type of the underlying member (assuming the types of 
  // pointer-to-member expressions are set correctly).  The same issue applies to SOURCE_ARROW_STAR_OPERATOR_EXPRESSION.

  // printf ("SgDotStarOp::get_type(): p_expression_type has been removed, we have to compute the appropriate type from rhs = %s \n",get_rhs_operand()->class_name().c_str());

     ROSE_ASSERT(get_lhs_operand() != NULL);
     ROSE_ASSERT(get_rhs_operand() != NULL);

     SgType* someType = get_rhs_operand()->get_type();

     SgType* returnType = NULL;
     keepStripping:

  // printf ("$CLASSNAME::get_type(): someType = %s \n",someType->class_name().c_str());

     ROSE_ASSERT (someType != NULL);
     switch(someType->variantT())
        {
       // These cases all have base types and the pointer dereferencing returns the base type
       // But since p_base_type is placed at each of the different SgType IR nodes we have 
       // to handle each case separately.
          case V_SgPointerType:
             {
               SgPointerType* pointerType = isSgPointerType(someType);
               returnType = pointerType->get_base_type();
               break;
             }
       // DQ (7/31/2006): Added a new case so now this code is no longer a clone of what is used in SgPointerDerefExp and SgPntrArrRefExp.
          case V_SgPointerMemberType:
             {
               SgPointerMemberType* pointerMemberType = isSgPointerMemberType(someType);
               returnType = pointerMemberType->get_base_type();
               break;
             }
          case V_SgArrayType:
             {
               SgArrayType* arrayType = isSgArrayType(someType);
               returnType = arrayType->get_base_type();
               break;
             }
          case V_SgTypedefType:
             {
               SgTypedefType* typedefType = isSgTypedefType(someType);
               someType = typedefType->get_base_type();
               goto keepStripping;
             }
          case V_SgReferenceType:
             {
               SgReferenceType* referenceType = isSgReferenceType(someType);
               someType = referenceType->get_base_type();
               goto keepStripping;
             }
          case V_SgModifierType:
             {
               SgModifierType* modifierType = isSgModifierType(someType);
               someType = modifierType->get_base_type();
               goto keepStripping;
             }
          default:
             {
#ifdef ROSE_USE_EDG_VERSION_4
            // DQ (12/31/2008): This appears to be the correct fix for EDG version 4.0, 
            // but it is unclear why this is not an issue for EDG 3.x previously.
            // printf ("Using default case in SgDotStarOp::get_type() differently with EDG version 4.x someType = %s \n",someType->class_name().c_str());
               returnType = someType;
#else
               printf ("Error: default reached in In SgDotStarOp::get_type() someType = %s \n",someType->class_name().c_str());
               ROSE_ASSERT(false);
#endif
             }
        }

     ROSE_ASSERT(returnType != NULL);

  // printf ("$CLASSNAME::get_type(): get the type of the rhs operand returnType = %s \n",returnType->class_name().c_str());

     return returnType;
   }

SOURCE_DOT_STAR_OPERATOR_EXPRESSION_END


SOURCE_ARROW_STAR_OPERATOR_EXPRESSION_START

SgType*
SgArrowStarOp::get_type() const
   {
  // DQ (1/14/2006): p_expression_type has been removed, we have to compute the appropriate type (IR specific code)

  // For the SgArrowStarOp, the type is the type of the rhs operand (e.g. "A->*x" where "x" is a member function pointer of the pointer to the class "A").

  // printf ("SgArrowStarOp::get_type(): p_expression_type has been removed, we have to compute the appropriate type from rhs = %s \n",get_rhs_operand()->class_name().c_str());

     ROSE_ASSERT(get_lhs_operand() != NULL);
     ROSE_ASSERT(get_rhs_operand() != NULL);

     SgType* someType = get_rhs_operand()->get_type();

     SgType* returnType = NULL;
     keepStripping:
     ROSE_ASSERT (someType != NULL);
     switch(someType->variantT())
        {
       // These cases all have base types and the pointer dereferencing returns the base type
       // But since p_base_type is placed at each of the different SgType IR nodes we have 
       // to handle each case separately.
          case V_SgPointerType:
             {
               SgPointerType* pointerType = isSgPointerType(someType);
               returnType = pointerType->get_base_type();
               break;
             }
       // DQ (7/31/2006): Added a new case so now this code is no longer a clone of what is used in SgPointerDerefExp and SgPntrArrRefExp.
          case V_SgPointerMemberType:
             {
               SgPointerMemberType* pointerMemberType = isSgPointerMemberType(someType);
               returnType = pointerMemberType->get_base_type();
               break;
             }
          case V_SgArrayType:
             {
               SgArrayType* arrayType = isSgArrayType(someType);
               returnType = arrayType->get_base_type();
               break;
             }
          case V_SgTypedefType:
             {
               SgTypedefType* typedefType = isSgTypedefType(someType);
               someType = typedefType->get_base_type();
               goto keepStripping;
             }
          case V_SgReferenceType:
             {
               SgReferenceType* referenceType = isSgReferenceType(someType);
               someType = referenceType->get_base_type();
               goto keepStripping;
             }
          case V_SgModifierType:
             {
               SgModifierType* modifierType = isSgModifierType(someType);
               someType = modifierType->get_base_type();
               goto keepStripping;
             }

          default:
             {
               printf ("Error: default reached in In SgArrowStarOp::get_type() someType = %s \n",someType->class_name().c_str());
               ROSE_ASSERT(false);
             }
        }

     ROSE_ASSERT(returnType != NULL);

  // printf ("SgArrowStarOp::get_type(): get the type of the rhs operand returnType = %s \n",returnType->class_name().c_str());

     return returnType;
   }

SOURCE_ARROW_STAR_OPERATOR_EXPRESSION_END


SOURCE_BOOLEAN_GET_TYPE_START

// DQ (6/20/2006): Used for all relational operators: ==, !=, <, >, <=, >=, !
SgType*
$CLASSNAME::get_type() const
   {
  // DQ (8/27/2006): We can get this result more quickly without searching the AST backward to the root and 
  // if we do so it will be more consistant with what we have to do for the SgTypeBool which similarly must 
  // be unparsed differently for C99 and C++ (gnu gcc also accepts "_Bool" as a type).
     SgType* returnType = (SageInterface::is_C_language() == true) ? 
                               static_cast<SgType*>(SgTypeInt::createType()) : 
                               static_cast<SgType*>(SgTypeBool::createType());
     ROSE_ASSERT(returnType != NULL);
     return returnType;
   }
SOURCE_BOOLEAN_GET_TYPE_END

SOURCE_EQUALITY_OPERATOR_EXPRESSION_START
SOURCE_BOOLEAN_GET_TYPE_MEMBER_FUNCTION
SOURCE_EQUALITY_OPERATOR_EXPRESSION_END


SOURCE_LESS_THAN_OPERATOR_EXPRESSION_START
SOURCE_BOOLEAN_GET_TYPE_MEMBER_FUNCTION
SOURCE_LESS_THAN_OPERATOR_EXPRESSION_END


SOURCE_GREATER_THAN_OPERATOR_EXPRESSION_START
SOURCE_BOOLEAN_GET_TYPE_MEMBER_FUNCTION
SOURCE_GREATER_THAN_OPERATOR_EXPRESSION_END


SOURCE_NOT_EQUAL_OPERATOR_EXPRESSION_START
SOURCE_BOOLEAN_GET_TYPE_MEMBER_FUNCTION
SOURCE_NOT_EQUAL_OPERATOR_EXPRESSION_END


SOURCE_LESS_OR_EQUAL_OPERATOR_EXPRESSION_START
SOURCE_BOOLEAN_GET_TYPE_MEMBER_FUNCTION
SOURCE_LESS_OR_EQUAL_OPERATOR_EXPRESSION_END


SOURCE_GREATER_OR_EQUAL_OPERATOR_EXPRESSION_START
SOURCE_BOOLEAN_GET_TYPE_MEMBER_FUNCTION
SOURCE_GREATER_OR_EQUAL_OPERATOR_EXPRESSION_END

SOURCE_NOT_OPERATOR_EXPRESSION_START
SOURCE_BOOLEAN_GET_TYPE_MEMBER_FUNCTION
SOURCE_NOT_OPERATOR_EXPRESSION_END


SOURCE_ADD_OPERATOR_EXPRESSION_START
SOURCE_ADD_OPERATOR_EXPRESSION_END


SOURCE_SUBTRACT_OPERATOR_EXPRESSION_START
SOURCE_SUBTRACT_OPERATOR_EXPRESSION_END


SOURCE_MULTIPLY_OPERATOR_EXPRESSION_START
SOURCE_MULTIPLY_OPERATOR_EXPRESSION_END


SOURCE_DIVIDE_OPERATOR_EXPRESSION_START
SOURCE_DIVIDE_OPERATOR_EXPRESSION_END


SOURCE_INTEGER_DIVIDE_OPERATOR_EXPRESSION_START
SOURCE_INTEGER_DIVIDE_OPERATOR_EXPRESSION_END


SOURCE_MOD_OPERATOR_EXPRESSION_START
SOURCE_MOD_OPERATOR_EXPRESSION_END


SOURCE_AND_OPERATOR_EXPRESSION_START

SgType*
$CLASSNAME::get_type() const
   {
  // This function returns an integer representing the logical type 

  // DQ (1/14/2006): p_expression_type has been removed, we have to compute the appropriate type (IR specific code)
  // DQ (7/20/2006): Modified to remove redundant SgTypeInt qualifier.
  // SgType* returnType = SgTypeInt::SgTypeInt::createType();
     SgType* returnType = SgTypeInt::createType();

     ROSE_ASSERT(returnType != NULL);
     return returnType;
   }

SOURCE_AND_OPERATOR_EXPRESSION_END


SOURCE_OR_OPERATOR_EXPRESSION_START

SgType*
$CLASSNAME::get_type() const
   {
  // This function returns an integer representing the logical type 

  // DQ (1/14/2006): p_expression_type has been removed, we have to compute the appropriate type (IR specific code)
  // DQ (7/20/2006): Modified to remove redundant SgTypeInt qualifier.
     SgType* returnType = SgTypeInt::createType();

     ROSE_ASSERT(returnType != NULL);
     return returnType;
   }

SOURCE_OR_OPERATOR_EXPRESSION_END


SOURCE_BIT_XOR_OPERATOR_EXPRESSION_START
SOURCE_BIT_XOR_OPERATOR_EXPRESSION_END


SOURCE_BIT_AND_OPERATOR_EXPRESSION_START
SOURCE_BIT_AND_OPERATOR_EXPRESSION_END


SOURCE_BIT_OR_OPERATOR_EXPRESSION_START
SOURCE_BIT_OR_OPERATOR_EXPRESSION_END


SOURCE_COMMA_OPERATOR_EXPRESSION_START

SgType*
$CLASSNAME::get_type() const
   {
  // DQ (10/2/2006): Comma operator's get_type function didn't previously exist, but it should 
  // because its semantics is different from the default SgBinaryOp::get_type() which returns 
  // the type associated with the lhs.  This returns the type of the rhs.
     ROSE_ASSERT(get_lhs_operand() != NULL);
     ROSE_ASSERT(get_rhs_operand() != NULL);

     SgType* returnType = get_rhs_operand()->get_type();
     ROSE_ASSERT(returnType != NULL);

  // printf ("$CLASSNAME::get_type(): get the type of the rhs operand returnType = %s \n",returnType->class_name().c_str());

     return returnType;
   }

SOURCE_COMMA_OPERATOR_EXPRESSION_END

SOURCE_LEFT_SHIFT_OPERATOR_EXPRESSION_START
SOURCE_LEFT_SHIFT_OPERATOR_EXPRESSION_END

SOURCE_RIGHT_SHIFT_OPERATOR_EXPRESSION_START
SOURCE_RIGHT_SHIFT_OPERATOR_EXPRESSION_END

SOURCE_JAVA_UNSIGNED_RIGHT_SHIFT_OPERATOR_EXPRESSION_START
SOURCE_JAVA_UNSIGNED_RIGHT_SHIFT_OPERATOR_EXPRESSION_END

SOURCE_MINUS_OPERATOR_EXPRESSION_START
SOURCE_MINUS_OPERATOR_EXPRESSION_END

SOURCE_UNARY_ADD_OPERATOR_EXPRESSION_START
SOURCE_UNARY_ADD_OPERATOR_EXPRESSION_END

SOURCE_SIZE_OF_OPERATOR_EXPRESSION_START

SgType*
$CLASSNAME::get_type() const
   {
  // This function returns an unsigned integer representing the size of type 
  // (the unsigned int should match size_t, which may or may not be defined).

     ROSE_ASSERT(p_operand_expr != NULL || p_operand_type != NULL);
     SgType* returnType = SgTypeUnsignedInt::createType();

     ROSE_ASSERT(returnType != NULL);
     return returnType;
   }

// Liao, 11/17/2009
int
SgSizeOfOp::replace_expression (SgExpression *o, SgExpression *n)
   {
  // DQ (12/17/2006): This function should have the semantics that it will represent a  
  // structural change to the AST, thus it is free to set the parent of the new expression.

     ROSE_ASSERT(o != NULL);
     ROSE_ASSERT(n != NULL);

     if (get_operand_expr() == o)
        {
          set_operand_expr(n);
          return 1;
        }
       else
        {
          printf ("Warning: inside of SgSizeOfOp::replace_expression original SgExpression unidentified \n");
          return 0;
        }
   } 

SOURCE_SIZE_OF_OPERATOR_EXPRESSION_END

SOURCE_JAVA_INSTANCEOF_OPERATOR_EXPRESSION_START

SgType*
$CLASSNAME::get_type() const
   {
  // This function returns an unsigned integer representing the size of type 
  // (the unsigned int should match size_t, which may or may not be defined).

     ROSE_ASSERT(p_operand_expr != NULL || p_operand_type != NULL);
     SgType* returnType = SgTypeUnsignedInt::createType();

     ROSE_ASSERT(returnType != NULL);
     return returnType;
   }

#if 0
// Liao, 11/17/2009
int
SgJavaInstanceOfOp::replace_expression (SgExpression *o, SgExpression *n)
   {
  // DQ (12/17/2006): This function should have the semantics that it will represent a  
  // structural change to the AST, thus it is free to set the parent of the new expression.

     ROSE_ASSERT(o != NULL);
     ROSE_ASSERT(n != NULL);

     if (get_operand_expr() == o)
        {
          set_operand_expr(n);
          return 1;
        }
       else
        {
          printf ("Warning: inside of SgSizeOfOp::replace_expression original SgExpression unidentified \n");
          return 0;
        }
   }
#endif

SOURCE_JAVA_INSTANCEOF_OPERATOR_EXPRESSION_END

SOURCE_TYPE_ID_OPERATOR_EXPRESSION_START

#if 0
// DQ (1/17/2008): There is already an operand_type with get and set functions generated by ROSETTA.
// DQ (1/17/2008): Added set_type function since this is one of three IR nodes that require 
// the type to be held explicitly, for all other IR nodes the type is computed dynamicly.
void
SgTypeIdOp::set_type( SgType* type )
   {
     p_expression_type = type;
   }
#endif

SgType*
SgTypeIdOp::get_type() const
   {
  // DQ (7/20/2006): The typeid operator returns an lvalue of type const std::type_info that represents the 
  // type of expression expr. You must include the standard template library header <typeinfo> to use the 
  // typeid operator (obtained from IBM C++ web page).  So it seems that the correct return type is a 
  // SgClassType with reference to the class declaration that should have been seen or we can perhaps assume to be
  // simply: "std::type_info"

  // DQ (8/8/2006): The C++ standard requires that this return a "std::type_info" classType
     SgType* returnType = p_expression_type;
     ROSE_ASSERT(returnType != NULL);

     return returnType;
   }

SOURCE_TYPE_ID_OPERATOR_EXPRESSION_END


SOURCE_VARARG_START_OPERATOR_START
SOURCE_VARARG_START_OPERATOR_END


SOURCE_VARARG_OPERATOR_START

#if 0
// There is a set_expression_type function alread, soe we don't need this.
// DQ (1/17/2008): Added set_type function since this is one of a few IR nodes that require 
// the type to be held explicitly, for all other IR nodes the type is computed dynamicly.
void
$CLASSNAME::set_type( SgType* type )
   {
     p_expression_type = type;
   }
#endif

// This function helps to provide a uniform interface even though the type is help in a field called p_expression_type.
SgType*
$CLASSNAME::get_type() const
   {
  // This function returns an explicitly stored type

     SgType* returnType = p_expression_type;

     ROSE_ASSERT(returnType != NULL);
     return returnType;
   }


int
SgVarArgOp::replace_expression(SgExpression *o, SgExpression *n)
{

  ROSE_ASSERT(o != NULL);
  ROSE_ASSERT(n != NULL);

  if (get_operand_expr() == o)
  {
    set_operand_expr(n);
    return 1;
  }
  else
  {
    printf ("Warning: inside of SgVarArgOp::replace_expression original SgExpression unidentified \n");
    return 0;
  }
}

SOURCE_VARARG_OPERATOR_END


SOURCE_VARARG_END_OPERATOR_START
int
SgVarArgEndOp::replace_expression(SgExpression *o, SgExpression *n)
{

  ROSE_ASSERT(o != NULL);
  ROSE_ASSERT(n != NULL);

  if (get_operand_expr() == o)
  {
    set_operand_expr(n);
    return 1;
  }
  else
  {
    printf ("Warning: inside of SgVarArgEndOp::replace_expression original SgExpression unidentified \n");
    return 0;
  }
}

SOURCE_VARARG_END_OPERATOR_END

SOURCE_POINTER_DEREFERENCE_EXPRESSION_START

// SgType* SgPointerDerefExp::get_type() const
SgType*
SgPointerDerefExp::get_type() const
   {
  // DQ (1/14/2006): p_expression_type has been removed, we have to compute the appropriate type (IR specific code)

  // DQ (7/28/2006): This code can't be used for both the SgPointerDerefExp and the SgPntrArrRefExp IR nodes because 
  // it is a bit different (one node is a unary operator and the other is a binary operator).

  // This function returns the base type of the type returned from get_operand()->get_type() (which should be a SgPointerType).

     ROSE_ASSERT(get_operand() != NULL);

  // printf ("In $CLASSNAME::get_type(): get_operand() = %p = %s \n",get_operand(),get_operand()->class_name().c_str());

     SgType* someType = get_operand()->get_type();
     ROSE_ASSERT(someType != NULL);
#if 0
     printf ("In $CLASSNAME::get_type(): %s->get_type() = %p = %s \n",
          get_operand()->class_name().c_str(),get_operand()->get_type(),
          get_operand()->get_type()->class_name().c_str());
#endif
     if (p_expression_type != NULL)
        {
          printf ("In $CLASSNAME::get_type(): p_expression_type = %s \n",p_expression_type->class_name().c_str());
        }

  // This code should be shared between the SgPntrArrRefExp and the SgPointerDerefExp IR nodes
  // A better idea would be to have a function that strips off types based on a set of flags
  // that would control stripping of pointer references, array references, C++ references, 
  // modifiers, and typedefs.

     SgType* returnType = NULL;
     keepStripping:
     ROSE_ASSERT (someType);
     switch(someType->variantT())
        {
       // These cases all have base types and the pointer dereferencing returns the base type
       // But since p_base_type is placed at each of the different SgType IR nodes we have 
       // to handle each case separately.
          case V_SgPointerType:
             {
               SgPointerType* pointerType = isSgPointerType(someType);
               returnType = pointerType->get_base_type();
               break;
             }
          case V_SgArrayType:
             {
               SgArrayType* arrayType = isSgArrayType(someType);
               returnType = arrayType->get_base_type();
               break;
             }
          case V_SgTypedefType:
             {
               SgTypedefType* typedefType = isSgTypedefType(someType);
               someType = typedefType->get_base_type();
               goto keepStripping;
             }
          case V_SgReferenceType:
             {
               SgReferenceType* referenceType = isSgReferenceType(someType);
               someType = referenceType->get_base_type();
               goto keepStripping;
             }
          case V_SgModifierType:
             {
               SgModifierType* modifierType = isSgModifierType(someType);
               someType = modifierType->get_base_type();
               goto keepStripping;
             }

// #ifndef ROSE_USE_EDG_VERSION_4
#ifndef ROSE_USE_NEW_EDG_INTERFACE
       // DQ (12/31/2008): This is the old behavior from EDG version 3.x (which I don't want to change since it is stable)
       // Note also that calling the static createType() function, is the same as returning "someType".

       // Liao (1/25/2008) SgTypeUnknown is used (abused ?) to specify a temporary InitializedName generated 
       // in translation when the corresponding variable declaration is not yet available. SageBuilder::fixVariableReferences() 
       // will fix this temporary inconsistence in AST after transformation is complete.
          case V_SgTypeUnknown:
             {
            // DQ (8/17/2010): I think this is redundant.
               returnType = SgTypeUnknown::createType();
               printf ("Warning: I think we should be short circuiting redundant call to SgTypeUnknown::createType() \n");
               break;
             }

       // DQ (6/18/2007): The dereference of a function type is a function call so the type is it's return type (I think)
          case V_SgFunctionType:
             {
               SgFunctionType* functionType = isSgFunctionType(someType);
            // returnType = functionType->get_return_type();
               returnType = functionType;
               break;
             }

       // DQ (12/30/2008): Added case to support EDG 4.0 (see test2001_03.C)
          case V_SgTypeString:
             {
            // DQ (8/17/2010): I think it is a bug to redundant to call SgTypeString::createType() here.
            // returnType = SgTypeString::createType();
               returnType = someType;

            // Output a message about this in case I am wrong.
               printf ("Short circuited redundant call to SgTypeString::createType() \n");
               break;
             }

       // DQ (12/30/2008): Added case to support EDG 4.0 (see test2001_03.C)
          case V_SgTypeInt:
             {
            // DQ (8/17/2010): I think this is redundant.
               returnType = SgTypeInt::createType();
               printf ("Warning: I think we should be short circuiting redundant call to SgTypeInt::createType() \n");
               break;
             }

       // Liao, 8/28/2009      
          case V_SgTypeFloat:
             {
            // DQ (8/17/2010): I think that this is the correct handling of the return value generation.
               returnType = someType;
               break;
             }
#endif

#if 0
       // DQ (10/3/2006): I think this is no longer required, since we fixed the case of sizeof taking an 
       // expression (not required to be an lvalue)!
       // DQ (9/30/2006): This case appears where the expression of sizeof is a literal (in this case a char*).
       // This can be a SgTypeChar for "sizeof('\x1234567890123456789012345678901234567890')", 
       // it is not clear how to handle this case, at present we just return the SgTypeChar type.
          case V_SgTypeChar:
             {
               returnType = someType;
               break;
             }
#endif
          default:
             {
// #ifndef ROSE_USE_EDG_VERSION_4
#ifndef ROSE_USE_NEW_EDG_INTERFACE
            // DQ (12/31/2008): This is the old behavior from EDG version 3.x (which I don't want to change since it is stable)
#if 1
               printf ("Error: default reached in In SgPointerDerefExp::get_type() someType = %s \n",someType->class_name().c_str());
               get_file_info()->display("location of error: debug");

            // DQ (9/27/2006): This can be a compiler generated IR nde so look at the parent.
               SgLocatedNode* locatedNode = isSgLocatedNode(get_parent());
               if (locatedNode != NULL)
                    locatedNode->get_file_info()->display("location of parent: debug");
#endif
               ROSE_ASSERT(false);
#else
            // DQ (12/31/2008): This is the new behavior for EDG version 4.x.
               printf ("Warning: default reached in In SgPointerDerefExp::get_type() someType = %s \n",someType->class_name().c_str());
               returnType = someType;
#endif
             }
        }

     ROSE_ASSERT(returnType != NULL);
     return returnType;
   }

SOURCE_POINTER_DEREFERENCE_EXPRESSION_END


SOURCE_ADDRESS_OF_OPERATOR_EXPRESSION_START

SgType*
$CLASSNAME::get_type() const
   {
  // DQ (1/14/2006): p_expression_type has been removed, we have to compute the appropriate type (IR specific code)

  // This function returns a pointer to the type return from get_operand()->get_type().

     ROSE_ASSERT(get_operand() != NULL);
     SgType* baseType = get_operand()->get_type();
     ROSE_ASSERT(baseType != NULL);

  // DQ (7/31/2006): Suggested change by Jeremiah.
  // SgType* returnType = SgPointerType::createType(baseType);
     SgClassDefinition* classDefinition = NULL;

  // DQ (7/31/2006): check if this is a data member of a class
  // (and save the class for the SgPointerMemberType::createType() function!)
     SgVarRefExp* varRefExp = isSgVarRefExp(get_operand());
     if (varRefExp != NULL)
        {
          ROSE_ASSERT(varRefExp->get_symbol() != NULL);
          ROSE_ASSERT(varRefExp->get_symbol()->get_declaration() != NULL);
          SgInitializedName* variable = varRefExp->get_symbol()->get_declaration();
          ROSE_ASSERT(variable != NULL);
          SgScopeStatement* scope = variable->get_scope();
          ROSE_ASSERT(scope != NULL);

          classDefinition = isSgClassDefinition(scope);
        }

  // printf ("In SgAddressOfOp::get_type(): classDefinition is valid = %s \n",(classDefinition != NULL) ? "true" : "false");

     SgType* returnType = NULL;
     if (classDefinition != NULL)
        {
	  SgClassType* classType = classDefinition->get_declaration()->get_type();
          returnType = SgPointerMemberType::createType(baseType,classType);
        }
       else
        {
          returnType = SgPointerType::createType(baseType);
        }

   //  ROSE_ASSERT(returnType != NULL);
     return returnType;
   }

SOURCE_ADDRESS_OF_OPERATOR_EXPRESSION_END


SOURCE_MINUS_MINUS_OPERATOR_EXPRESSION_START
$CLASSNAME::$CLASSNAME(Sg_File_Info * fi, SgExpression * exp, Sgop_mode a_mode)
   : $BASECLASS(fi, exp, NULL)
   {
     set_mode(a_mode);
     if (exp)
          exp->set_parent(this); 
   }

$CLASSNAME::$CLASSNAME(SgExpression * exp, Sgop_mode a_mode)
   : $BASECLASS(exp, NULL)
   {
     set_mode(a_mode);
     if (exp)
          exp->set_parent(this); 
   }

void
$CLASSNAME::post_construction_initialization()
   {
     set_mode(SgUnaryOp::prefix);
   }

SOURCE_MINUS_MINUS_OPERATOR_EXPRESSION_END


SOURCE_PLUS_PLUS_OPERATOR_EXPRESSION_START
$CLASSNAME::$CLASSNAME(Sg_File_Info * fi, SgExpression * exp, Sgop_mode a_mode)
   : $BASECLASS(fi, exp, NULL)
   {
     set_mode(a_mode); 
     if (exp)
          exp->set_parent(this);
   }

$CLASSNAME::$CLASSNAME( SgExpression * exp, Sgop_mode a_mode)
   : $BASECLASS(exp, NULL)
   {
     set_mode(a_mode); 
     if (exp)
          exp->set_parent(this);
   }

void
$CLASSNAME::post_construction_initialization() 
   {
     set_mode(SgUnaryOp::prefix);
   }

SOURCE_PLUS_PLUS_OPERATOR_EXPRESSION_END


SOURCE_BIT_COMPLEMENT_OPERATOR_EXPRESSION_START
SOURCE_BIT_COMPLEMENT_OPERATOR_EXPRESSION_END


SOURCE_REAL_PART_OPERATOR_EXPRESSION_START
SOURCE_REAL_PART_OPERATOR_EXPRESSION_END


SOURCE_IMAG_PART_OPERATOR_EXPRESSION_START
SOURCE_IMAG_PART_OPERATOR_EXPRESSION_END


SOURCE_CONJUGATE_OPERATOR_EXPRESSION_START
SOURCE_CONJUGATE_OPERATOR_EXPRESSION_END


SOURCE_CONDITIONAL_EXPRESSION_START
void
$CLASSNAME::post_construction_initialization()
   {
// #ifndef REMOVE_SET_PARENT_FUNCTION
     if (p_conditional_exp != NULL)
          p_conditional_exp->set_parent(this);
     if (p_true_exp != NULL)
          p_true_exp->set_parent(this);
     if (p_false_exp != NULL)
          p_false_exp->set_parent(this);
// #endif

  // DQ (1/14/2006): set_type is removed
  // set_type();
   }

SgType*
$CLASSNAME::get_type() const
   {
  // In this function we want to return the type of the true of false option but it only makes sense for them to be the same type.

  // DQ (1/14/2006): p_expression_type has been removed, we have to compute the appropriate type (IR specific code)
  // printf ("$CLASSNAME::get_type(): p_expression_type has been removed, we have to compute the appropriate type \n");

  // Jeremiah (7/20/2006): Despite the comments, SOURCE_CONDITIONAL_EXPRESSION refers to a p_expression_type member, 
  // but then ignores it.  I think you may want to store the type explicitly for this operator, as computing it is 
  // difficult (requires handling user-defined conversions and such).  The return type can be either the true or false 
  // types, and they can be different.

     ROSE_ASSERT(p_true_exp  != NULL);
     ROSE_ASSERT(p_false_exp != NULL);

     SgType* trueType   = p_true_exp->get_type();
     ROSE_ASSERT(trueType != NULL);

     SgType* falseType  = p_false_exp->get_type();
     ROSE_ASSERT(falseType != NULL);

#if PRINT_DEVELOPER_WARNINGS
     string expression_type_name = "NULL";
     if (p_expression_type != NULL)
          expression_type_name = p_expression_type->class_name();

  // ROSE_ASSERT(trueType == falseType);
     if (trueType != falseType)
        {
          printf ("Warning: In SgConditionalExp::get_type(): trueType = %s != falseType = %s  (p_expression_type = %s) \n",
               trueType->class_name().c_str(),falseType->class_name().c_str(),expression_type_name.c_str());
       // get_file_info()->display("Warning: In SgConditionalExp::get_type(): trueType != falseType");
        }
#endif

  // This was the previous choice for how p_expression_type was set, 
  // so to be consistant we will select the same branch.
     SgType* returnType = trueType;

  // PC (10/12/2009): If returnType is in fact an SgArrayType it will undergo array-to-pointer conversion
     SgType *retElemType = SageInterface::getElementType(returnType);
     if (retElemType != NULL)
        {
          returnType = SgPointerType::createType(retElemType);
        }

     ROSE_ASSERT(returnType != NULL);
     return returnType;
   }

SgExpression*
$CLASSNAME::get_next(int& n) const
   {
     SgExpression *tmp = NULL;
     switch (n)
        {
          case 0: tmp = get_conditional_exp(); n++; break;
          case 1: tmp = get_true_exp(); n++; break;
          case 2: tmp = get_false_exp(); n++; break;
        }

     return tmp;
   }

int
$CLASSNAME::replace_expression(SgExpression *o, SgExpression *n)
   {
  // DQ (12/17/2006): This function should have the semantics that it will represent a  
  // structural change to the AST, thus it is free to set the parent of the new expression.

     ROSE_ASSERT(o != NULL);
     ROSE_ASSERT(n != NULL);

     if (get_conditional_exp() == o)
        {
          set_conditional_exp(n);
          n->set_parent(this);
          return 1;
        } 
       else
        {
          if (get_true_exp() == o)
             {
               set_true_exp(n);
               n->set_parent(this);
               return 1; 
             }
            else
             {
               if (get_false_exp() == o)
                  {
                    set_false_exp(n);
                    n->set_parent(this);
                    return 1;
                  }
                 else
                  {
                    return 0;
                  }
             }
        }
   }

SOURCE_CONDITIONAL_EXPRESSION_END


SOURCE_CAST_EXPRESSION_START

void
SgCastExp::post_construction_initialization() 
   {
   }

// DQ (6/14/2005): Modified to make enum name consistant with elsewhere in ROSE (Sage III)
// $CLASSNAME::Sg_e_cast_type
SgCastExp::cast_type_enum
SgCastExp::cast_type() const
   {
     return p_cast_type;
   }

// DQ (1/17/2008): Added set_type function since this is one of a few IR nodes that require 
// the type to be held explicitly, for all other IR nodes the type is computed dynamicly.
void
SgCastExp::set_type( SgType* type )
   {
     p_expression_type = type;
   }

SgType*
SgCastExp::get_type() const
   {
  // DQ (1/16/2006): In this function we want to return the stored p_expression_type.
  // This IR node has to store the type explicitly since there is no other way to 
  // recover what the cast is TO (since the operand stored what the cast in FROM).

  // DQ (1/14/2006): p_expression_type has been removed, we have to compute the appropriate type (IR specific code)

  // printf ("SgCastOp::get_type(): p_expression_type has been removed from many IR nodes but is required for SgCastOp \n");

     ROSE_ASSERT(p_expression_type != NULL);
     return p_expression_type;
   }

SOURCE_CAST_EXPRESSION_END


SOURCE_POINTER_ARRAY_REFERENCE_EXPRESSION_START

SgType*
SgPntrArrRefExp::get_type() const
   {
  // DQ (1/16/2006): In this function we want to return the base type of the array being referenced (lhs->get_type()).

  // DQ (1/14/2006): p_expression_type has been removed, we have to compute the appropriate type (IR specific code)

  // printf ("SgPntrArrRefExp::get_type(): p_expression_type has been removed from many IR nodes \n");

  // ROSE_ASSERT(p_expression_type != NULL);
     if (p_expression_type != NULL)
        {
          printf ("In SgPntrArrRefExp::get_type(): p_expression_type = %s \n",p_expression_type->class_name().c_str());
        }

     ROSE_ASSERT(get_lhs_operand() != NULL);
     ROSE_ASSERT(get_rhs_operand() != NULL);

  // SgType* returnType = get_lhs_operand()->get_type();
     SgType* someType = get_lhs_operand()->get_type();
     ROSE_ASSERT(someType != NULL);

  // This code should be shared between the SgPntrArrRefExp and the SgPointerDerefExp IR nodes
  // A better idea would be to have a function that strips off types based on a set of flags
  // that would control stripping of pointer references, array references, C++ references, 
  // modifiers, and typedefs.

     SgType* returnType = NULL;
     keepStripping:
     ROSE_ASSERT (someType);
     switch(someType->variantT())
        {
       // These cases all have base types and the pointer dereferencing returns the base type
       // But since p_base_type is placed at each of the different SgType IR nodes we have 
       // to handle each case separately.
          case V_SgPointerType:
             {
               SgPointerType* pointerType = isSgPointerType(someType);
               returnType = pointerType->get_base_type();
               break;
             }
          case V_SgArrayType:
             {
               SgArrayType* arrayType = isSgArrayType(someType);
               returnType = arrayType->get_base_type();
               break;
             }
          case V_SgTypedefType:
             {
               SgTypedefType* typedefType = isSgTypedefType(someType);
               someType = typedefType->get_base_type();
               goto keepStripping;
             }
          case V_SgReferenceType:
             {
               SgReferenceType* referenceType = isSgReferenceType(someType);
               someType = referenceType->get_base_type();
               goto keepStripping;
             }
          case V_SgModifierType:
             {
               SgModifierType* modifierType = isSgModifierType(someType);
               someType = modifierType->get_base_type();
               goto keepStripping;
             }

       // DQ (9/12/2010): Added SgTypeFloat support to handle Fortran support (in file LANL_POP/grid.F90).
          case V_SgTypeFloat:
             {
            // DQ (8/17/2010): I think that this is the correct handling of the return value generation.
               returnType = someType;
               break;
             }

#ifndef ROSE_USE_NEW_EDG_INTERFACE
       // DQ (10/3/2006): Added case of array reference of string type (assume it returns a char).
       // Once we have a wcharString type then we have to add that case to this list as well!
          case V_SgTypeString:
             {
            // SgTypeString* stringType = isSgTypeString(someType);
            // someType = stringType->get_base_type();
               returnType = SgTypeChar::createType();
               break;
             }
     // Liao (1/25/2008) SgTypeUnknown is used to specify a temporary symbol generated 
     //during translation when the corresponding variable declaration is not yet declared.
          case V_SgTypeUnknown:
             {
               returnType = SgTypeUnknown::createType();
               break;
             }

          default:
             {
#if 1
               printf ("Error: default reached in In SgPntrArrRefExp::get_type() someType = %s \n",someType->class_name().c_str());
               get_file_info()->display("location of error: debug");

            // DQ (9/27/2006): This can be a compiler generated IR nde so look at the parent.
               SgLocatedNode* locatedNode = isSgLocatedNode(get_parent());
               if (locatedNode != NULL)
                    locatedNode->get_file_info()->display("location of parent: debug");
#endif
               printf ("Error: default reached in In SgPntrArrRefExp::get_type() someType = %s \n",someType->class_name().c_str());
               ROSE_ASSERT(false);
             }
#else
       // DQ (12/31/2008): This is a better fit for the new EDG/ROSE translation interface.
          default:
             {
               returnType = someType;
             }
#endif
        }

     ROSE_ASSERT(returnType != NULL);
  // printf ("In SgPntrArrRefExp::get_type(): returnType = %s \n",returnType->class_name().c_str());

     return returnType;
   }

SOURCE_POINTER_ARRAY_REFERENCE_EXPRESSION_END


SOURCE_NEW_OPERATOR_EXPRESSION_START

void
$CLASSNAME::post_construction_initialization()
   {
     if(p_constructor_args)
        {
// #ifndef REMOVE_SET_PARENT_FUNCTION
          p_constructor_args->set_parent(this);
// #endif
          p_constructor_args->set_need_paren(true);
        }

// #ifndef REMOVE_SET_PARENT_FUNCTION
     if(p_builtin_args)
        {
          p_builtin_args->set_parent(this);
        }

     if(p_placement_args)
          p_placement_args->set_parent(this);
// #endif
   }


SgExpression*
$CLASSNAME::get_next(int& n) const
   {
  // SgExpression *tmp = NULL;
     if(n==0)
        {
          n++;
          if(get_placement_args()) return get_placement_args();
            else
             {
               n++;
               if(get_constructor_args())
                    return get_constructor_args();
                 else
                    return get_builtin_args();
             }
        }
       else 
          if(n==1)
             {
               n++;
               if(get_constructor_args())
                    return get_constructor_args();
                 else
                    return get_builtin_args();
             }

     return NULL;
   }

int
$CLASSNAME::replace_expression(SgExpression *o, SgExpression *n)
   {
  // DQ (12/17/2006): This function should have the semantics that it will represent a  
  // structural change to the AST, thus it is free to set the parent of the new expression.

     ROSE_ASSERT(o != NULL);
     ROSE_ASSERT(n != NULL);

     if(get_placement_args()==o)
        {
          set_placement_args(isSgExprListExp(n));
          n->set_parent(this);
          return 1; 
        }
       else
        {
          if(get_constructor_args()==o)
             {
               set_constructor_args(isSgConstructorInitializer(n));
               n->set_parent(this);
               return 1;
             }
            else
             {
               if(get_builtin_args()==o)
                  {
                    set_builtin_args(n);
                    n->set_parent(this);
                    return 1;
                  }
                 else
                  {
                    return 0;
                  }
             }
        }
   }

SgType*
$CLASSNAME::get_type() const
   {
  // DQ (1/14/2006): p_expression_type has been removed, we have to compute the appropriate type (IR specific code)

  // printf ("$CLASSNAME::get_type(): p_expression_type has been removed, we have to compute the appropriate type \n");

  // The p_constructor_args really just identifies the constructor being called, 
  // from which we can get the type to be returned from the new operator!
  // If there is no constructor then this might be a primative type or perhaps 
  // a class or struct without an explicit constructor.
     // ROSE_ASSERT(p_constructor_args != NULL); -- JJW hack

  // Since where the p_constructor_args->get_declaration() == NULL (often for primative types) 
  // we need the explicitly stored p_expression_type pointer anyway so we can just make it the 
  // return type for all cases.
  // SgType* returnType = p_expression_type;
  // SgType* returnType = SgPointerType::createType(p_expression_type);
     ROSE_ASSERT(p_specified_type != NULL);
     SgType* returnType = SgPointerType::createType(p_specified_type);

     ROSE_ASSERT(returnType != NULL);
  // printf ("$CLASSNAME::get_type(): We might have to return a pointer to this type! returnType = %s \n",returnType->class_name().c_str());

     return returnType;
   }

SOURCE_NEW_OPERATOR_EXPRESSION_END

SOURCE_DELETE_OPERATOR_EXPRESSION_START

#if 0
// This should be generated automatically
SgDeleteExp::SgDeleteExp(Sg_File_Info* info , SgExpression* variable, short is_array, short need_global_specifier)
   : $BASECLASS(info)
   {
     p_variable = variable;
     p_is_array = is_array;
     p_need_global_specifier = need_global_specifier;
  /* now a call to the user defined intialization function */
     post_construction_initialization();
   }
#endif

void
SgDeleteExp::post_construction_initialization()
   {
// #ifndef REMOVE_SET_PARENT_FUNCTION
     if(p_variable)
          p_variable->set_parent(this);
// #endif
   }

SgType*
SgDeleteExp::get_type() const
   {
  // The delete operator always returns "void" as a type.  This used to return SgDefaultType (but that didn't seem quite right)

  // DQ (1/14/2006): p_expression_type has been removed, we have to compute the appropriate type (IR specific code)

  // printf ("$CLASSNAME::get_type(): p_expression_type has been removed, we now return SgTypeVoid \n");

     SgType* returnType = SgTypeVoid::createType();

     ROSE_ASSERT(returnType != NULL);
     return returnType;
   }

SgExpression*
SgDeleteExp::get_next(int& n) const
   {
     if(n==0)
        {
          n++;
          return get_variable();
        }
       else
        {
          return 0;
        }
   }

int
SgDeleteExp::replace_expression(SgExpression *o, SgExpression *n)
   {
  // DQ (12/17/2006): This function should have the semantics that it will represent a  
  // structural change to the AST, thus it is free to set the parent of the new expression.

     ROSE_ASSERT(o != NULL);
     ROSE_ASSERT(n != NULL);

     if (get_variable() == o)
        {
          set_variable(n);
          n->set_parent(this);
          return 1;
        }
       else
        {
          return 0;
        }
   }

SOURCE_DELETE_OPERATOR_EXPRESSION_END


SOURCE_THIS_EXPRESSION_START
SOURCE_THIS_EXPRESSION_END


SOURCE_SCOPE_OPERATOR_EXPRESSION_START
SOURCE_SCOPE_OPERATOR_EXPRESSION_END


SOURCE_ASSIGN_OPERATOR_EXPRESSION_START
SOURCE_ASSIGN_OPERATOR_EXPRESSION_END


<<<<<<< HEAD
=======
SOURCE_PLUS_ASSIGN_OPERATOR_EXPRESSION_START
SOURCE_PLUS_ASSIGN_OPERATOR_EXPRESSION_END


SOURCE_MINUS_ASSIGN_OPERATOR_EXPRESSION_START
SOURCE_MINUS_ASSIGN_OPERATOR_EXPRESSION_END


SOURCE_AND_ASSIGN_OPERATOR_EXPRESSION_START
SOURCE_AND_ASSIGN_OPERATOR_EXPRESSION_END


SOURCE_IOR_ASSIGN_OPERATOR_EXPRESSION_START
SOURCE_IOR_ASSIGN_OPERATOR_EXPRESSION_END


SOURCE_MULTIPLY_ASSIGN_OPERATOR_EXPRESSION_START
SOURCE_MULTIPLY_ASSIGN_OPERATOR_EXPRESSION_END


SOURCE_DIVIDE_ASSIGN_OPERATOR_EXPRESSION_START
SOURCE_DIVIDE_ASSIGN_OPERATOR_EXPRESSION_END


SOURCE_MOD_ASSIGN_OPERATOR_EXPRESSION_START
SOURCE_MOD_ASSIGN_OPERATOR_EXPRESSION_END


SOURCE_XOR_ASSIGN_OPERATOR_EXPRESSION_START
SOURCE_XOR_ASSIGN_OPERATOR_EXPRESSION_END


SOURCE_LEFT_SHIFT_ASSIGN_OPERATOR_EXPRESSION_START
SOURCE_LEFT_SHIFT_ASSIGN_OPERATOR_EXPRESSION_END


SOURCE_RIGHT_SHIFT_ASSIGN_OPERATOR_EXPRESSION_START
SOURCE_RIGHT_SHIFT_ASSIGN_OPERATOR_EXPRESSION_END


SOURCE_JAVA_UNSIGNED_RIGHT_SHIFT_ASSIGN_OPERATOR_EXPRESSION_START
SOURCE_JAVA_UNSIGNED_RIGHT_SHIFT_ASSIGN_OPERATOR_EXPRESSION_END


>>>>>>> 856eacf7
SOURCE_POINTER_ASSIGN_OPERATOR_EXPRESSION_START
SOURCE_POINTER_ASSIGN_OPERATOR_EXPRESSION_END


SOURCE_REFERENCE_EXPRESSION_START
SOURCE_REFERENCE_EXPRESSION_END


SOURCE_THROW_OPERATOR_EXPRESSION_START

SgType*
$CLASSNAME::get_type() const
   {
  // DQ (1/14/2006): p_expression_type has been removed, we have to compute the appropriate type (IR specific code)

  // DQ (1/14/2006): For a list of types held internally it is not clear what to return.
  // So return a SgDefaultType as in Sage II previously.  Might be better to research
  // this in more details later.
     SgType* returnType = SgTypeDefault::createType();

     ROSE_ASSERT(returnType != NULL);
     return returnType;
   }

SOURCE_THROW_OPERATOR_EXPRESSION_END


SOURCE_CONCATENATION_OPERATOR_EXPRESSION_START
SOURCE_CONCATENATION_OPERATOR_EXPRESSION_END


SOURCE_INITIALIZER_EXPRESSION_START
SOURCE_INITIALIZER_EXPRESSION_END


SOURCE_AGGREGATE_INITIALIZER_EXPRESSION_START

void
SgAggregateInitializer::post_construction_initialization() 
   {
     if (get_initializers())
          get_initializers()->set_parent(this);
   }

#if 1
// DQ: trying to remove the nested iterator class
void
SgAggregateInitializer::append_initializer(SgExpression* what)
   {
     assert(this != NULL);

  // DQ (11/15/2006): avoid setting newArgs this late in the process.
     ROSE_ASSERT(p_initializers != NULL);
     if(!p_initializers)
        {
       // set_initializers(new SgExprListExp(this->get_file_info()));
          SgExprListExp* newArgs = new SgExprListExp ( this->get_file_info() );
          assert(newArgs != NULL);
          newArgs->set_endOfConstruct( this->get_file_info() );
          set_initializers(newArgs);
        }

  // insert_initializer(p_initializers->end(),what);
     p_initializers->append_expression(what);
   }
#endif

#if 0
// DQ: trying to remove the nested iterator class
// $CLASSNAME::insert_initializer(const SgExpression::iterator& where, SgExpression* what) 
void
SgAggregateInitializer::insert_initializer(const SgExpressionPtrList::iterator& where, SgExpression* what) 
   {
     p_initializers->insert_expression(where,what);
   }
#endif

//#if 0
SgExpression*
SgAggregateInitializer::get_next(int& n) const
   {
     if(n==0)
        {
          n++;
          return get_initializers();
        }
       else
          return 0;
   }
//#endif

int
SgAggregateInitializer::replace_expression(SgExpression* o, SgExpression* n)
   {
  // DQ (12/17/2006): This function should have the semantics that it will represent a  
  // structural change to the AST, thus it is free to set the parent of the new expression.

     ROSE_ASSERT(o != NULL);
     ROSE_ASSERT(n != NULL);

     if (get_initializers() == o)
        {
          set_initializers(isSgExprListExp(n));
          n->set_parent(this);
          return 1;
        }
       else
        {
          return 0;
        }
   }

SgType*
SgAggregateInitializer::get_type() const
   {
     if (p_expression_type != NULL)
        {
          return p_expression_type;
        }
       else
        {
       // printf ("SgAggregateInitializer::get_type(): default case\n");
          return SgTypeDefault::createType();
        }
   }

SOURCE_AGGREGATE_INITIALIZER_EXPRESSION_END


SOURCE_CONSTRUCTOR_INITIALIZER_EXPRESSION_START

SgClassDeclaration*
SgConstructorInitializer::get_class_decl () const
   {
  // This function replaces access function for a data member that is 
  // now removed to permit the class to be more general as required to
  // handle constructors of primative types (e.g. "double* x = new double();")
  // Note that in this case the member function pointer "p_declaration" is NULL.

     SgClassDeclaration* returnType = NULL;

     ROSE_ASSERT(p_expression_type != NULL);
     SgClassType* classType = isSgClassType(p_expression_type);
     if (classType != NULL)
        {
          returnType = isSgClassDeclaration(classType->get_declaration());
          ROSE_ASSERT(returnType != NULL);
        }
       else
        {
       // verify that "p_declaration" is NULL in this case.
          ROSE_ASSERT(p_declaration == NULL);
        }

     return returnType;
   }

void
SgConstructorInitializer::post_construction_initialization()
   {
     ROSE_ASSERT(p_expression_type != NULL);
     if (p_declaration == NULL)
        {
       // This can be NULL for the case of an undeclared constructor.
          ROSE_ASSERT( (isSgClassType(p_expression_type) != NULL) || (p_associated_class_unknown == true) );
        }

  // DQ (11/15/2006): avoid setting newArgs this late in the process.
  // ROSE_ASSERT(p_args != NULL);
     if (p_args == NULL)
        {
       // Build an empty argument list

       // DQ (11/16/2006): Need to handle use in new constructors that don't have fileInfo parameters.
       // p_args = new SgExprListExp(New_File_Info(this));
          if (get_startOfConstruct() != NULL)
             {
               p_args = new SgExprListExp(New_File_Info(this));
               p_args->set_endOfConstruct(New_File_Info(this));
             }
            else
             {
               p_args = new SgExprListExp();
             }
          ROSE_ASSERT(p_args != NULL);
        }

  // if (get_args() != NULL)
  //      get_args()->set_parent(this);
     get_args()->set_parent(this);

     ROSE_ASSERT(p_args != NULL);
   }

#if 0
SgClassDeclaration* 
SgConstructorInitializer::get_class_decl () const
   {
     assert (this != NULL);

  // Look this up from the SgType that we now store explicitly instead of the SgClassDeclaration
  // return p_class_decl;

     SgClassDeclaration* classDeclaration = NULL;
     ROSE_ASSERT(this->get_type() != NULL);
     
     return classDeclaration;
   }
#endif

#if 0
// Need a feature in the grammar code generator to permit 
// user specification of the set_DATA member function
void
SgConstructorInitializer::set_declaration(SgMemberFunctionDeclaration* new_val)
   {
     p_declaration = new_val;
#ifndef REMOVE_SET_PARENT_FUNCTION
     if(p_declaration)p_declaration->set_parent(this);
#endif
   }

void
SgConstructorInitializer::set_args(SgExprListExp* new_val)
   {
     p_args = new_val;
#ifndef REMOVE_SET_PARENT_FUNCTION
     if(p_args)p_args->set_parent(this);
#endif
   }

void
SgConstructorInitializer::set_class_decl(SgClassDeclaration* new_val)
   {
     p_class_decl = new_val;
#ifndef REMOVE_SET_PARENT_FUNCTION
     if(p_class_decl)p_class_decl->set_parent(this);
#endif
   }
#endif

//#if 0
SgExpression*
SgConstructorInitializer::get_next(int& n) const
   {
     if(n==0)
        {
          n++;
          return get_args();
        }
     return 0;
   }
//#endif

int
SgConstructorInitializer::replace_expression(SgExpression *o, SgExpression *n)
   {
  // DQ (12/17/2006): This function should have the semantics that it will represent a  
  // structural change to the AST, thus it is free to set the parent of the new expression.

     ROSE_ASSERT(o != NULL);
     ROSE_ASSERT(n != NULL);

     if(get_args() == o)
        {
          set_args(isSgExprListExp(n));
          n->set_parent(this);
          return 1;
        }
       else
          return 0;
   }

SOURCE_CONSTRUCTOR_INITIALIZER_EXPRESSION_END

SOURCE_ASSIGNMENT_INITIALIZER_EXPRESSION_START

SgExpression*
$CLASSNAME::get_operand() const
   { return get_operand_i(); }

void
$CLASSNAME::post_construction_initialization()
   {
// #ifndef REMOVE_SET_PARENT_FUNCTION
     if (get_operand() != NULL)
          get_operand()->set_parent(this);
// #endif

  // DQ (1/14/2006): set_type is removed
  // set_type(); 
   }

SgType*
$CLASSNAME::get_type() const
   {
  // DQ (1/14/2006): p_expression_type has been removed, we have to compute the appropriate type (IR specific code)

  // printf ("$CLASSNAME::get_type(): p_expression_type has been removed, getting the return type from the stored internal operand \n");

     ROSE_ASSERT(get_operand() != NULL);
     SgType* returnType = p_expression_type ? p_expression_type : get_operand()->get_type();

     ROSE_ASSERT(returnType != NULL);

     if (!p_expression_type && get_operand()->variantT() != V_SgStringVal)
        {
          SgType* retElemType = SageInterface::getElementType(returnType);
          if (retElemType != NULL)
             {
               returnType = SgPointerType::createType(retElemType);
             }
        }

     ROSE_ASSERT(returnType != NULL);
     return returnType;
   }

void
$CLASSNAME::set_operand(SgExpression * exp)
   {
     set_operand_i(exp);
// #ifndef REMOVE_SET_PARENT_FUNCTION
     if (exp)
          exp->set_parent(this);
// #endif

  // DQ (1/14/2006): set_type is removed
  // set_type();
   }

SgExpression*
$CLASSNAME::get_next(int& n) const
   {
     if(n==0)
        {
          n++;
          return get_operand();
        } 
       else
          return 0;
   }

int
$CLASSNAME::replace_expression(SgExpression *o, SgExpression *n)
   {
  // DQ (12/17/2006): This function should have the semantics that it will represent a  
  // structural change to the AST, thus it is free to set the parent of the new expression.

     ROSE_ASSERT(o != NULL);
     ROSE_ASSERT(n != NULL);

     if(get_operand()==o)
        {
          set_operand(n);
          n->set_parent(this);
          return 1;
        }
       else
          return 0;
   }

SOURCE_ASSIGNMENT_INITIALIZER_EXPRESSION_END


// ######################################################
// ######################################################
// ######################################################
// ######################################################
// ######################################################
// ######################################################

// ******************************************************
// $CLASSNAME::post_construction_initialization() function
// ******************************************************

SOURCE_EMPTY_POST_CONSTRUCTION_INITIALIZATION_START
void
$CLASSNAME::post_construction_initialization()
   {
   }

SOURCE_EMPTY_POST_CONSTRUCTION_INITIALIZATION_END


SOURCE_POST_CONSTRUCTION_INITIALIZATION_USING_SET_TYPE_START

#error "This code from SOURCE_POST_CONSTRUCTION_INITIALIZATION_USING_SET_TYPE should not be used"

void
$CLASSNAME::post_construction_initialization()
   {
     set_type();
   }
SOURCE_POST_CONSTRUCTION_INITIALIZATION_USING_SET_TYPE_END


// *******************************************
//       $CLASSNAME::set_Type() function
// *******************************************

// SgExprListExp
// SgVarRefExp
// SgClassNameRefExp
// SgValueExp
// SgNewExp
// SgDeleteExp
// SgThisExp
// SgAggregateInitializer
SOURCE_EMPTY_SET_TYPE_FUNCTION_START

#error "This code from SOURCE_EMPTY_SET_TYPE_FUNCTION should not be used"

// DQ (1/14/2006): set_type is removed
void
$CLASSNAME::set_type()
   {
   }

SOURCE_EMPTY_SET_TYPE_FUNCTION_END


// SgEqualityOp
// SgLessThanOp
// SgGreaterThanOp
// SgNotEqualOp
// SgLessOrEqualOp
// SgGreaterOrEqualOp
SOURCE_SET_TYPE_BOOLEAN_OPERATOR_EXPRESSION_START

#error "This code from SOURCE_SET_TYPE_BOOLEAN_OPERATOR_EXPRESSION should not be used"

// DQ (1/14/2006): set_type is removed
void
$CLASSNAME::set_type()
   { 
     set_expression_type(SgTypeBool::createType());
   }

SOURCE_SET_TYPE_BOOLEAN_OPERATOR_EXPRESSION_END


// SgAddOp
// SgSubtractOp
// SgMultiplyOp
// SgDivideOp
// SgIntegerDivideOp
// SgModOp
SOURCE_ARITHMETIC_OPERATOR_EXPRESSION_START

#if 0
#error "This code from SOURCE_ARITHMETIC_OPERATOR_EXPRESSION should not be used"

// DQ (1/14/2006): set_type is removed
void
$CLASSNAME::set_type()
   {
     assert(get_lhs_operand() != NULL);
     assert(get_rhs_operand() != NULL);
     SgType * op_type = SgType::arithmetic_conversions(get_lhs_operand()->get_type(), get_rhs_operand()->get_type());
     set_expression_type(op_type);
   }
#endif

SOURCE_ARITHMETIC_OPERATOR_EXPRESSION_END


// SgAndOp
// SgOrOp
// SgNotOp
SOURCE_INTEGER_OPERATOR_EXPRESSION_START

#if 0
#error "This code from SOURCE_INTEGER_OPERATOR_EXPRESSION should not be used"

// DQ (1/14/2006): set_type is removed
void
$CLASSNAME::set_type()
   {
     set_expression_type(SgTypeInt::createType());
   }
#endif

SOURCE_INTEGER_OPERATOR_EXPRESSION_END


// SgBitXorOp
// SgBitAndOp
// SgBitOrOp
SOURCE_BIT_OPERATOR_EXPRESSION_START

#if 0
#error "This code from SOURCE_BIT_OPERATOR_EXPRESSION should not be used"

// DQ (1/14/2006): set_type is removed
void
$CLASSNAME::set_type()
   {
     assert(get_lhs_operand() != NULL);
     assert(get_rhs_operand() != NULL);
     SgType * int_type = SgType::integer_promotion(get_lhs_operand()->get_type(), get_rhs_operand()->get_type());
     assert(int_type != NULL);
     set_expression_type(int_type);
   }
#endif

SOURCE_BIT_OPERATOR_EXPRESSION_END


// SgFunctionCallExp
// SgFunctionRefExp
SOURCE_GET_FUNCTION_SET_TYPE_FUNCTION_EXPRESSION_START
SOURCE_GET_FUNCTION_SET_TYPE_FUNCTION_EXPRESSION_END

// SgArrowExp
// SgDotExp
// SgScopeOp
SOURCE_GET_RHS_OPERAND_FUNCTION_EXPRESSION_START
SOURCE_GET_RHS_OPERAND_FUNCTION_EXPRESSION_END


// SgLshiftOp
// SgRshiftOp
// SgAssignOp
// SgPlusAssignOp (not used currently, suspected bug?)
// SgMinusAssignOp
// SgAndAssignOp
// SgIorAssignOp
// SgMinusAssignOp
// SgMultAssignOp
// SgDivAssignOp
// SgModAssignOp
// SgXorAssignOp
// SgLshiftAssignOp
// SgRshiftAssignOp
SOURCE_SET_TYPE_SHIFT_OPERATOR_EXPRESSION_START

#error "This code from SOURCE_SET_TYPE_SHIFT_OPERATOR_EXPRESSION should not be used"

// DQ (1/14/2006): set_type is removed
void
$CLASSNAME::set_type() 
   { 
     assert(get_lhs_operand() != NULL);
     set_expression_type(get_lhs_operand()->get_type());
   }

SOURCE_SET_TYPE_SHIFT_OPERATOR_EXPRESSION_END


// SgMinusOp
// SgUnaryAddOp
// SgMinusMinusOp
// SgPlusPlusOp
// SgBitComplementOp  // Why is this not like the other Bit operators?
// SgAssignInitializer
SOURCE_SET_TYPE_UNARY_OPERATOR_EXPRESSION_START

#error "This code from SOURCE_SET_TYPE_UNARY_OPERATOR_EXPRESSION should not be used"

// DQ (1/14/2006): set_type is removed
void
$CLASSNAME::set_type() 
   {
     assert(get_operand() != NULL);
     set_expression_type(get_operand()->get_type());
   }

SOURCE_SET_TYPE_UNARY_OPERATOR_EXPRESSION_END


// SgSizeOfOp
// SgTypeIdOp
SOURCE_SET_TYPE_SIZEOF_TYPEID_OPERATOR_EXPRESSION_START

#error "This code from SOURCE_SET_TYPE_SIZEOF_TYPEID_OPERATOR_EXPRESSION should not be used"

// DQ (1/14/2006): set_type is removed
void
$CLASSNAME::set_type()
   {
     if(get_operand_expr() != NULL)
          set_expression_type(get_operand_expr()->get_type());
       else 
          set_expression_type(get_operand_type());
   }

SOURCE_SET_TYPE_SIZEOF_TYPEID_OPERATOR_EXPRESSION_END


// SgThrowOp
SOURCE_SET_TYPE_DEFAULT_TYPE_EXPRESSION_START

#error "This code from SOURCE_SET_TYPE_DEFAULT_TYPE_EXPRESSION should not be used"

// DQ (1/14/2006): set_type is removed
void
$CLASSNAME::set_type()
   {
     set_expression_type(SgTypeDefault::createType());
   }

SOURCE_SET_TYPE_DEFAULT_TYPE_EXPRESSION_END


// *******************************************
//       CLASSNAME::get_Type() function
// *******************************************


// SgExprListExp
SOURCE_DEFAULT_GET_TYPE_START
SgType*

$CLASSNAME::get_type() const
   { 
     return SgTypeDefault::createType();
   }

SOURCE_DEFAULT_GET_TYPE_END


SOURCE_GET_TYPE_FROM_SYMBOL_START

SgType*
$CLASSNAME::get_type() const
   {
     ROSE_ASSERT(get_symbol() != NULL);
  // DQ (9/27/2006): Added assertion
     ROSE_ASSERT(get_symbol()->get_type() != NULL);
     return get_symbol()->get_type();
   }

SOURCE_GET_TYPE_FROM_SYMBOL_END

// SgFunctionRefExp
// SgMemberFunctionRefExp
SOURCE_GET_TYPE_FUNCTION_REFERENCE_EXPRESSION_START

SgType*
$CLASSNAME::get_type() const
   {
  // DQ (1/14/2006): explicit type is now computed instead of being stored.
  // assert(p_function_type != NULL);

  // DQ (7/30/2004): The type of a SgFunctionRefExp should be a SgFunctionType, 
  // not the return type of the function associated with the SgFunctionRefExp.
  // return p_function_type->get_return_type();
  // return get_function_type();

     printf ("$CLASSNAME::get_type() for FUNCTION_REFERENCE_EXPRESSION not implemented (p_function_type removed) \n");
     ROSE_ASSERT(false);

     return NULL;
   }

SOURCE_GET_TYPE_FUNCTION_REFERENCE_EXPRESSION_END

// DQ (8/17/2010): Removed SgStringVal from the list of types using the generic form of get_type()
// SgBoolValExp
// SgShortVal
// SgCharVal
// SgUnsignedCharVal
// SgWcharVal
// SgUnsignedShortVal
// SgIntVal
// SgEnumVal
// SgUnsignedIntVal
// SgLongIntVal
// SgLongLongIntVal
// SgUnsignedLongLongIntVal
// SgUnsignedLongVal
// SgFloatVal
// SgDoubleVal
// SgLongDoubleVal
// SgDeleteExp
SOURCE_GET_TYPE_GENERIC_START

SgType*
$CLASSNAME::get_type(void) const
   {
     return GENERIC_TYPE::createType();
   }

SOURCE_GET_TYPE_GENERIC_END

// SgStringVal
SOURCE_GET_TYPE_STRING_START

SgType*
SgStringVal::get_type(void) const
   {
  // Since this is a literal, it must have a defined size (even if it is length zero).
     size_t stringSize = get_value().size();

#if 0
  // Debugging...
     if (stringSize == 0)
        {
          printf ("SgStringVal::get_type(): string generated an empty string type -- get_value() = %s \n",get_value().c_str());
        }
#endif

  // DQ (10/5/2010): Modified to used new API (only lengthExpression is supported).
  // Use the literal size and assume that there is no associated expression.
  // return SgTypeString::createType(NULL,stringSize);
     Sg_File_Info* fileInfo = Sg_File_Info::generateDefaultFileInfoForCompilerGeneratedNode();
     SgIntVal* lengthExpression = new SgIntVal(fileInfo,(int)stringSize,"");
     ROSE_ASSERT(lengthExpression != NULL);
     return SgTypeString::createType(lengthExpression);
   }

SOURCE_GET_TYPE_STRING_END

SOURCE_GET_TYPE_COMPLEX_START

SgType*
$CLASSNAME::get_type(void) const
   {
  // Use the stored SgType to return the correct SgTypeComplex using the correct precision.
     ROSE_ASSERT(p_precisionType != NULL);
  // returns a shared SgTypeComplex type
     return SgTypeComplex::createType(p_precisionType);
   }

SOURCE_GET_TYPE_COMPLEX_END

// SgConstructorInitializer (DQ (8/1/2006): This code fragment is no longer used!)
SOURCE_GET_TYPE_CLASS_DECL_START

// DQ (7/19/2006): Function suggested by Jeremiah Willcock and fixed up for general use by DQ
// A better fix (later) will allow us to save the SgType and not use a SgDefaultType for the
// special case below.
SgType*
$CLASSNAME::get_type(void) const
   {
     ROSE_ASSERT(this != NULL);

  // DQ (8/5/2006): Now that we store the expression type explicitly this is a simpler function.
     SgType* returnType = p_expression_type;

     ROSE_ASSERT(returnType != NULL);
     return returnType;
   }

SOURCE_GET_TYPE_CLASS_DECL_END

// SgFunctionCallExp
// SgSizeOfOp
// SgTypeIdOp
// SgConditionalExp
// SgAssignInitializer
SOURCE_GET_TYPE_CALLING_GET_EXPRESSION_TYPE_EXPRESSION_START

#error "This is not IR node dependent since we compute the type"

SgType*
$CLASSNAME::get_type() const
   {
  // DQ (1/14/2006): p_expression_type has been removed, we have to compute the appropriate type (not implemented)
  // return get_expression_type();

     printf ("$CLASSNAME::get_type(): p_expression_type has been removed, we have to compute the appropriate type (not implemented) \n");
     ROSE_ASSERT(false);

     return NULL;
   }

SOURCE_GET_TYPE_CALLING_GET_EXPRESSION_TYPE_EXPRESSION_END


SOURCE_GET_TYPE_THIS_EXPRESSION_START

SgType*
$CLASSNAME::get_type() const 
   {
  // DQ (1/14/2006): The p_pobj_this data member was CC++ specific and no longer used (deprecated in Sage III), p_pobj_this is now removed
     ROSE_ASSERT(get_class_symbol() != NULL);
     ROSE_ASSERT(get_class_symbol()->get_type() != NULL);
     return SgPointerType::createType(get_class_symbol()->get_type());
   }

SOURCE_GET_TYPE_THIS_EXPRESSION_END

SOURCE_NULL_EXPRESSION_START
SOURCE_NULL_EXPRESSION_END

SOURCE_VARIANT_EXPRESSION_START
SOURCE_VARIANT_EXPRESSION_END

SOURCE_STATEMENT_EXPRESSION_START
SgType*
$CLASSNAME::get_type() const
   {
     SgType* returnType = NULL;

     ROSE_ASSERT(p_statement != NULL);

  // DQ (7/21/2006): For now we implement this partially and fix it up later.
  // We might want to store the type explicitly since it might be difficult 
  // to compute for complex sequences of statements.  It appears that the 
  // type is just the type of the expression in the last statement of the block,
  // but it is not clear if it can be more complex than this!

  // The rules are: The last thing in the compound statement should be an expression 
  // followed by a semicolon; the value of this subexpression serves as the value of 
  // the entire construct. (If you use some other kind of statement last within the 
  // braces, the construct has type void, and thus effectively no value.).

  // printf ("$CLASSNAME::get_type() for GNU Statement Expression extension not implemented p_statement = %p = %s \n",p_statement,p_statement->class_name().c_str());
  // ROSE_ASSERT(false);

  // This is the default case (we can look at the last statement of the block later)
  // returnType = SgTypeVoid::createType();

  // DQ (8/6/2006): The rules for the type of a statement expression are that it is the 
  // type of the last expression in the statement list or void if the last statement is 
  // not an expression (expression statement, SgExpressionStatement).
     SgBasicBlock* block = isSgBasicBlock(p_statement);
     ROSE_ASSERT(block != NULL);

     SgStatementPtrList & statementList = block->getStatementList();
     ROSE_ASSERT(statementList.empty() == false);
     SgStatement* lastStatement = *(statementList.rbegin());
     SgExprStatement* expressionStatement = isSgExprStatement(lastStatement);
     if (expressionStatement != NULL)
        {
       // The type of the statement expression is the 
       // SgExpression* expression = expressionStatement->get_the_expr();
          SgExpression* expression = expressionStatement->get_expression();
          ROSE_ASSERT(expression != NULL);
          returnType = expression->get_type();
        }
       else
        {
       // This is the default type if last statement in block is not an expression statement (C++ standard)
          returnType = SgTypeVoid::createType();
        }

     ROSE_ASSERT(returnType != NULL);

  // printf ("$CLASSNAME::get_type() for GNU Statement Expression extension returnType = %s \n",returnType->class_name().c_str());

     return returnType;
   }

SOURCE_STATEMENT_EXPRESSION_END

SOURCE_ASM_OP_START
SgType*
$CLASSNAME::get_type() const
   {
     SgType* returnType = NULL;

     ROSE_ASSERT(p_expression != NULL);

  // printf ("$CLASSNAME::get_type() for asm operand not implemented p_expression = %p = %s \n",p_expression,p_expression->class_name().c_str());
  // ROSE_ASSERT(false);

  // This is the default case (we can look at the last statement of the block later)
     returnType = p_expression->get_type();
     ROSE_ASSERT(returnType != NULL);

     return returnType;
   }

SOURCE_ASM_OP_END



SOURCE_EXPONENTIATION_EXPRESSION_START

void
$CLASSNAME::post_construction_initialization() 
   {
   }

#if 0
SgType*
$CLASSNAME::get_type() const
   {
     return NULL;
   }
#endif

SOURCE_EXPONENTIATION_EXPRESSION_END



SOURCE_INTRINSICFN_EXPRESSION_START

#error "DEAD CODE!"

void
SgIntrinsicFn::post_construction_initialization() 
   { }

#error "DEAD CODE!"

SgType*
SgIntrinsicFn::get_type() const
   {
     printf ("In SgIntrinsicFn::get_type(): Not clear what this type should be. \n");
     ROSE_ASSERT(false);
     return NULL;
   }

#error "DEAD CODE!"

void
SgIntrinsicFn::append_arg($GRAMMAR_PREFIX_Expression* what)
   {
     assert(this != NULL);
     if (p_args == NULL)
        {
       // set_args(new $GRAMMAR_PREFIX_ExprListExp(this->get_file_info()));
          $GRAMMAR_PREFIX_ExprListExp* newArgs = new $GRAMMAR_PREFIX_ExprListExp ( this->get_file_info() );
          assert(newArgs != NULL);
          set_args(newArgs);
        }

    // insert_arg(p_args->end(),what);
       p_args->append_expression(what);
   }

#error "DEAD CODE!"

#if 0
// DQ (3/20/2007): This is an older function now depricated.
int
SgIntrinsicFn::replace_expression($GRAMMAR_PREFIX_Expression *,$GRAMMAR_PREFIX_Expression *)
   { return 0; }
#endif

#error "DEAD CODE!"

SOURCE_INTRINSICFN_EXPRESSION_END


SOURCE_SUBSCRIPT_EXPR_EXPRESSION_START

void
SgSubscriptExpression::post_construction_initialization() 
   { }

SgType*
SgSubscriptExpression::get_type() const
   {
  // printf ("Not clear what the type should be for a SgSubscriptExpression: returning type of lower bound,upper bound, and string; or SgIntType if none are available. \n");
  // ROSE_ASSERT(false);

     SgType* returnType = NULL;

     bool isLowerBoundNullExpression = (isSgNullExpression(get_lowerBound()) != NULL);
     bool isUpperBoundNullExpression = (isSgNullExpression(get_upperBound()) != NULL);
     bool isStrideNullExpression     = (isSgNullExpression(get_stride()) != NULL);

  // Even if the stride was not specified it should default to unit stride (value == 1).
     ROSE_ASSERT(isStrideNullExpression == false);

     if (isLowerBoundNullExpression == true)
        {
       // There was no lower bound specified
          if (isUpperBoundNullExpression == true)
             {
            // There was no upper bound specified, so we have to assume SgIntType is OK!
               returnType = SgTypeInt::createType();
             }
            else
             {
               returnType = get_upperBound()->get_type();
             }
        }
       else
        {
          returnType = get_lowerBound()->get_type();
          if (isUpperBoundNullExpression == true)
             {
            // Not a problem since the lower bound was specified
             }
            else
             {
            // Just make sure that they are the same type, not clear how important this is!
               SgType* upperBoundType = get_upperBound()->get_type();
            // ROSE_ASSERT(upperBoundType->variantT() == returnType->variantT());
               if (upperBoundType->variantT() != returnType->variantT())
                  {
                 // These are a different type..., I wonder why
                    printf ("In SgSubscriptExpression::get_type(): Note that lowerBound = %s and upperBound = %s are different types \n",returnType->class_name().c_str(),upperBoundType->class_name().c_str());
                    this->get_startOfConstruct()->display("In SgSubscriptExpression::get_type(): lowerBound and upperBound are different types");
                  }
             }
        }

     return returnType;
   }

#if 0
// DQ (3/20/2007): This is an older function now depricated.
int
SgSubscriptExpression::replace_expression($GRAMMAR_PREFIX_Expression *o, $GRAMMAR_PREFIX_Expression *n)
   {
     if(get_lowerBound()==o)
        {
          set_lowerBound(n);
          return 1;
        }
       else
          if(get_upperBound()==o)
             {
               set_upperBound(n);
               return 1;  
             }
          else
             if(get_stride()==o)
                {
                  set_stride(n);
                  return 1;  
                } 
                else
                  return 0;
   }
#endif

SOURCE_SUBSCRIPT_EXPR_EXPRESSION_END


SOURCE_SUBSCRIPT_COLON_EXPRESSION_START

#error "DEAD CODE!"

void
SgSubscriptColon::post_construction_initialization() 
   { }


#error "DEAD CODE!"

SgType*
SgSubscriptColon::get_type() const
   {
     printf ("In SgSubscriptColon::get_type(): Not clear what this type should be. \n");
     ROSE_ASSERT(false);
     return NULL;
   }

#error "DEAD CODE!"

#if 0
// DQ (3/20/2007): This is an older function now depricated.
int
SgSubscriptColon::replace_expression($GRAMMAR_PREFIX_Expression *o, $GRAMMAR_PREFIX_Expression *n)
   {
     if(get_lowerBound()==o)
        {
          set_lowerBound(n);
          return 1;
        }
       else
          if(get_stride()==o)
             {
               set_stride(n);
               return 1;  
             } 
             else
               return 0;
   }
#endif

#error "DEAD CODE!"

SOURCE_SUBSCRIPT_COLON_EXPRESSION_END


SOURCE_COLON_SHAPE_EXPRESSION_START

void
SgColonShapeExp::post_construction_initialization() 
   { }


SgType*
SgColonShapeExp::get_type() const
   {
  // printf ("In SgColonShapeExp::get_type(): Not clear what this type should be. \n");
  // ROSE_ASSERT(false);
     return SgTypeDefault::createType();
   }

#if 0
// DQ (3/20/2007): This is an older function now depricated.
int
SgColonShapeExp::replace_expression($GRAMMAR_PREFIX_Expression *o, $GRAMMAR_PREFIX_Expression *n)
   {
     if(get_lowerBound()==o)
        {
          set_lowerBound(n);
          return 1;
        }
       else
          if(get_stride()==o)
             {
               set_stride(n);
               return 1;  
             } 
             else
               return 0;
   }
#endif

SOURCE_COLON_SHAPE_EXPRESSION_END


SOURCE_ASTERISK_SHAPE_EXPRESSION_START

void
SgAsteriskShapeExp::post_construction_initialization() 
   { }

SgType*
SgAsteriskShapeExp::get_type() const
   {
  // printf ("In SgAsteriskShapeExp::get_type(): Not clear what this type should be. \n");
  // ROSE_ASSERT(false);
     return SgTypeDefault::createType();
   }

#if 0
// DQ (3/20/2007): This is an older function now depricated.
int
SgAsteriskShapeExp::replace_expression($GRAMMAR_PREFIX_Expression *o, $GRAMMAR_PREFIX_Expression *n)
   {
     if(get_lowerBound()==o)
        {
          set_lowerBound(n);
          return 1;
        }
       else
          if(get_stride()==o)
             {
               set_stride(n);
               return 1;  
             } 
             else
               return 0;
   }
#endif

SOURCE_ASTERISK_SHAPE_EXPRESSION_END


SOURCE_USE_ONLY_EXPR_START

void
SgUseOnlyExpression::post_construction_initialization() 
   { }

SgType*
SgUseOnlyExpression::get_type() const
   {
     printf ("In SgUseOnlyExpression::get_type(): Not clear what this type should be. \n");
     ROSE_ASSERT(false);
     return NULL;
   }

#if 0
// DQ (3/20/2007): This is an older function now depricated.
int
UseOnlyExpression::replace_expression($GRAMMAR_PREFIX_Expression* o, $GRAMMAR_PREFIX_Expression* n)
   {
     if(get_access_list()==o)
        {
          set_access_list(is$GRAMMAR_PREFIX_ExprListExp(n));
          return 1;
        }
       else
          return 0;
   }
#endif

SOURCE_USE_ONLY_EXPR_END


SOURCE_USE_RENAME_EXPR_START

void
SgUseRenameExpression::post_construction_initialization() 
   { }

SgType*
SgUseRenameExpression::get_type() const
   {
     printf ("In SgUseRenameExpression::get_type(): Not clear what this type should be. \n");
     ROSE_ASSERT(false);
     return NULL;
   }

#if 0
// DQ (3/20/2007): This is an older function now depricated.
int
SgUseRenameExpression::replace_expression($GRAMMAR_PREFIX_Expression *o, $GRAMMAR_PREFIX_Expression *n)
   {
     if(get_newname()==o)
        {
          set_newname(n);
          return 1;
        }
       else
          if(get_oldname()==o)
             {
               set_oldname(n);
               return 1;  
             } 
            else 
               return 0;
   }
#endif

SOURCE_USE_RENAME_EXPR_END


SOURCE_IO_ITEM_EXPR_START

void
SgIOItemExpression::post_construction_initialization() 
   { }

SgType*
SgIOItemExpression::get_type() const
   {
     printf ("In SgIOItemExpression::get_type(): Not clear what this type should be. \n");
     ROSE_ASSERT(false);
     return NULL;
   }

#if 0
// DQ (3/20/2007): This is an older function now depricated.
int
SgIOItemExpression::replace_expression($GRAMMAR_PREFIX_Expression* o, $GRAMMAR_PREFIX_Expression* n)
   {
     if(get_io_item()==o)
        {
          set_io_item(n);
          return 1;
        }
       else
          return 0;
   }
#endif

SOURCE_IO_ITEM_EXPR_END


SOURCE_IMPLIED_DO_START

void
SgImpliedDo::post_construction_initialization() 
   { }

SgType*
SgImpliedDo::get_type() const
   {
  // printf ("In SgImpliedDo::get_type(): Not clear what this type should be (returning SgTypeDefault). \n");
  // ROSE_ASSERT(false);
  // return NULL;
     return SgTypeDefault::createType();
   }

#if 0
// DQ (3/20/2007): This is an older function now depricated.
int
SgImpliedDo::replace_expression($GRAMMAR_PREFIX_Expression* o, $GRAMMAR_PREFIX_Expression* n)
   {
     if(get_object_list()==o)
        {
          set_object_list(is$GRAMMAR_PREFIX_ExprListExp(n));
          return 1;
        }
       else
          return 0;
   }
#endif

SOURCE_IMPLIED_DO_END


SOURCE_UNKNOWN_ARRAY_OR_FUNCTION_REFERENCE_START

void
SgUnknownArrayOrFunctionReference::post_construction_initialization() 
   { }

SgType*
SgUnknownArrayOrFunctionReference::get_type() const
   {
     printf ("In SgUnknownArrayOrFunctionReference::get_type(): Not clear what this type should be (returning SgTypeDefault). \n");
  // ROSE_ASSERT(false);
  // return NULL;
     return SgTypeDefault::createType();
   }

SOURCE_UNKNOWN_ARRAY_OR_FUNCTION_REFERENCE_END


SOURCE_ACTUAL_ARGUMENT_EXPRESSION_START

void
SgActualArgumentExpression::post_construction_initialization() 
   {
     ROSE_ASSERT(p_expression != NULL);
     p_expression->set_parent(this);
   }

SgType*
SgActualArgumentExpression::get_type() const
   {
     ROSE_ASSERT(p_expression != NULL);
     return p_expression->get_type();
   }

SOURCE_ACTUAL_ARGUMENT_EXPRESSION_END

SOURCE_DESIGNATED_INITIALIZER_START

void
SgDesignatedInitializer::post_construction_initialization() 
   {
     p_designatorList->set_parent(this);
     if (p_memberInit) // We want to support NULL p_memberInit when building this node
       p_memberInit->set_parent(this);
   }

SgType*
SgDesignatedInitializer::get_type() const
   {
     ROSE_ASSERT(p_memberInit != NULL);
     return p_memberInit->get_type();
   }

int
$CLASSNAME::replace_expression(SgExpression *o, SgExpression *n)
   {
  // DQ (12/17/2006): This function should have the semantics that it will represent a  
  // structural change to the AST, thus it is free to set the parent of the new expression.

     ROSE_ASSERT(o != NULL);
     ROSE_ASSERT(n != NULL);

     if(get_memberInit()==o)
        {
          ROSE_ASSERT (isSgInitializer(n));
          set_memberInit(isSgInitializer(n));
          n->set_parent(this);
          return 1;
        }
     else if (get_designatorList() == o)
        {
          ROSE_ASSERT (isSgExprListExp(n));
          set_designatorList(isSgExprListExp(n));
          n->set_parent(this);
          return 1;
        }
     else
        return 0;
   }

SgExpression*
$CLASSNAME::get_next(int& n) const
   {
     ROSE_ASSERT(false);
   	// tps (12/9/2009) : MSC requires a return value
     return NULL;
   }

SOURCE_DESIGNATED_INITIALIZER_END



SOURCE_UPC_LOCAL_SIZEOF_EXPRESSION_START
void
SgUpcLocalsizeofExpression::post_construction_initialization()
   {
   }

// DQ (2/12/2011): Copied this version from SgSizeOfOp::get_type().
SgType*
$CLASSNAME::get_type() const
   {
  // This function returns an unsigned integer representing the size of type 
  // (the unsigned int should match size_t, which may or may not be defined).

     ROSE_ASSERT(p_expression != NULL || p_operand_type != NULL);
     SgType* returnType = SgTypeUnsignedInt::createType();

     ROSE_ASSERT(returnType != NULL);
     return returnType;
   }

#if 0
SgType*
$CLASSNAME::get_type() const
   {
     SgType* returnType = get_expression()->get_type();
     ROSE_ASSERT(returnType != NULL);
     return returnType;
   }
#endif

SOURCE_UPC_LOCAL_SIZEOF_EXPRESSION_END


SOURCE_UPC_BLOCK_SIZEOF_EXPRESSION_START
void
SgUpcBlocksizeofExpression::post_construction_initialization()
   {
   }

// DQ (2/12/2011): Copied this version from SgSizeOfOp::get_type().
SgType*
$CLASSNAME::get_type() const
   {
  // This function returns an unsigned integer representing the size of type 
  // (the unsigned int should match size_t, which may or may not be defined).

     ROSE_ASSERT(p_expression != NULL || p_operand_type != NULL);
     SgType* returnType = SgTypeUnsignedInt::createType();

     ROSE_ASSERT(returnType != NULL);
     return returnType;
   }

#if 0
SgType*
$CLASSNAME::get_type() const
   {
     SgType* returnType = get_expression()->get_type();
     ROSE_ASSERT(returnType != NULL);
     return returnType;
   }
#endif

SOURCE_UPC_BLOCK_SIZEOF_EXPRESSION_END

SOURCE_UPC_ELEM_SIZEOF_EXPRESSION_START
void
SgUpcElemsizeofExpression::post_construction_initialization()
   {
   }

// DQ (2/12/2011): Copied this version from SgSizeOfOp::get_type().
SgType*
$CLASSNAME::get_type() const
   {
  // This function returns an unsigned integer representing the size of type 
  // (the unsigned int should match size_t, which may or may not be defined).

     ROSE_ASSERT(p_expression != NULL || p_operand_type != NULL);
     SgType* returnType = SgTypeUnsignedInt::createType();

     ROSE_ASSERT(returnType != NULL);
     return returnType;
   }

#if 0
SgType*
$CLASSNAME::get_type() const
   {
     SgType* returnType = get_expression()->get_type();
     ROSE_ASSERT(returnType != NULL);
     return returnType;
   }
#endif

SOURCE_UPC_ELEM_SIZEOF_EXPRESSION_END


SOURCE_USER_DEFINED_UNARY_EXPRESSION_START
SgType*
SgUserDefinedUnaryOp::get_type() const
   {
  // DQ (10/8/2008): Unclear how this should be implemented right now!
     ROSE_ASSERT(get_symbol() != NULL);
     SgType* returnType = get_symbol()->get_type();
     ROSE_ASSERT(returnType != NULL);
     return returnType;
   }

SOURCE_USER_DEFINED_UNARY_EXPRESSION_END

SOURCE_USER_DEFINED_BINARY_EXPRESSION_START
SgType*
SgUserDefinedBinaryOp::get_type() const
   {
  // DQ (10/8/2008): Unclear how this should be implemented right now!
     ROSE_ASSERT(get_symbol() != NULL);
     SgType* returnType = get_symbol()->get_type();
     ROSE_ASSERT(returnType != NULL);
     return returnType;
   }

SOURCE_USER_DEFINED_BINARY_EXPRESSION_END


// FMZ (2/5/200) Added for CAFCoExpression
SOURCE_CO_EXPRESSION_START

SgType*
SgCAFCoExpression::get_type() const
   {
     SgType* returnType = get_referData()->get_type();
     ROSE_ASSERT(returnType != NULL);
     return returnType;
   }

SOURCE_CO_EXPRESSION_END

SOURCE_PSEUDO_DESTRUCTOR_REF_START
void
SgPseudoDestructorRefExp::post_construction_initialization()
   {
     SgMemberFunctionType *memFnType = new SgMemberFunctionType(SgTypeVoid::createType(), false, p_object_type);
     set_expression_type(memFnType);
   }
SOURCE_PSEUDO_DESTRUCTOR_REF_END



SOURCE_CUDA_KERNEL_EXEC_CONFIG_START
SOURCE_CUDA_KERNEL_EXEC_CONFIG_END

SOURCE_CUDA_KERNEL_CALL_EXPRESSION_START

void
SgCudaKernelCallExp::post_construction_initialization() 
   {
     if (p_function != NULL)
          p_function->set_parent(this);
          
     // TODO : exec_config
   }

void
SgCudaKernelCallExp::append_arg(SgExpression* what)
   {
     assert(this != NULL);

  // DQ (11/15/2006): avoid setting newArgs this late in the process.
     ROSE_ASSERT(p_args != NULL);
     if (p_args == NULL)
        {
       // set_args(new SgExprListExp(this->get_file_info()));
          SgExprListExp* newArgs = new SgExprListExp ( this->get_file_info() );
          assert(newArgs != NULL);
          newArgs->set_endOfConstruct( this->get_file_info() );
          set_args(newArgs);
        }

    // insert_arg(p_args->end(),what);
       p_args->append_expression(what);
   }
   
SgType* SgCudaKernelCallExp::get_type() const
   {
	SgType* returnType = NULL;

     ROSE_ASSERT(p_function != NULL);
  // printf ("In SgFunctionCallExp::get_type(): calling get_type() on p_function = %p = %s \n",p_function,p_function->class_name().c_str());
     SgType* likelyFunctionType = p_function->get_type();
     ROSE_ASSERT(likelyFunctionType != NULL);
     while (likelyFunctionType && isSgTypedefType(likelyFunctionType))
        {
          likelyFunctionType = isSgTypedefType(likelyFunctionType)->get_base_type();
          ROSE_ASSERT(likelyFunctionType != NULL);
        }

     SgFunctionType* functionType = isSgFunctionType(likelyFunctionType);
     if (functionType == NULL)
        {
          printf ("Error: unexpected type found for likelyFunctionType = %p = %s \n",likelyFunctionType,likelyFunctionType->class_name().c_str());
       // get_file_info()->display("Location of call to SgFunctionCallExp::get_type(): debug");

       // DQ (7/15/2007): Handle case of typedef of function type
          likelyFunctionType = likelyFunctionType->stripType(SgType::STRIP_TYPEDEF_TYPE);

          printf ("After calling stripType(SgType::STRIP_TYPEDEF_TYPE): likelyFunctionType = %p = %s \n",likelyFunctionType,likelyFunctionType->class_name().c_str());

          functionType = isSgFunctionType(likelyFunctionType);

#ifdef ROSE_USE_EDG_VERSION_4
       // DQ (12/31/2008): EDG version 4.0 has a simpler representation which translates a bit differently.
       // I think this is an improvement to this functionality of this function.
          if (functionType == NULL)
               returnType = likelyFunctionType;
#else
          ROSE_ASSERT(functionType != NULL);
#endif
        }

#ifdef ROSE_USE_EDG_VERSION_4
  // if not already set
     if (returnType == NULL)
          returnType = functionType->get_return_type();
#else
     ROSE_ASSERT(functionType != NULL);
     returnType = functionType->get_return_type();
#endif
     ROSE_ASSERT(returnType != NULL);

     return returnType;
   }

   
SOURCE_CUDA_KERNEL_CALL_EXPRESSION_END<|MERGE_RESOLUTION|>--- conflicted
+++ resolved
@@ -843,101 +843,7 @@
           virtual bool isLValue() const;
           virtual bool isChildUsedAsLValue(const SgExpression* child) const; // INTERNAL Recursively call up the chain to answer the child
 
-<<<<<<< HEAD
 HEADER_COMPOUND_ASSIGNMENT_OPERATOR_END
-=======
-HEADER_PLUS_ASSIGNMENT_OPERATOR_END
-
-
-HEADER_MINUS_ASSIGNMENT_OPERATOR_START
-
-       // get lvalue
-          virtual bool isLValue() const;
-          virtual bool isChildUsedAsLValue(const SgExpression* child) const; // INTERNAL Recursively call up the chain to answer the child
-
-HEADER_MINUS_ASSIGNMENT_OPERATOR_END
-
-
-HEADER_AND_ASSIGNMENT_OPERATOR_START
-
-       // get lvalue
-          virtual bool isLValue() const;
-          virtual bool isChildUsedAsLValue(const SgExpression* child) const; // INTERNAL Recursively call up the chain to answer the child
-
-HEADER_AND_ASSIGNMENT_OPERATOR_END
-
-
-HEADER_IOR_ASSIGNMENT_OPERATOR_START
-
-       // get lvalue
-          virtual bool isLValue() const;
-          virtual bool isChildUsedAsLValue(const SgExpression* child) const; // INTERNAL Recursively call up the chain to answer the child
-
-HEADER_IOR_ASSIGNMENT_OPERATOR_END
-
-
-HEADER_MULTIPLY_ASSIGNMENT_OPERATOR_START
-
-       // get lvalue
-          virtual bool isLValue() const;
-          virtual bool isChildUsedAsLValue(const SgExpression* child) const; // INTERNAL Recursively call up the chain to answer the child
-
-HEADER_MULTIPLY_ASSIGNMENT_OPERATOR_END
-
-
-HEADER_DIVIDE_ASSIGNMENT_OPERATOR_START
-
-       // get lvalue
-          virtual bool isLValue() const;
-          virtual bool isChildUsedAsLValue(const SgExpression* child) const; // INTERNAL Recursively call up the chain to answer the child
-
-HEADER_DIVIDE_ASSIGNMENT_OPERATOR_END
-
-
-HEADER_MOD_ASSIGNMENT_OPERATOR_START
-
-       // get lvalue
-          virtual bool isLValue() const;
-          virtual bool isChildUsedAsLValue(const SgExpression* child) const; // INTERNAL Recursively call up the chain to answer the child
-
-HEADER_MOD_ASSIGNMENT_OPERATOR_END
-
-
-HEADER_XOR_ASSIGNMENT_OPERATOR_START
-
-       // get lvalue
-          virtual bool isLValue() const;
-          virtual bool isChildUsedAsLValue(const SgExpression* child) const; // INTERNAL Recursively call up the chain to answer the child
-
-HEADER_XOR_ASSIGNMENT_OPERATOR_END
-
-
-HEADER_LEFT_SHIFT_ASSIGNMENT_OPERATOR_START
-
-       // get lvalue
-          virtual bool isLValue() const;
-          virtual bool isChildUsedAsLValue(const SgExpression* child) const; // INTERNAL Recursively call up the chain to answer the child
-
-HEADER_LEFT_SHIFT_ASSIGNMENT_OPERATOR_END
-
-
-HEADER_RIGHT_SHIFT_ASSIGNEMENT_OPERATOR_START
-
-       // get lvalue
-          virtual bool isLValue() const;
-          virtual bool isChildUsedAsLValue(const SgExpression* child) const; // INTERNAL Recursively call up the chain to answer the child
-
-HEADER_RIGHT_SHIFT_ASSIGNEMENT_OPERATOR_END
->>>>>>> 856eacf7
-
-
-HEADER_JAVA_UNSIGNED_RIGHT_SHIFT_ASSIGNEMENT_OPERATOR_START
-
-       // get lvalue
-          virtual bool isLValue() const;
-          virtual bool isChildUsedAsLValue(const SgExpression* child) const; // INTERNAL Recursively call up the chain to answer the child
-
-HEADER_JAVA_UNSIGNED_RIGHT_SHIFT_ASSIGNEMENT_OPERATOR_END
 
 
 HEADER_POINTER_ASSIGNMENT_OPERATOR_START
@@ -4201,53 +4107,6 @@
 SOURCE_ASSIGN_OPERATOR_EXPRESSION_END
 
 
-<<<<<<< HEAD
-=======
-SOURCE_PLUS_ASSIGN_OPERATOR_EXPRESSION_START
-SOURCE_PLUS_ASSIGN_OPERATOR_EXPRESSION_END
-
-
-SOURCE_MINUS_ASSIGN_OPERATOR_EXPRESSION_START
-SOURCE_MINUS_ASSIGN_OPERATOR_EXPRESSION_END
-
-
-SOURCE_AND_ASSIGN_OPERATOR_EXPRESSION_START
-SOURCE_AND_ASSIGN_OPERATOR_EXPRESSION_END
-
-
-SOURCE_IOR_ASSIGN_OPERATOR_EXPRESSION_START
-SOURCE_IOR_ASSIGN_OPERATOR_EXPRESSION_END
-
-
-SOURCE_MULTIPLY_ASSIGN_OPERATOR_EXPRESSION_START
-SOURCE_MULTIPLY_ASSIGN_OPERATOR_EXPRESSION_END
-
-
-SOURCE_DIVIDE_ASSIGN_OPERATOR_EXPRESSION_START
-SOURCE_DIVIDE_ASSIGN_OPERATOR_EXPRESSION_END
-
-
-SOURCE_MOD_ASSIGN_OPERATOR_EXPRESSION_START
-SOURCE_MOD_ASSIGN_OPERATOR_EXPRESSION_END
-
-
-SOURCE_XOR_ASSIGN_OPERATOR_EXPRESSION_START
-SOURCE_XOR_ASSIGN_OPERATOR_EXPRESSION_END
-
-
-SOURCE_LEFT_SHIFT_ASSIGN_OPERATOR_EXPRESSION_START
-SOURCE_LEFT_SHIFT_ASSIGN_OPERATOR_EXPRESSION_END
-
-
-SOURCE_RIGHT_SHIFT_ASSIGN_OPERATOR_EXPRESSION_START
-SOURCE_RIGHT_SHIFT_ASSIGN_OPERATOR_EXPRESSION_END
-
-
-SOURCE_JAVA_UNSIGNED_RIGHT_SHIFT_ASSIGN_OPERATOR_EXPRESSION_START
-SOURCE_JAVA_UNSIGNED_RIGHT_SHIFT_ASSIGN_OPERATOR_EXPRESSION_END
-
-
->>>>>>> 856eacf7
 SOURCE_POINTER_ASSIGN_OPERATOR_EXPRESSION_START
 SOURCE_POINTER_ASSIGN_OPERATOR_EXPRESSION_END
 
