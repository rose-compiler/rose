--- conflicted
+++ resolved
@@ -2472,9 +2472,7 @@
 SgNode::set_isModified ( bool isModified)
    {
   // DQ (4/14/2015): Detect if this is called from a NULL pointer.
-<<<<<<< HEAD
      ASSERT_not_null(this);
-=======
      ROSE_ASSERT(this != NULL);
 
 #if 0
@@ -2549,7 +2547,6 @@
 #endif
         }
 #endif
->>>>>>> 6bbcb5a2
 
      p_isModified = isModified;
    }
@@ -2620,16 +2617,12 @@
      ASSERT_not_null(this);
      ROSE_ASSERT(this != parent);
 
-<<<<<<< HEAD
-=======
 #if 0
      printf ("In SgNode::set_parent():\n");
-     printf (" - this     = %p = %s \n", this,     class_name().c_str());
-     printf (" - parent   = %p = %s \n", parent,   parent ? parent->class_name().c_str() : "" );
-     printf (" - p_parent = %p = %s \n", p_parent, p_parent ? p_parent->class_name().c_str() : "" );
-#endif
-
->>>>>>> 6bbcb5a2
+     printf (" - this     = %p (%s)\n", this,     class_name().c_str());
+     printf (" - parent   = %p (%s)\n", parent,   parent ? parent->class_name().c_str() : "" );
+     printf (" - p_parent = %p (%s)\n", p_parent, p_parent ? p_parent->class_name().c_str() : "" );
+#endif
      p_parent = parent;
 
   // I think this should be always be true, so let's inforce it (this happends for test2005_64.C)
@@ -2660,14 +2653,6 @@
           printf ("Exiting in this case! \n");
           ROSE_ASSERT(false);
         }
-<<<<<<< HEAD
-=======
-
-  // DQ (7/26/2010): Make the pointer a valid pointer by defining that it
-  // should point to its associated SgSymbol as used in the type table.
-  // OLD COMMENT: We should not be setting the parent on SgType IR nodes
-  // ROSE_ASSERT( isSgType(this) == NULL );
-
 #if 0
   // DQ (3/3/2022): Adding debugging support for where the parent pointer is used and to make sure 
   // it is not used for types in some specific instances.
@@ -2751,7 +2736,6 @@
              }
         }
 #endif
->>>>>>> 6bbcb5a2
    }
 
 /*! \brief Get the parent node.
