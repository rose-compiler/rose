#! /bin/bash
# This script needs /bin/bash rather than /bin/sh

###############################################################################
# Note that due to ROSE compatibility with libtool 1.5 and 2.0, some warnings #
# may be output from configure.in and aclocal.m4. These messages come from    #
# aclocal, autoheader, autoconf, and automake and can be safely ignored. In   #
# fact, they should be filtered out already by the autoconf-filter.pl script. #
#   --The Rose Project Management.                                            #
###############################################################################

# Directory containing this script, which must be the top of the source tree.
srcdir="$(dirname "$0")"
#srcdir="${0%/*}"
#srcdir="$(cd $srcdir && pwd)"

# Name of a file that would exist in a ROSE source tree but not other projects
# that might be using this same build script.
SOME_ROSE_FILE="scripts/autoconf-filter.pl"

# This is the default location for build to use as a reference
# to its macro definitions used by Autoconf and Automake.
ROSE_DISTRIBUTION=${ROSE_DISTRIBUTION:-.}

# Parse command-line
do_timing=

# Turn this on by default (header file dependence checking).
# On second through make the default OFF and allow users to activate it using --allow-header-file-dependence-checking
# since this works for Linux (RedHat), but fails for OSX and Ubuntu (and needs to be reviewed with the author of the
# UPC configuration checking when he gets back (or any other excuse will work).
# do_header_file_dependence_checking=yes
do_header_file_dependence_checking=no

while [[ "$#" -gt 0 ]]; do
    arg="$1"; shift
    case "$arg" in
        --timing)
            do_timing=yes
            ;;
        --no-timing)
            do_timing=
            ;;
        --srcpath=*)
            ROSE_DISTRIBUTION="${arg#*=}"
            ;;
        --srcpath)
            ROSE_DISTRIBUTION="$1"; shift
            ;;
        -i)
            do_header_file_dependence_checking=no
            ;;
        --ignore-header-file-dependence-checking)
            do_header_file_dependence_checking=no
            ;;
        --allow-header-file-dependence-checking)
            do_header_file_dependence_checking=yes
            ;;
        *)
            echo "$0: unrecognized argument: $arg" >&2
            exit 1
            ;;
    esac
done

# If there's no autoconf-filter.pl script in this source tree, then we're building in some project external to ROSE, and
# the "--srcpath" must be specified (or obtained from a config file).
if [ ! -e "$srcdir/$SOME_ROSE_FILE" -a "$ROSE_DISTRIBUTION" = "." ]; then
    [ -r $srcdir/config/ROSE_SOURCES ] && ROSE_DISTRIBUTION="$(head -n1 $srcdir/config/ROSE_SOURCES)"
fi
if [ ! -x "$ROSE_DISTRIBUTION/scripts/autoconf-filter.pl" ]; then
    echo "$0: use '--srcpath=DIR' to point to the ROSE source tree" >&2
    exit 1
fi

# Extracts dotted version number from a tool's "--version" message. Assigns result to $VERSION.
get_version () {
    local message=$1
    export VERSION=$(echo $message | head -n1 | perl -pe 's/.*?([0-9\.]+).*/$1/')
}

# Returns ok (0) if $need is at least as large as $have, where both are version numbers
# of the form X.Y.Z where X, Y, and Z are non-negative integers. Returns not-ok (1) otherwise.
version_ok () {
    local have="$1" need="$2"
	
    local have_major=$(echo $have |cut -d. -f1)
    local have_minor=$(echo $have |cut -d. -f2)
    local have_patch=$(echo $have |cut -d. -f3)
    if [[ -z $have_patch ]]; then have_patch=0; fi

    local need_major=$(echo $need |cut -d. -f1)
    local need_minor=$(echo $need |cut -d. -f2)
    local need_patch=$(echo $need |cut -d. -f3)
    if [[ -z $need_patch ]]; then need_patch=0; fi

    OK=0; NOT_OK=1
    if (( have_major > need_major )); then return $OK; fi
    if (( have_major < need_major )); then return $NOT_OK; fi
    if (( have_minor > need_minor )); then return $OK; fi
    if (( have_minor < need_minor )); then return $NOT_OK; fi
    if (( have_patch > need_patch )); then return $OK; fi
    if (( have_patch < need_patch )); then return $NOT_OK; fi
    return $OK
}

# DQ (12/22/2005): remove the autoconf caches
rm -rf autom4te.cache

###############################################################################################################################
# Test libtool version and run libtoolize.  Warn if the libtool version is too old, but run it anyway.  Show the command that
# is run by preceding it with a "+ " on stderr as is the usual debugging style for shell scripts.
###############################################################################################################################
echo "checking for glibtool..."
libtoolize_name=
ACLOCAL_HOME=$(aclocal --print-ac-dir)
# Liao 2/9/2011. Ensure the libtool on Mac is the gnu one
#
# Look for libtoolize, glibtoolize in various places.
# Liao 2/9/2011. We have better handling now
#
OS="$(uname -s)"
if [ "x$OS" = "xDarwin" ]; then
    if [ -n "$(type glibtool)" ]; then
        echo "Found glibtool... $(which glibtool)"
    elif [ -n "$(type glibtool)" ]; then
        echo "checking if $(which libtool) is GNU libtool..."
        libtool --version
        if [ $? -ne 0 ]; then
            echo "Error: $(which libtool) is not GNU libtool!"
            exit 1
        else
            echo "Found glibtool... $(which libtool)"
        fi
    fi

    libtoolize_name="$(which glibtoolize)"
    if [ ! -n "$libtoolize_name" ]; then
        echo "glibtoolize not found!"
        exit 1
    fi
fi

if [ ! -n "$libtoolize_name" ]; then
    libtoolize_name="$(which libtoolize)"
fi

if [ ! -n "$libtoolize_name" ]; then
    # If the user is running build then libtool should be available.
    echo "$0: neither libtoolize nor glibtoolize were found in the user's path."
    exit 1
fi


# Version required and version actually present.
LIBTOOL_VERSION_PREREQ=1.5.6
get_version "$($libtoolize_name --version)"
LIBTOOL_VERSION="$VERSION"
if [[ -z "$LIBTOOL_VERSION" ]]; then
    echo "$0: warning: cannot determine libtool version; skipping libtoolize" 2>&1
elif version_ok "$LIBTOOL_VERSION" "$LIBTOOL_VERSION_PREREQ"; then
    (set -x; $libtoolize_name --force --copy --ltdl --automake)
else
    echo "$0: warning: libtool $LIBTOOL_VERSION is too old (require >= $LIBTOOL_VERSION_PREREQ); skipping libtoolize" 2>&1
fi

# Liao 2/15/2011
# check flex and yacc
# the assumption is that ./build should only run from a developer version, which requires flex and yacc
# check them in ./configure is inappropriate since the distribution package should already pack generated parsers/scanners.
if [[ -z "$(type flex)" ]]; then
   echo "Cannot find flex in your path! Please install GNU flex."
   exit 1;
fi

if [[ -z "$(type yacc)" ]]; then
   echo "Cannot find yacc in your path! Please install GNU bison."
   exit 1;
fi

###############################################################################################################################
# Test version of automake.  Having the wrong version of automake is a common problem.  We can't test for it in the
# configure.in and we want to catch the problem as early as possible.  So we test for it here. This appears to be the only 
# place to test for the correct version of automake -- autoconf can use the AC_PREREQ macro, but there is no AM_PREREQ macro
# for automake. [DQ 2009-09-26]
###############################################################################################################################

AUTOMAKE_VERSION_REQ=1.9.6
get_version "`automake --version`"; AUTOMAKE_VERSION=$VERSION
if [[ -z "$AUTOMAKE_VERSION" ]]; then
    echo "$0: warning: cannot determine automake version" 2>&1
elif version_ok "$AUTOMAKE_VERSION" "$AUTOMAKE_VERSION_PREREQ"; then
    :
else
    echo "$0: warning: automake $AUTOMAKE_VERSION is too old (require >= $AUTOMAKE_VERSION_PREREQ)" 2>&1
fi

###############################################################################################################################
# Link in optional projects to the configure scripts.
#
# Each subdirectory of "projects" which which has a file named "rose.config" will be enabled in the build system. The contents
# of the projects's rose.config is copied into config/projects.m4 which is called from ROSE's configure.in.
#
# Usually, the only thing that rose.config will need is the list of Makefiles, which is done with the AC_CONFIG_FILES autoconf
# macro:
#    AC_CONFIG_FILES([projects/foo/Makefile projects/foo/subdir/Makefile])
###############################################################################################################################

(
    echo "dnl This file generated by the ROSE build script."
    echo "AC_DEFUN([ROSE_OPTIONAL_PROJECTS],["
    echo "OPTIONAL_PROJECTS="
    echo "AC_SUBST(OPTIONAL_PROJECTS)"
    for project in projects/*; do
	if [[ -f "$project/rose.config" ]]; then
	    echo "+ NOTE: Adding optional $project" >&2
	    echo
	    echo
	    echo "dnl -----------------------------------------------------------------------------------------------------"
	    echo "dnl -- This part of the file comes from $project/rose.config"
	    echo "dnl -----------------------------------------------------------------------------------------------------"
	    echo "AC_MSG_NOTICE([configuring optional $project])"
	    echo "OPTIONAL_PROJECTS=\"\$OPTIONAL_PROJECTS ${project#projects/}\""
	    echo
	    cat "$project/rose.config"
	fi
    done
    echo "])"
) >config/support-projects.m4

###############################################################################################################################
# Read the ROSE version string from the first line of the "ROSE_VERSION" file and insert it wherever it's needed.
###############################################################################################################################

if [ ! -r ROSE_VERSION ]; then
    echo "$0: cannot find the 'ROSE_VERSION' file containing the ROSE version string" >&2
    exit 1
fi
rose_version=$(head -n1 ROSE_VERSION)
if [ "$rose_version" = "" ]; then
    echo "$0: 'ROSE_VERSION' file does not contain a ROSE version string" >&2
    exit 1
fi

sed -i~ -e '/^AC_INIT(/ s/^\(AC_INIT *(\[.*\], *\[\).*\(\] *).*\)/\1'"$rose_version"'\2/' configure.ac
	
###############################################################################################################################
# Run autoconf tools: aclocal, autoheader, autoconf, and automake
###############################################################################################################################

# Debugging (esp. for NMI machines)
[[ -n "$ACLOCAL_INCLUDES" ]] && echo "ACLOCAL_INCLUDES=$ACLOCAL_INCLUDES"

# Automake will expect these files to always exist even if they are in a conditional.  Since we know
# that they will not be used during the build process itself, we can create zero-length dummy files.
# This list should be the same as in configure.in (search for CLASSPATH_COND_IF)
if [[ ! -e src/frontend/CxxFrontend/EDG/Makefile.am ]]; then
    for file in \
        src/frontend/CxxFrontend/EDG/Makefile.in \
        src/frontend/CxxFrontend/EDG/EDG_4.4/Makefile.in \
        src/frontend/CxxFrontend/EDG/EDG_4.4/misc/Makefile.in \
        src/frontend/CxxFrontend/EDG/EDG_4.4/src/Makefile.in \
        src/frontend/CxxFrontend/EDG/EDG_4.4/src/disp/Makefile.in \
        src/frontend/CxxFrontend/EDG/EDG_4.4/lib/Makefile.in \
        src/frontend/CxxFrontend/EDG/EDG_4.7/Makefile.in \
        src/frontend/CxxFrontend/EDG/EDG_4.7/misc/Makefile.in \
        src/frontend/CxxFrontend/EDG/EDG_4.7/src/Makefile.in \
        src/frontend/CxxFrontend/EDG/EDG_4.7/src/disp/Makefile.in \
        src/frontend/CxxFrontend/EDG/EDG_4.7/lib/Makefile.in \
        src/frontend/CxxFrontend/EDG/EDG_4.8/Makefile.in \
        src/frontend/CxxFrontend/EDG/EDG_4.8/misc/Makefile.in \
        src/frontend/CxxFrontend/EDG/EDG_4.8/src/Makefile.in \
        src/frontend/CxxFrontend/EDG/EDG_4.8/src/disp/Makefile.in \
        src/frontend/CxxFrontend/EDG/EDG_4.8/lib/Makefile.in \
        src/frontend/CxxFrontend/EDG/EDG_4.9/Makefile.in \
        src/frontend/CxxFrontend/EDG/EDG_4.9/misc/Makefile.in \
        src/frontend/CxxFrontend/EDG/EDG_4.9/src/Makefile.in \
        src/frontend/CxxFrontend/EDG/EDG_4.9/src/disp/Makefile.in \
        src/frontend/CxxFrontend/EDG/EDG_4.9/lib/Makefile.in \
<<<<<<< HEAD
        src/frontend/CxxFrontend/EDG/EDG_4.11/Makefile.in \
        src/frontend/CxxFrontend/EDG/EDG_4.11/misc/Makefile.in \
        src/frontend/CxxFrontend/EDG/EDG_4.11/src/Makefile.in \
        src/frontend/CxxFrontend/EDG/EDG_4.11/src/disp/Makefile.in \
        src/frontend/CxxFrontend/EDG/EDG_4.11/lib/Makefile.in \
=======
        src/frontend/CxxFrontend/EDG/EDG_4.12/Makefile.in \
        src/frontend/CxxFrontend/EDG/EDG_4.12/misc/Makefile.in \
        src/frontend/CxxFrontend/EDG/EDG_4.12/src/Makefile.in \
        src/frontend/CxxFrontend/EDG/EDG_4.12/src/disp/Makefile.in \
        src/frontend/CxxFrontend/EDG/EDG_4.12/lib/Makefile.in \
>>>>>>> 5cc63858
        src/frontend/CxxFrontend/EDG/edgRose/Makefile.in
    do
        mkdir -p $(dirname $file)
        touch $file
    done
fi

# Run all autoconf, indenting their output for readability.  Exit if a tool fails (this is different than the
# semantics of the original version of this script).  The '-I' switches of aclocal are because some macros may be
# installed in non-standard locations (e.g., libxml's on NMI build machines).
header_file_dependence_checking=
if test "x$do_header_file_dependence_checking" = "xno"; then
header_file_dependence_checking=--ignore-deps
fi
(set -ex
    aclocal -I $ROSE_DISTRIBUTION/config -I $ROSE_DISTRIBUTION/acmacros -I $ACLOCAL_HOME $ACLOCAL_INCLUDES
    autoheader
    autoconf
# DQ (10/17/2011): Allow header file dependencies to be built by default (-a: --add-missing, -c: --copy; made more explicitly clear).
# DQ (10/2/2015): The remaining warning that we want to specific to subdir-objects is in catagory "unsupported"
#   automake -a -c -i
#   automake -a -c $header_file_dependence_checking
#   automake -a -c $header_file_dependence_checking --warnings=none
    automake -a -c $header_file_dependence_checking --warnings=no-unsupported
) 2>&1 |$ROSE_DISTRIBUTION/scripts/autoconf-filter.pl |sed '/^[^+]/s/^/    /'
if [[ ${PIPESTATUS[0]} -ne 0 ]]; then
    echo "$0: unable to initialize your build environment!" 2>&1
    exit 1
fi

###############################################################################################################################
# Finishing up details
###############################################################################################################################

# Automake manual says that if we use AM_CONFIG_HEADER we have to build the stamp-h.in files
touch stamp-h.in
touch stamp-h1.in

# When timing is selected, add a "time" command to the front of the compiles.  This must be done before the --quiet
# handler below is run to get the right output command.
if [[ -n "$do_timing" ]]; then
    echo "$0: converting makefiles for timing (use --no-timing to prevent this)" 2>&1
    find . -name Makefile.in | grep -v libharu | grep -v libltdl | xargs sed -i~ \
        -e "s:^\(LT\)\{0,1\}\(CXX\)\{0,1\}COMPILE =:& echo \"\`pwd\`/\$@\" >> `pwd`/compile_times; /usr/bin/time -o `pwd`/compile_times -a :"
fi

# Save "--srcpath" value so rosegit-env can pick it up.  No need to do this for ROSE itself, just projects using the
# ROSE build script.
if [ ! -e "$srcdir/$SOME_ROSE_FILE" ]; then
    echo $ROSE_DISTRIBUTION >$srcdir/config/ROSE_SOURCES 2>/dev/null
fi

cat <<X

+-----------------------------------+
| \$ROSE/build Terminated Normally!  |
+-----------------------------------+

Now run \$ROSE/configure to generate a compilation directory with Makefiles.

Thank you for using ROSE.

X<|MERGE_RESOLUTION|>--- conflicted
+++ resolved
@@ -277,19 +277,16 @@
         src/frontend/CxxFrontend/EDG/EDG_4.9/src/Makefile.in \
         src/frontend/CxxFrontend/EDG/EDG_4.9/src/disp/Makefile.in \
         src/frontend/CxxFrontend/EDG/EDG_4.9/lib/Makefile.in \
-<<<<<<< HEAD
         src/frontend/CxxFrontend/EDG/EDG_4.11/Makefile.in \
         src/frontend/CxxFrontend/EDG/EDG_4.11/misc/Makefile.in \
         src/frontend/CxxFrontend/EDG/EDG_4.11/src/Makefile.in \
         src/frontend/CxxFrontend/EDG/EDG_4.11/src/disp/Makefile.in \
         src/frontend/CxxFrontend/EDG/EDG_4.11/lib/Makefile.in \
-=======
         src/frontend/CxxFrontend/EDG/EDG_4.12/Makefile.in \
         src/frontend/CxxFrontend/EDG/EDG_4.12/misc/Makefile.in \
         src/frontend/CxxFrontend/EDG/EDG_4.12/src/Makefile.in \
         src/frontend/CxxFrontend/EDG/EDG_4.12/src/disp/Makefile.in \
         src/frontend/CxxFrontend/EDG/EDG_4.12/lib/Makefile.in \
->>>>>>> 5cc63858
         src/frontend/CxxFrontend/EDG/edgRose/Makefile.in
     do
         mkdir -p $(dirname $file)
