--- conflicted
+++ resolved
@@ -1,13 +1,6 @@
 [submodule "src/frontend/CxxFrontend/EDG"]
 	path = src/frontend/CxxFrontend/EDG
-<<<<<<< HEAD
-	url = rose-dev@rosecompiler1.llnl.gov:rose/edg4x/edg.git
-[submodule "projects/vulnerabilitySeeding"]
-	path = projects/vulnerabilitySeeding
-	url = rose-dev@rosecompiler1.llnl.gov:rose/vulnerabilitySeeding.git
-=======
         url = rose-dev@rosecompiler1.llnl.gov:rose/edg4x/edg.git       
 [submodule "projects/vulnerabilitySeeding"]
 	path = projects/vulnerabilitySeeding
-        url = rose-dev@rosecompiler1.llnl.gov:rose/vulnerabilitySeeding.git
->>>>>>> 1fcd5e66
+        url = rose-dev@rosecompiler1.llnl.gov:rose/vulnerabilitySeeding.git