#ifndef BACKSTROKE_VARIABLEVERSIONTABLE_H
#define	BACKSTROKE_VARIABLEVERSIONTABLE_H

#include <rose.h>
#include <VariableRenaming.h>
#include <boost/shared_ptr.hpp>

class VariableVersionTable
{
	typedef std::map<VariableRenaming::VarName, std::set<int> > TableType;
	
	TableType table_;
	VariableRenaming* var_renaming_;

	friend bool operator ==(const VariableVersionTable& t1, const VariableVersionTable& t2);

public:

	VariableVersionTable() : var_renaming_(NULL) { }
	VariableVersionTable(SgFunctionDeclaration* func_decl, VariableRenaming* var_renaming);

	// TODO: we may avoid to provide this interface.
	const std::map<VariableRenaming::VarName, std::set<int> >&
	getTable() const
	{ return table_; }

	/** Returns the version of the variable, or an empty set if the variable is not in the table. */
	std::set<int> getVersion(VariableRenaming::VarName varName) const;

#if 0
	/** Check if the given variables with their version numbers exist in the current table.
	* Note that we can check one or two expressions in urary and binary operation cases. */
	bool checkLhsVersion(SgNode* node) const;
	bool checkRhsVersion(SgNode* node) const;
	bool checkVersion(SgExpression* lhs, SgExpression* rhs = NULL) const;
#endif

	/** Check if all varibles in the given expression have the same version in the current version table.
	 * This is only for expressions which are USE not DEF. For example, for a = b, only b can use this
	 * check, but a cannot. */
	bool checkVersionForUse(SgExpression* exp) const;

<<<<<<< HEAD
	//! Set the version of the given variable to its last version in its scope. This method is for local
	//! variables.
=======
	/** Check if all varibles in the given expression have the same version in the current version table.
	 * This is only for expressions which are DEF not USE. For example, for a = b, only a can use this
	 * check, but b cannot. */
	bool checkVersionForDef(SgExpression* exp) const;

	/** This is a combination of two functions above, which checks two expressions for def and use separately.
	 * For example, for a += b, both a and b are checked. */
	bool checkVersionForDefUse(SgExpression* lhs_exp, SgExpression* rhs_exp) const
	{ return checkVersionForDef(lhs_exp) && checkVersionForUse(rhs_exp); }

	/** Set the version of the given variable to its last version in its scope. This method is for local
	 * variables. */
>>>>>>> 517a610b
	void setLastVersion(SgInitializedName* init_name);

	/** Regress the version of the given variable. Call this function once the expression or
	 * statement containing the given variable is reversed successfully. */
	void reverseVersion(SgNode* node);

	/** Remove a variable from the current table. */
	void removeVariable(SgNode* node)
	{
		table_.erase(VariableRenaming::getVarName(node));
	}

	/** This function gets two variable version tabes for true/false bodies in an if statement.
	 * Since currently there is no fi function in implementation, this is a workaround to get the
	 * correct vartable at the end of each body. At the end of if statement, for each variable,
	 * check the def node for its each version. If that version is defined in true body, remove
	 * this version when processing false body, and removing and vice versa. If that version is defined in  */
	std::pair<VariableVersionTable, VariableVersionTable>
	getVarTablesForIfBodies(SgStatement* true_body, SgStatement* false_body) const;

	/** Intersect this variable version table to another one. For each variable inside, we set its
	* new version which is the common indices from those two tables. */
	void intersect(const VariableVersionTable& var_table);

	/** Set union this variable version table to another one. For each variable inside, we set its
	* new version which is the all indices from those two tables. */
	void setUnion(const VariableVersionTable& var_table);

	/** If a local variable is not restored at the begining of the reverse basic block, set its
	* version to NULL. */
	void setNullVersion(SgInitializedName* name);
	void setNullVersion(SgNode* node);

	/** If the given node is using its first definition. It's useful to decide whether to reverse the value or not. */
	//FIXME I don't like this name!
	bool isUsingFirstDefinition(SgNode* node) const;

	/** If the given node is using its first use. It's useful to decide whether to remove a variable from variable version table. */
	//FIXME I don't like this name!
	bool isUsingFirstUse(SgNode* node) const;

	/** Returns true if a variable is at the specified version.
	* @param varName name of the variable to look up
	* @param version version that the variable should have (list of possible definitions). */
	bool matchesVersion(VariableRenaming::VarName varName, VariableRenaming::NumNodeRenameEntry version) const;

	static std::vector<SgExpression*> getAllVariables(SgNode* node);

	void print() const;
};

inline bool operator ==(const VariableVersionTable& t1, const VariableVersionTable& t2)
{
	return t1.table_ == t2.table_;
}

typedef boost::shared_ptr<VariableVersionTable> VariableVersionTablePtr;

#endif	/* BACKSTROKE_VARIABLEVERSIONTABLE_H */
<|MERGE_RESOLUTION|>--- conflicted
+++ resolved
@@ -40,10 +40,6 @@
 	 * check, but a cannot. */
 	bool checkVersionForUse(SgExpression* exp) const;
 
-<<<<<<< HEAD
-	//! Set the version of the given variable to its last version in its scope. This method is for local
-	//! variables.
-=======
 	/** Check if all varibles in the given expression have the same version in the current version table.
 	 * This is only for expressions which are DEF not USE. For example, for a = b, only a can use this
 	 * check, but b cannot. */
@@ -56,7 +52,6 @@
 
 	/** Set the version of the given variable to its last version in its scope. This method is for local
 	 * variables. */
->>>>>>> 517a610b
 	void setLastVersion(SgInitializedName* init_name);
 
 	/** Regress the version of the given variable. Call this function once the expression or
