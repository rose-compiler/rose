--- conflicted
+++ resolved
@@ -40,8 +40,6 @@
 
 int main(int argc, char * argv[])
 {
-<<<<<<< HEAD
-=======
     int i = 0;
     int a[10];
     a[i++] = i;
@@ -52,7 +50,6 @@
 
     //cout << (const_cast<char*>("hello")[0] = 'a') << endl;
 
->>>>>>> 5c36e575
     vector<string> args(argv, argv+argc);
     SgProject* project = frontend(args);
 
