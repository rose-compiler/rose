--- conflicted
+++ resolved
@@ -44,21 +44,15 @@
             DFAnalysis* analysis = NULL);
 
     /** All functions generated. If the reverser meets a function call, it may reverse
-<<<<<<< HEAD
      * that function then add the resulted function pair into the function pair collection.
      * The reverse of the original function is the very last function in this list. */
-    std::vector<FuncDeclPair> outputFunctions();
-=======
-	  * that function then add the resulted function pair into the function pair collection.
-	  * The reverse of the original function is the very last function in this list. */
-	std::map<SgFunctionDeclaration*, FuncDeclPair> outputFunctions();
+    std::map<SgFunctionDeclaration*, FuncDeclPair> outputFunctions();
 
     /** Get the variables that need to be declared for use in the reverse methods.
-	  * Make sure these declarations are inserted in a scope reachable by the generated functions. */
+     * Make sure these declarations are inserted in a scope reachable by the generated functions. */
     std::vector<SgVariableDeclaration*> getVarDeclarations();
->>>>>>> 5cb862ec
-
-	/** Get the initialization statements of all the variables accessed by the reverse methods. */
+
+    /** Get the initialization statements of all the variables accessed by the reverse methods. */
     std::vector<SgAssignOp*> getVarInitializers();
 
     /** Add a method that can generate forward and reverse expressions from the given expression. */
