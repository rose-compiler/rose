--- conflicted
+++ resolved
@@ -1,38 +1,24 @@
 
 struct model
 {
-<<<<<<< HEAD
-    int i;
-    static int k;
-};
-
-=======
     //int i;
     //static int k;
 };
 
 #if 0
->>>>>>> e33fe4b4
 namespace my
 {
     int x;
 }
 
 int g;
-<<<<<<< HEAD
-=======
 #endif
->>>>>>> e33fe4b4
 
 void event0(model* m)
 {
     int a = 0;
     int b = 0;
-<<<<<<< HEAD
-    //int q,w,e,r,t,y,u,i,o,p,l,k,j,h;
-=======
     int q,w,e,r,t,y;
->>>>>>> e33fe4b4
     //g = 0;
     //model::k = 0;
     //my::x = 0;
