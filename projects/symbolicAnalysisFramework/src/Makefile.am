--- conflicted
+++ resolved
@@ -16,11 +16,8 @@
          variables \
          varLatticeVector \
          chkptRangeAnalysis \
-<<<<<<< HEAD
-	 taintAnalysis
-=======
+	 taintAnalysis \
 	 parallelCFG
->>>>>>> fd59cfd5
 
 # there are inter dependencies among sub directories, parallel build is a bad idea for now
 #.NOTPARALLEL:
