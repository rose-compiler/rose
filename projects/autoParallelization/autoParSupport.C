--- conflicted
+++ resolved
@@ -1743,18 +1743,12 @@
           cout<<di.toString()<<endl;
           if (enable_distance)
           {
-<<<<<<< HEAD
-            int dist = abs((di.Entry(0,0)).GetMinAlign());
-            if (dist < dep_dist)
-              dep_dist = dist;
-=======
             if (di.rows()>0 && di.cols()>0)
             {
               int dist = abs((di.Entry(0,0)).GetAlign());
               if (dist < dep_dist)
                 dep_dist = dist;
             }
->>>>>>> 8d47495d
           }
         }
         if (enable_distance)
