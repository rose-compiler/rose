#ifndef RSIM_CloneDetection_H
#define RSIM_CloneDetection_H

#include "PartialSymbolicSemantics.h"
#include "x86InstructionSemantics.h"
#include "BinaryPointerDetection.h"
#include "SqlDatabase.h"
#include "LinearCongruentialGenerator.h"
#include "Combinatorics.h"

#include "compute_signature_vector.h"

#include <stdint.h>
#include <vector>
#include <ostream>
#include <map>

namespace CloneDetection {

extern const char *schema; /**< Contents of Schema.sql file, initialized in CloneDetectionSchema.C */

using namespace BinaryAnalysis::InstructionSemantics;

typedef std::set<SgAsmFunction*> Functions;
typedef std::map<SgAsmFunction*, int> FunctionIdMap;
typedef std::map<int, SgAsmFunction*> IdFunctionMap;
typedef std::map<rose_addr_t, int> AddressIdMap;
typedef std::map<std::string, rose_addr_t> NameAddress;
typedef BinaryAnalysis::FunctionCall::Graph CG;
typedef boost::graph_traits<CG>::vertex_descriptor CG_Vertex;
enum Verbosity { SILENT, LACONIC, EFFUSIVE };
enum FollowCalls { CALL_NONE, CALL_ALL, CALL_BUILTIN };
enum PathSyntactic {PATH_SYNTACTIC_NONE, PATH_SYNTACTIC_ALL, PATH_SYNTACTIC_FUNCTION };
extern const rose_addr_t GOTPLT_VALUE; /**< Address of all dynamic functions that are not loaded. */



/*******************************************************************************************************************************
 *                                      Progress bars
 *******************************************************************************************************************************/

/** Show progress bar indicator on standard error. The progress bar's constructor should indicate the total number of times
 *  that the show() method is expected to be called.  If the standard error stream is a terminal (or force_output is set) then
 *  a progress bar is emitted at most once per RTP_INTERVAL seconds (default 1).  The cursor is positioned at the beginning
 *  of the progress bar's line each time the progress bar is printed. The destructor erases the progress bar. */
class Progress {
protected:
    size_t cur, total;
    time_t last_report;
    bool is_terminal, force, had_output;
    std::string mesg;
    enum { WIDTH=100, RPT_INTERVAL=1 };
    void init();
public:
    Progress(size_t total): cur(0), total(total), last_report(0), is_terminal(false), force(false), had_output(false) { init(); }
    ~Progress() { clear(); }

    /** Force the progress bar to be emitted even if standard error is not a terminal. */
    void force_output(bool b) { force = b; }

    /** Increment the progress. The bar is updated only if it's been at least RPT_INTERVAL seconds since the previous update
     *  or if @p update_now is true.
     *  @{ */
    void increment(bool update_now=false);
    Progress& operator++() { increment(); return *this; }
    Progress operator++(int) { Progress retval=*this; increment(); return retval; }
    /** @} */

    /** Immediately erase the progress bar from the screen by emitting white space. */
    void clear();

    /** Reset the progress counter back to zero. */
    void reset(size_t current=0, size_t total=(size_t)(-1));

    /** Show a message. The progress bar is updated only if it's been at least RPT_INTERVAL seconds since the previous
     *  update or if @p update_now is true.*/
    void message(const std::string&, bool update_now=true);

    /** Update the progress bar without incrementing. The progress bar is updated only if it's been at least RPT_INTERVAL
     *  seconds since the previous update or if @p update_now is true. */
    void update(bool update_now=true);

    /** Returns the current rendering of the progress line. */
    std::string line() const;

    /** Returns the current position. */
    size_t current() const { return cur; }
};


/*******************************************************************************************************************************
 *                                      Analysis faults
 *******************************************************************************************************************************/

/** Special output values for when something goes wrong. */
class AnalysisFault {
public:
    enum Fault {
        NONE        = 0,
        DISASSEMBLY = 911000001,     /**< Disassembly failed possibly due to bad address. */
        INSN_LIMIT  = 911000002,     /**< Maximum number of instructions executed. */
        HALT        = 911000003,     /**< x86 HLT instruction executed or "abort@plt" called. */
        INTERRUPT   = 911000004,     /**< x86 INT instruction executed. */
        SEMANTICS   = 911000005,     /**< Some fatal problem with instruction semantics, such as a not-handled instruction. */
        SMTSOLVER   = 911000006,     /**< Some fault in the SMT solver. */
        INPUT_LIMIT = 911000007,     /**< Too many input values consumed. */
        BAD_STACK   = 911000008,     /**< ESP is above the starting point. */
        // don't forget to fix 00-create-schema.C and the functions below
    };
    
    /** Return the short name of a fault ID. */
    static const char *fault_name(Fault fault) {
        switch (fault) {
            case NONE:          return "success";
            case DISASSEMBLY:   return "disassembly";
            case INSN_LIMIT:    return "insn limit";
            case HALT:          return "halt";
            case INTERRUPT:     return "interrupt";
            case SEMANTICS:     return "semantics";
            case SMTSOLVER:     return "SMT solver";
            case INPUT_LIMIT:   return "input limit";
            case BAD_STACK:     return "bad stack ptr";
            default:
                assert(!"fault not handled");
                abort();
        }
    }

    /** Return the description for a fault ID. */
    static const char *fault_desc(Fault fault) {
        switch (fault) {
            case NONE:          return "success";
            case DISASSEMBLY:   return "disassembly failed or bad instruction address";
            case INSN_LIMIT:    return "simulation instruction limit reached";
            case HALT:          return "x86 HLT instruction executed";
            case INTERRUPT:     return "interrupt or x86 INT instruction executed";
            case SEMANTICS:     return "instruction semantics error";
            case SMTSOLVER:     return "SMT solver error";
            case INPUT_LIMIT:   return "over-consumption of input values";
            case BAD_STACK:     return "stack pointer is above analysis starting point";
            default:
                assert(!"fault not handled");
                abort();
        }
    }
};


/*******************************************************************************************************************************
 *                                      Exceptions
 *******************************************************************************************************************************/

/** Exception thrown by this semantics domain. */
class Exception {
public:
    Exception(const std::string &mesg): mesg(mesg) {}
    std::string mesg;
};

/** Exceptions thrown by the analysis semantics to indicate some kind of fault. */
class FaultException: public Exception {
public:
    AnalysisFault::Fault fault;
    FaultException(AnalysisFault::Fault fault)
        : Exception(std::string("encountered ") + AnalysisFault::fault_name(fault)), fault(fault) {}
};

std::ostream& operator<<(std::ostream&, const Exception&);



/*******************************************************************************************************************************
 *                                      Large Table Output
 *******************************************************************************************************************************/

/** Base class for generating data for large tables.  The data is first written to a temporary file so as not to consume large
 *  amounts of core memory. The flush() operation then bulk loads the data into the database table and truncates the temporary
 *  file.
 *
 *  The Row class must have a serialize() method that writes the row's data to a specified std::ostream argument in a form
 *  suitable for bulk loading.  The format should be comma-separated values on a single line. Strings need to be escaped in the
 *  usual SQL manner.
 *
 *  The destructor does not save accumulated events.  The flush() method should be called first otherwise events accumulated
 *  since the last flush() will be lost. This behavior is consistent with SqlDatabase, where an explicit commit is necessary
 *  before destroying a transaction. */
template<class Row>
class WriteOnlyTable {
public:
    /** Construct a new, empty table in memory.  The table may exist in the database, but it is not loaded into memory. */
    WriteOnlyTable(const std::string &tablename): tablename(tablename), nrows(0) {}

    ~WriteOnlyTable() { close_backing(); }

    /** Discard data that is pending to be loaded into the database. */
    void clear() { close_backing(); }

    /** Returns true unless there is data pending to be loaded into the database. */
    bool empty() const { return size()==0; }

    /** Returns the number of rows pending to be loaded into the database. */
    size_t size() const { return nrows; }

    /** Accumulate a new row and mark is a pending to be loaded into the database by the next flush() operation. */
    void insert(const Row &row) {
        open_backing();
        row.serialize(f);
        ++nrows;
        if (f.fail())
            throw Exception(std::string("CloneDetection::WriteOnlyTable::insert: write error for table: "+tablename));
    }

    /** Copy pending data into the database. */
    void flush(const SqlDatabase::TransactionPtr &tx) {
        if (!empty()) {
            f.close();
            std::ifstream fin(filename);
            tx->bulk_load(tablename, fin);
            fin.close();
            unlink(filename);
            filename[0] = '\0';
            nrows = 0;
        }
    }
    
private:
    void open_backing() {
        if (!f.is_open()) {
            strcpy(filename, "/tmp/roseXXXXXX");
            int fd = mkstemp(filename);
            assert(-1!=fd);
            close(fd);
            f.open(filename);
        }
    }

    void close_backing() {
        if (f.is_open()) {
            f.close();
            unlink(filename);
            filename[0] = '\0';
            nrows = 0;
        }
    }
    

private:
    std::string tablename;
    size_t nrows;
    char filename[64];
    std::ofstream f;
};


/*******************************************************************************************************************************
 *                                      Test trace events
 *******************************************************************************************************************************/

/** Types of events that are emitted to the database during tracing. */
enum TracerEvent {
    // note: don't change the numbering, because these numbers appear in databases.
    // note: update the analysis to emit the event
    // note: update the --trace switch in 25-run-tests
    // note: update 00-create-schema to insert the new event into the semantic_fio_events table
    // note: update 90-list-function so the event is shown in the listing
    EV_NONE                 = 0x00000000,   /**< No event. */
    EV_REACHED              = 0x00000001,   /**< Basic block executed. */
    EV_BRANCHED             = 0x00000002,   /**< Branch taken. */
    EV_FAULT                = 0x00000004,   /**< Test failed; minor number is the fault ID */
    EV_CONSUME_INPUT        = 0x00000008,   /**< Consumed an input. Minor number is the queue. */
    EV_MEM_WRITE            = 0x00000010,   /**< Data written to non-stack memory. Value is address written. */
    EV_RETURNED             = 0x00000020,   /**< Forced immediate return of inner-most function. */
    // Masks
    CONTROL_FLOW            = 0x00000023,   /**< Control flow events. */
    ALL_EVENTS              = 0xffffffff    /**< All possible events. */
};

// See Schema.sql for semantic_fio_event
struct TracerRow {
    int func_id, igroup_id, minr;
    size_t pos;
    rose_addr_t addr;
    TracerEvent event;
    uint64_t value;

    TracerRow(int func_id, int igroup_id, size_t pos, rose_addr_t addr, TracerEvent event, int minr, uint64_t value)
        : func_id(func_id), igroup_id(igroup_id), minr(minr), pos(pos), addr(addr), event(event), value(value) {}
    void serialize(std::ostream &output) const { // output order must match the schema
        output <<func_id <<"," <<igroup_id <<"," <<pos <<"," <<addr <<"," <<event <<"," <<minr <<"," <<value <<"\n";
    }
};

class Tracer: public WriteOnlyTable<TracerRow> {
public:

    /** Construct a tracer not yet associated with any function or input group. The reset() method must be called before
     *  any events can be emitted. */
    Tracer(): WriteOnlyTable<TracerRow>("semantic_fio_trace"), func_id(-1), igroup_id(-1), event_mask(ALL_EVENTS), pos(0) {}

    /** Associate a tracer with a particular function and input group.  Accumulated events are not lost. */
    void current_test(int func_id, int igroup_id, unsigned events=ALL_EVENTS, size_t pos=0);

    /** Add an event to the stream.  The event is not actually inserted into the database until flush() is called. */
    void emit(rose_addr_t addr, TracerEvent event, uint64_t value=0, int minor=0);

private:
    int func_id, igroup_id;
    unsigned event_mask;
    size_t pos;
};



/*******************************************************************************************************************************
 *                                      File names table
 *******************************************************************************************************************************/

class FilesTable {
public:
    struct Row {
        Row(): in_db(false), id(-1) {}
        Row(int id, const std::string &name, const std::string &digest, const std::string &ast_digest, bool in_db)
            : in_db(in_db), id(id), name(name), digest(digest), ast_digest(ast_digest) {}
        bool in_db;
        int id;
        std::string name;
        std::string digest;             // SHA1 of this file if it is's stored in the semantic_binaries table
        std::string ast_digest;         // SHA1 hash of binary AST if it's stored in the semantic_binaries table
    };
    typedef std::map<int, Row> Rows;
    Rows rows;
    typedef std::map<std::string, int> NameIdx;
    NameIdx name_idx;
    int next_id;

    /** Constructor loads file information from the database. */
    FilesTable(const SqlDatabase::TransactionPtr &tx): next_id(0) { load(tx); }

    /** Reload information from the database. */
    void load(const SqlDatabase::TransactionPtr &tx);

    /** Save all unsaved files to the database. */
    void save(const SqlDatabase::TransactionPtr &tx);

    /** Add or remove an AST for this file. Returns the SHA1 digest for the AST, which also serves as the key in the
     *  semantic_binaries table. */
    std::string save_ast(const SqlDatabase::TransactionPtr&, int64_t cmd_id, int file_id, SgProject*);

    /** Load an AST from the database if it is saved there. Returns the SgProject or null. */
    SgProject *load_ast(const SqlDatabase::TransactionPtr&, int file_id);

    /** Add (or update) file content to the database. Returns the SHA1 digest for the file. */
    std::string add_content(const SqlDatabase::TransactionPtr&, int64_t cmd_id, int file_id);

    /** Print the files table. */
    void print(std::ostream&) const;

    void clear() {
        rows.clear();
        name_idx.clear();
        next_id = 0;
    }

    bool exists(const std::string &name) const;
    int insert(const std::string &name);
    int id(const std::string &name) const;
    std::string name(int id) const;

};

/*******************************************************************************************************************************
 *                                      Instruction coverage analysis
 *******************************************************************************************************************************/

    /** Information about an executed address. */
struct InsnCoverageRow {
    int func_id;                                /**< Function ID for test that was executed. */
    int igroup_id;                              /**< Input group ID for test that was executed. */
    rose_addr_t address;                        /**< Instruction address. */
    size_t pos;                                 /**< Sequence number for when this address was first executed by this test. */
    size_t nhits;                               /**< Number of times this address was executed. */
    size_t nhits_saved;                         /**< Part of "nhits" already flushed to the database (not a database column). */

    InsnCoverageRow(int func_id, int igroup_id, rose_addr_t address, size_t pos, size_t nhits)
        : func_id(func_id), igroup_id(igroup_id), address(address), pos(pos), nhits(nhits), nhits_saved(0) {}

    void serialize(std::ostream &stream) const { // output order must match the schema
        stream <<func_id <<"," <<igroup_id <<"," <<address <<"," <<pos <<"," <<nhits <<"\n";
    }
};

/** Instruction coverage information for a single test. A test is identified by function ID and input group ID. */
class InsnCoverage: public WriteOnlyTable<InsnCoverageRow> {
public:
    InsnCoverage()
        : WriteOnlyTable<InsnCoverageRow>("semantic_fio_coverage"), func_id(-1), igroup_id(-1) {}

    /** Set the current test information. */
    void current_test(int func_id, int igroup_id) {
        this->func_id = func_id;
        this->igroup_id = igroup_id;
    }
    
    /** Delete coverage info and reset to initial state. */
    void clear() {
        WriteOnlyTable<InsnCoverageRow>::clear();
        coverage.clear();
    }
        
    /** Mark instructions as having been executed. */
    void execute(SgAsmInstruction*);

    /** Returns true if this instruction coverage object contains no instructions. */
    bool empty() const { return coverage.empty(); }

    /** Number of unique addresses executed. */
    size_t nunique() const { return coverage.size(); }

    /** Total number of addresses executed. */
    size_t total_ninsns() const;

    /** Flush pending data to the database and clear this object. */
    void flush(const SqlDatabase::TransactionPtr&);

   /** Returns the coverage ratio for a function.  The return value is the number of unique instructions of the function that
     *  were executed divided by the total number of instructions in the function. This InsnCoverage object may contain
     *  instructions that belong to other functions also, and they are not counted. */
    double get_ratio(SgAsmFunction*, int func_id, int igroup_id) const;
 
    /** Get instructions covered by trace in the order in which they were encountered.
     */
    void get_instructions(std::vector<SgAsmInstruction*>& insns, SgAsmInterpretation* interp, SgAsmFunction* top = NULL);    
protected:
    int func_id, igroup_id;
 
    typedef std::map<rose_addr_t, InsnCoverageRow> CoverageMap;
    CoverageMap coverage;                       // info about addresses that were executed
};

/*******************************************************************************************************************************
 *                                      Dynamic Function Call Graph
 *******************************************************************************************************************************/

/** Information about a single function call. */
struct DynamicCallGraphRow {
    int func_id;                                /**< ID of function that is being tested. */
    int igroup_id;                              /**< ID of the input group being tested. */
    int caller_id;                              /**< ID of function that is doing the calling. */
    int callee_id;                              /**< ID of the function that is being called. */
    size_t pos;                                 /**< Sequence numbering for ordering calls. */
    size_t ncalls;                              /**< Number of consecutive calls for this caller and callee pair. */

    DynamicCallGraphRow()
        : func_id(-1), igroup_id(-1), caller_id(-1), callee_id(-1), pos(0), ncalls(0) {}
    DynamicCallGraphRow(int func_id, int igroup_id, int caller_id, int callee_id, size_t pos)
        : func_id(func_id), igroup_id(igroup_id), caller_id(caller_id), callee_id(callee_id), pos(pos), ncalls(1) {}

    void serialize(std::ostream &stream) const { // must be in the same order as the schema
        stream <<func_id <<"," <<igroup_id <<"," <<caller_id <<"," <<callee_id <<"," <<pos <<"," <<ncalls <<"\n";
    }
};

/** Dynamic call graph information.  This class stores a call graph by storing edges between the caller and callee function
 * IDs.  The edges are ordered according to when the call occurred. Consecutive parallel edges are stored as a single edge with
 * an @p ncalls attribute larger than one. */
class DynamicCallGraph: public WriteOnlyTable<DynamicCallGraphRow> {
public:
    explicit DynamicCallGraph(bool keep_in_memory=false)
        : WriteOnlyTable<DynamicCallGraphRow>("semantic_fio_calls"),
          keep_in_memory(keep_in_memory), func_id(-1), igroup_id(-1) {}

    /** Set information for current test. */
    void current_test(int func_id, int igroup_id) {
        this->func_id = func_id;
        this->igroup_id = igroup_id;
        this->call_sequence = 0;
    }
    
    /** Set this call graph back to its empty state. */
    void clear() {
        WriteOnlyTable<DynamicCallGraphRow>::clear();
        last_call = DynamicCallGraphRow();
        rows.clear();
    }

    /** Append a new call to the list of calls.
     * @{ */
    void call(int caller_id, int callee_id);
    /** @} */

    /** Returns true if the graph contains no instructions. */
    bool empty() const {
        return last_call.func_id < 0 && WriteOnlyTable<DynamicCallGraphRow>::empty();
    }

    /** Returns the number of calls. Consecutive calls between a specific caller and callee are compressed into a single call
     *  structure whose ncalls member indicates the number of calls, and which are treated as a single call for the purpose of
     *  this function. */
    size_t size() const {
        return keep_in_memory ?
            rows.size() :
            WriteOnlyTable<DynamicCallGraphRow>::size() + (last_call.func_id>=0 ? 1 : 0);
    }

    /** Return info for the indicated call number. Consecutive calls from a specific caller to callee are treated as one call
     * for the purpose of this function; the @p ncalls member indicates how many consecutive calls actually occurred. The
     * information is only saved in memory if keep_in_memory is set to true during construction. */
    const DynamicCallGraphRow& operator[](size_t idx) const {
        assert(keep_in_memory);
        return rows[idx];
    }

    /** Flush all pending data to the database. */
    void flush(const SqlDatabase::TransactionPtr&);

protected:
    bool keep_in_memory;                // keep copies of rows in memory until clear() is called.
    std::vector<DynamicCallGraphRow> rows; // rows kept in memory only if keep_in_memory is set
    int func_id, igroup_id;             // identifies test; used to fill in the corresponding columns as rows are added
    DynamicCallGraphRow last_call;      // most recent call; this row hasn't been handed to the WriteOnlyTable yet
    size_t call_sequence;               // sequence number for ordering calls
};


/*******************************************************************************************************************************
 *                                      ConsumedInputs
 *******************************************************************************************************************************/

struct ConsumedInputsRow {
    int func_id;                                /**< ID of function that is being tested. */
    int igroup_id;                              /**< ID of the input group being tested. */
    int request_queue_id;                       /**< Input queue from which this input value was requested. */
    int actual_queue_id;                        /**< Input queue from which this value was obtained. */
    size_t pos;                                 /**< Relative position of this input w.r.t. other consumed inputs. */
    uint64_t value;                             /**< Value that was consumed. */

    ConsumedInputsRow(int func_id, int igroup_id, int request_queue_id, int actual_queue_id, size_t pos, uint64_t value)
        : func_id(func_id), igroup_id(igroup_id), request_queue_id(request_queue_id), actual_queue_id(actual_queue_id),
          pos(pos), value(value) {}

    void serialize(std::ostream &stream) const { // output must be same order as schema
        stream <<func_id <<"," <<igroup_id <<"," <<request_queue_id <<"," <<actual_queue_id <<"," <<pos <<"," <<value <<"\n";
    }
};

class ConsumedInputs: public WriteOnlyTable<ConsumedInputsRow> {
public:
    explicit ConsumedInputs(bool keep_in_memory=false)
        : WriteOnlyTable<ConsumedInputsRow>("semantic_fio_inputs"),
          keep_in_memory(keep_in_memory), func_id(-1), igroup_id(-1) {}

    /** Set information for current test. */
    void current_test(int func_id, int igroup_id) {
        this->func_id = func_id;
        this->igroup_id = igroup_id;
        this->pos = 0;
    }

    /** Drop all rows from memory and pending for write. Does not affect rows existing in the database. */
    void clear() {
        rows.clear();
        WriteOnlyTable<ConsumedInputsRow>::clear();
    }

    /** Number of rows in memory or pending to write to database. */
    size_t size() {
        return keep_in_memory ?
            rows.size() :
            WriteOnlyTable<ConsumedInputsRow>::size();
    }

    /** Return a particular row from memory. */
    const ConsumedInputsRow& operator[](size_t idx) {
        assert(keep_in_memory);
        return rows[idx];
    }
    
    /** Add an input to the list of rows pending to be written to the database. */
    void consumed(int request_queue_id, int actual_queue_id, uint64_t value) {
        assert(func_id>=0 && igroup_id>=0);
        ConsumedInputsRow row(func_id, igroup_id, request_queue_id, actual_queue_id, pos++, value);
        insert(row);
        if (keep_in_memory)
            rows.push_back(row);
    }

private:
    bool keep_in_memory;
    std::vector<ConsumedInputsRow> rows;
    int func_id, igroup_id;
    size_t pos;
};


/*******************************************************************************************************************************
 *                                      Per-function analyses
 *******************************************************************************************************************************/

// Results from various kinds of analyses run on functions
struct FuncAnalysis {
    FuncAnalysis(): ncalls(0), nretused(0), ntests(0), nvoids(0) {}
    size_t ncalls;                      // number of times this function was called
    size_t nretused;                    // number of ncalls where the caller read EAX after the call
    size_t ntests;                      // number of times this function was tested
    size_t nvoids;                      // number of ntests where this function didn't write to EAX
};

typedef std::map<int/*func_id*/, FuncAnalysis> FuncAnalyses;

/*******************************************************************************************************************************
 *                                      Output groups
 *******************************************************************************************************************************/

typedef std::map<int, uint64_t> IdVa;
typedef std::map<uint64_t, int> VaId;

// How to store values.  Define this to be OutputgroupValueVector, OutputGroupValueSet, or OutputGroupValueAddrSet. See their
// definitions below.  They all store values, just in different orders and cardinalities.
#define OUTPUTGROUP_VALUE_CONTAINER OutputGroupValueAddrSet

// Should we store call graph info?
#undef OUTPUTGROUP_SAVE_CALLGRAPH

// Should we store system call info?
#undef OUTPUTGROUP_SAVE_SYSCALLS

// Store every value (including duplicate values) in address order.
template<typename T>
class OutputGroupValueVector {
private:
    typedef std::vector<T> Values;
    Values values_;
public:
    void clear() {
        values_.clear();
    }
    void insert(T value, rose_addr_t where=0) {
        values_.push_back(value);
    }
    const std::vector<T>& get_vector() const { return values_; }
    bool operator<(const OutputGroupValueVector &other) const {
        if (values_.size() != other.values_.size())
            return values_.size() < other.values_.size();
        typedef std::pair<typename Values::const_iterator, typename Values::const_iterator> vi_pair;
        vi_pair vi = std::mismatch(values_.begin(), values_.end(), other.values_.begin());
        if (vi.first!=values_.end())
            return *(vi.first) < *(vi.second);
        return false;
    }
    bool operator==(const OutputGroupValueVector &other) const {
        return values_.size() == other.values_.size() && std::equal(values_.begin(), values_.end(), other.values_.begin());
    }
};

// Store set of unique values in ascending order of value
template<typename T>
class OutputGroupValueSet {
private:
    typedef std::set<T> Values;
    Values values_;
public:
    void clear() {
        values_.clear();
    }
    void insert(T value, rose_addr_t where=0) {
        values_.insert(value);
    }
    std::vector<T> get_vector() const {
        std::vector<T> retval(values_.begin(), values_.end());
        return retval;
    }
    bool operator<(const OutputGroupValueSet &other) const {
        if (values_.size() != other.values_.size())
            return values_.size() < other.values_.size();
        typedef std::pair<typename Values::const_iterator, typename Values::const_iterator> vi_pair;
        vi_pair vi = std::mismatch(values_.begin(), values_.end(), other.values_.begin());
        if (vi.first!=values_.end())
            return *(vi.first) < *(vi.second);
        return false;
    }
    bool operator==(const OutputGroupValueSet &other) const {
        return values_.size() == other.values_.size() && std::equal(values_.begin(), values_.end(), other.values_.begin());
    }
};

template<typename T>
struct OutputGroupValueAddrSetLessp {
    bool operator()(const std::pair<T, rose_addr_t> &a, const std::pair<T, rose_addr_t> &b) {
        return a.second < b.second;
    }
};

// Store set of unique values in ascending order of the value's minimum address
template<typename T>
class OutputGroupValueAddrSet {
private:
    typedef std::map<T, rose_addr_t> Values;
    Values values_;
public:
    void clear() {
        values_.clear();
    }
    void insert(T value, rose_addr_t where=0) {
        std::pair<typename Values::iterator, bool> found = values_.insert(std::make_pair(value, where));
        if (!found.second)
            found.first->second = std::min(found.first->second, where);
    }
    std::vector<T> get_vector() const {
        std::vector<std::pair<T, rose_addr_t> > tmp(values_.begin(), values_.end());
        std::sort(tmp.begin(), tmp.end(), OutputGroupValueAddrSetLessp<T>());
        std::vector<T> retval;
        retval.reserve(tmp.size());
        for (size_t i=0; i<tmp.size(); ++i)
            retval.push_back(tmp[i].first);
        return retval;
    }
    bool operator<(const OutputGroupValueAddrSet &other) const {
        if (values_.size() != other.values_.size())
            return values_.size() < other.values_.size();
        typename Values::const_iterator vi1 = values_.begin();
        typename Values::const_iterator vi2 = other.values_.begin();
        for (/*void*/; vi1!=values_.end(); ++vi1, ++vi2) {
            if (vi1->first!=vi2->first)
                return vi1->first < vi2->first;
        }
        return false;
    }
    bool operator==(const OutputGroupValueAddrSet &other) const {
        if (values_.size() != other.values_.size())
            return false;
        typename Values::const_iterator vi1 = values_.begin();
        typename Values::const_iterator vi2 = other.values_.begin();
        for (/*void*/; vi1!=values_.end(); ++vi1, ++vi2) {
            if (vi1->first!=vi2->first)
                return false;
        }
        return true;
    }
};



/** Collection of output values. The output values are gathered from the instruction semantics state after a specimen function
 *  is analyzed.  The outputs consist of those interesting registers that are marked as having been written to by the specimen
 *  function, and the memory values whose memory cells are marked as having been written to.  We omit status flags since they
 *  are not typically treated as function call results, and we omit the instruction pointer (EIP). */
class OutputGroup {
public:
    typedef uint32_t value_type;
    OutputGroup(): fault(AnalysisFault::NONE), ninsns(0), retval(0), has_retval(false) {}
    bool operator<(const OutputGroup &other) const;
    bool operator==(const OutputGroup &other) const;
    void clear();
    void print(std::ostream&, const std::string &title="", const std::string &prefix="") const;
    void print(RTS_Message*, const std::string &title="", const std::string &prefix="") const;
    friend std::ostream& operator<<(std::ostream &o, const OutputGroup &outputs) {
        outputs.print(o);
        return o;
    }
    void add_param(const std::string vtype, int pos, int64_t value); // used by OutputGroups

    /** Add another value to the output. */
    void insert_value(int64_t value, rose_addr_t va) {
        values.insert(value, va);
    }

    /** Return all the output values. */
    std::vector<value_type> get_values() const { return values.get_vector(); }

    /** Add a return value to this output group. */
    void insert_retval(uint64_t retval) {
        this->retval = retval;
        has_retval = true;
    }

    /** Remove the return value, if any. */
    void remove_retval() {
        this->retval = 0;
        has_retval = false;
    }
    
    /** Returns the return value and whether the return value is the default or explicitly set. */
    std::pair<bool, value_type> get_retval() const {
        return std::make_pair(has_retval, retval);
    }

    /** Accessor for the fault value.
     * @{ */
    AnalysisFault::Fault get_fault() const { return fault; }
    void set_fault(AnalysisFault::Fault &fault) { this->fault = fault; }
    /** @} */

    /** Add another function ID for a called function. */
    void insert_callee_id(int id) { callee_ids.push_back(id); }

    /** Return the list of all function call IDs. */
    const std::vector<int>& get_callee_ids() const { return callee_ids; }

    /** Add another system call to the list of system calls. */
    void insert_syscall(int syscall_number) { syscalls.push_back(syscall_number); }

    /** Return the list of all system calls in the order they occurred. */
    const std::vector<int>& get_syscalls() const { return syscalls; }

    /** Accessor for number of instructions executed.
     * @{ */
    void set_ninsns(size_t ninsns) { this->ninsns = ninsns; }
    size_t get_ninsns() const { return ninsns; }
    /** @} */

    /** Accessor for signature vectors
     * @{ */
    SignatureVector& get_signature_vector() { return this->signature_vector; }
    /** @} */

protected:
    OUTPUTGROUP_VALUE_CONTAINER<value_type> values;
    std::vector<int> callee_ids;                // IDs for called functions
    std::vector<int> syscalls;                  // system call numbers in the order they occur
    AnalysisFault::Fault fault;                 // reason for test failure (or FAULT_NONE)
    size_t ninsns;                              // number of instructions executed
    value_type retval;                          // return value from function
    bool has_retval;                            // true if 'retval' is initialized
    SignatureVector signature_vector;           // feature vector

};

// Used internally by OutputGroups so that we don't have to store OutputGroup objects in std::map. OutputGroup objects can be
// very large, causing std::map reallocation to be super slow.  Therefore, the map stores OutputGroupDesc objects which have
// an operator< that compares the pointed-to OutputGroup objects.
class OutputGroupDesc {
public:
    explicit OutputGroupDesc(const OutputGroup *ogroup): ptr(ogroup) { assert(ogroup!=NULL); }
    bool operator<(const OutputGroupDesc &other) const {
        assert(ptr!=NULL && other.ptr!=NULL);
        return *ptr < *other.ptr;
    }
private:
    const OutputGroup *ptr;
};

/** A collection of OutputGroup objects, each having an ID number.  ID numbers are 63-bit random numbers (non-negative 63-bit
 *  values) so that we don't have to synchronize between processes that are creating them. */
class OutputGroups {
public:
    /** Constructor creates an empty OutputGroups. */
    OutputGroups(): file(NULL) {}

    /** Constructor initializes this OutputGroup with the contents of the database. */
    explicit OutputGroups(const SqlDatabase::TransactionPtr &tx): file(NULL) { load(tx); }

    ~OutputGroups();

    /** Reload this output group with the contents from the database. */
    void load(const SqlDatabase::TransactionPtr&);

    /** Reload only the specified hashkey and return a pointer to it. Returns false if the object does not exist in the
     * database (and also removes it from memory if it existed there). */
    bool load(const SqlDatabase::TransactionPtr&, int64_t hashkey);

    /** Insert a new OutputGroup locally.  This does not update the database. If @p hashkey is not the default -1 then
     *  this function assumes that the hash key was obtained from the database and therefore we are adding an OutputGroup
     *  object that is already in the database; such an object will not be written back to the database by a save()
     *  operation. */
    int64_t insert(const OutputGroup&, int64_t hashkey=-1);

    /** Erase the specified output group according to its hash key. */
    void erase(int64_t hashkey);

    /** Find the hashkey for an existing OutputGroup. Returns -1 if the specified OutputGroup does not exist. */
    int64_t find(const OutputGroup&) const;

    /** Does the given hashkey exist? */
    bool exists(int64_t hashkey) const;

    /** Find the output group for the given hash key. Returns NULL if the hashkey does not exist. */
    const OutputGroup* lookup(int64_t hashkey) const;

    /** Save locally-inserted OutputGroup objects to the database. */
    void save(const SqlDatabase::TransactionPtr&);

    /** Generate another hash key. */
    int64_t generate_hashkey();

    /** Return the set of all output group hash keys. */
    std::vector<int64_t> hashkeys() const;

private:
    typedef std::map<int64_t/*hashkey*/, OutputGroup*> IdOutputMap;
    typedef std::map<OutputGroupDesc, int64_t/*hashkey*/> OutputIdMap;
    IdOutputMap ogroups;
    OutputIdMap ids;
    LinearCongruentialGenerator lcg; // to generate ID numbers
    std::string filename;
    FILE *file; // temp file for new rows
};

/*******************************************************************************************************************************
 *                                      Instruction Providor
 *******************************************************************************************************************************/

/** Efficient mapping from address to instruction. */
class InstructionProvidor {
protected:
    typedef std::map<rose_addr_t, SgAsmInstruction*> Addr2Insn;
    Addr2Insn addr2insn;
public:
    InstructionProvidor() {}
    InstructionProvidor(const Functions &functions) {
        for (Functions::const_iterator fi=functions.begin(); fi!=functions.end(); ++fi)
            insert(*fi);
    }
    InstructionProvidor(const std::vector<SgAsmFunction*> &functions) {
        for (size_t i=0; i<functions.size(); ++i)
            insert(functions[i]);
    }
    InstructionProvidor(SgNode *ast) {
        std::vector<SgAsmFunction*> functions = SageInterface::querySubTree<SgAsmFunction>(ast);
        for (size_t i=0; i<functions.size(); ++i)
            insert(functions[i]);
    }
    void insert(SgAsmFunction *func) {
        std::vector<SgAsmInstruction*> insns = SageInterface::querySubTree<SgAsmInstruction>(func);
        for (size_t i=0; i<insns.size(); ++i)
            addr2insn[insns[i]->get_address()] = insns[i];
    }
    SgAsmInstruction *get_instruction(rose_addr_t addr) const {
        Addr2Insn::const_iterator found = addr2insn.find(addr);
        return found==addr2insn.end() ? NULL : found->second;
    }
};

typedef BinaryAnalysis::PointerAnalysis::PointerDetection<InstructionProvidor> PointerDetector;

/*******************************************************************************************************************************
 *                                      Address hasher
 *******************************************************************************************************************************/

/** Hashes a virtual address to a random integer. */
class AddressHasher {
public:
    AddressHasher() { init(0, 255, 0); }
    AddressHasher(uint64_t minval, uint64_t maxval, int seed): lcg(0) { init(minval, maxval, seed); }

    void init(uint64_t minval, uint64_t maxval, int seed) {
        this->minval = std::min(minval, maxval);
        this->maxval = std::max(minval, maxval);
        lcg.reseed(seed);
        for (size_t i=0; i<256; ++i) {
            tab[i] = lcg() % 256;
            val[i] = lcg();
        }
    }
    
    uint64_t operator()(rose_addr_t addr) {
        uint64_t retval;
        uint8_t idx = 0;
        for (size_t i=0; i<4; ++i) {
            uint8_t byte = IntegerOps::shiftRightLogical2(addr, 8*i) & 0xff;
            idx = tab[(idx+byte) & 0xff];
            retval ^= val[idx];
        }
        return minval + retval % (maxval+1-minval);
    }
private:
    uint64_t minval, maxval;
    LinearCongruentialGenerator lcg;
    uint8_t tab[256];
    uint64_t val[256];
};
    
/*******************************************************************************************************************************
 *                                      Input Group
 *******************************************************************************************************************************/

enum InputQueueName {
    IQ_ARGUMENT= 0,                            // queue used for function arguments
    IQ_LOCAL,                                  // queue used for local variables
    IQ_GLOBAL,                                 // queue used for global variables
    IQ_FUNCTION,                               // queue used for return value for functions skipped over
    IQ_POINTER,                                // queue used for pointers if none of the above apply
    IQ_MEMHASH,                                // pseudo-queue used for memory values if none of the above apply
    IQ_INTEGER,                                // queue used if none of the above apply
    // must be last
    IQ_NONE,
    IQ_NQUEUES=IQ_NONE
};

/** Queue of values for input during testing. */
class InputQueue {
public:
    InputQueue(): nconsumed_(0), infinite_(false), pad_value_(0), redirect_(IQ_NONE) {}

    /** Reset the queue back to the beginning. */
    void reset() { nconsumed_=0; }

    /** Remove all values from the queue and set it to an initial state. */
    void clear() { *this=InputQueue(); }

    /** Returns true if the queue is an infinite sequence of values. */
    bool is_infinite() const { return infinite_; }

    /** Returns true if the queue contains a value at the specified position.*/
    bool has(size_t idx) { return infinite_ || idx<values_.size(); }

    /** Returns the finite size of the queue not counting any infinite padding. */
    size_t size() const { return values_.size(); }

    /** Returns a value or throws an INPUT_LIMIT FaultException. */
    uint64_t get(size_t idx) const;

    /** Consumes a value or throws an INPUT_LIMIT FaultException. */
    uint64_t next() { return get(nconsumed_++); }

    /** Returns the number of values consumed. */
    size_t nconsumed() const { return nconsumed_; }

    /** Appends N copies of a value to the queue. */
    void append(uint64_t val, size_t n=1) { if (!infinite_) values_.resize(values_.size()+n, val); }

    /** Appends values using a range of iterators. */
    template<typename Iterator>
    void append_range(Iterator from, Iterator to) {
        if (!infinite_)
            values_.insert(values_.end(), from, to);
    }

    /** Appends an infinite number copies of @p val to the queue. */
    void pad(uint64_t val) { if (!infinite_) { pad_value_=val; infinite_=true; }}

    /** Extend the explicit values by copying some of the infinite values. */
    std::vector<uint64_t>& extend(size_t n);

    /** Explicit values for an input group.
     * @{ */
    std::vector<uint64_t>& values() { return values_; }
    const std::vector<uint64_t>& values() const { return values_; }
    /** @} */

    /** Redirect property. This causes InputGroup to redirect one queue to another. Only one level of indirection
     *  is supported, which allows two queues to be swapped.
     * @{ */
    void redirect(InputQueueName qn) { redirect_=qn; }
    InputQueueName redirect() const { return redirect_; }
    /** @} */
    
    /** Load a row from the semantic_outputvalues table into this queue. */
    void load(int pos, uint64_t val);

private:
    size_t nconsumed_;                          // Number of values consumed
    std::vector<uint64_t> values_;              // List of explicit values
    bool infinite_;                             // List of explicit values followed by an infinite number of pad_values
    uint64_t pad_value_;                        // Value padded to infinity
    InputQueueName redirect_;                   // Use some other queue instead of this one (max 1 level of indirection)
};

/** Initial values to supply for inputs to tests.  An input group constists of a set of value queues.  The values are defined
 *  as unsigned 64-bit integers which are then cast to the appropriate size when needed. */
class InputGroup {
public:
    typedef std::vector<InputQueue> Queues;

    InputGroup()
        : queues_(IQ_NQUEUES), collection_id(-1), nconsumed_virtual_(IQ_NQUEUES, 0) {}
    InputGroup(const SqlDatabase::TransactionPtr &tx, int id)
        : queues_(IQ_NQUEUES), collection_id(-1), nconsumed_virtual_(IQ_NQUEUES, 0) { load(tx, id); }

    /** Return a name for one of the queues. */
    static std::string queue_name(InputQueueName q) {
        switch (q) {
            case IQ_ARGUMENT: return "argument";
            case IQ_LOCAL:    return "local";
            case IQ_GLOBAL:   return "global";
            case IQ_FUNCTION: return "function";
            case IQ_POINTER:  return "pointer";
            case IQ_MEMHASH:  return "memhash";
            case IQ_INTEGER:  return "integer";
            default: assert(!"fixme"); abort();
        }
    }
    
    /** Load a single input group from the database. Returns true if the input group exists in the database. */
    bool load(const SqlDatabase::TransactionPtr&, int id);

    /** Save this input group in the database.  It shouldn't already be in the database, or this will add a conflicting copy. */
    void save(const SqlDatabase::TransactionPtr&, int igroup_id, int64_t cmd_id);

    /** Obtain a reference to one of the queues.
     *  @{ */
    InputQueue& queue(InputQueueName qn) { return queues_[(int)qn]; }
    const InputQueue& queue(InputQueueName qn) const { return queues_[(int)qn]; }
    /** @} */

    /** Returns how many items were consumed across all queues. */
    size_t nconsumed() const;

    /** Returns how many values were virtually consumed from a queue.  This is the number of items that would have been
     *  consumed from this queue if requests to consume a value for this queue were not redirected to some other queue. E.g.,
     *  this measure how many arguments a function read even if those argument values ultimately came from the integer queue
     *  rather than the argument queue. */
    size_t nconsumed_virtual(InputQueueName qn) const { return nconsumed_virtual_[qn]; }

    /** Increment the value returned by nconsumed_virtual(). */
    void inc_nconsumed_virtual(InputQueueName qn) { ++nconsumed_virtual_[qn]; }

    /** Resets the queues to the beginning. Also resets the nconsumed_virtual counters. */
    void reset();

    /** Resets and emptiess all queues. */
    void clear();

    /** Collection to which input group is assigned. The @p dflt is usually the same as the input group ID. */
    int get_collection_id(int dflt=-1) const { return collection_id<0 ? dflt : collection_id; }
    void set_collection_id(int collection_id) { this->collection_id=collection_id; }
        
protected:
    Queues queues_;
    int collection_id;
    std::vector<size_t> nconsumed_virtual_;     // num values consumed per queue before redirects were applied
};

/****************************************************************************************************************************
 *                                      Semantic policy parameters
 ****************************************************************************************************************************/

struct PolicyParams {
    PolicyParams()
        : timeout(5000), verbosity(SILENT), follow_calls(CALL_NONE), path_syntactic(PATH_SYNTACTIC_NONE), initial_stack(0x80000000),
          compute_coverage(false), compute_callgraph(false), top_callgraph(false), compute_consumed_inputs(false) {} 

    size_t timeout;                     /**< Maximum number of instrutions per fuzz test before giving up. */
    Verbosity verbosity;                /**< Produce lots of output?  Traces each instruction as it is simulated. */
    FollowCalls follow_calls;           /**< Follow CALL instructions if possible rather than consuming an input? */
    PathSyntactic path_syntactic;       /**< How to compute path sensistive syntactic signature */
    rose_addr_t initial_stack;          /**< Initial values for ESP and EBP. */
    std::vector<std::string> signature_components; /**< How should the signature vectors be computed */
    bool compute_coverage;              /**< Compute instruction coverage information? */
    bool compute_callgraph;             /**< Compute dynamic call graph information? */
    bool top_callgraph;                 /**< Store only function call edges emanating from the top stack frame? */
    bool compute_consumed_inputs;       /**< Insert consumed inputs into the ConsumedInputs object? */
};


/*******************************************************************************************************************************
 *                                      Analysis Machine State
 *******************************************************************************************************************************/

/** Bits to track variable access. */
enum {
    NO_ACCESS=0,                        /**< Variable has been neither read nor written. */
    HAS_BEEN_READ=1,                    /**< Variable has been read. */
    HAS_BEEN_WRITTEN=2,                 /**< Variable has been written. */
    HAS_BEEN_INITIALIZED=4,             /**< Variable has been initialized by the analysis before the test starts. */
};

/** Semantic value to track read/write state of registers. The basic idea is that we have a separate register state object
 *  whose values are instances of this ReadWriteState type. We can use the same RegisterStateX86 template for the read/write
 *  state as we do for the real register state. */
template<size_t nBits>
struct ReadWriteState {
    unsigned state;                     /**< Bit vector containing HAS_BEEN_READ and/or HAS_BEEN_WRITTEN, or zero. */
    ReadWriteState(): state(NO_ACCESS) {}
};

/** One value stored in memory. */
struct MemoryValue {
    MemoryValue()
        : val(0), rw_state(NO_ACCESS), first_of_n(0), segreg(x86_segreg_none) {}
    MemoryValue(uint8_t val, unsigned rw_state, size_t first_of_n, X86SegmentRegister sr)
        : val(val), rw_state(rw_state), first_of_n(first_of_n), segreg(sr) {}
    uint8_t val;
    unsigned rw_state;
    size_t first_of_n;          // number of bytes written if this is the first byte of a multi-byte write
    X86SegmentRegister segreg;  // segment register last used to write to this memory
};

/** Analysis machine state. We override some of the memory operations. All values are concrete (we're using
 *  PartialSymbolicSemantics only for its constant-folding ability and because we don't yet have a specifically concrete
 *  semantics domain). */
template <template <size_t> class ValueType>
class State: public PartialSymbolicSemantics::State<ValueType> {
public:
    typedef std::map<uint32_t, MemoryValue> MemoryCells;        // memory cells indexed by address
    MemoryCells memory;                                         // memory state
    BaseSemantics::RegisterStateX86<ValueType> registers;
    BaseSemantics::RegisterStateX86<ReadWriteState> register_rw_state;
    OutputGroup output_group;                                  // output values filled in as we run a function

    // Write a single byte to memory. The rw_state are the HAS_BEEN_READ and/or HAS_BEEN_WRITTEN bits.
    void mem_write_byte(X86SegmentRegister sr, const ValueType<32> &addr, const ValueType<8> &value, size_t first_of_n,
                        unsigned rw_state=HAS_BEEN_WRITTEN) {
        memory[addr.known_value()] = MemoryValue(value.known_value(), rw_state, first_of_n, sr);
    }
        
    // Read a single byte from memory.  If the read operation cannot find an appropriate memory cell, then @p
    // uninitialized_read is set (it is not cleared in the counter case).
    ValueType<8> mem_read_byte(X86SegmentRegister sr, const ValueType<32> &addr, bool *uninitialized_read/*out*/) {
        typename MemoryCells::iterator ci = memory.find(addr.known_value());
        if (ci!=memory.end())
            return ValueType<8>(ci->second.val);
        *uninitialized_read = true;
        return ValueType<8>(rand()%256);
    }
        
    // Returns true if two memory addresses can be equal.
    static bool may_alias(const ValueType<32> &addr1, const ValueType<32> &addr2) {
        return addr1.known_value()==addr2.known_value();
    }

    // Returns true if two memory address are equivalent.
    static bool must_alias(const ValueType<32> &addr1, const ValueType<32> &addr2) {
        return addr1.known_value()==addr2.known_value();
    }

    // Reset the analysis state by clearing all memory and by resetting the read/written status of all registers.
    void reset_for_analysis() {
        memory.clear();
        registers.clear();
        register_rw_state.clear();
        output_group.clear();
    }

    // Determines whether the specified address is the location of an output value. If so, then this returns the number of
    // bytes in that output value, otherwise it return zero.  The output value might not be known yet since we only use the
    // last value written to an address (this might not be the last one).  The addr must be the first address of a multi-byte
    // write in order to be an output.
    size_t is_memory_output(rose_addr_t addr) {
        MemoryCells::const_iterator ci = memory.find(addr);
        return ci==memory.end() ? 0 : is_memory_output(addr, ci->second);
    }
    size_t is_memory_output(rose_addr_t addr, const MemoryValue &mval) {
        return 0!=(mval.rw_state & HAS_BEEN_WRITTEN) && x86_segreg_ss!=mval.segreg ? mval.first_of_n : 0;
    }

    // If the specified address looks like it points to a string in the memory map then return a hash of that string, otherwise
    // return the address.
    rose_addr_t hash_if_string(rose_addr_t va, const MemoryMap *map) {
        rose_addr_t retval = va;
        static const size_t limit = 4096; // arbitrary
        std::string str = map->read_string(va, limit, isascii);
        if (str.size()>=5 && str.size()<4096) {
            std::vector<uint8_t> digest = Combinatorics::sha1_digest(str);
            assert(20==digest.size());
            retval = *(rose_addr_t*)&digest[0];
        }
        return retval;
    }

    // Return output values.  These are the interesting general-purpose registers to which a value has been written, and the
    // memory locations to which a value has been written.  The returned object can be deleted when no longer needed.
    OutputGroup get_outputs(Verbosity verbosity, const MemoryMap *map) {
        OutputGroup outputs = this->output_group;

        // Function return value is EAX, but only if it has been written to
        if (0 != (register_rw_state.gpr[x86_gpr_ax].state & HAS_BEEN_WRITTEN)) {
            rose_addr_t v1 = registers.gpr[x86_gpr_ax].known_value();
            rose_addr_t v2 = hash_if_string(v1, map);
            if (verbosity>=EFFUSIVE) {
                std::cerr <<"output for ax = " <<ValueType<32>(v2);
                if (v1!=v2)
                    std::cerr <<" (hash of string at " <<StringUtility::addrToString(v1) <<")";
                std::cerr <<"\n";
            }
            outputs.insert_retval(v2);
        }

        // Memory outputs
        for (MemoryCells::const_iterator ci=memory.begin(); ci!=memory.end(); ++ci) {
            rose_addr_t addr = ci->first;
            const MemoryValue &mval = ci->second;
            if (is_memory_output(addr, mval)) {
                assert(mval.first_of_n<=4);
                OutputGroup::value_type v1 = 0;
                MemoryCells::const_iterator ci2=ci;
                for (size_t i=0; i<mval.first_of_n && ci2!=memory.end(); ++i, ++ci2) {
                    if (ci2->first != addr+i)
                        break;
                    v1 |= IntegerOps::shiftLeft2<OutputGroup::value_type>(ci2->second.val, 8*i); // little endian
                }
                OutputGroup::value_type v2 = hash_if_string(v1, map);
                if (verbosity>=EFFUSIVE) {
                    int nbytes = v1==v2 ? (int)mval.first_of_n : 4;
                    char buf[32];
                    snprintf(buf, sizeof buf, "%0*"PRIx64, 2*nbytes, (uint64_t)v2);
                    std::cerr <<"output for mem[" <<StringUtility::addrToString(addr) <<"] = " <<buf;
                    if (v1!=v2)
                        std::cerr <<" (hash of string at " <<StringUtility::addrToString(v1) <<")";
                    std::cerr <<"\n";
                }
                outputs.insert_value(v2, addr);
            }
        }

        return outputs;
    }

    // Printing
<<<<<<< HEAD
    void print(std::ostream &o) const {
        BaseSemantics::Formatter fmt;
        fmt.set_line_prefix("    ");
        print(o, fmt);
    }
    void print(std::ostream &o, BaseSemantics::Formatter &fmt) const {
        this->registers.print(o, fmt);
        size_t ncells=0, max_ncells=100;
        o <<"== Memory ==\n";
        for (typename MemoryCells::const_iterator ci=memory.begin(); ci!=memory.end(); ++ci) {
            uint32_t addr = ci->first;
            const MemoryValue &mval = ci->second;
            if (++ncells>max_ncells) {
                o <<"    skipping " <<memory.size()-(ncells-1) <<" more memory cells for brevity's sake...\n";
                break;
            }
            o <<"         cell access:"
              <<(0==(mval.rw_state & HAS_BEEN_READ)?"":" read")
              <<(0==(mval.rw_state & HAS_BEEN_WRITTEN)?"":" written")
              <<(0==(mval.rw_state & (HAS_BEEN_READ|HAS_BEEN_WRITTEN))?" none":"")
              <<"\n"
              <<"    address " <<addr <<"\n";
            o <<"      value " <<mval.val <<"\n";
=======
    void print(std::ostream &o, unsigned domain_mask=0x07) const {
      BaseSemantics::SEMANTIC_NO_PRINT_HELPER *helper = NULL;
      this->registers.print(o, "   ", helper);
      size_t ncells=0, max_ncells=100;
      o <<"== Memory ==\n";
      for (typename MemoryCells::const_iterator ci=memory.begin(); ci!=memory.end(); ++ci) {
        uint32_t addr = ci->first;
        const MemoryValue &mval = ci->second;
        if (++ncells>max_ncells) {
          o <<"    skipping " <<memory.size()-(ncells-1) <<" more memory cells for brevity's sake...\n";
          break;
>>>>>>> dc245bd4
        }
        o <<"         cell access:"
          <<(0==(mval.rw_state & HAS_BEEN_READ)?"":" read")
          <<(0==(mval.rw_state & HAS_BEEN_WRITTEN)?"":" written")
          <<(0==(mval.rw_state & (HAS_BEEN_READ|HAS_BEEN_WRITTEN))?" none":"")
          <<"\n"
          <<"    address " <<addr <<"\n";
        o <<"      value " <<mval.val <<"\n";
      }
    }

    friend std::ostream& operator<<(std::ostream &o, const State &state) {
        state.print(o);
        return o;
    }
};

/*******************************************************************************************************************************
 *                                      Stack frames
 *******************************************************************************************************************************/

/** Information about a function call. */
struct StackFrame {
    StackFrame(SgAsmFunction *func, rose_addr_t esp)
        : func(func), entry_esp(esp), monitoring_stdcall(true), stdcall_args_va(0), follow_calls(false), last_call(NULL) {}
    SgAsmFunction *func;                        // Function that is called
    rose_addr_t entry_esp;                      // ESP when this function was first entered
    bool monitoring_stdcall;                    // True for a little while when we enter a new function
    rose_addr_t stdcall_args_va;                // ESP where stdcall arguments will be pushed
    bool follow_calls;                          // Traverse into called functions
    SgAsmFunction *last_call;                   // Address of last called function, reset as soon as EAX is read/written
};

/** Information about all pending function calls.  This is the stack of functions that have not yet returned. */
class StackFrames {
    typedef std::vector<StackFrame> Stack;
    Stack stack_frames;
public:
    /** Clear the stack. */
    void clear() { stack_frames.clear(); }

    /** Returns true if the call stack is empty. Normally, the function being analyzed would be on the stack. */
    bool empty() const { return stack_frames.empty(); }

    /** Returns the number of stack frames on the call stack. */
    size_t size() const { return stack_frames.size(); }

    /** Returns the stack frame for the most recently called function that has not yet returned.
     * @{ */
    const StackFrame& top() const { return (*this)[0]; }
          StackFrame& top()       { return (*this)[0]; }
    /** @} */
    
    /** Returns the Nth frame from the top. The top frame is N=0.
     * @{ */
    const StackFrame& operator[](size_t n) const { assert(n<size()); return stack_frames[size()-(n+1)]; }
          StackFrame& operator[](size_t n)       { assert(n<size()); return stack_frames[size()-(n+1)]; }
    /** @} */

    /** Pop one frame from the stack.  The stack must not be empty. */
    void pop() {
        assert(!empty());
        SgAsmFunction *func = top().func;
        stack_frames.pop_back();
        if (!empty())
            top().last_call = func;
    }

    /** Pop frames from the stack until @p esp is valid for the top frame. */
    void pop_to(rose_addr_t esp) { while (!empty() && top().entry_esp<esp) pop(); }

    /** Push a new frame if @p insn is the entry instruction for a function. Returns true if a new frame is pushed. */
    bool push_if(SgAsmInstruction *insn, rose_addr_t esp) {
        SgAsmFunction *func = SageInterface::getEnclosingNode<SgAsmFunction>(insn);
        if (func && insn->get_address()==func->get_entry_va()) {
            stack_frames.push_back(StackFrame(func, esp));
            return true;
        }
        return false;
    }
};

/*******************************************************************************************************************************
 *                                      Analysis Semantic Policy
 *******************************************************************************************************************************/

// Define the template portion of the CloneDetection::Policy so we don't have to repeat it over and over in the method
// defintions found in CloneDetectionTpl.h.  This also helps Emac's c++-mode auto indentation engine since it seems to
// get confused by complex multi-line templates.
#define CLONE_DETECTION_TEMPLATE template <                                                                                    \
    template <template <size_t> class ValueType> class State,                                                                  \
    template <size_t nBits> class ValueType                                                                                    \
>

CLONE_DETECTION_TEMPLATE
class Policy: public PartialSymbolicSemantics::Policy<State, ValueType> {
public:
    typedef          PartialSymbolicSemantics::Policy<State, ValueType> Super;

    State<ValueType> state;
    static const rose_addr_t FUNC_RET_ADDR = 4083;      // Special return address to mark end of analysis
    InputGroup *inputs;                                 // Input values to use when reading a never-before-written variable
    const PointerDetector *pointers;                    // Addresses of pointer variables, or null if not analyzed
    SgAsmInterpretation *interp;                        // Interpretation in which we're executing
    size_t ninsns;                                      // Number of instructions processed since last trigger() call
    AddressHasher address_hasher;                       // Hashes a virtual address
    bool address_hasher_initialized;                    // True if address_hasher was initialized
    const InstructionProvidor *insns;                   // Instruction cache
    PolicyParams params;                                // Parameters for controlling the policy
    AddressIdMap entry2id;                              // Map from function entry address to function ID
    SgAsmBlock *prev_bb;                                // Previously executed basic block
    Tracer &tracer;                                     // Responsible for emitting rows for semantic_fio_trace
    bool uses_stdcall;                                  // True if this executable uses the stdcall calling convention
    StackFrames stack_frames;                           // Stack frames ordered by decreasing entry_esp values
    Disassembler::AddressSet whitelist_exports;         // Dynamic functions that can be called when follow_calls==CALL_BUILTIN
    FuncAnalyses &funcinfo;                             // Partial results of various kinds of function analyses
    InsnCoverage &insn_coverage;                        // Information about which instructions were executed
    DynamicCallGraph &dynamic_cg;                       // Information about function calls
    ConsumedInputs &consumed_inputs;                    // List of input values consumed

    Policy(const PolicyParams &params, const AddressIdMap &entry2id, Tracer &tracer, FuncAnalyses &funcinfo,
           InsnCoverage &insn_coverage, DynamicCallGraph &dynamic_cg, ConsumedInputs &consumed_inputs)
        : inputs(NULL), pointers(NULL), interp(NULL), ninsns(0), address_hasher(0, 255, 0),
          address_hasher_initialized(false), insns(0), params(params), entry2id(entry2id), prev_bb(NULL),
          tracer(tracer), uses_stdcall(false), funcinfo(funcinfo), insn_coverage(insn_coverage),
          dynamic_cg(dynamic_cg), consumed_inputs(consumed_inputs) {}

    // Consume and return an input value.  An argument is needed only when the memhash queue is being used.
    template <size_t nBits>
    ValueType<nBits>
    next_input_value(InputQueueName qn_orig, rose_addr_t addr=0) {
        // Instruction semantics API1 calls readRegister when initializing X86InstructionSemantics in order to obtain the
        // original EIP value, but we haven't yet set up an input group (nor would we want this initialization to consume
        // an input anyway).  So just return zero.
        if (!inputs)
            return ValueType<nBits>(0);

        // One level of indirection allowed
        InputQueueName qn2 = inputs->queue(qn_orig).redirect();
        InputQueueName qn = IQ_NONE==qn2 ? qn_orig : qn2;

        // Get next value, which might throw an AnalysisFault::INPUT_LIMIT FaultException
        ValueType<nBits> retval;
        if (IQ_MEMHASH==qn) {
            retval = ValueType<nBits>(address_hasher(addr));
            if (params.verbosity>=EFFUSIVE) {
                std::cerr <<"CloneDetection: using " <<InputGroup::queue_name(qn)
                          <<" addr " <<StringUtility::addrToString(addr) <<": " <<retval <<"\n";
            }
        } else {
            retval = ValueType<nBits>(inputs->queue(qn).next());
            size_t nvalues = inputs->queue(qn).nconsumed();
            if (params.verbosity>=EFFUSIVE) {
                std::cerr <<"CloneDetection: using " <<InputGroup::queue_name(qn)
                          <<" input #" <<nvalues <<": " <<retval <<"\n";
            }
        }
        inputs->inc_nconsumed_virtual(qn_orig); // before redirection
        tracer.emit(this->get_insn()->get_address(), EV_CONSUME_INPUT, retval.known_value(), (int)qn);
        if (params.compute_consumed_inputs)
            consumed_inputs.consumed((int)qn_orig, (int)qn, retval.known_value());
        return retval;
    }

    // Return output values. These include the return value, certain memory writes, function calls, system calls, etc.
    OutputGroup get_outputs() {
        return state.get_outputs(params.verbosity, interp->get_map());
    }
    
    // Sets up the machine state to start the analysis of one function.
    void reset(SgAsmInterpretation *interp, SgAsmFunction *func, InputGroup *inputs, const InstructionProvidor *insns,
               const PointerDetector *pointers/*=NULL*/, const Disassembler::AddressSet &whitelist_exports) {
        inputs->reset();
        this->inputs = inputs;
        this->insns = insns;
        this->pointers = pointers;
        this->ninsns = 0;
        this->interp = interp;
        this->whitelist_exports = whitelist_exports;
        stack_frames.clear();
        state.reset_for_analysis();

        // Windows PE uses stdcall, where the callee cleans up its arguments that were pushed by the caller.
        this->uses_stdcall = false;
        const SgAsmGenericHeaderPtrList &hdrs = interp->get_headers()->get_headers();
        for (SgAsmGenericHeaderPtrList::const_iterator hi=hdrs.begin(); hi!=hdrs.end() && !uses_stdcall; ++hi)
            uses_stdcall = NULL!=isSgAsmPEFileHeader(*hi);

        // Initialize the address-to-value hasher for the memhash input "queue"
        InputQueue &memhash = inputs->queue(IQ_MEMHASH);
        if (memhash.has(0)) {
            uint64_t seed   = memhash.get(0);
            uint64_t minval = memhash.has(1) ? memhash.get(1) : 255;
            uint64_t maxval = memhash.has(2) ? memhash.get(2) : 0;
            address_hasher.init(minval, maxval, seed);
            address_hasher_initialized = true;
        } else {
            address_hasher_initialized = false;
        }

        // Initialize EIP. Anything part of the machine state initialized in this reset are marked as HAS_BEEN_INITIALIZE
        // as opposed to HAS_BEEN_WRITTEN.  This allows us to distinguish later between stuff we initialized as part of the
        // analysis vs. output that the test produced while it was running.
        rose_addr_t target_va = func->get_entry_va();
        ValueType<32> eip(target_va);
        state.registers.ip = eip;
        state.register_rw_state.ip.state = HAS_BEEN_INITIALIZED;

        // Initialize the stack and frame pointer. Push a special return address onto the top of the stack.  When the analysis
        // sees this value in the EIP register then we know the test has completed.
        this->writeMemory<32>(x86_segreg_ss, ValueType<32>(params.initial_stack-4), ValueType<32>(FUNC_RET_ADDR),
                              ValueType<1>(1), HAS_BEEN_INITIALIZED);
        ValueType<32> esp(params.initial_stack-4); // stack grows down
        state.registers.gpr[x86_gpr_sp] = esp;
        state.register_rw_state.gpr[x86_gpr_sp].state = HAS_BEEN_INITIALIZED;
        ValueType<32> ebp(params.initial_stack);
        state.registers.gpr[x86_gpr_bp] = ebp;
        state.register_rw_state.gpr[x86_gpr_bp].state = HAS_BEEN_INITIALIZED;

        // Initialize callee-saved registers. The callee-saved registers interfere with the analysis because if the same
        // function is compiled two different ways, then it might use different numbers of callee-saved registers.  Since
        // callee-saved registers are pushed onto the stack without first initializing them, the push consumes an input.
        // Therefore, we must consistently initialize all possible callee-saved registers.  We are assuming cdecl calling
        // convention (i.e., GCC's default for C/C++).  Registers are marked as HAS_BEEN_INITIALIZED so that an input isn't
        // consumed when they're read during the test.
        ValueType<32> rval(inputs->queue(IQ_INTEGER).has(0) ? inputs->queue(IQ_INTEGER).get(0) : 0);
        state.registers.gpr[x86_gpr_bx] = rval;
        state.register_rw_state.gpr[x86_gpr_bx].state = HAS_BEEN_INITIALIZED;
        state.registers.gpr[x86_gpr_si] = rval;
        state.register_rw_state.gpr[x86_gpr_si].state = HAS_BEEN_INITIALIZED;
        state.registers.gpr[x86_gpr_di] = rval;
        state.register_rw_state.gpr[x86_gpr_di].state = HAS_BEEN_INITIALIZED;
    }

    // Tries to figure out where the function call arguments start for functions called by this function.  This is important
    // when using the stdcall convention because we might need to pop arguments for function calls that we skip
    // over. Unfortunately, it doesn't work all that well -- it often sets the value too high because the demarcation is too
    // vague.
    void monitor_esp(SgAsmInstruction *insn, StackFrame &stack_frame) {
        if (!uses_stdcall) {
            stack_frame.monitoring_stdcall = false;
            return;
        }
        SgAsmx86Instruction *insn_x86 = isSgAsmx86Instruction(insn);
        SgAsmBlock *bb = SageInterface::getEnclosingNode<SgAsmBlock>(insn);
        SgAsmFunction *func = SageInterface::getEnclosingNode<SgAsmFunction>(bb);
        assert(func!=NULL);
        if (stack_frame.monitoring_stdcall) {
            bool do_monitor = false;
            if (bb->get_id()==func->get_entry_va()) {   // are we in the function's entry block?
                const SgAsmExpressionPtrList &args = insn->get_operandList()->get_operands();
                if (x86_push==insn_x86->get_kind() && 1==args.size() && isSgAsmRegisterReferenceExpression(args[0])) {
                    RegisterDescriptor reg = isSgAsmRegisterReferenceExpression(args[0])->get_descriptor();
                    do_monitor = reg.get_major()!=x86_regclass_gpr ||
                                 (reg.get_minor()!=x86_gpr_ax && reg.get_minor()!=x86_gpr_cx &&
                                  reg.get_minor()!=x86_gpr_dx); // pushing a callee-saved register
                } else if (x86_mov==insn_x86->get_kind() && 2==args.size() &&
                           isSgAsmRegisterReferenceExpression(args[0]) && isSgAsmRegisterReferenceExpression(args[1])) {
                    RegisterDescriptor dst_reg = isSgAsmRegisterReferenceExpression(args[0])->get_descriptor();
                    RegisterDescriptor src_reg = isSgAsmRegisterReferenceExpression(args[1])->get_descriptor();
                    do_monitor = dst_reg.get_major()==x86_regclass_gpr && dst_reg.get_minor()==x86_gpr_bp &&
                                 src_reg.get_major()==x86_regclass_gpr && src_reg.get_minor()==x86_gpr_sp; // mov ebp, esp
                } else if (args.size()>=1 && isSgAsmRegisterReferenceExpression(args[0])) {
                    RegisterDescriptor reg = isSgAsmRegisterReferenceExpression(args[0])->get_descriptor();
                    do_monitor = reg.get_major()==x86_regclass_gpr && reg.get_minor()==x86_gpr_sp; // e.g., sub esp, 0x44
                }
            }
            if (!do_monitor) {
                // this is the first instruction of this function that is no longer setting up the stack frame
                stack_frame.monitoring_stdcall = false;
                stack_frame.stdcall_args_va = state.registers.gpr[x86_gpr_sp].known_value();
                if (params.verbosity>=EFFUSIVE)
                    std::cerr <<"CloneDetection: stdcall args start at "
                              <<StringUtility::addrToString(stack_frame.stdcall_args_va) <<"\n";
            }
        }
    }

    // Skips over a function call by effectively executing a RET instruction.  The current EIP is already inside the function
    // being called and 'insn' is the instruction that caused the call.  The StackFrame for the callee has not yet been created
    // in the stack_frames data member.
    //
    // For caller-cleanup (like the cdecl convention) this is easy: all we need to do is simulate a RET.
    //
    // For calleee-cleanup (like the stdcall convention) this is a lot trickier and basically comes down to two cases.  If we
    // have the callee's code, we can find one of its return blocks and look at the argument for RET. If we don't have the
    // callee's code, we might be able to figure something out by looking at how the caller manipulates its stack.
    rose_addr_t skip_call(SgAsmInstruction *insn) {
        assert(!stack_frames.empty());
        StackFrame &caller_frame = stack_frames.top();
        rose_addr_t esp = state.registers.gpr[x86_gpr_sp].known_value(); // stack address of the return address
        assert(caller_frame.entry_esp>=esp);
        rose_addr_t ret_va = this->template readMemory<32>(x86_segreg_ss, ValueType<32>(esp), ValueType<1>(1)).known_value();
        if (!uses_stdcall) {
            state.registers.gpr[x86_gpr_sp] = ValueType<32>(esp+4);
        } else {
            rose_addr_t callee_va = state.registers.ip.known_value();
            SgAsmFunction *callee = SageInterface::getEnclosingNode<SgAsmFunction>(insns->get_instruction(callee_va));
            if (callee) {
                // We have the callee's code, so find one of its return blocks. (FIXME: we should cache this)
                struct T1: AstSimpleProcessing {
                    size_t nbytes;
                    T1(): nbytes(0) {}
                    void visit(SgNode *node) {
                        if (SgAsmx86Instruction *ret = isSgAsmx86Instruction(node)) {
                            const SgAsmExpressionPtrList &args = ret->get_operandList()->get_operands();
                            if (x86_ret==ret->get_kind() && 1==args.size() && isSgAsmIntegerValueExpression(args[0]))
                                nbytes = isSgAsmIntegerValueExpression(args[0])->get_absolute_value();
                        }
                    }
                } t1;
                t1.traverse(callee, preorder);
                state.registers.gpr[x86_gpr_sp] = ValueType<32>(esp+4+t1.nbytes);
            } else if (0!=caller_frame.stdcall_args_va) {
                // We don't have the callee's code, but we've computed the stdcall arguments position
                state.registers.gpr[x86_gpr_sp] = ValueType<32>(caller_frame.stdcall_args_va);
            } else {
                // We have no idea how much to pop, so just pop the return address and don't try to pop any args.
                state.registers.gpr[x86_gpr_sp] = ValueType<32>(esp+4);
            }
        }
        state.registers.ip = ValueType<32>(ret_va);
        tracer.emit(insn->get_address(), EV_RETURNED);
        return ret_va;
    }

    // Return the word at the specified stack location as if the specimen had read the stack.  The argno is the 32-bit word
    // offset from the current ESP value.
    uint32_t stack(size_t argno) {
        rose_addr_t stack_va = readRegister<32>("esp").known_value() + 4 + 4*argno; // avoid return value
        ValueType<32> word = readMemory<32>(x86_segreg_ss, ValueType<32>(stack_va), this->true_());
        return word.known_value();
    }

    // Called by instruction semantics before each instruction is executed
    void startInstruction(SgAsmInstruction *insn_) /*override*/ {
        if (ninsns++ >= params.timeout)
            throw FaultException(AnalysisFault::INSN_LIMIT);
        SgAsmx86Instruction *insn = isSgAsmx86Instruction(insn_);
        assert(insn!=NULL);
        SgAsmFunction *func = SageInterface::getEnclosingNode<SgAsmFunction>(insn);
        assert(func!=NULL);
        if (params.compute_coverage)
            insn_coverage.execute(insn);

        // Adjust stack frames, popping stale frames and adding new ones
        rose_addr_t esp = state.registers.gpr[x86_gpr_sp].known_value();
        stack_frames.pop_to(esp);
        bool entered_function = stack_frames.push_if(insn, esp);
        if (stack_frames.empty())
            throw FaultException(AnalysisFault::BAD_STACK);
        StackFrame &stack_frame = stack_frames.top();
        if (entered_function) {
            AddressIdMap::const_iterator id_found = entry2id.find(insn->get_address());
            if (id_found!=entry2id.end()) {
                ++funcinfo[id_found->second].ncalls;
                // update dynamic callgraph info
                if (params.compute_callgraph && stack_frames.size()>1 && (!params.top_callgraph || 2==stack_frames.size())) {
                    AddressIdMap::const_iterator caller_id_found = entry2id.find(stack_frames[1].func->get_entry_va());
                    if (caller_id_found!=entry2id.end())
                        dynamic_cg.call(caller_id_found->second, id_found->second);
                }
            }
        }

        // Debugging
        if (params.verbosity>=EFFUSIVE) {
            std::string funcname = func->get_name();
            if (!funcname.empty())
                funcname = " <" + funcname + ">";
            std::cerr <<"CloneDetection: " <<std::string(80, '-') <<"\n"
                      <<"CloneDetection: in function " <<StringUtility::addrToString(func->get_entry_va()) <<funcname
                      <<" at level " <<stack_frames.size() <<"\n"
                      <<"CloneDetection: stack ptr: " <<StringUtility::addrToString(stack_frame.entry_esp)
                      <<" - " <<(stack_frame.entry_esp-esp) <<" = " <<StringUtility::addrToString(esp) <<"\n";
        }

        // Decide whether this function is allowed to call (via CALL, JMP, fall-through, etc) other functions.
        if (entered_function) {
            switch (params.follow_calls) {
                case CALL_ALL:
                    stack_frame.follow_calls = true;
                    break;
                case CALL_NONE:
                    stack_frame.follow_calls = false;
                    break;
                case CALL_BUILTIN:
                    // If the called function is whitelisted, then it should not call anything except other whitelisted
                    // functions; otherwise it can call other stuff.  The logic here works in conjunction with the logic
                    // in finishInstruction().
                    if (whitelist_exports.find(insn->get_address())!=whitelist_exports.end()) {
                        stack_frame.follow_calls = false;
                        if (params.verbosity>=EFFUSIVE) {
                            std::cerr <<"CloneDetection: turning off follow-calls for the duration of this"
                                      <<" white-listed function\n";
                        }
                    } else {
                        stack_frame.follow_calls = true;
                    }
                    break;
            }
        }
        
        // Update some necessary things
        state.registers.ip = ValueType<32>(insn->get_address());
        monitor_esp(insn, stack_frame);
        if (params.verbosity>=EFFUSIVE)
            std::cerr <<"CloneDetection: executing: " <<unparseInstructionWithAddress(insn) <<"\n";
        SgAsmBlock *bb = SageInterface::getEnclosingNode<SgAsmBlock>(insn);
        if (bb!=prev_bb)
            tracer.emit(insn->get_address(), EV_REACHED);
        prev_bb = bb;

        Super::startInstruction(insn_);
    }

    // Called by instruction semantics after each instruction is executed. Stack frames are not updated until the next
    // call to startInstruction().
    void finishInstruction(SgAsmInstruction *insn) /*override*/ {
        SgAsmx86Instruction *insn_x86 = isSgAsmx86Instruction(insn);
        assert(insn_x86!=NULL);
        state.output_group.set_ninsns(1+state.output_group.get_ninsns());
        rose_addr_t next_eip = state.registers.ip.known_value();
        SgAsmInstruction *next_insn = insns->get_instruction(next_eip);
        SgAsmFunction *next_func = SageInterface::getEnclosingNode<SgAsmFunction>(next_insn);
        bool has_returned = false;

        // If the test branches (via CALL or JMP or other) to a dynamically-loaded function that has not been linked into the
        // address space, then we need to do something about it or we'll likely get a disassemble failure on the next
        // instruction (because the addresses in the .got.plt table are invalid).  Therefore, before we ran the test we
        // initialized the .got.plt with the GOTPLT_VALUE that we recognize here.  When we detect that the next instruction is
        // at the GOTPLT_VALUE address, we consume an input value and place it in EAX (the return value), then pop the return
        // address off the stack and load it into EIP.
        if (!has_returned && GOTPLT_VALUE==next_eip) {
            if (params.verbosity>=EFFUSIVE)
                std::cerr <<"CloneDetection: special handling for non-linked dynamic function\n";
            this->writeRegister("eax", next_input_value<32>(IQ_FUNCTION));
            if (params.verbosity>=EFFUSIVE)
                std::cerr <<"CloneDetection: consumed function input; EAX = " <<state.registers.gpr[x86_gpr_ax] <<"\n";
            next_eip = skip_call(insn);
            has_returned = true;
        }

        // If we're supposed to be skiping over calls and we've entered another function (which is not whitelisted), then
        // immediately return.  This implementation (rather than looking for CALL instructions) handles more cases since
        // functions are not always called via x86 CALL instruction -- sometimes the compiler will call using JMP, allowing the
        // "jumpee" function to inherit the stack frame (and in particular, the return address) of the jumper.  This also
        // avoids the problem where a CALL instruction is used to obtain the EIP value in position-independent code.
        const StackFrame &caller_frame = stack_frames.top(); // we haven't pushed the callee's frame yet (see startInstruction)
        if (!has_returned && !caller_frame.follow_calls && next_func && next_func->get_entry_va()==next_eip) {
            if (params.verbosity>=EFFUSIVE)
                std::cerr <<"CloneDetection: special handling for function call (fall through and return via EAX)\n";
#ifdef OUTPUTGROUP_SAVE_CALLGRAPH
            AddressIdMap::const_iterator found = entry2id.find(next_eip);
            if (found!=entry2id.end())
                state.output_group.callee_ids.push_back(found->second);
#endif
            next_eip = skip_call(insn);
            has_returned = true;
            this->writeRegister("eax", next_input_value<32>(IQ_FUNCTION));
        }

        // Special handling for indirect calls whose target is not a valid instruction.  Treat the call as if it were to a
        // black box function, skipping the call.
        if (!has_returned && x86_call==insn_x86->get_kind()) {
            const SgAsmExpressionPtrList &args = insn->get_operandList()->get_operands();
            if (args.size()==1 && NULL==isSgAsmValueExpression(args[0]) && NULL==next_insn) {
                if (params.verbosity>=EFFUSIVE)
                    std::cerr <<"CloneDetection: special handling for invalid indirect function call\n";
                next_eip = skip_call(insn);
                has_returned = true;
                this->writeRegister("eax", next_input_value<32>(IQ_FUNCTION));
            }
        }

        // The way monitor_esp() looks for the the stdcall_args_va value often doesn't work because the compiler doesn't always
        // work.  Therefore, we'll monitor "RET n" instructions and make adjustments.
        if (uses_stdcall && x86_ret==insn_x86->get_kind()) {
            const SgAsmExpressionPtrList &args = insn->get_operandList()->get_operands();
            if (args.size()==1 && isSgAsmIntegerValueExpression(args[0])) {
                rose_addr_t esp = state.registers.gpr[x86_gpr_sp].known_value(); // after the RET has executed
                for (size_t i=0; i<stack_frames.size(); ++i) {
                    StackFrame &sf = stack_frames[i];
                    if (sf.entry_esp>=esp && sf.stdcall_args_va!=esp) {
                        sf.stdcall_args_va = esp;
                        if (params.verbosity>=EFFUSIVE) {
                            std::cerr <<"CloneDetection: adjusted function "
                                      <<StringUtility::addrToString(sf.func->get_entry_va()) <<" stdcall args start to "
                                      <<StringUtility::addrToString(sf.stdcall_args_va) <<"\n";
                        }
                    }
                }
            }
        }
        
        // Emit an event if the next instruction to execute is not at the fall through address.
        rose_addr_t fall_through_va = insn->get_address() + insn->get_size();
        if (next_eip!=fall_through_va)
            tracer.emit(insn->get_address(), EV_BRANCHED, next_eip);

        Super::finishInstruction(insn);
    }
    
    // Handle INT 0x80 instructions: save the system call number (from EAX) in the output group and set EAX to a random
    // value, thus consuming one input.
    void interrupt(uint8_t inum) /*override*/ {
        if (0x80==inum) {
            if (params.verbosity>=EFFUSIVE)
                std::cerr <<"CloneDetection: special handling for system call (fall through and consume an input into EAX)\n";
#ifdef OUTPUTGROUP_SAVE_SYSCALLS
            ValueType<32> syscall_num = this->template readRegister<32>("eax");
            state.output_group.syscalls.push_back(syscall_num.known_value());
#endif
            this->writeRegister("eax", next_input_value<32>(IQ_FUNCTION));
        } else {
            Super::interrupt(inum);
            throw FaultException(AnalysisFault::INTERRUPT);
        }
    }

    // Handle the HLT instruction by throwing an exception.
    void hlt() {
        throw FaultException(AnalysisFault::HALT);
    }

    // Track memory access.
    template<size_t nBits>
    ValueType<nBits> readMemory(X86SegmentRegister sr, ValueType<32> a0, const ValueType<1> &cond) {
        // Read a multi-byte value from memory in little-endian order.
        bool uninitialized_read = false; // set to true by any mem_read_byte() that has no data
        assert(8==nBits || 16==nBits || 32==nBits);
        ValueType<32> dword = this->concat(state.mem_read_byte(sr, a0, &uninitialized_read),
                                           ValueType<24>(0));
        if (nBits>=16) {
            ValueType<32> a1 = this->add(a0, ValueType<32>(1));
            dword = this->or_(dword, this->concat(ValueType<8>(0),
                                                  this->concat(state.mem_read_byte(sr, a1, &uninitialized_read),
                                                               ValueType<16>(0))));
        }
        if (nBits>=24) {
            ValueType<32> a2 = this->add(a0, ValueType<32>(2));
            dword = this->or_(dword, this->concat(ValueType<16>(0),
                                                  this->concat(state.mem_read_byte(sr, a2, &uninitialized_read),
                                                               ValueType<8>(0))));
        }
        if (nBits>=32) {
            ValueType<32> a3 = this->add(a0, ValueType<32>(3));
            dword = this->or_(dword, this->concat(ValueType<24>(0), state.mem_read_byte(sr, a3, &uninitialized_read)));
        }

        ValueType<nBits> retval = this->template extract<0, nBits>(dword);
        if (uninitialized_read) {
            // At least one of the bytes read did not previously exist, so we need to initialize these memory locations.
            // Sometimes we want memory to have a value that depends on the next input, and other times we want a value that
            // depends on the address.
            MemoryMap *map = this->interp ? this->interp->get_map() : NULL;
            rose_addr_t addr = a0.known_value();
            rose_addr_t ebp = state.registers.gpr[x86_gpr_bp].known_value();
            bool ebp_is_stack_frame = ebp>=params.initial_stack-16*4096 && ebp<params.initial_stack;
            if (ebp_is_stack_frame && addr>=ebp+8 && addr<ebp+8+40) {
                // This is probably an argument to the function, so consume an argument input value.
                retval = next_input_value<nBits>(IQ_ARGUMENT, addr);
            } else if (ebp_is_stack_frame && addr>=ebp-8192 && addr<ebp+8) {
                // This is probably a local stack variable
                retval = next_input_value<nBits>(IQ_LOCAL, addr);
            } else if (this->get_map() && this->get_map()->exists(Extent(addr, 4))) {
                // Memory is read only, so we don't need to consume a value.
                int32_t buf=0;
                this->get_map()->read(&buf, addr, 4);
                retval = ValueType<nBits>(buf);
            } else if (map!=NULL && map->exists(addr)) {
                // Memory mapped from a file, thus probably a global variable, function pointer, etc.
                retval = next_input_value<nBits>(IQ_GLOBAL, addr);
            } else if (this->pointers!=NULL && this->pointers->is_pointer(SymbolicSemantics::ValueType<32>(addr))) {
                // Pointer detection analysis says this address is a pointer
                retval = next_input_value<nBits>(IQ_POINTER, addr);
            } else if (address_hasher_initialized && map!=NULL && map->exists(addr)) {
                // Use memory that was already initialized with values
                retval = next_input_value<nBits>(IQ_MEMHASH, addr);
            } else {
                // Unknown classification
                retval = next_input_value<nBits>(IQ_INTEGER, addr);
            }
            // Write the value back to memory so the same value is read next time.
            this->writeMemory<nBits>(sr, a0, retval, this->true_(), HAS_BEEN_READ);
        }

        return retval;
    }
        
    template<size_t nBits>
    void writeMemory(X86SegmentRegister sr, ValueType<32> a0, const ValueType<nBits> &data, const ValueType<1> &cond,
                     unsigned rw_state=HAS_BEEN_WRITTEN) {

        // Add the address/value pair to the memory state one byte at a time in little-endian order.
        assert(8==nBits || 16==nBits || 32==nBits);
        size_t nbytes = nBits / 8;
        ValueType<8> b0 = this->template extract<0, 8>(data);
        state.mem_write_byte(sr, a0, b0, nbytes, rw_state);
        if (nBits>=16) {
            ValueType<32> a1 = this->add(a0, ValueType<32>(1));
            ValueType<8> b1 = this->template extract<8, 16>(data);
            state.mem_write_byte(sr, a1, b1, 0, rw_state);
        }
        if (nBits>=24) {
            ValueType<32> a2 = this->add(a0, ValueType<32>(2));
            ValueType<8> b2 = this->template extract<16, 24>(data);
            state.mem_write_byte(sr, a2, b2, 0, rw_state);
        }
        if (nBits>=32) {
            ValueType<32> a3 = this->add(a0, ValueType<32>(3));
            ValueType<8> b3 = this->template extract<24, 32>(data);
            state.mem_write_byte(sr, a3, b3, 0, rw_state);
        }
        if (state.is_memory_output(a0.known_value())) {
            if (params.verbosity>=EFFUSIVE) {
                std::cerr <<"CloneDetection: potential output value mem[" <<a0 <<"]=" <<data <<"\n";
                rose_addr_t v2 = state.hash_if_string(data.known_value(), interp->get_map());
                if (v2!=data.known_value())
                    std::cerr <<"CloneDetection: output value is a string pointer; hash="<<StringUtility::addrToString(v2)<<"\n";
            }
            tracer.emit(this->get_insn()->get_address(), EV_MEM_WRITE, a0.known_value(), data.known_value());
        }
    }

    // Track register access
    template<size_t nBits>
    ValueType<nBits> readRegister(const char *regname) {
        const RegisterDescriptor &reg = this->findRegister(regname, nBits);
        return this->template readRegister<nBits>(reg);
    }

    template<size_t nBits>
    ValueType<nBits> readRegister(const RegisterDescriptor &reg) {
        // If we're reading the EAX register since the last return from a function call and before we write to EAX, then
        // that function must have returned a value.
        if (reg.get_major()==x86_regclass_gpr && reg.get_minor()==x86_gpr_ax && !stack_frames.empty()) {
            if (SgAsmFunction *last_call = stack_frames.top().last_call) {
                AddressIdMap::const_iterator found = entry2id.find(last_call->get_entry_va());
                if (found!=entry2id.end()) {
                    ++funcinfo[found->second].nretused;
                    if (params.verbosity>=EFFUSIVE) {
                        std::cerr <<"CloneDetection: function #" <<found->second
                                  <<" " <<StringUtility::addrToString(last_call->get_entry_va())
                                  <<" <" <<last_call->get_name() <<"> returns a value\n";
                    }
                }
                stack_frames.top().last_call = NULL; // end of function return value analysis
            }
        }

        // Now the real work of reading a register...
        ValueType<nBits> retval;
        switch (nBits) {
            case 1: {
                // Only FLAGS/EFLAGS bits have a size of one.  Other registers cannot be accessed at this granularity.
                if (reg.get_major()!=x86_regclass_flags)
                    throw Exception("bit access only valid for FLAGS/EFLAGS register");
                if (reg.get_minor()!=0 || reg.get_offset()>=state.registers.n_flags)
                    throw Exception("register not implemented in semantic policy");
                if (reg.get_nbits()!=1)
                    throw Exception("semantic policy supports only single-bit flags");
                bool never_accessed = 0 == state.register_rw_state.flag[reg.get_offset()].state;
                state.register_rw_state.flag[reg.get_offset()].state |= HAS_BEEN_READ;
                if (never_accessed)
                    state.registers.flag[reg.get_offset()] = next_input_value<1>(IQ_INTEGER);
                retval = this->template unsignedExtend<1, nBits>(state.registers.flag[reg.get_offset()]);
                break;
            }

            case 8: {
                // Only general-purpose registers can be accessed at a byte granularity, and we can access only the low-order
                // byte or the next higher byte.  For instance, "al" and "ah" registers.
                if (reg.get_major()!=x86_regclass_gpr)
                    throw Exception("byte access only valid for general purpose registers");
                if (reg.get_minor()>=state.registers.n_gprs)
                    throw Exception("register not implemented in semantic policy");
                assert(reg.get_nbits()==8); // we had better be asking for a one-byte register (e.g., "ah", not "ax")
                bool never_accessed = 0==state.register_rw_state.gpr[reg.get_minor()].state;
                state.register_rw_state.gpr[reg.get_minor()].state |= HAS_BEEN_READ;
                if (never_accessed)
                    state.registers.gpr[reg.get_minor()] = next_input_value<32>(IQ_INTEGER);
                switch (reg.get_offset()) {
                    case 0:
                        retval = this->template extract<0, nBits>(state.registers.gpr[reg.get_minor()]);
                        break;
                    case 8:
                        retval = this->template extract<8, 8+nBits>(state.registers.gpr[reg.get_minor()]);
                        break;
                    default:
                        throw Exception("invalid one-byte access offset");
                }
                break;
            }

            case 16: {
                if (reg.get_nbits()!=16)
                    throw Exception("invalid 2-byte register");
                if (reg.get_offset()!=0)
                    throw Exception("policy does not support non-zero offsets for word granularity register access");
                switch (reg.get_major()) {
                    case x86_regclass_segment: {
                        if (reg.get_minor()>=state.registers.n_segregs)
                            throw Exception("register not implemented in semantic policy");
                        bool never_accessed = 0==state.register_rw_state.segreg[reg.get_minor()].state;
                        state.register_rw_state.segreg[reg.get_minor()].state |= HAS_BEEN_READ;
                        if (never_accessed)
                            state.registers.segreg[reg.get_minor()] = next_input_value<16>(IQ_INTEGER);
                        retval = this->template unsignedExtend<16, nBits>(state.registers.segreg[reg.get_minor()]);
                        break;
                    }
                    case x86_regclass_gpr: {
                        if (reg.get_minor()>=state.registers.n_gprs)
                            throw Exception("register not implemented in semantic policy");
                        bool never_accessed = 0==state.register_rw_state.gpr[reg.get_minor()].state;
                        state.register_rw_state.segreg[reg.get_minor()].state |= HAS_BEEN_READ;
                        if (never_accessed)
                            state.registers.gpr[reg.get_minor()] = next_input_value<32>(IQ_INTEGER);
                        retval = this->template extract<0, nBits>(state.registers.gpr[reg.get_minor()]);
                        break;
                    }

                    case x86_regclass_flags: {
                        if (reg.get_minor()!=0 || state.registers.n_flags<16)
                            throw Exception("register not implemented in semantic policy");
                        for (size_t i=0; i<16; ++i) {
                            bool never_accessed = 0==state.register_rw_state.flag[i].state;
                            state.register_rw_state.flag[i].state |= HAS_BEEN_READ;
                            if (never_accessed)
                                state.registers.flag[i] = next_input_value<1>(IQ_INTEGER);
                        }
                        retval = this->template unsignedExtend<16, nBits>(concat(state.registers.flag[0],
                                                                          concat(state.registers.flag[1],
                                                                          concat(state.registers.flag[2],
                                                                          concat(state.registers.flag[3],
                                                                          concat(state.registers.flag[4],
                                                                          concat(state.registers.flag[5],
                                                                          concat(state.registers.flag[6],
                                                                          concat(state.registers.flag[7],
                                                                          concat(state.registers.flag[8],
                                                                          concat(state.registers.flag[9],
                                                                          concat(state.registers.flag[10],
                                                                          concat(state.registers.flag[11],
                                                                          concat(state.registers.flag[12],
                                                                          concat(state.registers.flag[13],
                                                                          concat(state.registers.flag[14],
                                                                                 state.registers.flag[15]))))))))))))))));
                        break;
                    }
                    default:
                        throw Exception("word access not valid for this register type");
                }
                break;
            }

            case 32: {
                if (reg.get_offset()!=0)
                    throw Exception("policy does not support non-zero offsets for double word granularity register access");
                switch (reg.get_major()) {
                    case x86_regclass_gpr: {
                        if (reg.get_minor()>=state.registers.n_gprs)
                            throw Exception("register not implemented in semantic policy");
                        bool never_accessed = 0==state.register_rw_state.gpr[reg.get_minor()].state;
                        state.register_rw_state.gpr[reg.get_minor()].state |= HAS_BEEN_READ;
                        if (never_accessed) {
                            rose_addr_t fake_arg_addr = 0;
                            if (1==stack_frames.size()) {
                                // This function might be using a different calling convention where arguments are passed
                                // in registers.  So pretend we're reading an argument from the stack instead of a register.
                                switch (reg.get_minor()) {
                                    case x86_gpr_ax: fake_arg_addr = stack_frames.top().entry_esp + 4; break; // first arg
                                    case x86_gpr_dx: fake_arg_addr = stack_frames.top().entry_esp + 8; break; // second
                                    case x86_gpr_cx: fake_arg_addr = stack_frames.top().entry_esp + 0xc; break; // third
                                }
                            }
                            if (fake_arg_addr!=0) {
                                state.registers.gpr[reg.get_minor()] = next_input_value<32>(IQ_ARGUMENT, fake_arg_addr);
                            } else {
                                state.registers.gpr[reg.get_minor()] = next_input_value<32>(IQ_INTEGER);
                            }
                        }
                        retval = this->template unsignedExtend<32, nBits>(state.registers.gpr[reg.get_minor()]);
                        break;
                    }
                    case x86_regclass_ip: {
                        if (reg.get_minor()!=0)
                            throw Exception("register not implemented in semantic policy");
                        bool never_accessed = 0==state.register_rw_state.ip.state;
                        state.register_rw_state.ip.state |= HAS_BEEN_READ;
                        if (never_accessed)
                            state.registers.ip = next_input_value<32>(IQ_POINTER);
                        retval = this->template unsignedExtend<32, nBits>(state.registers.ip);
                        break;
                    }
                    case x86_regclass_segment: {
                        if (reg.get_minor()>=state.registers.n_segregs || reg.get_nbits()!=16)
                            throw Exception("register not implemented in semantic policy");
                        bool never_accessed = 0==state.register_rw_state.segreg[reg.get_minor()].state;
                        state.register_rw_state.segreg[reg.get_minor()].state |= HAS_BEEN_READ;
                        if (never_accessed)
                            state.registers.segreg[reg.get_minor()] = next_input_value<16>(IQ_INTEGER);
                        retval = this->template unsignedExtend<16, nBits>(state.registers.segreg[reg.get_minor()]);
                        break;
                    }
                    case x86_regclass_flags: {
                        if (reg.get_minor()!=0 || state.registers.n_flags<32)
                            throw Exception("register not implemented in semantic policy");
                        if (reg.get_nbits()!=32)
                            throw Exception("register is not 32 bits");
                        for (size_t i=0; i<32; ++i) {
                            bool never_accessed = 0==state.register_rw_state.flag[i].state;
                            state.register_rw_state.flag[i].state |= HAS_BEEN_READ;
                            if (never_accessed)
                                state.registers.flag[i] = next_input_value<1>(IQ_INTEGER);
                        }
                        retval = this->template unsignedExtend<32, nBits>(concat(state.registers.flag[0],
                                                                          concat(state.registers.flag[1],
                                                                          concat(state.registers.flag[2],
                                                                          concat(state.registers.flag[3],
                                                                          concat(state.registers.flag[4],
                                                                          concat(state.registers.flag[5],
                                                                          concat(state.registers.flag[6],
                                                                          concat(state.registers.flag[7],
                                                                          concat(state.registers.flag[8],
                                                                          concat(state.registers.flag[9],
                                                                          concat(state.registers.flag[10],
                                                                          concat(state.registers.flag[11],
                                                                          concat(state.registers.flag[12],
                                                                          concat(state.registers.flag[13],
                                                                          concat(state.registers.flag[14],
                                                                          concat(state.registers.flag[15],
                                                                          concat(state.registers.flag[16],
                                                                          concat(state.registers.flag[17],
                                                                          concat(state.registers.flag[18],
                                                                          concat(state.registers.flag[19],
                                                                          concat(state.registers.flag[20],
                                                                          concat(state.registers.flag[21],
                                                                          concat(state.registers.flag[22],
                                                                          concat(state.registers.flag[23],
                                                                          concat(state.registers.flag[24],
                                                                          concat(state.registers.flag[25],
                                                                          concat(state.registers.flag[26],
                                                                          concat(state.registers.flag[27],
                                                                          concat(state.registers.flag[28],
                                                                          concat(state.registers.flag[29],
                                                                          concat(state.registers.flag[30],
                                                                                 state.registers.flag[31]
                                                                                 ))))))))))))))))))))))))))))))));
                        break;
                    }
                    default:
                        throw Exception("double word access not valid for this register type");
                }
                break;
            }
            default:
                throw Exception("invalid register access width");
        }
        return retval;
    }

    template<size_t nBits>
    void writeRegister(const char *regname, const ValueType<nBits> &value) {
        const RegisterDescriptor &reg = this->findRegister(regname, nBits);
        this->template writeRegister(reg, value);
    }

    template<size_t nBits>
    void writeRegister(const RegisterDescriptor &reg, const ValueType<nBits> &value, unsigned update_access=HAS_BEEN_WRITTEN) {
        if (reg.get_major()==x86_regclass_gpr && reg.get_minor()==x86_gpr_ax && !stack_frames.empty())
            stack_frames.top().last_call = NULL; // end of function return value analysis
        switch (nBits) {
            case 1: {
                // Only FLAGS/EFLAGS bits have a size of one.  Other registers cannot be accessed at this granularity.
                if (reg.get_major()!=x86_regclass_flags)
                    throw Exception("bit access only valid for FLAGS/EFLAGS register");
                if (reg.get_minor()!=0 || reg.get_offset()>=state.registers.n_flags)
                    throw Exception("register not implemented in semantic policy");
                if (reg.get_nbits()!=1)
                    throw Exception("semantic policy supports only single-bit flags");
                state.registers.flag[reg.get_offset()] = this->template unsignedExtend<nBits, 1>(value);
                state.register_rw_state.flag[reg.get_offset()].state |= update_access;
                break;
            }

            case 8: {
                // Only general purpose registers can be accessed at byte granularity, and only for offsets 0 and 8.
                if (reg.get_major()!=x86_regclass_gpr)
                    throw Exception("byte access only valid for general purpose registers.");
                if (reg.get_minor()>=state.registers.n_gprs)
                    throw Exception("register not implemented in semantic policy");
                assert(reg.get_nbits()==8); // we had better be asking for a one-byte register (e.g., "ah", not "ax")
                bool never_accessed = 0==state.register_rw_state.gpr[reg.get_minor()].state;
                state.register_rw_state.gpr[reg.get_minor()].state |= update_access;
                if (never_accessed)
                    state.registers.gpr[reg.get_minor()] = next_input_value<32>(IQ_INTEGER);
                switch (reg.get_offset()) {
                    case 0:
                        state.registers.gpr[reg.get_minor()] =
                            concat(this->template signExtend<nBits, 8>(value),
                                   this->template extract<8, 32>(state.registers.gpr[reg.get_minor()])); // no-op extend
                        break;
                    case 8:
                        state.registers.gpr[reg.get_minor()] =
                            concat(this->template extract<0, 8>(state.registers.gpr[reg.get_minor()]),
                                   concat(this->template unsignedExtend<nBits, 8>(value),
                                          this->template extract<16, 32>(state.registers.gpr[reg.get_minor()])));
                        break;
                    default:
                        throw Exception("invalid byte access offset");
                }
                break;
            }

            case 16: {
                if (reg.get_nbits()!=16)
                    throw Exception("invalid 2-byte register");
                if (reg.get_offset()!=0)
                    throw Exception("policy does not support non-zero offsets for word granularity register access");
                switch (reg.get_major()) {
                    case x86_regclass_segment: {
                        if (reg.get_minor()>=state.registers.n_segregs)
                            throw Exception("register not implemented in semantic policy");
                        state.registers.segreg[reg.get_minor()] = this->template unsignedExtend<nBits, 16>(value);
                        state.register_rw_state.segreg[reg.get_minor()].state |= update_access;
                        break;
                    }
                    case x86_regclass_gpr: {
                        if (reg.get_minor()>=state.registers.n_gprs)
                            throw Exception("register not implemented in semantic policy");
                        bool never_accessed = 0==state.register_rw_state.gpr[reg.get_minor()].state;
                        state.register_rw_state.gpr[reg.get_minor()].state |= update_access;
                        if (never_accessed)
                            state.registers.gpr[reg.get_minor()] = next_input_value<32>(IQ_INTEGER);
                        state.registers.gpr[reg.get_minor()] =
                            concat(this->template unsignedExtend<nBits, 16>(value),
                                   this->template extract<16, 32>(state.registers.gpr[reg.get_minor()]));
                        break;
                    }
                    case x86_regclass_flags: {
                        if (reg.get_minor()!=0 || state.registers.n_flags<16)
                            throw Exception("register not implemented in semantic policy");
                        state.registers.flag[0]  = this->template extract<0,  1 >(value);
                        state.registers.flag[1]  = this->template extract<1,  2 >(value);
                        state.registers.flag[2]  = this->template extract<2,  3 >(value);
                        state.registers.flag[3]  = this->template extract<3,  4 >(value);
                        state.registers.flag[4]  = this->template extract<4,  5 >(value);
                        state.registers.flag[5]  = this->template extract<5,  6 >(value);
                        state.registers.flag[6]  = this->template extract<6,  7 >(value);
                        state.registers.flag[7]  = this->template extract<7,  8 >(value);
                        state.registers.flag[8]  = this->template extract<8,  9 >(value);
                        state.registers.flag[9]  = this->template extract<9,  10>(value);
                        state.registers.flag[10] = this->template extract<10, 11>(value);
                        state.registers.flag[11] = this->template extract<11, 12>(value);
                        state.registers.flag[12] = this->template extract<12, 13>(value);
                        state.registers.flag[13] = this->template extract<13, 14>(value);
                        state.registers.flag[14] = this->template extract<14, 15>(value);
                        state.registers.flag[15] = this->template extract<15, 16>(value);
                        for (size_t i=0; i<state.register_rw_state.n_flags; ++i)
                            state.register_rw_state.flag[i].state |= update_access;
                        break;
                    }
                    default:
                        throw Exception("word access not valid for this register type");
                }
                break;
            }

            case 32: {
                if (reg.get_offset()!=0)
                    throw Exception("policy does not support non-zero offsets for double word granularity register access");
                switch (reg.get_major()) {
                    case x86_regclass_gpr: {
                        if (reg.get_minor()>=state.registers.n_gprs)
                            throw Exception("register not implemented in semantic policy");
                        state.registers.gpr[reg.get_minor()] = this->template signExtend<nBits, 32>(value);
                        state.register_rw_state.gpr[reg.get_minor()].state |= update_access;
                        break;
                    }
                    case x86_regclass_ip: {
                        if (reg.get_minor()!=0)
                            throw Exception("register not implemented in semantic policy");
                        state.registers.ip = this->template unsignedExtend<nBits, 32>(value);
                        state.register_rw_state.ip.state |= update_access;
                        break;
                    }
                    case x86_regclass_flags: {
                        if (reg.get_minor()!=0 || state.registers.n_flags<32)
                            throw Exception("register not implemented in semantic policy");
                        if (reg.get_nbits()!=32)
                            throw Exception("register is not 32 bits");
                        this->template writeRegister<16>("flags", this->template unsignedExtend<nBits, 16>(value));
                        state.registers.flag[16] = this->template extract<16, 17>(value);
                        state.registers.flag[17] = this->template extract<17, 18>(value);
                        state.registers.flag[18] = this->template extract<18, 19>(value);
                        state.registers.flag[19] = this->template extract<19, 20>(value);
                        state.registers.flag[20] = this->template extract<20, 21>(value);
                        state.registers.flag[21] = this->template extract<21, 22>(value);
                        state.registers.flag[22] = this->template extract<22, 23>(value);
                        state.registers.flag[23] = this->template extract<23, 24>(value);
                        state.registers.flag[24] = this->template extract<24, 25>(value);
                        state.registers.flag[25] = this->template extract<25, 26>(value);
                        state.registers.flag[26] = this->template extract<26, 27>(value);
                        state.registers.flag[27] = this->template extract<27, 28>(value);
                        state.registers.flag[28] = this->template extract<28, 29>(value);
                        state.registers.flag[29] = this->template extract<29, 30>(value);
                        state.registers.flag[30] = this->template extract<30, 31>(value);
                        state.registers.flag[31] = this->template extract<31, 32>(value);
                        for (size_t i=0; i<state.register_rw_state.n_flags; ++i)
                            state.register_rw_state.flag[i].state |= update_access;
                        break;
                    }
                    default:
                        throw Exception("double word access not valid for this register type");
                }
                break;
            }

            default:
                throw Exception("invalid register access width");
        }
    }
        

    // Print the state, including memory and register access flags
    void print(std::ostream &o) const {
        BaseSemantics::Formatter fmt;
        print(o, fmt);
    }
    void print(std::ostream &o, BaseSemantics::Formatter &fmt) const {
        state.print(o, fmt);
    }
    
    friend std::ostream& operator<<(std::ostream &o, const Policy &p) {
        p.print(o);
        return o;
    }
};

/** Open the specimen binary file and return its primary, most interesting interpretation. */
SgAsmInterpretation *open_specimen(const std::string &specimen_name, const std::string &argv0, bool do_link);

/** Open a specimen that was already added to the database. Parse the specimen using the same flags as when it was added. This
 * is the fallback method when an AST is not saved in the database. */
SgProject *open_specimen(const SqlDatabase::TransactionPtr&, FilesTable&, int specimen_id, const std::string &argv0);

/** Links exports with imports. The exports provided by @p exports_header are linked into the dynamic linking slots in the @p
 *  imports_header by modifying memory pointed to by the @p map. */
void link_builtins(SgAsmGenericHeader *imports_header, SgAsmGenericHeader *exports_header, MemoryMap *map);

/** Start the command by adding a new entry to the semantic_history table. Returns the hashkey ID for this command. */
int64_t start_command(const SqlDatabase::TransactionPtr&, int argc, char *argv[], const std::string &desc, time_t begin=0);

/** Called just before a command's final commit. The @p hashkey should be the value returned by start_command().
 *  The description can be updated if desired. */
void finish_command(const SqlDatabase::TransactionPtr&, int64_t hashkey, const std::string &desc="");

/** Return the name of the file that contains the specified function.  If basename is true then return only the base name, not
 *  any directory components. */
std::string filename_for_function(SgAsmFunction*, bool basename=false);

/** Returns the functions that don't exist in the database. Of those function listed in @p functions, return those which
 *  are not present in the database.  The returned std::map's key is the ID number to be assigned to that function when it
 *  is eventually added to the database.  The internal representation of the FilesTable is updated with the names of
 *  the files that aren't yet in the database. */ 
IdFunctionMap missing_functions(const SqlDatabase::TransactionPtr&, CloneDetection::FilesTable&,
                                const std::vector<SgAsmFunction*> &functions);

/** Returns the functions that exist in the database.  Of those functions mentioned in @p functions, return those which
 *  are present in the database.  The returned std::map keys are the ID numbers for those functions. */
IdFunctionMap existing_functions(const SqlDatabase::TransactionPtr&, CloneDetection::FilesTable&,
                                 const std::vector<SgAsmFunction*> &functions);

/** Save binary data in the database. The data is saved under a hashkey which is the 20-byte (40 hexadecimal characters)
 *  SHA1 digest of the data.  The data is then split into chunks, encoded in base64, and saved one chunk per row in the
 *  semantic_binaries table. The 40-character hash key is returned.
 * @{ */
std::string save_binary_data(const SqlDatabase::TransactionPtr &tx, int64_t cmd_id, const std::string &filename);
std::string save_binary_data(const SqlDatabase::TransactionPtr &tx, int64_t cmd_id, const uint8_t *data, size_t nbytes);
/** @} */

/** Download binary data from the database.  The data is saved in the specified file, or a new file is created.  The name
 *  of the file is returned.  The file will be empty if the specified hash key is not present in the database. */
std::string load_binary_data(const SqlDatabase::TransactionPtr &tx, const std::string &hashkey, std::string filename="");

/** Save the binary representation of the AST into the database A 40-character hash key is returned which identifies the
 *  saved data. */
std::string save_ast(const SqlDatabase::TransactionPtr&, int64_t cmd_id);

/** Loads the specified AST from the database. Replaces any existing AST. */
SgProject *load_ast(const SqlDatabase::TransactionPtr&, const std::string &hashkey);

/** Identifying string for function.  Includes function address, and in angle brackets, the database function ID if known, the
 *  function name if known, and file name if known. */
std::string function_to_str(SgAsmFunction*, const FunctionIdMap&);

/** Returns the true if this function probably returns a value (rather than void).  If a function never writes to the EAX
 * register, then it has a zero probability of returning a value.  If a caller reads EAX after calling the function but before
 * writing to EAX, then the function has a probability of one that it returned a value.  This function computes the average of
 * all the return value analysis results, normalizes it to a probability [0,1], and compares it to the user-supplied
 * threshold.
 * @{ */
double function_returns_value(const SqlDatabase::TransactionPtr&, int func_id);
std::map<int/*func_id*/, double/*probability*/> function_returns_value(const SqlDatabase::TransactionPtr&);
bool function_returns_value_p(const SqlDatabase::TransactionPtr &tx, int func_id, double threshold=0.51);
/** @} */

} // namespace
#endif<|MERGE_RESOLUTION|>--- conflicted
+++ resolved
@@ -1296,7 +1296,6 @@
     }
 
     // Printing
-<<<<<<< HEAD
     void print(std::ostream &o) const {
         BaseSemantics::Formatter fmt;
         fmt.set_line_prefix("    ");
@@ -1312,27 +1311,6 @@
             if (++ncells>max_ncells) {
                 o <<"    skipping " <<memory.size()-(ncells-1) <<" more memory cells for brevity's sake...\n";
                 break;
-            }
-            o <<"         cell access:"
-              <<(0==(mval.rw_state & HAS_BEEN_READ)?"":" read")
-              <<(0==(mval.rw_state & HAS_BEEN_WRITTEN)?"":" written")
-              <<(0==(mval.rw_state & (HAS_BEEN_READ|HAS_BEEN_WRITTEN))?" none":"")
-              <<"\n"
-              <<"    address " <<addr <<"\n";
-            o <<"      value " <<mval.val <<"\n";
-=======
-    void print(std::ostream &o, unsigned domain_mask=0x07) const {
-      BaseSemantics::SEMANTIC_NO_PRINT_HELPER *helper = NULL;
-      this->registers.print(o, "   ", helper);
-      size_t ncells=0, max_ncells=100;
-      o <<"== Memory ==\n";
-      for (typename MemoryCells::const_iterator ci=memory.begin(); ci!=memory.end(); ++ci) {
-        uint32_t addr = ci->first;
-        const MemoryValue &mval = ci->second;
-        if (++ncells>max_ncells) {
-          o <<"    skipping " <<memory.size()-(ncells-1) <<" more memory cells for brevity's sake...\n";
-          break;
->>>>>>> dc245bd4
         }
         o <<"         cell access:"
           <<(0==(mval.rw_state & HAS_BEEN_READ)?"":" read")
