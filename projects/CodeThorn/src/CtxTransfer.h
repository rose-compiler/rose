--- conflicted
+++ resolved
@@ -203,11 +203,8 @@
     CtxAnalysis<CallContext>& analysis;        ///< The analysis objects
     //~ const ctx_lattice_t&      initialElement;  ///< prototype lattice for extremal value
     ctx_lattice_t*            initialElement;  ///< prototype lattice for extremal value 
-<<<<<<< HEAD
-=======
     
     CtxTransfer() = delete;
->>>>>>> 67c03f0b
 };
 
 
@@ -245,13 +242,7 @@
 {
   ctx_lattice_t& lat = dynamic_cast<ctx_lattice_t&>(element);
 
-<<<<<<< HEAD
-  //~ was: this->transfer(edge.source(), element);
-  this->transfer(edge.source(), lat);
-  
-=======
   this->transfer(edge.source(), lat);  
->>>>>>> 67c03f0b
   std::for_each(lat.begin(), lat.end(), subTransfer(component, edge));
 
   //~ std::cerr << "# tr'd " << getLabeler()->getNode(edge.source())->unparseToString();
