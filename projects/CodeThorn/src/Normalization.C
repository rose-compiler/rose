#include "sage3basic.h"
#include "SingleStatementToBlockNormalization.h"

#include "Normalization.h"
#include "RoseAst.h"
#include "SgNodeHelper.h"
#include "CFAnalysis.h"
#include <list>
#include "AstTerm.h"
#include "AstConsistencyTests.h"

#include "AstFixup.h"
#include "astPostProcessing.h"

#include "Diagnostics.h"
using namespace Sawyer::Message;

// Author: Markus Schordan, 2018

using namespace std;
using namespace Rose;
using namespace Sawyer::Message;

namespace CodeThorn {

  int32_t Normalization::uniqueVarCounter=1;
  int32_t Normalization::labelNr=1;
  string Normalization::labelPrefix="__label";

  Normalization::TmpVarNrType Normalization::tmpVarNrCounter=1;
  string Normalization::tmpVarPrefix="__logOpTmp";

  Sawyer::Message::Facility Normalization::logger;
  void Normalization::initDiagnostics() {
    static bool initialized = false;
    if (!initialized) {
      initialized = true;
      logger = Sawyer::Message::Facility("CodeThorn::Normalization", Rose::Diagnostics::destination);
      Rose::Diagnostics::mfacilities.insertAndAdjust(logger);
    }
  }

  Normalization::Normalization() {
    _inliner=new RoseInliner();
  }
  Normalization::~Normalization() {
    if(_defaultInliner) {
      delete _inliner;
    }
  }

  // configuration
  void Normalization::setTmpVarPrefix(std::string prefix) {
    Normalization::tmpVarPrefix=prefix;
  }

  void Normalization::setLabelPrefix(std::string prefix) {
    Normalization::labelPrefix=prefix;
  }

  void Normalization::Options::configureLevel(unsigned int level) {
    if(level==0) {
      normalization=false;
      return;
    }
    restrictToFunCallExpressions=(level==1);
    if(level==1||level==2) {
      normalization=true;
      normalizeSingleStatements=true;
      normalizeLabels=true;
      eliminateForStatements=true;
      eliminateWhileStatements=false;
      hoistConditionExpressions=true;

      // obsolete, replaces initializers with assignments
      normalizeVariableDeclarations=false; 

      // obsolete
      normalizeVariableDeclarationsWithFunctionCalls=false; 

      eliminateShortCircuitOperators=true;
      //eliminateConditionalExpressionOp=true;

      encapsulateNormalizedExpressionsInBlocks=false;
      normalizeExpressions=true;
      transformBreakToGotoInSwitchStmt=false;
      transformBreakToGotoInLoopStmts=false;
      //transformContinueToGotoInWhileStmts=false; // not iomplemented yet
      return;
    }
    if(level==3) {
      normalization=true;
      normalizeSingleStatements=true;
      normalizeLabels=true;
      eliminateForStatements=true;
      eliminateWhileStatements=true;  // different to level 1,2
      hoistConditionExpressions=true;
      normalizeVariableDeclarations=false;
      //eliminateShortCircuitOperators=true;
      //eliminateConditionalExpressionOp=true;
      encapsulateNormalizedExpressionsInBlocks=true; // different to level 1,2
      normalizeExpressions=true;
      transformBreakToGotoInSwitchStmt=true;  // different to level 1,2
      transformBreakToGotoInLoopStmts=true;  // different to level 1,2
      //transformContinueToGotoInWhileStmts=false; // not implemented yet  // different to level 1,2
      return;
    }
    cerr<<"Error: unsupported normalization level "<<level<<endl;
    exit(1);
  }

  void Normalization::normalizeAst(SgNode* root) {
    options.configureLevel(2); // default level of normalization
    normalizeAstPhaseByPhase(root);
  }

  void Normalization::normalizeAst(SgNode* root, unsigned int level) {
    options.configureLevel(level);
    normalizeAstPhaseByPhase(root);
#if 0
    // AST consistency tests
    if(SgProject* project=isSgProject(root)) {
      AstTests::runAllTests(project);
      AstPostProcessing(project);
    }
#endif
  }

  void Normalization::normalizeAstPhaseByPhase(SgNode* root) {
    if(options.normalizeSingleStatements) {
      normalizeSingleStatementsToBlocks(root);
    }
    if(options.normalizeLabels) {
      normalizeLabelStmts(root);
    }
    if(options.eliminateForStatements) {
      convertAllForStmtsToWhileStmts(root);
    }

    // uses options to select which breaks are transformed (can be none)
    normalizeBreakAndContinueStmts(root);

    if(options.eliminateWhileStatements) {
      // transforms while and do-while loops
      createLoweringSequence(root);
      applyLoweringSequence();
    }
    if(options.hoistConditionExpressions) {
      hoistConditionsInAst(root,options.restrictToFunCallExpressions);
    }
    if(options.normalizeExpressions) {
      normalizeExpressionsInAst(root,options.restrictToFunCallExpressions);
    }
    if(options.normalizeVariableDeclarations) {
      normalizeAllVariableDeclarations(root,false);
    }
    if(options.normalizeVariableDeclarationsWithFunctionCalls) {
      bool normalizeOnlyVariablesWithFunctionCallsFlag=true;
      normalizeAllVariableDeclarations(root,normalizeOnlyVariablesWithFunctionCallsFlag);
    }
    if(options.inlining) {
      InlinerBase* inliner=getInliner();
      ROSE_ASSERT(inliner);
      inliner->inlineFunctions(root);
    }
  }

  Normalization::RegisteredSubExprTransformation::RegisteredSubExprTransformation(SubExprTransformationEnum t,SgStatement* s, SgExpression* e)
    : transformation(t),
      stmt(s),
      expr(e),
      decl(0)
  {
  }
  Normalization::RegisteredSubExprTransformation::RegisteredSubExprTransformation(SubExprTransformationEnum t,Normalization::TmpVarNrType tmpVarNrParam, SgStatement* s, SgExpression* e)
    : transformation(t),
      stmt(s),
      expr(e),
      tmpVarNr(tmpVarNrParam)
  {
  }
  Normalization::RegisteredSubExprTransformation::RegisteredSubExprTransformation(SubExprTransformationEnum t,Normalization::TmpVarNrType tmpVarNrParam, SgStatement* s, SgExpression* e, Normalization::TmpVarNrType declVarNr)
    : transformation(t),
      stmt(s),
      expr(e),
      tmpVarNr(tmpVarNrParam),
      declVarNr(declVarNr)
  {
  }
  Normalization::RegisteredSubExprTransformation::RegisteredSubExprTransformation(SubExprTransformationEnum t,SgStatement* s, SgExpression* e, Normalization::TmpVarNrType declVarNr)
    : transformation(t),
      stmt(s),
      expr(e),
      declVarNr(declVarNr)
  {
  }
  Normalization::RegisteredSubExprTransformation::RegisteredSubExprTransformation(SubExprTransformationEnum t,SgStatement* s, SgExpression* e, Normalization::TmpVarNrType declVarNr, SgStatement* trueBody, SgStatement* falseBody)
    : transformation(t),
      stmt(s),
      expr(e),
      trueBody(trueBody),
      falseBody(falseBody),
      declVarNr(declVarNr)
  {
  }

  /***************************************************************************
   * QUERY FUNCTIONS
   **************************************************************************/

  bool Normalization::isVarDeclWithFunctionCall(SgNode* node) {
    return SgNodeHelper::Pattern::matchVariableDeclarationWithFunctionCall(node);
  }

  bool Normalization::isWithinBlockStmt(SgExpression* exp) {
    SgNode* current=exp;
    while(!isSgGlobal(current)&&!isSgBasicBlock(current)&&current) {
      current=current->get_parent();
    };
    return isSgBasicBlock(current);
  }
  
  bool Normalization::hasFunctionCall(SgExpression* expr) {
    RoseAst ast(expr);
    for(auto node:ast) {
      if(isSgFunctionCallExp(node)) {
        return true;
      }
    }
    return false;
  }

  /***************************************************************************
   * INLINING (obsolete)
   **************************************************************************/

  void Normalization::setInliningOption(bool flag) {
    options.inlining=flag;
  }

  bool Normalization::getInliningOption() {
    return options.inlining;
  }
  
  void Normalization::removeDefaultInliner() {
    if(_defaultInliner) {
      delete _inliner;
      _defaultInliner=false;
    }
  }
  InlinerBase* Normalization::getInliner() {
    return _inliner;
  }
  void Normalization::setInliner(CodeThorn::InlinerBase* userDefInliner) {
    removeDefaultInliner();
    _inliner=userDefInliner;
  }

  /***************************************************************************
   * LABEL NORMALIZATION
   **************************************************************************/

  // Label normalization (breaks up attached labels into separate statements)
  void Normalization::normalizeLabelStmts(SgNode* root) {
    RoseAst ast(root);
    list<SgLabelStatement*> list;
    // first determine statements to be normalized, then transform.
    for(auto node:ast) {
      if(SgLabelStatement* labelStmt=isSgLabelStatement(node)) {
        list.push_back(labelStmt);
      }
    }
    for(auto labelStmt:list) {
      normalizeLabel(labelStmt);
    }
  }

  void Normalization::normalizeLabel(SgLabelStatement* label) {
    //SgNode* parent=label->get_parent();ROSE_ASSERT(!isSgIfStmt(parent) && !isSgWhileStmt(parent) && !isSgDoWhileStmt(parent));
    SgStatement* stmt=label->get_statement();
    if(stmt==0 || isSgNullStatement(stmt)) {
      // nothing to normalize
      return;
    }
    // label is attached to a statement (= stmt is the child of the label node)
    // (i) create null statement
    SgNullStatement* nullStmt=SageBuilder::buildNullStatement();
    label->set_statement(nullStmt);
    nullStmt->set_parent(label);
    stmt->set_parent(0); // unset parent (was label)
    // (ii) insert statement stmt after label
    bool autoMovePreprocessingInfo=true;
    // sets parent pointer of stmt
    SageInterface::insertStatementAfter(label,stmt,autoMovePreprocessingInfo);
    ROSE_ASSERT(label->get_parent()==stmt->get_parent());
  }

  /***************************************************************************
   * DECLARATION CONVERSION (obsolete)
   **************************************************************************/

  // converting variable initializations into declarations with separate assignment (obsolete)
  // introduces assignment for initialization of variable declaration
  // cannot be applied to static, const, and ref variables.
  void Normalization::normalizeAllVariableDeclarations(SgNode* root, bool onlyFunctionCalls) {
    RoseAst ast(root);
    typedef std::list<std::pair<SgVariableDeclaration*,SgStatement*>> DeclAssignListType;
    DeclAssignListType declAssignList;
    for(RoseAst::iterator i=ast.begin();i!=ast.end();++i) {
      SgNode* node=*i;
      if(SgVariableDeclaration* varDecl=isSgVariableDeclaration(node)) { 
        // do not transform assignments to static variables (must remain initializations because of different semantics)
        if(!SageInterface::isStatic(varDecl)) {
          if(onlyFunctionCalls) {
            if(!isVarDeclWithFunctionCall(*i)) {
              i.skipChildrenOnForward();
              continue;
            } else {
              SAWYER_MESG(logger[TRACE])<<"Normalizing variable initializer with function call: "<<SgNodeHelper::lineColumnNodeToString(node)<<endl;
            }
          }
          if(SgStatement* newVarAssignment=buildNormalizedVariableDeclaration(varDecl)) {
            declAssignList.push_back(std::make_pair(varDecl,newVarAssignment));
          }
        }
        i.skipChildrenOnForward();
      } else {
        SAWYER_MESG(logger[TRACE])<<"NOT a variable declaration: "<<node->class_name()<<endl;
      }
    }
    for(auto declAssign : declAssignList) {
      // insert new assignment statement after original variable declaration
      SageInterface::insertStatementAfter(declAssign.first, declAssign.second);
    }
  }

  // this function is obsolete
  // introduces assignment for initialization of variable declaration
  SgStatement* Normalization::buildNormalizedVariableDeclaration(SgVariableDeclaration* varDecl) {
    ROSE_ASSERT(varDecl);
    // determine scope of variable within which it can be normalized
    SgScopeStatement* scopeStatement=varDecl->get_scope();
    ROSE_ASSERT(scopeStatement);
    if(!isSgGlobal(scopeStatement)) {
      SAWYER_MESG(logger[TRACE])<<"normalizing decl: "<<varDecl->unparseToString()<<endl;
      SgExpression* declInitializer=SgNodeHelper::getInitializerExpressionOfVariableDeclaration(varDecl);
      // if there is no initializer, the declaration remains unchanged
      if(declInitializer) {
        SgInitializedName* declInitName=SgNodeHelper::getInitializedNameOfVariableDeclaration(varDecl);
        // detach initializer from declaration such that is has no initializer
        varDecl->reset_initializer(0); 
        // build new variable
        SgVarRefExp* declVarRefExp=SageBuilder::buildVarRefExp(declInitName,varDecl->get_declarationScope());
        // build assignment with new variable and initializer from original declaration
        SgAssignOp* varAssignOp=SageBuilder::buildAssignOp(declVarRefExp,declInitializer);
        // build exprstatement from assignOp expression
        SgStatement* varAssignStatement=SageBuilder::buildExprStatement(varAssignOp);
        return varAssignStatement;
      }
    }
    return nullptr;
  }

  /***************************************************************************
   * BLOCK NORMALIZATION
   **************************************************************************/

  void Normalization::normalizeSingleStatementsToBlocks(SgNode* root) {
    SingleStatementToBlockNormalizer singleStatementToBlockNormalizer;
    singleStatementToBlockNormalizer.Normalize(root);
  }

  /***************************************************************************
   * UTILITY FUNCTIONS
   **************************************************************************/

  string Normalization::newTmpVarName() {
    return tmpVarPrefix + StringUtility::numberToString(Normalization::tmpVarNrCounter++);
  }

  // Level 3 normalization (not enabled)
  string Normalization::newLabelName() {
    return labelPrefix + StringUtility::numberToString(Normalization::labelNr++);
  }

  SgClassDeclaration* Normalization::isSpecialization(SgNode* node) {
    if(SgClassDeclaration* classDecl=isSgClassDeclaration(node)) {
      if(classDecl->isSpecialization()) {
        return classDecl;
      }
    }
    return 0;
  }

  bool Normalization::isTemplateInstantiationNode(SgNode* node) {
    return isSgTemplateInstantiationDecl(node)
      || isSgTemplateInstantiationDefn(node)
      || isSgTemplateInstantiationFunctionDecl(node)
      || isSgTemplateInstantiationMemberFunctionDecl(node)
      || isSgTemplateInstantiationTypedefDeclaration(node)
      || isSgTemplateInstantiationDirectiveStatement(node)
      ;
  }

  bool Normalization::isTemplateNode(SgNode* node) {
    return isSgTemplateClassDeclaration(node)
      || isSgTemplateClassDefinition(node)
      || isSgTemplateFunctionDeclaration(node)
      || isSgTemplateFunctionDefinition(node)
      || isSgTemplateMemberFunctionDeclaration(node)
      || isSgTemplateTypedefDeclaration(node)
      || isSgTemplateVariableDeclaration(node)
      ;
  }

  /***************************************************************************
   * HOISTING OF CONDITION EXPRESSIONS (if, switch, do, do-while)
   **************************************************************************/

  void Normalization::hoistConditionsInAst(SgNode* node, bool onlyNormalizeFunctionCallExpressions) {
    list<SgStatement*> hoistingTransformationList;
    RoseAst ast(node);
    // build list of stmts to transform
    for (auto i=ast.begin();i!=ast.end();++i) {
      // TEMPLATESKIP this will skip all templates that are found (mostly in header files). This could also be integrated into the iterator itself.
      if(isTemplateNode(*i)) {
        i.skipChildrenOnForward();
        continue;
      }
      SgNode* node=*i;
      if(SgNodeHelper::isCond(node)) {
        SgStatement* stmt=isSgStatement(node->get_parent());
        if(isSgIfStmt(stmt)||isSgSwitchStatement(stmt)||isSgWhileStmt(stmt)||isSgDoWhileStmt(stmt)) {
          if(onlyNormalizeFunctionCallExpressions) {
            if(hasFunctionCall(isSgExpression(SgNodeHelper::getCond(stmt)))) {
              hoistingTransformationList.push_back(stmt);
            } else {
              // do not hoist
            }
          } else {
            hoistingTransformationList.push_back(stmt);
          }
        }
      }
    }
    // transform stmts
    for (auto stmt: hoistingTransformationList) {
      hoistCondition(stmt);
    }
  }

  // transformation: if(C) ... => T t=C; if(t) ...
   // transformation: switch(C) ... => T t=C; switch(t) ...
  // while/do-while/for: (see below)
  void Normalization::hoistCondition(SgStatement* stmt) {
    // check if this statement has an attached label and if yes: normalize label
    if(SgLabelStatement* label=isSgLabelStatement(stmt->get_parent())) {
      normalizeLabel(label);
    }
    SgNode* condNode=SgNodeHelper::getCond(stmt);
    ROSE_ASSERT(condNode);
    if(isSgExprStatement(condNode)) {
      condNode=SgNodeHelper::getExprStmtChild(condNode);
    }
<<<<<<< HEAD
    SgExpression* condExpr=isSgExpression(condNode);
    
#if BAND_AID_FIX    
    // temporary "fix" 
    
    if (!condExpr && isSgIfStmt(stmt)) {
      // PP (03/02/20) handle variable declarations in conditions
      SgVariableDeclaration* condVar = isSgVariableDeclaration(condNode);
      
      if (!condVar)
        std::cerr << typeid(*condNode).name() << "\n" << stmt->unparseToString() << std::endl;
        
      ROSE_ASSERT(condVar);
      
      // \todo do we also have to fix up the symbol scope?
      
      SgVarRefExp*           condRef = SageBuilder::buildVarRefExp(condVar);
      SgExprStatement*       refStmt = SageBuilder::buildExprStatement(condRef);
      
      SageInterface::replaceStatement(condVar, refStmt, true /* movePreprocessingInfo */);
      SageInterface::insertStatementBefore(stmt, condVar);
      return;
    }
    
    if (!condExpr)
        std::cerr << typeid(*condNode).name() << "\n" << stmt->unparseToString() << std::endl;
#endif /* BAND_AID_FIX */
    
    ROSE_ASSERT(condExpr);
=======
    
>>>>>>> b50cd385
    if(isSgIfStmt(stmt)||isSgSwitchStatement(stmt)) {
      if(SgExpression* condExpr=isSgExpression(condNode)) {
        // (i) build tmp var with cond as initializer
        SgScopeStatement* scope=stmt->get_scope();
        auto tmpVarDeclaration=buildVariableDeclarationWithInitializerForExpression(condExpr, scope);
        tmpVarDeclaration->set_parent(scope);
        auto tmpVarReference=buildVarRefExpForVariableDeclaration(tmpVarDeclaration);
        ROSE_ASSERT(tmpVarDeclaration!= 0);
      
        // (ii) replace cond with new tmp-varref
        bool deleteReplacedExpression=false;
        SgNodeHelper::replaceExpression(condExpr,tmpVarReference,deleteReplacedExpression);
      
        // (iii) insert declaration with initializer before stmt
        // cases if and switch
        SageInterface::insertStatementBefore(stmt, tmpVarDeclaration);
      } else if(SgVariableDeclaration* condVarDecl=isSgVariableDeclaration(condNode)) {
        cerr<<"Error at "<<SgNodeHelper::sourceFilenameLineColumnToString(stmt)<<endl;
        cerr<<"Error: Normalization: Variable declaration in condition of if statement. Not supported yet."<<endl;
        exit(1);
        
        // temporary "fix" 
    
        //if (!condExpr && isSgIfStmt(stmt)) {
          // PP (03/02/20) handle variable declarations in conditions
        //  SgVariableDeclaration* condVar = isSgVariableDeclaration(condNode);
          
        //  if (!condVar)
        //    std::cerr << typeid(*condNode).name() << "\n" << stmt->unparseToString() << std::endl;
          
        //  ROSE_ASSERT(condVar);
          
          // \todo do we also have to fix up the symbol scope?
          
        //  SgVarRefExp*           condRef = SageBuilder::buildVarRefExp(condVar);
        //  SgExprStatement*       refStmt = SageBuilder::buildExprStatement(condRef);
          
        //  SageInterface::replaceStatement(condVar, refStmt, true /* movePreprocessingInfo */);
        //  SageInterface::insertStatementBefore(stmt, condVar);
        //  return;
        //}
  
        //if (!condExpr)
        //  std::cerr << typeid(*condNode).name() << "\n" << stmt->unparseToString() << std::endl;
        
      } else {
        cerr<<"Error at "<<SgNodeHelper::sourceFilenameLineColumnToString(stmt)<<endl;
        cerr<<"Error: Normalization: Unknown language construct in condition of if statement. Not supported."<<endl;
        exit(1);
        
      }
      
    } else if(isSgWhileStmt(stmt)||isSgDoWhileStmt(stmt)) {
      // transformation: while(C) {...} ==> while(1) { T t=C;if(t) break; ...} (implemented)
      // alternative: while(C) {...} ==> T t=C; while(t) { ...; t=C; } (duplicates condition, not implemented)
      // transformation: do {...} while (C) ==> do {...; T t=C; if(t) break; } (implemented)
      // alternative: do {...} while (C) ==> do {...; T t=C; } while(t); (not possible because of C/C++ scoping rules)

      // (i) replace while-condition with constant 1 condition
      SgStatement* oldWhileCond=isSgStatement(SgNodeHelper::getCond(stmt));
      if(isSgVariableDeclaration(oldWhileCond)) {
        cerr<<"Error at "<<SgNodeHelper::sourceFilenameLineColumnToString(stmt)<<endl;
        cerr<<"Error: Normalization: Variable declaration in condition of while or do-while statement. Not supported yet."<<endl;
        exit(1);
      }
      SgExprStatement* exprStmt=SageBuilder::buildExprStatement(SageBuilder::buildIntValHex(1));
      SgNodeHelper::setCond(stmt,exprStmt);
      exprStmt->set_parent(stmt);

      // (ii) generate if-statement with old while-condition
      // (ii.1) generate not-operator to negate while condition
      // (ii.2) build if-stmt and insert into while/do-while loop
      SgStatement* negatedOldWhileCond=0;
      if(SgExprStatement* oldWhileCondExprStmt=isSgExprStatement(oldWhileCond)) {
        SgExpression* oldWhileCondExpr=oldWhileCondExprStmt->get_expression();
        ROSE_ASSERT(oldWhileCondExpr);
        oldWhileCondExpr->set_parent(0);
        SgExpression* negatedOldWhileCondExpr=SageBuilder::buildNotOp(oldWhileCondExpr);
        ROSE_ASSERT(negatedOldWhileCondExpr);
        negatedOldWhileCondExpr->set_parent(0);
        ROSE_ASSERT(negatedOldWhileCondExpr);
        oldWhileCondExprStmt->set_expression(negatedOldWhileCondExpr);
        negatedOldWhileCondExpr->set_parent(oldWhileCondExprStmt);
        negatedOldWhileCond=oldWhileCondExprStmt;
      } else {
        cerr<<"Error: Conditional of while-stmt not an expression ("<<oldWhileCond->class_name()<<"). Requires normalization."<<endl;
        exit(1);
      }
      
      ROSE_ASSERT(negatedOldWhileCond);
      SgIfStmt* ifStmt=SageBuilder::buildIfStmt(negatedOldWhileCond,
                                                SageBuilder::buildBreakStmt(),
                                                0);
      SgScopeStatement* body=isSgScopeStatement(SgNodeHelper::getLoopBody(stmt));
      ROSE_ASSERT(body);
      // (iii) insert if-statement
      if(isSgWhileStmt(stmt)) {
        // while loop
        SageInterface::prependStatement(ifStmt,body);
      } else {
        // do-while loop
        SageInterface::appendStatement(ifStmt,body);
      }
    
      // (iv) hoistCondition from generated if-statement (recursive application of condition hoisting)
      hoistCondition(ifStmt);

    } else {
      cerr<<"Error: unsupported stmt selected for condition normalization at "<<SgNodeHelper::sourceLineColumnToString(stmt)<<endl;
      exit(1);
    }
  }

  /***************************************************************************
   * NORMALIZE EXPRESSIONS
   **************************************************************************/
  
  void Normalization::normalizeExpressionsInAst(SgNode* node, bool onlyNormalizeFunctionCallExpressions) {
    // find all expressions in SgExprStatement, SgReturnStmt,
    // SgVariableDeclaration. Conditions are normalized in previous
    // normalization steps to have only one variable in the condition
    // expression
    RoseAst ast(node);
    // phase one: generate transformation sequence for expression
    for(RoseAst::iterator i=ast.begin();i!=ast.end();++i) {
      // match on expr stmts and transform the expression
      SgStatement* stmt=0;
      SgExpression* expr=0;

      // TEMPLATESKIP this will skip all templates that are found (mostly in header files). This could also be integrated into the iterator itself.
      if(isTemplateNode(*i)) {
        i.skipChildrenOnForward();
        continue;
      }
        
      if(SgExprStatement* exprStmt=isSgExprStatement(*i)) {
        if(!SgNodeHelper::isCond(exprStmt)) {
          stmt=exprStmt;
          expr=exprStmt->get_expression();
        }
      } else if(SgVariableDeclaration* varDecl=isSgVariableDeclaration(*i)) {
        stmt=varDecl;
        expr=SgNodeHelper::getInitializerExpressionOfVariableDeclaration(varDecl);
      }
      if(SgReturnStmt* returnStmt=isSgReturnStmt(*i)) {
        SAWYER_MESG(logger[TRACE])<<"Found SgReturnStmt: "<<(*i)->unparseToString()<<endl;
        stmt=returnStmt;
        expr=returnStmt->get_expression();
        i.skipChildrenOnForward();
      }
      if(stmt&&expr) {
        if(isWithinBlockStmt(expr)) {
          if(onlyNormalizeFunctionCallExpressions) {
            if(hasFunctionCall(expr)) {
              normalizeExpression(stmt,expr);
            }
          } else {
            normalizeExpression(stmt,expr);
          }
        }
        i.skipChildrenOnForward();
      }
    }
    // phase two: apply transformation sequence
    for(ExprTransformationList::iterator i=exprTransformationList.begin();i!=exprTransformationList.end();++i) {
      SubExprTransformationList subExprTransformationList=*i;
      for(SubExprTransformationList::iterator j=subExprTransformationList.begin();j!=subExprTransformationList.end();++j) {
        SgStatement* stmt=(*j).stmt;
        SgExpression* expr=(*j).expr;
        SAWYER_MESG(logger[TRACE])<<"TRANSFORMATION "<<(*j).transformation<<" at "<<expr<<endl;
        switch((*j).transformation) {
        case Normalization::GEN_STMT_REMOVAL: {
          SAWYER_MESG(logger[TRACE])<<"GENERATING STMT REMOVAL:"<<endl;
          SageInterface::removeStatement(stmt);
          break;
        }
        case Normalization::GEN_TMP_VAR_INIT: {
          SAWYER_MESG(logger[TRACE])<<"GENERATING TMP VAR INIT:"<<endl;
          // special cases
          // i) generate tmp-var initializer with expr as lhs
          SgScopeStatement* scope=stmt->get_scope();
          bool shareExpression=false;
          auto tmpVarDeclaration=buildVariableDeclarationWithInitializerForExpression(expr,scope,shareExpression);
          addToTmpVarMapping((*j).tmpVarNr,tmpVarDeclaration);
          
          ROSE_ASSERT(tmpVarDeclaration);
          tmpVarDeclaration->set_parent(scope);
          auto tmpVarReference=buildVarRefExpForVariableDeclaration(tmpVarDeclaration);
          ROSE_ASSERT(tmpVarReference);
          
          // ii) insert tmp-var initializer
          insertNormalizedSubExpressionFragment(tmpVarDeclaration,stmt);
          // ii) replace use of expr with tmp-var
          bool deleteReplacedExpression=false;
          SgNodeHelper::replaceExpression(expr,tmpVarReference,deleteReplacedExpression);
          //SAWYER_MESG(logger[TRACE])<<"inserted: "<<tmpVarDeclaration->unparseToString()<<endl;
          break;
        }
        case Normalization::GEN_VOID_EXPR: {
          SAWYER_MESG(logger[TRACE])<<"GENERATING VOID EXPR:"<<endl;
          // only copy expression, no tmpvar
          SgExpression* exprCopy=SageInterface::copyExpression((*j).expr);
          ROSE_ASSERT(exprCopy);
          //SAWYER_MESG(logger[TRACE])<<"exprCopy: "<<exprCopy->unparseToString()<<endl; (causes ROSE warning)
          insertNormalizedSubExpressionFragment(SageBuilder::buildExprStatement(exprCopy),(*j).stmt);
          break;
        }
        case Normalization::GEN_TMP_VAR_DECL: {
          SAWYER_MESG(logger[TRACE])<<"GENERATING TMP VAR DECL:"<<endl;
          SgScopeStatement* scope=stmt->get_scope();
          SgVariableDeclaration* tmpVarDeclaration=generateVarDecl((*j).tmpVarDeclType,scope);
          tmpVarDeclaration->set_parent(stmt->get_parent());
          ROSE_ASSERT(tmpVarDeclaration);
          // using declVarNr instead of tmpVarNr for control-flow operator transformations
          addToTmpVarMapping((*j).tmpVarNr,tmpVarDeclaration);
          insertNormalizedSubExpressionFragment(tmpVarDeclaration,stmt);
          break;
        }
        case Normalization::GEN_FALSE_BOOL_VAR_DECL: {
          SAWYER_MESG(logger[TRACE])<<"GENERATING FALSE BOOL VAR DECL:"<<endl;
            SgScopeStatement* scope=stmt->get_scope();
            SgVariableDeclaration* tmpVarDeclaration=generateFalseBoolVarDecl(scope);
            tmpVarDeclaration->set_parent(stmt->get_parent());
            ROSE_ASSERT(tmpVarDeclaration);
            // using declVarNr instead of tmpVarNr for control-flow operator transformations
            addToTmpVarMapping((*j).declVarNr,tmpVarDeclaration);
            insertNormalizedSubExpressionFragment(tmpVarDeclaration,stmt);
          break;
        }
        case Normalization::GEN_IF_ELSE_STMT: {
          // declVarNr is the tmp var nr of the binary log op
          TmpVarNrType condTmpVarNr=(*j).declVarNr;
          SAWYER_MESG(logger[TRACE])<<"GENERATING IF ELSE STMT: condtmpvarNr "<<condTmpVarNr<<endl;
          ROSE_ASSERT(isValidGeneratedTmpVarDeclNr(condTmpVarNr));
          SgExpression* cond=getVarRefExp(condTmpVarNr); 
          SgStatement* true_body=(*j).trueBody;
          SgStatement* false_body=(*j).falseBody;
          SgIfStmt* ifStmt=Normalization::generateIfElseStmt(cond,true_body,false_body);
          insertNormalizedSubExpressionFragment(ifStmt,stmt);
          break;
        }

        case Normalization::GEN_BOOL_VAR_IF_ELSE_STMT: {
          SAWYER_MESG(logger[TRACE])<<"GENERATING BOOL VAR IF ELSE STMT: logOpTmpVarNr: "<<(*j).declVarNr<<" condVarNr: "<<(*j).condVarNr<<endl;
          SgVariableDeclaration* decl=getVarDecl((*j).declVarNr);
          SgVarRefExp* varRefExp=SageBuilder::buildVarRefExp(decl);
          SgScopeStatement* scope=stmt->get_scope();
          SgExpression* cond=getVarRefExp((*j).condVarNr);
          SgStatement* true_body=(*j).trueBody;
          SgStatement* false_body=(*j).falseBody;
          SgIfStmt* ifStmt=Normalization::generateBoolVarIfElseStmt(cond,varRefExp,true_body,false_body,scope);
          insertNormalizedSubExpressionFragment(ifStmt,stmt);
          break;
        }
        case Normalization::GEN_BOOL_VAR_IF_STMT: {
          SAWYER_MESG(logger[TRACE])<<"GENERATING BOOL VAR IF STMT:"<<endl;
          SgVariableDeclaration* decl=getVarDecl((*j).declVarNr);
          SgVarRefExp* varRefExp=SageBuilder::buildVarRefExp(decl); // to be used in condition of if-stmt
          SgScopeStatement* scope=stmt->get_scope();
          SgExpression* cond=getVarRefExp((*j).declVarNr);
          SgStatement* true_body=(*j).trueBody;
          SgIfStmt* ifStmt=Normalization::generateBoolVarIfElseStmt(cond,varRefExp,true_body,0,scope);
          insertNormalizedSubExpressionFragment(ifStmt,stmt);
          break;
        }
        case Normalization::GEN_LOG_OP_REPLACEMENT: {
          //if(isSgOrOp(expr)||isSgAndOp(expr)) {
            // replace the binary logical operator with introduced tmp truth variable
            SgVariableDeclaration* decl=getVarDecl((*j).declVarNr);
            SgVarRefExp* varRefExp=SageBuilder::buildVarRefExp(decl);
            SAWYER_MESG(logger[TRACE])<<"GEN_LOG_OP: REPLACING "<<expr->unparseToString()<<" with tmp var."<<endl;
            SageInterface::replaceExpression(expr,varRefExp);
            //}
          break;
        }
        case Normalization::GEN_CONDOP_IF_ELSE_STMT: {
          SAWYER_MESG(logger[TRACE])<<"GENERATING CONDOP IF ELSE STMT: condvarnr:"<<(*j).condVarNr<<endl;
          SgExpression* cond=getVarRefExp((*j).condVarNr);
          SgStatement* true_body=(*j).trueBody;
          SgStatement* false_body=(*j).falseBody;
          SgIfStmt* ifStmt=Normalization::generateIfElseStmt(cond,true_body,false_body);
          insertNormalizedSubExpressionFragment(ifStmt,stmt);
          break;
        }
        case Normalization::GEN_TMP_VAR_ASSIGN: {
          SAWYER_MESG(logger[TRACE])<<"GENERATING TMP VAR ASSIGNMENT:"<<endl;
          SgExprStatement* tmpVarAssignment=generateTmpVarAssignment((*j).lhsTmpVarNr,(*j).rhsTmpVarNr);
          insertNormalizedSubExpressionFragment(tmpVarAssignment,stmt);
          break;
        }
        case Normalization::GEN_TMP_VAR_ASSIGN_WITH_EXPR: {
          SAWYER_MESG(logger[TRACE])<<"GENERATING TMP VAR ASSIGNMENT WITH EXPR:"<<endl;
          SgExprStatement* tmpVarAssignment=generateTmpVarAssignmentWithExpr((*j).tmpVarNr,expr);
          insertNormalizedSubExpressionFragment(tmpVarAssignment,stmt);
          break;
        }
        default:
          cerr<<"Error: Normalization: unknown subexpression transformation: "<<(*j).transformation<<endl;
          exit(1);
        } // end of switch
      } // end of transformation loop
    }
  }
  
  // stmt is only passed through and used to determine the scope when generating tmp-variables
  void Normalization::normalizeExpression(SgStatement* stmt, SgExpression* expr) {
    SAWYER_MESG(logger[TRACE])<<"normalizing "<<(expr)->unparseToString()<<endl;
    // clear mapping for each expression normalization
    tmpVarMapping.clear();
    SubExprTransformationList subExprTransformationList;
    if(!options.encapsulateNormalizedExpressionsInBlocks) {
      // normalized subexpressions (and declared variables) are replacing the current expression
      registerSubExpressionTempVars(stmt,expr,subExprTransformationList,false);
    } else {
      ROSE_ASSERT(options.normalizeVariableDeclarations==true);
      // normalized subexpressions (and declared variables) are generated inside an additional block
      // move the ExprStatement into the new block
      SgNode* stmtParent=stmt->get_parent();
      SgBasicBlock* block=SageBuilder::buildBasicBlock();
      ROSE_ASSERT(block->get_parent()==0);
      SgStatement* stmtParent2=isSgStatement(stmtParent);
      ROSE_ASSERT(stmtParent2);
      stmtParent2->replace_statement(stmt,block);
      stmt->set_parent(0);
      block->append_statement(stmt);
      ROSE_ASSERT(stmt->get_parent()==block); 
      registerSubExpressionTempVars(stmt,expr,subExprTransformationList,false);
    }
    // for each expression one SubExprTransformationList is inserted 
    exprTransformationList.push_back(subExprTransformationList);
  }

#if 0
  Normalization::TmpVarNrType Normalization::skipSubExpressionOperator(SgStatement* stmt, SgExpression* expr, SubExprTransformationList& subExprTransformationList,bool insideExprToBeEliminated) {
add
      ROSE_ASSERT(addressOfOp);
      if(isSgUnaryOp(addressOfOp)) {
        mostRecentTmpVarNr=registerSubExpressionTempVars(stmt,isSgExpression(SgNodeHelper::getUnaryOpChild(addressOfOp)),subExprTransformationList,insideExprToBeEliminated);
      } else if(isSgBinaryOp(addressOfOp)) {
        registerSubExpressionTempVars(stmt,isSgExpression(SgNodeHelper::getRhs(addressOfOp)),subExprTransformationList,insideExprToBeEliminated);
        mostRecentTmpVarNr=registerSubExpressionTempVars(stmt,isSgExpression(SgNodeHelper::getLhs(addressOfOp)),subExprTransformationList,insideExprToBeEliminated);
      }
  }
#endif

  static
  bool isNullThrow(SgExpression* expr)
  {
    SgThrowOp* throwexpr = isSgThrowOp(expr);
    
    return throwexpr && (throwexpr->get_operand() == NULL);
  }

  // stmt is only used to detetermined scope, which is used when generating the tmp-variable.
  Normalization::TmpVarNrType Normalization::registerSubExpressionTempVars(SgStatement* stmt, SgExpression* expr, SubExprTransformationList& subExprTransformationList,bool insideExprToBeEliminated) {
    ROSE_ASSERT(stmt);
    std::cerr << stmt->unparseToString() << std::endl;
    ROSE_ASSERT(expr);
    SAWYER_MESG(logger[TRACE])<<"registerSubExpressionTempVars@"<<":"<<SgNodeHelper::sourceLineColumnToString(expr)<<expr->class_name()<<endl;
    Normalization::TmpVarNrType mostRecentTmpVarNr=-1;
    /*if(SgCastExp* castExp=isSgCastExp(expr)) {
      registerSubExpressionTempVars(stmt,castExp->get_operand(),subExprTransformationList);
      } else*/ 
    if(SgPntrArrRefExp* arrExp=isSgPntrArrRefExp(expr)) {
      // special case: normalize array index-expressions
      registerSubExpressionTempVars(stmt,isSgExpression(SgNodeHelper::getRhs(arrExp)),subExprTransformationList,insideExprToBeEliminated);
      mostRecentTmpVarNr=registerTmpVarInitialization(stmt,expr,subExprTransformationList);
    } else if(SgAddressOfOp* addressOfOp=isSgAddressOfOp(expr)) {
      // never normalize address operator - skip all address operators
      SAWYER_MESG(logger[TRACE])<<"skipping argument of address operator to be normalized: "<<addressOfOp->unparseToString()<<endl;
      SgExpression* addressOfOperand=isSgExpression(SgNodeHelper::getUnaryOpChild(addressOfOp));
      // same as for lhs of assignment
      ROSE_ASSERT(addressOfOperand);
      if(isSgUnaryOp(addressOfOperand)) {
        mostRecentTmpVarNr=registerSubExpressionTempVars(stmt,isSgExpression(SgNodeHelper::getUnaryOpChild(addressOfOperand)),subExprTransformationList,insideExprToBeEliminated);
      } else if(isSgBinaryOp(addressOfOperand)) {
        registerSubExpressionTempVars(stmt,isSgExpression(SgNodeHelper::getRhs(addressOfOperand)),subExprTransformationList,insideExprToBeEliminated);
        mostRecentTmpVarNr=registerSubExpressionTempVars(stmt,isSgExpression(SgNodeHelper::getLhs(addressOfOperand)),subExprTransformationList,insideExprToBeEliminated);
      }
    } else if(isSgAssignOp(expr)||isSgCompoundAssignOp(expr)) {
      // special case: normalize assignment with lhs/rhs-semantics

      if(isSgExprStatement(expr->get_parent())) {
        // special handling of assignment that is not inside an expression
        // normalize rhs of assignment
        mostRecentTmpVarNr=registerSubExpressionTempVars(stmt,isSgExpression(SgNodeHelper::getRhs(expr)),subExprTransformationList,insideExprToBeEliminated);
        // normalize lhs of assignment
        // skip normalizing top-most operator of lhs because an
        // lvalue-expression must remain an
        // lvalue-expression. Introduction of temporary would be
        // wrong. Note: not all operators can appear as top-most op on
        // lhs.
        SgExpression* lhs=isSgExpression(SgNodeHelper::getLhs(expr));
        ROSE_ASSERT(lhs);
        // v1: do not reserve lhs as temporary variable
        if(isSgUnaryOp(lhs)) {
          mostRecentTmpVarNr=registerSubExpressionTempVars(stmt,isSgExpression(SgNodeHelper::getUnaryOpChild(lhs)),subExprTransformationList,insideExprToBeEliminated);
        } else if(isSgBinaryOp(lhs)) {
          registerSubExpressionTempVars(stmt,isSgExpression(SgNodeHelper::getRhs(lhs)),subExprTransformationList,insideExprToBeEliminated);
          mostRecentTmpVarNr=registerSubExpressionTempVars(stmt,isSgExpression(SgNodeHelper::getLhs(lhs)),subExprTransformationList,insideExprToBeEliminated);
        }
      } else {
        // v2: treat it like any other unary or binary operator (duplicates the two cases)
        if(isSgUnaryOp(expr)) {
          Normalization::TmpVarNrType unaryResultTmpVarNr=registerSubExpressionTempVars(stmt,isSgExpression(SgNodeHelper::getUnaryOpChild(expr)),subExprTransformationList,insideExprToBeEliminated);
          mostRecentTmpVarNr=registerTmpVarInitialization(stmt,expr,unaryResultTmpVarNr,subExprTransformationList);
        } else {
          Normalization::TmpVarNrType rhsResultTmpVarNr=registerSubExpressionTempVars(stmt,isSgExpression(SgNodeHelper::getRhs(expr)),subExprTransformationList,insideExprToBeEliminated);
          Normalization::TmpVarNrType lhsResultTmpVarNr=registerSubExpressionTempVars(stmt,isSgExpression(SgNodeHelper::getLhs(expr)),subExprTransformationList,insideExprToBeEliminated);
          mostRecentTmpVarNr=registerTmpVarInitialization(stmt,expr,lhsResultTmpVarNr,rhsResultTmpVarNr,subExprTransformationList);
        }
      }
    } else if(SgFunctionCallExp* funCallExp=isSgFunctionCallExp(expr)) {
      // special case: function call with normalization of arguments
      // and void return type (no temp var generation)
      SgExpressionPtrList& expList=SgNodeHelper::getFunctionCallActualParameterList(expr);
      for(SgExpressionPtrList::iterator i=expList.begin();i!=expList.end();++i) {
        mostRecentTmpVarNr=registerSubExpressionTempVars(stmt,*i,subExprTransformationList,insideExprToBeEliminated);
      }
      // check if function has a return value
      SgType* functionReturnType=funCallExp->get_type();
      SAWYER_MESG(logger[TRACE])<<"function call type (*): "<<SgNodeHelper::sourceLineColumnToString(funCallExp)<<":"<<functionReturnType->unparseToString()<<endl;

      // generate tmp var only if return value exists and it is used (i.e. there exists an expression as parent).
      SgNode* parentNode=funCallExp->get_parent();
      SAWYER_MESG(logger[TRACE])<<"Normalizing: funCall: stmt:"<<AstTerm::astTermWithNullValuesToString(stmt)<<endl;
      SAWYER_MESG(logger[TRACE])<<"Normalizing: funCall: expr:"<<AstTerm::astTermWithNullValuesToString(expr)<<endl;
      if((!isSgTypeVoid(functionReturnType)
          &&  isSgExpression(parentNode)
          && !isSgExpressionRoot(parentNode))||isSgReturnStmt(parentNode)) {
        mostRecentTmpVarNr=registerTmpVarInitialization(stmt,expr,subExprTransformationList);
      } else {
        // generate function call, but without assignment to temporary
        if(insideExprToBeEliminated) {
          SAWYER_MESG(logger[TRACE])<<"register void-expr for void-function call: "<<funCallExp->unparseToString()<<endl;
          registerVoidExpression(stmt,expr,subExprTransformationList);
        } else {
          SAWYER_MESG(logger[TRACE])<<"DO NOT register void-expr for void-function call (inside cond-op): "<<funCallExp->unparseToString()<<endl;
        }
        // this ensures that the expression is generated even when no temporary is assigned to it
        mostRecentTmpVarNr=0;
      }
    } else if(isSgAndOp(expr)) {
      // special case: short circuit operator normalization
      //SgScopeStatement* scope=stmt->get_scope();
      //SgVariableDeclaration* decl=generateFalseBoolVarDecl(scope);
      Normalization::TmpVarNrType declVarNr=registerTmpFalseBoolVarDecl(stmt,expr,subExprTransformationList); // tmpVarNr of and-op
      Normalization::TmpVarNrType lhsResultTmpVarNr=registerSubExpressionTempVars(stmt,isSgExpression(SgNodeHelper::getLhs(expr)),subExprTransformationList,insideExprToBeEliminated);
      SgBasicBlock* block=SageBuilder::buildBasicBlock();
      registerIfElseStmt(stmt,expr,lhsResultTmpVarNr,block,0,subExprTransformationList);
      Normalization::TmpVarNrType rhsResultTmpVarNr=registerSubExpressionTempVars(block,isSgExpression(SgNodeHelper::getRhs(expr)),subExprTransformationList,insideExprToBeEliminated);
      registerLogOpReplacement(stmt,expr,declVarNr,subExprTransformationList); // will be used for replacing Or operator
      SAWYER_MESG(logger[TRACE])<<"AND-normalization: declVarId: "<<declVarNr<<" rhsResultTmpVarNr:"<<rhsResultTmpVarNr<<endl;
      // TODO: rhsResultTmpVarNr can be 0!
      registerBoolVarIfElseStmt(block,expr,declVarNr,rhsResultTmpVarNr,0,0,subExprTransformationList);
      mostRecentTmpVarNr=declVarNr;
    } else if(isSgOrOp(expr)) {
      // special case: short circuit operator normalization
      Normalization::TmpVarNrType declVarNr=registerTmpFalseBoolVarDecl(stmt,expr,subExprTransformationList); // tmpVarNr of and-op
      Normalization::TmpVarNrType lhsResultTmpVarNr=registerSubExpressionTempVars(stmt,isSgExpression(SgNodeHelper::getLhs(expr)),subExprTransformationList,insideExprToBeEliminated);
      SgBasicBlock* elseBlock=SageBuilder::buildBasicBlock();
      registerBoolVarIfElseStmt(stmt,expr,declVarNr,lhsResultTmpVarNr,0,elseBlock,subExprTransformationList);
      Normalization::TmpVarNrType rhsResultTmpVarNr=registerSubExpressionTempVars(elseBlock,isSgExpression(SgNodeHelper::getRhs(expr)),subExprTransformationList,insideExprToBeEliminated);
      registerLogOpReplacement(stmt,expr,declVarNr,subExprTransformationList); // will be used for replacing Or operator
      registerBoolVarIfElseStmt(elseBlock,expr,declVarNr,rhsResultTmpVarNr,0,0,subExprTransformationList);
      mostRecentTmpVarNr=declVarNr;
    } else if(SgConditionalExp* conditionalExp=isSgConditionalExp(expr)) {
      SAWYER_MESG(logger[TRACE])<<"detected conditional Exp @"<<SgNodeHelper::sourceLineColumnToString(conditionalExp)<<endl;
      // determine type of then-branche for tmp var
      SgType* thenExprType=conditionalExp->get_true_exp()->get_type();
      bool isVoidType=isSgTypeVoid(thenExprType);
      SAWYER_MESG(logger[TRACE])<<"conditional Exp Type:@"<<SgNodeHelper::sourceLineColumnToString(conditionalExp)<<":"<<AstTerm::astTermWithNullValuesToString(thenExprType)<<endl;
      Normalization::TmpVarNrType declVarNr=0;
      SAWYER_MESG(logger[TRACE])<<"isVoidType: "<<isVoidType<<endl;
      if(!isVoidType) {
        declVarNr=registerTmpVarDeclaration(stmt,thenExprType,subExprTransformationList); // tmpVarNr of conditional-op
      }
      SAWYER_MESG(logger[TRACE])<<"declVarNr: "<<declVarNr<<endl;

      //Normalization::TmpVarNrType declVarNr=registerTmpFalseBoolVarDecl(stmt,expr,subExprTransformationList); // tmpVarNr of conditional-op
      // hoist condition
      SgExpression* cond=conditionalExp->get_conditional_exp();
      Normalization::TmpVarNrType condResultTempVarNr=registerSubExpressionTempVars(stmt,cond,subExprTransformationList,insideExprToBeEliminated);
      SAWYER_MESG(logger[TRACE])<<"condResultTempVarNr: "<<condResultTempVarNr<<endl;
      // handle both branches xxx
      SgBasicBlock* thenBlock=SageBuilder::buildBasicBlock();
      SgBasicBlock* elseBlock=SageBuilder::buildBasicBlock();
      registerCondOpIfElseStmt(stmt,cond,condResultTempVarNr,thenBlock,elseBlock,subExprTransformationList);
      // use two blocks to ensure variables don't get mixed up
      {
        Normalization::TmpVarNrType tbResultTempVarNr
          =registerSubExpressionTempVars(thenBlock,isSgExpression(conditionalExp->get_true_exp()),subExprTransformationList,true);
        SAWYER_MESG(logger[TRACE])<<"declVarNr: "<<declVarNr<<", "<<"tbResultTempVarNr: "<<tbResultTempVarNr<<endl;
        if(!isVoidType) {
          if(tbResultTempVarNr==0) {
            registerTmpVarAssignmentWithExpression(thenBlock,conditionalExp->get_true_exp(),declVarNr,subExprTransformationList);
            tbResultTempVarNr=declVarNr;
          } else {
            (void)registerTmpVarAssignment(thenBlock,expr,declVarNr,tbResultTempVarNr,subExprTransformationList);
          }
        }
      }
      {
        Normalization::TmpVarNrType fbResultTempVarNr
          =registerSubExpressionTempVars(elseBlock,isSgExpression(conditionalExp->get_false_exp()),subExprTransformationList,true);
        // assignment: declVarNr=fbResultTempVarNr;
        SAWYER_MESG(logger[TRACE])<<"declVarNr: "<<declVarNr<<", "<<"fbResultTempVarNr: "<<fbResultTempVarNr<<endl;
        if(!isVoidType) {
          if(fbResultTempVarNr==0) {
            (void)registerTmpVarAssignmentWithExpression(elseBlock,conditionalExp->get_false_exp(),declVarNr,subExprTransformationList);
            fbResultTempVarNr=declVarNr;
          } else {
            (void)registerTmpVarAssignment(elseBlock,expr,declVarNr,fbResultTempVarNr,subExprTransformationList);
          }
          registerLogOpReplacement(stmt,expr,declVarNr,subExprTransformationList); // replacing conditional operator
          mostRecentTmpVarNr=fbResultTempVarNr; // note both branches must be either void or non-void.
        } else {
          // special case: if void-expr then ?-op must be removed. In
          // this case the operator must be the inside a ExprStmt (casts
          // may exist as well, therefore the pattern can be more
          // complicated, but the root is stmt.
          registerStmtRemoval(stmt,subExprTransformationList);
        }
      }
      //ROSE_ASSERT(isValidRegisteredTmpVarNr(tbResultTempVarNr)==isValidRegisteredTmpVarNr(fbResultTempVarNr));

    } else if(isSgCastExp(expr) && isSgTypeVoid(expr->get_type())) {
        // note: other non-void cast expressions are handled by unary operator case
      SAWYER_MESG(logger[TRACE])<<"register void-expr for void-cast: "<<expr->unparseToString()<<endl;
      registerVoidExpression(stmt,expr,subExprTransformationList);
      mostRecentTmpVarNr=0;
    } else if(isSgBinaryOp(expr)) {
      // general case: binary operator
      Normalization::TmpVarNrType rhsResultTmpVarNr=registerSubExpressionTempVars(stmt,isSgExpression(SgNodeHelper::getRhs(expr)),subExprTransformationList,insideExprToBeEliminated);
      Normalization::TmpVarNrType lhsResultTmpVarNr=registerSubExpressionTempVars(stmt,isSgExpression(SgNodeHelper::getLhs(expr)),subExprTransformationList,insideExprToBeEliminated);
      mostRecentTmpVarNr=registerTmpVarInitialization(stmt,expr,lhsResultTmpVarNr,rhsResultTmpVarNr,subExprTransformationList);
    } else if (isNullThrow(expr)) {
      mostRecentTmpVarNr=0; // PP correct?
    } else if(isSgUnaryOp(expr)) {
      // general case: unary operator
      Normalization::TmpVarNrType unaryResultTmpVarNr=registerSubExpressionTempVars(stmt,isSgExpression(SgNodeHelper::getUnaryOpChild(expr)),subExprTransformationList,insideExprToBeEliminated);
      mostRecentTmpVarNr=registerTmpVarInitialization(stmt,expr,unaryResultTmpVarNr,subExprTransformationList);
    } else {
      // leave node.  
      // MS: 05/09/2019: register tmp var if parent is AndOp or OrOp
      // to ensure logop (and/or)s can operate on registered tmp vars
      // (NORM41)
      SgNode* p=expr->get_parent();
      if(isSgAndOp(p)||isSgOrOp(p)||isSgConditionalExp(p)) {
        mostRecentTmpVarNr=registerTmpVarInitialization(stmt,expr,subExprTransformationList);
      } else {
        mostRecentTmpVarNr=0;
      }
    }

    SAWYER_MESG(logger[TRACE])<<SAWYER_MESG(logger[TRACE])<<"registerSubExpressionTempVars@"<<":"<<SgNodeHelper::sourceLineColumnToString(expr)<<": mostRecentTmpVarNr on return: "<<mostRecentTmpVarNr<<endl;
    return mostRecentTmpVarNr;
  }

  SgVarRefExp* Normalization::getVarRefExp(TmpVarNrType tmpVarNr) {
    SgVariableDeclaration* varDecl=getVarDecl(tmpVarNr);
    return buildVarRefExpForVariableDeclaration(varDecl);
  }

  SgVariableDeclaration* Normalization::getVarDecl(TmpVarNrType tmpVarNr) {
    ROSE_ASSERT(isValidGeneratedTmpVarDeclNr(tmpVarNr));
    return tmpVarMapping[tmpVarNr];
  }

  SgVariableDeclaration* Normalization::generateVarDecl(SgType* varType, SgScopeStatement* scope) {
    string varName=newTmpVarName();
    SgAssignInitializer* varInit=nullptr;
    return SageBuilder::buildVariableDeclaration(varName, varType, varInit, scope);
  }

  SgVariableDeclaration* Normalization::generateFalseBoolVarDecl(SgScopeStatement* scope) {
    string varName=newTmpVarName();
    SgType* varType=SageBuilder::buildBoolType();
    SgBoolValExp* falseVal=SageBuilder::buildBoolValExp(false);
    SgAssignInitializer* varInit=SageBuilder::buildAssignInitializer(falseVal, varType);
    return SageBuilder::buildVariableDeclaration(varName, varType, varInit, scope);
  }

  SgIfStmt* Normalization::generateIfElseStmt(SgExpression* cond, SgStatement* true_body, SgStatement* false_body) {
    SgIfStmt* ifStmt=SageBuilder::buildIfStmt(cond,true_body,false_body);
    return ifStmt;
  }

  SgIfStmt* Normalization::generateBoolVarIfElseStmt(SgExpression* cond, SgVarRefExp* varRefExp,SgStatement* true_body, SgStatement* false_body, SgScopeStatement* scope) {
    ROSE_ASSERT(varRefExp);
    SgExpression* lhs=varRefExp;
    SgExpression* rhs=SageBuilder::buildBoolValExp(true);
    SgExprStatement* exprStmt=SageBuilder::buildAssignStatement(lhs, rhs);
    if(SgBasicBlock* trueBodyBlock=isSgBasicBlock(true_body)) {
      trueBodyBlock->append_statement(exprStmt);
    } else {
      true_body=exprStmt;
    }
    // generated code has to be normalized code (requires non empty-else branch)
    //SgStatement* false_body=SageBuilder::buildBasicBlock();
    SgIfStmt* ifStmt=SageBuilder::buildIfStmt(cond,true_body,false_body);
    return ifStmt;
  }

  Normalization::TmpVarNrType Normalization::getTmpVarNr() {
    return tmpVarNrCounter;
  }

  void Normalization::incTmpVarNr() {
    (void)(tmpVarNrCounter++);
  }

  bool Normalization::tmpVarNrDeclExists(Normalization::TmpVarNrType tmpVarNr) {
    return tmpVarMapping.find(tmpVarNr)!=tmpVarMapping.end();
  }

  bool Normalization::isValidGeneratedTmpVarDeclNr(Normalization::TmpVarNrType tmpVarNr) {
    if(tmpVarNr<1) {
      SAWYER_MESG(logger[TRACE])<<"isValidGeneratedTmpVarDeclNr: tmpVarnr:"<<tmpVarNr<<endl;
    }
    if(!tmpVarNrDeclExists(tmpVarNr)) {
      SAWYER_MESG(logger[TRACE])<<"isValidGeneratedTmpVarDeclNr: tmpVarnr:"<<tmpVarNr<<" does not exist!"<<endl;
    }
    return tmpVarNr>0 && tmpVarNrDeclExists(tmpVarNr);
  }

  bool Normalization::isValidRegisteredTmpVarNr(Normalization::TmpVarNrType tmpVarNr) {
    return tmpVarNr>0;
  }

  void Normalization::registerStmtRemoval(SgStatement* stmt, SubExprTransformationList& subExprTransformationList) {
    RegisteredSubExprTransformation seTrans(Normalization::GEN_STMT_REMOVAL,stmt,nullptr);
    subExprTransformationList.push_back(seTrans);
  }

  void Normalization::registerTmpVarAssignmentWithExpression(SgStatement* stmt,SgExpression* expr, Normalization::TmpVarNrType tmpVarNr, SubExprTransformationList& subExprTransformationList) {
    SAWYER_MESG(logger[TRACE])<<"registerTmpVarAssignmentWithExpression: temp"<<tmpVarNr<<" = "<<expr->unparseToString()<<endl;
    ROSE_ASSERT(isValidRegisteredTmpVarNr(tmpVarNr));
    RegisteredSubExprTransformation seTrans(Normalization::GEN_TMP_VAR_ASSIGN_WITH_EXPR,stmt,expr);
    seTrans.tmpVarNr=tmpVarNr;
    subExprTransformationList.push_back(seTrans);    
  }

  void Normalization::registerTmpVarAssignment(SgStatement* stmt,SgExpression* expr, Normalization::TmpVarNrType lhsVarNr, Normalization::TmpVarNrType rhsVarNr, SubExprTransformationList& subExprTransformationList) {
    SAWYER_MESG(logger[TRACE])<<"registerTmpVarAssignment: "<<lhsVarNr<<"("<<isValidRegisteredTmpVarNr(lhsVarNr)<<")"<<" = "<<rhsVarNr<<"("<<isValidRegisteredTmpVarNr(rhsVarNr)<<")"<<endl;
    ROSE_ASSERT(isValidRegisteredTmpVarNr(lhsVarNr));
    ROSE_ASSERT(isValidRegisteredTmpVarNr(rhsVarNr));
    RegisteredSubExprTransformation seTrans(Normalization::GEN_TMP_VAR_ASSIGN,stmt,expr);
    seTrans.lhsTmpVarNr=lhsVarNr;
    seTrans.rhsTmpVarNr=rhsVarNr;
    subExprTransformationList.push_back(seTrans);
  }

  Normalization::TmpVarNrType Normalization::registerTmpVarDeclaration(SgStatement* stmt, SgType* type, SubExprTransformationList& subExprTransformationList) {
    incTmpVarNr();
    TmpVarNrType nr=getTmpVarNr();
    SAWYER_MESG(logger[TRACE])<<"registerTmpVarDeclaration nr: "<<nr<<endl;
    RegisteredSubExprTransformation seTrans(Normalization::GEN_TMP_VAR_DECL,nr,stmt,nullptr);
    seTrans.tmpVarDeclType=type;
    subExprTransformationList.push_back(seTrans);
    return nr;
  }

  Normalization::TmpVarNrType Normalization::registerTmpVarInitialization(SgStatement* stmt, SgExpression  * expr, SubExprTransformationList& subExprTransformationList) {
    incTmpVarNr();
    TmpVarNrType nr=getTmpVarNr();
    RegisteredSubExprTransformation seTrans(Normalization::GEN_TMP_VAR_INIT,nr,stmt,expr);
    subExprTransformationList.push_back(seTrans);
    return nr;
  }
  
  Normalization::TmpVarNrType Normalization::registerTmpVarInitialization(SgStatement* stmt, SgExpression  * expr, Normalization::TmpVarNrType unaryTmpVarNr, SubExprTransformationList& subExprTransformationList) {
    incTmpVarNr();
    TmpVarNrType nr=getTmpVarNr();
    RegisteredSubExprTransformation seTrans(Normalization::GEN_TMP_VAR_INIT,nr,stmt,expr);
    seTrans.unaryTmpVarNr=unaryTmpVarNr;
    subExprTransformationList.push_back(seTrans);
    return nr;
  }

  Normalization::TmpVarNrType Normalization::registerTmpVarInitialization(SgStatement* stmt, SgExpression  * expr, Normalization::TmpVarNrType lhs, Normalization::TmpVarNrType rhs, SubExprTransformationList& subExprTransformationList) {
    incTmpVarNr();
    TmpVarNrType nr=getTmpVarNr();
    RegisteredSubExprTransformation seTrans(Normalization::GEN_TMP_VAR_INIT,nr,stmt,expr);
    seTrans.lhsTmpVarNr=lhs;
    seTrans.rhsTmpVarNr=rhs;
    subExprTransformationList.push_back(seTrans);
    return nr;
  }

  Normalization::TmpVarNrType Normalization::registerTmpVarInitialization(SgStatement* stmt, SgExpression  * expr, Normalization::TmpVarNrType condTmpVarNr, Normalization::TmpVarNrType tbTmpVarNr, Normalization::TmpVarNrType fbTmpVarNr, SubExprTransformationList& subExprTransformationList) {
    incTmpVarNr();
    TmpVarNrType nr=getTmpVarNr();
    RegisteredSubExprTransformation seTrans(Normalization::GEN_TMP_VAR_INIT,nr,stmt,expr);
    seTrans.unaryTmpVarNr=condTmpVarNr;
    seTrans.lhsTmpVarNr=tbTmpVarNr;
    seTrans.rhsTmpVarNr=fbTmpVarNr;
    subExprTransformationList.push_back(seTrans);
    return nr;
  }

  Normalization::TmpVarNrType Normalization::registerTmpFalseBoolVarDecl(SgStatement* stmt, SgExpression  * expr, SubExprTransformationList& subExprTransformationList) {
    incTmpVarNr();
    TmpVarNrType nr=getTmpVarNr();
    subExprTransformationList.push_back(RegisteredSubExprTransformation(Normalization::GEN_FALSE_BOOL_VAR_DECL,nr,stmt,expr,nr));
    return nr;
  }

  void Normalization::insertNormalizedSubExpressionFragment(SgStatement* fragment, SgStatement* stmt) {
    if(SgBasicBlock* block=isSgBasicBlock(stmt)) {
      block->append_statement(fragment);
    } else {
      SageInterface::insertStatementBefore(stmt,fragment);
    }
  }

  void Normalization::registerVoidExpression(SgStatement* stmt, SgExpression  * expr, SubExprTransformationList& subExprTransformationList) {
    subExprTransformationList.push_back(RegisteredSubExprTransformation(Normalization::GEN_VOID_EXPR,stmt,expr));
  }

  void Normalization::registerLogOpReplacement(SgStatement* stmt, SgExpression  * expr, Normalization::TmpVarNrType declVarNr, SubExprTransformationList& subExprTransformationList) {
    subExprTransformationList.push_back(RegisteredSubExprTransformation(Normalization::GEN_LOG_OP_REPLACEMENT,stmt,expr,declVarNr));
  }

  void Normalization::registerBoolVarIfElseStmt(SgStatement* stmt, SgExpression  * expr, Normalization::TmpVarNrType declVarNr, Normalization::TmpVarNrType condVarNr, SgStatement* trueBody, SgStatement* falseBody, SubExprTransformationList& subExprTransformationList) {
    auto transOp=RegisteredSubExprTransformation(Normalization::GEN_BOOL_VAR_IF_ELSE_STMT,stmt,expr,declVarNr,trueBody,falseBody);
    SAWYER_MESG(logger[TRACE])<<"registerBoolVarIfElseStmt: condVarNr: "<<condVarNr<<endl;
    transOp.condVarNr=condVarNr;
    subExprTransformationList.push_back(transOp);
  }

  void Normalization::registerIfElseStmt(SgStatement* stmt, SgExpression  * expr, Normalization::TmpVarNrType declVarNr, SgStatement* trueBody, SgStatement* falseBody, SubExprTransformationList& subExprTransformationList) {
    subExprTransformationList.push_back(RegisteredSubExprTransformation(Normalization::GEN_IF_ELSE_STMT,stmt,expr,declVarNr,trueBody,falseBody));
  }

  void Normalization::registerCondOpIfElseStmt(SgStatement* stmt, SgExpression  *cond, Normalization::TmpVarNrType condVarNr, SgStatement* trueBody, SgStatement* falseBody, SubExprTransformationList& subExprTransformationList) {
    auto transOp=RegisteredSubExprTransformation(Normalization::GEN_CONDOP_IF_ELSE_STMT,stmt,cond,condVarNr,trueBody,falseBody);
    //ROSE_ASSERT(isValidGeneratedTmpVarDeclNr(condVarNr));
    ROSE_ASSERT(isValidRegisteredTmpVarNr(condVarNr));
    transOp.condVarNr=condVarNr;
    transOp.declVarNr=0;
    subExprTransformationList.push_back(transOp);
  }

  void Normalization::registerBoolVarIfStmt(SgStatement* stmt, SgExpression  * expr, Normalization::TmpVarNrType declVarNr, SubExprTransformationList& subExprTransformationList) {
    subExprTransformationList.push_back(RegisteredSubExprTransformation(Normalization::GEN_BOOL_VAR_IF_STMT,stmt,expr,declVarNr));
  }

  /***************************************************************************
   * LOWERING (Level 3 Normalization - not completed and not enabled)
   **************************************************************************/

  // eliminates while/do-while
  void Normalization::createLoweringSequence(SgNode* node) {
    RoseAst ast(node);
    for(RoseAst::iterator i=ast.begin();i!=ast.end();++i) {
      if(SgWhileStmt* stmt=isSgWhileStmt(*i)) {
        loweringSequence.push_back(new NormalizationOpWhileStmt(stmt));
      } else if(SgDoWhileStmt* stmt=isSgDoWhileStmt(*i)) {
        loweringSequence.push_back(new NormalizationOpDoWhileStmt(stmt));
      }
    }
  }

  void Normalization::applyLoweringSequence() {
    BOOST_FOREACH(NormalizationOp* loweringOp,loweringSequence) {
      loweringOp->analyse();
      loweringOp->transform();
    }
  }

  void Normalization::convertAllForStmtsToWhileStmts(SgNode* top) {
    SageInterface::convertAllForsToWhiles (top);
  }
 
  void Normalization::transformContinueToGotoStmts(SgWhileStmt* whileStmt) {
    cerr<<"Error: transforming continue to goto stmt in while loop not supported yet."<<endl;
    exit(1);
  }

  void Normalization::transformContinueToGotoStmts(SgDoWhileStmt* whileStmt) {
    cerr<<"Error: transforming continue to goto stmt in do-while loop not supported yet."<<endl;
    exit(1);
  }

  void Normalization::normalizeBreakAndContinueStmts(SgNode* root) {
    RoseAst ast(root);
    list<SgStatement*> breakTransformationList;
    list<SgStatement*> continueTransformationList;
    // analysis phase
    for(RoseAst::iterator i=ast.begin();i!=ast.end();++i) {
      SgStatement* stmt=isSgStatement(*i);
      if(stmt) {
        if(isSgSwitchStatement(stmt)) {
          // only change break statements in switch stmt if explicitly requested
          if(options.transformBreakToGotoInSwitchStmt) {
            breakTransformationList.push_back(stmt);
          } 
        } else {
          if(options.transformBreakToGotoInLoopStmts && CodeThorn::CFAnalysis::isLoopConstructRootNode(stmt)) {
            breakTransformationList.push_back(stmt);
          }
          if(options.transformContinueToGotoInWhileStmts) {
            continueTransformationList.push_back(stmt);
          }
        }
      }
    }
    // transformation phase (must be separate from analysis, since transformations happen ahead of the iterator)
    for( auto stmt : breakTransformationList) {
      SageInterface::changeBreakStatementsToGotos(stmt);
    }
    for( auto stmt : continueTransformationList) {
      if(SgWhileStmt* whileStmt=isSgWhileStmt(stmt)) {
        transformContinueToGotoStmts(whileStmt);
      } else if(SgDoWhileStmt* doWhileStmt=isSgDoWhileStmt(stmt)) {
        transformContinueToGotoStmts(doWhileStmt);
      }
    }
  }
  
  // creates a goto at end of 'block', and inserts a label before statement 'target'.
  // ==>  Label: (function-scope is inferred from 'target')
  SgLabelStatement* Normalization::createLabel(SgStatement* target) {
    SgLabelStatement* newLabel =
      SageBuilder::buildLabelStatement(Normalization::newLabelName(),
                                       SageBuilder::buildBasicBlock(),
                                       // MS: scope should be function scope?
                                       isSgScopeStatement(target->get_parent()));
    return newLabel;
  }
  
  // creates a goto-stmt and inserts the goto-stmt referring to the
  // provided label before statement 'target'.
  // Label: ... targetStmt; ==>  Label: ... goto Label; targetStmt;
  SgGotoStatement* Normalization::createGotoStmtAndInsertLabel(SgLabelStatement* newLabel, SgStatement* target) {
    SageInterface::insertStatement(target, newLabel, true);
    SgGotoStatement* newGoto = SageBuilder::buildGotoStatement(newLabel);
    return newGoto;
  }
  
  // creates a goto at end of 'block', and inserts a label before statement 'target'.
  void Normalization::createGotoStmtAtEndOfBlock(SgLabelStatement* newLabel, SgBasicBlock* block, SgStatement* target) {
    SgGotoStatement* newGoto=createGotoStmtAndInsertLabel(newLabel, target);
    block->append_statement(newGoto);
  }

  void Normalization::setUniqueVariablePrefix(std::string prefix) {
    _uniqueVarPrefix=prefix;
  }

  void Normalization::setUniqueVariablePostfix(std::string postfix) {
    _uniqueVarPostfix=postfix;
  }

  /** Generate a name that is unique in the current scope and any parent and children scopes.
   * @param baseName the word to be included in the variable names. */
  // TODO: backport this function to SageInterface with the additional features
  string Normalization::generateUniqueVariableName(SgScopeStatement* scope, std::string baseName) {
    string name;
    bool collision = false;
    do
    {
      name = _uniqueVarPrefix + baseName + boost::lexical_cast<string > (uniqueVarCounter++) + _uniqueVarPostfix;

      SgSymbol* nameSymbol = SageInterface::lookupSymbolInParentScopes(SgName(name), scope,NULL,NULL);
      collision = (nameSymbol != NULL);
      
      //Look up the name in the children scopes
      Rose_STL_Container<SgNode*> childScopes = NodeQuery::querySubTree(scope, V_SgScopeStatement);
      
      BOOST_FOREACH(SgNode* childScope, childScopes) {
        SgScopeStatement* childScopeStatement = isSgScopeStatement(childScope);
          nameSymbol = childScopeStatement->lookup_symbol(SgName(name),NULL,NULL);
          collision = collision || (nameSymbol != NULL);
      }
    } while (collision);
    
    return name;
  }
  
  SgExprStatement* Normalization::generateTmpVarAssignment(Normalization::TmpVarNrType lhsVarNr, Normalization::TmpVarNrType rhsVarNr) {
    auto lhsVarRefExp=getVarRefExp(lhsVarNr);
    auto rhsVarRefExp=getVarRefExp(rhsVarNr);
    return SageBuilder::buildExprStatement(SageBuilder::buildAssignOp(lhsVarRefExp,rhsVarRefExp));
  }

  SgExprStatement* Normalization::generateTmpVarAssignmentWithExpr(Normalization::TmpVarNrType lhsVarNr, SgExpression* expr) {
    auto lhsVarRefExp=getVarRefExp(lhsVarNr);
    return SageBuilder::buildExprStatement(SageBuilder::buildAssignOp(lhsVarRefExp,SageInterface::deepCopy(expr)));
  }

  SgVariableDeclaration*
  Normalization::buildVariableDeclarationForExpression(SgExpression* expression, SgScopeStatement* scope, bool shareExpression) {
    return buildVariableDeclarationForExpression(expression,scope,false,shareExpression);
  }
  SgVariableDeclaration*
  Normalization::buildVariableDeclarationWithInitializerForExpression(SgExpression* expression, SgScopeStatement* scope, bool shareExpression) {
    return buildVariableDeclarationForExpression(expression,scope,true,shareExpression);
  }
  SgVariableDeclaration*
  Normalization::buildVariableDeclarationForExpression(SgExpression* expression, SgScopeStatement* scope, bool initWithExpression, bool shareExpression) {
    SgType* expressionType = expression->get_type();
    SgType* variableType = expressionType;

    //MS 10/24/2018: If the expression has array type, we need to use a pointer type for the temporary variable.
    if (SgArrayType* arrayType=isSgArrayType(expressionType))
    {
      if(SgArrayType* strippedArrayType = isSgArrayType(arrayType->stripType(SgType::STRIP_TYPEDEF_TYPE))) {
        SgType* strippedArrayBaseType = strippedArrayType->get_base_type();
        variableType = SageBuilder::buildPointerType(strippedArrayBaseType);
      }
    }

    //Generate a unique variable name
    string name = generateUniqueVariableName(scope,_tmpVarBaseName);
    
    //initialize the variable in its declaration
    SgAssignInitializer* initializer=nullptr;
    if(initWithExpression) {
      SgExpression* initExpression = shareExpression?expression:SageInterface::copyExpression(expression);
      initializer = SageBuilder::buildAssignInitializer(initExpression);
    }
    
    /* special case: check if expression is a struct/class/union copied by value. If yes introduce a reference type for the tmp var (to avoid
     copy semantics which would make assignments to the members of the struct not having any effect on the original data */
    if(isSgClassType(variableType)) {
      variableType = SageBuilder::buildReferenceType(variableType);
    }

    SgVariableDeclaration* newVarDeclaration = SageBuilder::buildVariableDeclaration(name, variableType, initializer, scope);
    ROSE_ASSERT(newVarDeclaration);
    
    return newVarDeclaration;
  }

  SgVarRefExp* Normalization::buildVarRefExpForVariableDeclaration(SgVariableDeclaration* decl) {
    return SageBuilder::buildVarRefExp(decl);
  }

  void Normalization::addToTmpVarMapping(TmpVarNrType tmpVarNr, SgVariableDeclaration* decl) {
    SAWYER_MESG(logger[TRACE])<<"addToTmpVarMapping: "<<"("<<tmpVarNr<<","<< decl<<")"<<endl;
    tmpVarMapping.insert(TmpVarMappingPair(tmpVarNr,decl));
  }
} // end of namespace CodeThorn
<|MERGE_RESOLUTION|>--- conflicted
+++ resolved
@@ -462,55 +462,23 @@
     if(isSgExprStatement(condNode)) {
       condNode=SgNodeHelper::getExprStmtChild(condNode);
     }
-<<<<<<< HEAD
-    SgExpression* condExpr=isSgExpression(condNode);
     
-#if BAND_AID_FIX    
-    // temporary "fix" 
-    
-    if (!condExpr && isSgIfStmt(stmt)) {
-      // PP (03/02/20) handle variable declarations in conditions
-      SgVariableDeclaration* condVar = isSgVariableDeclaration(condNode);
-      
-      if (!condVar)
-        std::cerr << typeid(*condNode).name() << "\n" << stmt->unparseToString() << std::endl;
-        
-      ROSE_ASSERT(condVar);
-      
-      // \todo do we also have to fix up the symbol scope?
-      
-      SgVarRefExp*           condRef = SageBuilder::buildVarRefExp(condVar);
-      SgExprStatement*       refStmt = SageBuilder::buildExprStatement(condRef);
-      
-      SageInterface::replaceStatement(condVar, refStmt, true /* movePreprocessingInfo */);
-      SageInterface::insertStatementBefore(stmt, condVar);
-      return;
-    }
-    
-    if (!condExpr)
-        std::cerr << typeid(*condNode).name() << "\n" << stmt->unparseToString() << std::endl;
-#endif /* BAND_AID_FIX */
-    
-    ROSE_ASSERT(condExpr);
-=======
-    
->>>>>>> b50cd385
     if(isSgIfStmt(stmt)||isSgSwitchStatement(stmt)) {
       if(SgExpression* condExpr=isSgExpression(condNode)) {
-        // (i) build tmp var with cond as initializer
-        SgScopeStatement* scope=stmt->get_scope();
-        auto tmpVarDeclaration=buildVariableDeclarationWithInitializerForExpression(condExpr, scope);
-        tmpVarDeclaration->set_parent(scope);
-        auto tmpVarReference=buildVarRefExpForVariableDeclaration(tmpVarDeclaration);
-        ROSE_ASSERT(tmpVarDeclaration!= 0);
+      // (i) build tmp var with cond as initializer
+      SgScopeStatement* scope=stmt->get_scope();
+      auto tmpVarDeclaration=buildVariableDeclarationWithInitializerForExpression(condExpr, scope);
+      tmpVarDeclaration->set_parent(scope);
+      auto tmpVarReference=buildVarRefExpForVariableDeclaration(tmpVarDeclaration);
+      ROSE_ASSERT(tmpVarDeclaration!= 0);
       
-        // (ii) replace cond with new tmp-varref
-        bool deleteReplacedExpression=false;
-        SgNodeHelper::replaceExpression(condExpr,tmpVarReference,deleteReplacedExpression);
+      // (ii) replace cond with new tmp-varref
+      bool deleteReplacedExpression=false;
+      SgNodeHelper::replaceExpression(condExpr,tmpVarReference,deleteReplacedExpression);
       
-        // (iii) insert declaration with initializer before stmt
-        // cases if and switch
-        SageInterface::insertStatementBefore(stmt, tmpVarDeclaration);
+      // (iii) insert declaration with initializer before stmt
+      // cases if and switch
+      SageInterface::insertStatementBefore(stmt, tmpVarDeclaration);
       } else if(SgVariableDeclaration* condVarDecl=isSgVariableDeclaration(condNode)) {
         cerr<<"Error at "<<SgNodeHelper::sourceFilenameLineColumnToString(stmt)<<endl;
         cerr<<"Error: Normalization: Variable declaration in condition of if statement. Not supported yet."<<endl;
@@ -851,7 +819,6 @@
   // stmt is only used to detetermined scope, which is used when generating the tmp-variable.
   Normalization::TmpVarNrType Normalization::registerSubExpressionTempVars(SgStatement* stmt, SgExpression* expr, SubExprTransformationList& subExprTransformationList,bool insideExprToBeEliminated) {
     ROSE_ASSERT(stmt);
-    std::cerr << stmt->unparseToString() << std::endl;
     ROSE_ASSERT(expr);
     SAWYER_MESG(logger[TRACE])<<"registerSubExpressionTempVars@"<<":"<<SgNodeHelper::sourceLineColumnToString(expr)<<expr->class_name()<<endl;
     Normalization::TmpVarNrType mostRecentTmpVarNr=-1;
