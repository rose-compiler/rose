#include "sage3basic.h"
#include "ProgramLocationsReport.h"
#include <iostream>
#include <iomanip>
#include <fstream>
#include "CodeThornException.h"
#include "SgNodeHelper.h"

using namespace std;
using namespace CodeThorn;

void CodeThorn::ProgramLocationsReport::setAllLocationsOfInterest(LabelSet loc) {
  allLocations=loc;
}

LabelSet CodeThorn::ProgramLocationsReport::verifiedLocations(){
<<<<<<< HEAD
  LabelSet u=unverifiedLocations();
  return allLocations-u;
=======
  LabelSet a=allLocations;
  a-=definitiveLocations;
  a-=potentialLocations;
  return a;
>>>>>>> 67c03f0b
}

LabelSet CodeThorn::ProgramLocationsReport::falsifiedLocations() {
  return definitiveLocations;
}

LabelSet CodeThorn::ProgramLocationsReport::unverifiedLocations() {
  return potentialLocations-definitiveLocations;
}

LabelSet CodeThorn::ProgramLocationsReport::verifiedFunctions(Labeler* labeler) {
  return filterFunctionEntryLabels(labeler,verifiedLocations());
}

LabelSet CodeThorn::ProgramLocationsReport::falsifiedFunctions(Labeler* labeler) {
  return filterFunctionEntryLabels(labeler,falsifiedLocations());
}

LabelSet CodeThorn::ProgramLocationsReport::unverifiedFunctions(Labeler* labeler) {
  return filterFunctionEntryLabels(labeler,unverifiedLocations());
}

LabelSet CodeThorn::ProgramLocationsReport::filterFunctionEntryLabels(Labeler* labeler, LabelSet labSet) {
  LabelSet functionEntryLabels;
  for(auto lab : labSet) {
    if(labeler->isFunctionEntryLabel(lab)) {
      functionEntryLabels.insert(lab);
    }
  }
  return functionEntryLabels;
}

bool CodeThorn::ProgramLocationsReport::hasSourceLocation(SgStatement* stmt) {
  ROSE_ASSERT(stmt);
  Sg_File_Info* fi=stmt->get_file_info();
  return fi->get_line()>0;
}

string CodeThorn::ProgramLocationsReport::programLocation(Labeler* labeler, Label lab) {
  SgNode* node=labeler->getNode(lab);
  ROSE_ASSERT(node);
  // find non-transformation file info
  SgNode* parent=node->get_parent();
  // if node is inside expression, search for statement node
  while(!isSgStatement(node)) {
    node=node->get_parent();
    if(node==nullptr)
      return "[unresolved source location]";
  }
  SgStatement* stmt=isSgStatement(node);
  ROSE_ASSERT(stmt);
  while(!hasSourceLocation(stmt)) {
    stmt=SageInterface::getPreviousStatement(stmt);
    if(!stmt)
      return "[unresolved source location]";
  }
  node=stmt;
  ROSE_ASSERT(stmt);
  // return fileinfo as formatted string
  return SgNodeHelper::sourceLineColumnToString(node)+","+SgNodeHelper::sourceFilenameToString(node);
}

string CodeThorn::ProgramLocationsReport::sourceCodeAtProgramLocation(Labeler* labeler, Label lab) {
  SgNode* node=labeler->getNode(lab);
  ROSE_ASSERT(node);
  return SgNodeHelper::doubleQuotedEscapedString(node->unparseToString());
}

bool CodeThorn::ProgramLocationsReport::isNonRecordedLocation(Label lab) {
  return !definitiveLocations.isElement(lab)&&!potentialLocations.isElement(lab);
}

LabelSet CodeThorn::ProgramLocationsReport::determineRecordFreeFunctions(CFAnalysis& cfAnalyzer, Flow& flow) {
  LabelSet funEntries=cfAnalyzer.functionEntryLabels(flow);
  LabelSet verifiedFunctions;
  for (Label entryLab : funEntries) {
    bool noLocationsRecorded=true;
    LabelSet funLabelSet=cfAnalyzer.functionLabelSet(entryLab,flow);
    // determine whether all labels are verified
    for (Label funLab : funLabelSet) {
      if(!isNonRecordedLocation(funLab)) {
        noLocationsRecorded=false;
        break;
      }
    }
    if(noLocationsRecorded) {
      // entire function has no violations
      verifiedFunctions.insert(entryLab);
    }
  }
  return verifiedFunctions;
}

void ProgramLocationsReport::recordDefinitiveLocation(CodeThorn::Label lab) {
#pragma omp critical(definitiveproglocrecording)
  {
    definitiveLocations.insert(lab);
  }
}
void ProgramLocationsReport::recordPotentialLocation(CodeThorn::Label lab) {
#pragma omp critical(potentialproglocrecording)
  {
    potentialLocations.insert(lab);
  }
}
 
size_t ProgramLocationsReport::numDefinitiveLocations() {
  return definitiveLocations.size();
}
 size_t ProgramLocationsReport::numPotentialLocations() {
  return potentialLocations.size();
}
size_t ProgramLocationsReport::numTotalLocations() {
  return definitiveLocations.size()+potentialLocations.size();
}

void CodeThorn::ProgramLocationsReport::writeResultFile(string fileName, CodeThorn::Labeler* labeler) {
  std::ofstream myfile;
  myfile.open(fileName.c_str(),std::ios::out);
  if(myfile.good()) {
    for(auto lab : definitiveLocations) {
      myfile<<"definitive,"<<programLocation(labeler,lab);
      myfile<<","<<sourceCodeAtProgramLocation(labeler,lab);
      myfile<<endl;
    }
    for(auto lab : potentialLocations) {
      myfile<<"potential,"<<programLocation(labeler,lab);
      myfile<<","<<sourceCodeAtProgramLocation(labeler,lab);
      myfile<<endl;
    }
    myfile.close();
  } else {
    throw CodeThorn::Exception("Error: could not open file "+fileName+".");
  }
}

void CodeThorn::ProgramLocationsReport::writeResultToStream(std::ostream& stream, CodeThorn::Labeler* labeler) {
<<<<<<< HEAD
    for(auto lab : definitiveLocations) {
      stream<<"definitive: "<<programLocation(labeler,lab);
      stream<<": "<<sourceCodeAtProgramLocation(labeler,lab);
      stream<<endl;
    }
    for(auto lab : potentialLocations) {
      stream<<"potential: "<<programLocation(labeler,lab);
      stream<<": "<<sourceCodeAtProgramLocation(labeler,lab);
      stream<<endl;
    }
}

void ProgramLocationsReport::writeLocationsVerificationReport(std::ostream& os, Labeler* labeler) {
  int n=allLocations.size();
  LabelSet verified=verifiedLocations();
  int v=verified.size();
  LabelSet falsified=falsifiedLocations();
  int f=falsified.size();
  LabelSet unverified=unverifiedLocations();
  int u=unverified.size();
  os<<std::fixed<<std::setprecision(2);
  os<<"Falsified Locations  : "<<f<<"["<<f/n*100<<"]"<<endl;
  os<<"Verified Locations   : "<<v<<"["<<v/n*100<<"]"<<endl;
  os<<"Unverified Locations : "<<u<<"["<<u/n*100<<"]"<<endl;
  os<<"Detected Errors:"<<endl;
  if(f==0) {
    cout<<"None."<<endl;
  } else {
    for(auto lab:definitiveLocations) {
      os<<sourceCodeAtProgramLocation(labeler,lab);
    }
  }
}

=======
  writeAllDefinitiveLocationsToStream(stream,labeler,true,true,true);
  writeAllPotentialLocationsToStream(stream,labeler,true,true,true);
}

void CodeThorn::ProgramLocationsReport::writeAllDefinitiveLocationsToStream(std::ostream& stream, CodeThorn::Labeler* labeler, bool qualifier, bool programLocation, bool sourceCode) {
  writeLocationsToStream(stream,labeler,definitiveLocations,"definitive",true,true);
}
void CodeThorn::ProgramLocationsReport::writeAllPotentialLocationsToStream(std::ostream& stream, CodeThorn::Labeler* labeler, bool qualifier, bool programLocation, bool sourceCode) {
  writeLocationsToStream(stream,labeler,definitiveLocations,"definitive",true,true);
}

void CodeThorn::ProgramLocationsReport::writeLocationsToStream(std::ostream& stream, CodeThorn::Labeler* labeler, LabelSet& set, string qualifier, bool programLocation, bool sourceCode) {
  for(auto lab : set) {
    if(qualifier.size()>0)
      stream<<qualifier;
    if(qualifier.size()>0&&(programLocation||sourceCode))
      stream<<": ";
    if(programLocation)
      stream<<this->programLocation(labeler,lab);
    if(programLocation&&sourceCode)
      stream<<": ";
    if(sourceCode)
      stream<<sourceCodeAtProgramLocation(labeler,lab);
    stream<<endl;
  }
}

void ProgramLocationsReport::writeLocationsVerificationReport(std::ostream& os, Labeler* labeler) {
  int int_n=allLocations.size();
  double n=(double)int_n;
  LabelSet verified=verifiedLocations();
  int v=verified.size();
  LabelSet falsified=falsifiedLocations();
  int f=falsified.size();
  LabelSet unverified=unverifiedLocations();
  int u=unverified.size();
  os<<std::fixed<<std::setprecision(2);
  os<<"Proven     locations: "<<setw(6)<<f+v<<" ["<<setw(6)<<(f+v)/n*100.0<<"%]"<<endl;
  os<<" Verified  locations: "<<setw(6)<< v <<" ["<<setw(6)<<v/n*100.0<<"%]"<<endl;
  os<<" Falsified locations: "<<setw(6)<< f <<" ["<<setw(6)<<f/n*100.0<<"%]"<<endl;
  os<<"Unproven   locations: "<<setw(6)<< u <<" ["<<setw(6)<<u/n*100.0<<"%]"<<endl;
  os<<"Total      locations: "<<setw(6)<<int_n<<endl;
#if 0
  os<<"Detected Errors:"<<endl;
  if(f==0) {
    cout<<"None."<<endl;
  } else {
    for(auto lab:definitiveLocations) {
      os<<sourceCodeAtProgramLocation(labeler,lab)<<endl;
    }
  }
#endif
}

>>>>>>> 67c03f0b
void ProgramLocationsReport::writeFunctionsVerificationReport(std::ostream& os, Labeler* labeler) {
  cerr<<"Error: writeFunctionsVerificationReport not implemented yet."<<endl;
  exit(1);
}<|MERGE_RESOLUTION|>--- conflicted
+++ resolved
@@ -14,15 +14,10 @@
 }
 
 LabelSet CodeThorn::ProgramLocationsReport::verifiedLocations(){
-<<<<<<< HEAD
-  LabelSet u=unverifiedLocations();
-  return allLocations-u;
-=======
   LabelSet a=allLocations;
   a-=definitiveLocations;
   a-=potentialLocations;
   return a;
->>>>>>> 67c03f0b
 }
 
 LabelSet CodeThorn::ProgramLocationsReport::falsifiedLocations() {
@@ -160,42 +155,6 @@
 }
 
 void CodeThorn::ProgramLocationsReport::writeResultToStream(std::ostream& stream, CodeThorn::Labeler* labeler) {
-<<<<<<< HEAD
-    for(auto lab : definitiveLocations) {
-      stream<<"definitive: "<<programLocation(labeler,lab);
-      stream<<": "<<sourceCodeAtProgramLocation(labeler,lab);
-      stream<<endl;
-    }
-    for(auto lab : potentialLocations) {
-      stream<<"potential: "<<programLocation(labeler,lab);
-      stream<<": "<<sourceCodeAtProgramLocation(labeler,lab);
-      stream<<endl;
-    }
-}
-
-void ProgramLocationsReport::writeLocationsVerificationReport(std::ostream& os, Labeler* labeler) {
-  int n=allLocations.size();
-  LabelSet verified=verifiedLocations();
-  int v=verified.size();
-  LabelSet falsified=falsifiedLocations();
-  int f=falsified.size();
-  LabelSet unverified=unverifiedLocations();
-  int u=unverified.size();
-  os<<std::fixed<<std::setprecision(2);
-  os<<"Falsified Locations  : "<<f<<"["<<f/n*100<<"]"<<endl;
-  os<<"Verified Locations   : "<<v<<"["<<v/n*100<<"]"<<endl;
-  os<<"Unverified Locations : "<<u<<"["<<u/n*100<<"]"<<endl;
-  os<<"Detected Errors:"<<endl;
-  if(f==0) {
-    cout<<"None."<<endl;
-  } else {
-    for(auto lab:definitiveLocations) {
-      os<<sourceCodeAtProgramLocation(labeler,lab);
-    }
-  }
-}
-
-=======
   writeAllDefinitiveLocationsToStream(stream,labeler,true,true,true);
   writeAllPotentialLocationsToStream(stream,labeler,true,true,true);
 }
@@ -250,7 +209,6 @@
 #endif
 }
 
->>>>>>> 67c03f0b
 void ProgramLocationsReport::writeFunctionsVerificationReport(std::ostream& os, Labeler* labeler) {
   cerr<<"Error: writeFunctionsVerificationReport not implemented yet."<<endl;
   exit(1);
