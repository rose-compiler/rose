#include "sage3basic.h"
#include "sageBuilder.h"
#include "sageGeneric.h"
#include "sageInterface.h"
#include "RoseAst.h"

#include <memory>
#include <boost/range/adaptor/reversed.hpp>

#include "Normalization.h"
#include "NormalizationCxx.h"

namespace sb = SageBuilder;
namespace si = SageInterface;
namespace adapt = boost::adaptors;

namespace CodeThorn
{
  // internal use (does not exclude templates)
  void normalizeCxx(SgNode* root);
  
namespace 
{
<<<<<<< HEAD
=======
  constexpr bool ERROR_TOLERANT = true;
  
>>>>>>> 67c03f0b
  // auxiliary wrapper for printing Sg_File_Info objects 
  struct SrcLoc
  {
    explicit
    SrcLoc(SgLocatedNode& n)
    : info(n.get_file_info())
    {}
    
    Sg_File_Info* info;
  };
  
  std::ostream& operator<<(std::ostream& os, SrcLoc el)
  {
    return os << el.info->get_filenameString() 
              << "@" << el.info->get_line() << ":" << el.info->get_col();
  } 
  
#if 0  
  //
  struct ExcludeTemplates
  {
    void handle(SgTemplateClassDeclaration&)          {}
    void handle(SgTemplateClassDefinition&)           {}
    void handle(SgTemplateFunctionDeclaration&)       {}
    void handle(SgTemplateFunctionDefinition&)        {}
    void handle(SgTemplateMemberFunctionDeclaration&) {}
    void handle(SgTemplateTypedefDeclaration&)        {}
    void handle(SgTemplateVariableDeclaration&)       {}
  };
#endif
    
  //
  // constants
  static const std::string DTOR_PREFIX("~"); 
  
  //
  // logging
  
  inline
  auto logInfo() -> decltype(Normalization::logger[Sawyer::Message::INFO])
  {
    return Normalization::logger[Sawyer::Message::INFO];  
  }
  
  inline
  auto logWarn() -> decltype(Normalization::logger[Sawyer::Message::WARN])
  {
    return Normalization::logger[Sawyer::Message::WARN];  
  }
  
  inline
<<<<<<< HEAD
=======
  auto logError() -> decltype(Normalization::logger[Sawyer::Message::ERROR])
  {
    return Normalization::logger[Sawyer::Message::ERROR];  
  }
  
  inline
>>>>>>> 67c03f0b
  auto logTrace() -> decltype(Normalization::logger[Sawyer::Message::TRACE])
  {
    return Normalization::logger[Sawyer::Message::TRACE];  
  }
  
  //
  // transformation wrappers
  
  // borrowed from XPlacer
  struct BaseTransform
  {
      virtual ~BaseTransform() = default;
      BaseTransform()          = default;

      virtual void execute() = 0;
      
    private:
      BaseTransform(const BaseTransform&)            = delete;
      BaseTransform(BaseTransform&&)                 = delete;
      BaseTransform& operator=(const BaseTransform&) = delete;
      BaseTransform& operator=(BaseTransform&&)      = delete;
  };

  /// Polymorphic wrapper for concrete actions.
  template <class ConcreteTransform>
  struct PolyTransform : BaseTransform
  {
      explicit
      PolyTransform(const ConcreteTransform& concreteTf)
      : tf(concreteTf)
      {}
      
      explicit
      PolyTransform(ConcreteTransform&& concreteTf)
      : tf(std::move(concreteTf))
      {}

      void execute() ROSE_OVERRIDE
      {
        tf.execute();
      }
    
    private:
      ConcreteTransform tf;
      
      PolyTransform()                                = delete;
      PolyTransform(const PolyTransform&)            = delete;
      PolyTransform(PolyTransform&&)                 = delete;
      PolyTransform& operator=(PolyTransform&&)      = delete;
      PolyTransform& operator=(const PolyTransform&) = delete;
  };

  /// Generic walue wrapper around polymorphic actions.
  struct AnyTransform
  {
      // wrapping value ctors
      template <class ConcreteTransform>
      AnyTransform(const ConcreteTransform& a)
      : tf(new PolyTransform<ConcreteTransform>(a))
      {}
  
      template <class ConcreteTransform>
      AnyTransform(ConcreteTransform&& a)
      : tf(new PolyTransform<ConcreteTransform>(std::move(a)))
      {}
  
      AnyTransform(AnyTransform&& other)            = default;
      AnyTransform& operator=(AnyTransform&& other) = default;
      ~AnyTransform()                               = default;
  
      void execute() { tf->execute(); }      

    private:
      std::unique_ptr<BaseTransform> tf;

      // copy ctor + assignment
      AnyTransform(const AnyTransform& other)            = delete;
      AnyTransform& operator=(const AnyTransform& other) = delete;
  };
  
  typedef std::vector<AnyTransform> transformation_container;
  
  // end transformations
  
  //
  // functor/function decorator to memoize results
  
  
  /// \private
  template <class Fn>
  struct fn_traits : fn_traits<decltype(&Fn::operator())> { /* use overloads */ }; 
  
  /// \private
  /// for const member operator() and non-mutable lambda's
  template <class R, class C, class... Args>
  struct fn_traits<R (C::*) (Args...) const>
  {
    typedef std::tuple<Args...> arguments_t;
    typedef R                   result_t;
  };
  
  /// \private
  /// for non-const member operator() and mutable lambda's
  template <class R, class C, class... Args>
  struct fn_traits<R (C::*) (Args...)>
  {
    typedef std::tuple<Args...> arguments_t;
    typedef R                   result_t;
  };
  
  /// \private
  /// for freestanding functions
  template <class R, class... Args>
  struct fn_traits<R (*) (Args...)>
<<<<<<< HEAD
  {
    typedef std::tuple<Args...> arguments_t;
    typedef R                   result_t;
  };
  
  /// \brief   decorator on functions to cache and reuse results
  /// \details On the first invocation with a set of arguments, the result
  ///          is computed and memoized. On later invocations, the memoized 
  ///          result is returned.
  /// \tparam Fn the type of the function or functor
  /// \todo unordered_map may be faster
  template <class Fn>
  struct Memoizer
  {
=======
  {
    typedef std::tuple<Args...> arguments_t;
    typedef R                   result_t;
  };
  
  /// \brief   decorator on functions to cache and reuse results
  /// \details On the first invocation with a set of arguments, the result
  ///          is computed and memoized. On later invocations, the memoized 
  ///          result is returned.
  /// \tparam Fn the type of the function or functor
  /// \todo unordered_map may be faster
  template <class Fn>
  struct Memoizer
  {
>>>>>>> 67c03f0b
      typedef Fn                                      func_t;
      typedef typename fn_traits<func_t>::result_t    result_t;
      typedef typename fn_traits<func_t>::arguments_t arguments_t;
      typedef std::map<arguments_t, result_t>         result_cache_t;
      
      explicit
      Memoizer(Fn f)
      : func(f)
      {}
      
      Memoizer()                           = default;
      Memoizer(const Memoizer&)            = default;
      Memoizer(Memoizer&&)                 = default;
      Memoizer& operator=(Memoizer&&)      = default;
      Memoizer& operator=(const Memoizer&) = default;

      /// \tparam Args an argument pack consisting of less-than comparable components
      /// \param  args the arguments to func
      /// \return the result of calling func(args...)
      template <class... Args>
      result_t& operator()(Args... args)
      { 
        typedef typename result_cache_t::iterator cache_iterator;
        
        cache_iterator pos = cache.find(std::tie(args...));
    
        if (pos != cache.end())
        {
          ++num_hits;
          return pos->second;
        }
        
        arguments_t desc(args...);
        
        return cache.emplace(std::move(desc), func(std::forward<Args...>(args)...)).first->second;
      }        
      
      void clear() { cache.clear(); }
      
      size_t size() const { return cache.size(); }
      size_t hits() const { return num_hits; }
          
    private:
      size_t         num_hits = 0;
      func_t         func;
      result_cache_t cache;
  };
  
  template <class Fn>
<<<<<<< HEAD
=======
  std::ostream& operator<<(std::ostream& os, const Memoizer<Fn>& memo)
  {
    return os << memo.hits() 
              << " <hits -- size> " 
              << memo.size();
  }
  
  template <class Fn>
>>>>>>> 67c03f0b
  inline
  Memoizer<Fn> memoizer(Fn fn)
  {
    return Memoizer<Fn>(fn);
  }
  
  // end memoization wrapper
  
  //
  // convenience functions + functors
  
  SgBasicBlock& getCtorBody(SgMemberFunctionDeclaration& n)
  {
    SgFunctionDefinition& def = SG_DEREF(n.get_definition());
    
    return SG_DEREF(def.get_body());
  }

  SgClassDefinition& getClassDef(SgDeclarationStatement& n)
  {
    SgDeclarationStatement& defdcl = SG_DEREF(n.get_definingDeclaration());
    SgClassDeclaration&     clsdef = SG_ASSERT_TYPE(SgClassDeclaration, defdcl);
    
    return SG_DEREF(clsdef.get_definition());
  }
  
  SgClassDefinition& getClassDef(SgMemberFunctionDeclaration& n)
  {
    return getClassDef(SG_DEREF(n.get_associatedClassDeclaration())); 
  }
  
  SgClassDefinition* getClassDefOpt(SgClassType& n)
  {
    SgDeclarationStatement& dcl    = SG_DEREF( n.get_declaration() ); 
    SgDeclarationStatement* defdcl = dcl.get_definingDeclaration();
    
<<<<<<< HEAD
=======
    logWarn() << dcl.get_mangled_name() << std::endl;
    
>>>>>>> 67c03f0b
    return defdcl ? SG_ASSERT_TYPE(SgClassDeclaration, *defdcl).get_definition()
                  : nullptr
                  ;
  }
  
  
  /// a compiler generated destructor is required, if
  ///   (1) no destructor has been specified
  ///   (2) AND at least one data member has or requires a non-trivial destructor. 
  struct TriviallyDestructible : sg::DispatchHandler<bool>
  {
    typedef sg::DispatchHandler<bool> base;
    
    TriviallyDestructible()
    : base(true)
    {}
    
    void handle(SgNode& n)         { SG_UNEXPECTED_NODE(n); }
    
    // base case
    void handle(SgType&)           { /* default */ }
    
    // types with constructors/destructors
    void handle(SgClassType& n)    
    {
      SgClassDefinition* clsdef = getClassDefOpt(n);
      
      res = clsdef ? check(clsdef).first : false;
    }
    
    // types that need to be skipped
    void handle(SgArrayType& n)    
    { 
      res = check(n.get_base_type());
    }
    
    void handle(SgTypedefType& n)  { res = check(n.get_base_type()); }
    void handle(SgModifierType& n) { res = check(n.get_base_type()); }
    
    static
    bool check(SgType* n); 

    static
    std::pair<bool, SgMemberFunctionDeclaration*>
    check(SgClassDefinition* n);     
  };
  
  bool
  TriviallyDestructible::check(SgType* ty)
  {
    return sg::dispatch(TriviallyDestructible(), ty);
  }

  SgMemberFunctionDeclaration* 
  isDtor(SgMemberFunctionDeclaration& n)
  {
    return n.get_specialFunctionModifier().isDestructor()? &n : nullptr;
  }

  
  struct TriviallyDestructibleDecl : sg::DispatchHandler<std::pair<bool, SgMemberFunctionDeclaration*> >
  {
    typedef sg::DispatchHandler<std::pair<bool, SgMemberFunctionDeclaration*> > base;
    
    TriviallyDestructibleDecl()
    : base(std::make_pair(true, nullptr))
    {}
    
    void nontrivial(SgMemberFunctionDeclaration* dtor = nullptr)
    {
      res = std::make_pair(false, dtor);
    }
    
    void chkClassDeclaration(SgClassDeclaration& n);   
    
    void handle(SgNode& n)               { SG_UNEXPECTED_NODE(n); }
<<<<<<< HEAD
    
    void handle(SgDeclarationStatement&) { }
    void handle(SgTypedefDeclaration&)   { }
    void handle(SgEnumDeclaration&)      { }
    
    void handle(SgClassDeclaration& n)   
    {
      // this is only concerned about anonymous unions / classes 
      //   (classes a non standard extension accepted by many compilers), 
      //   whose members get embedded into the surrounding scope. 
      //   Any other case should not produce non-trivial destructors.
      if (!n.get_explicit_anonymous()) return;
      
      chkClassDeclaration(n);
    }
    
    void handle(SgMemberFunctionDeclaration& n)
    {
      if (isDtor(n)) nontrivial(&n);
    }
    
    void handle(SgFunctionDeclaration& n) { } // subsumes the two beneath
    void handle(SgTemplateFunctionDeclaration& n) { }
    void handle(SgTemplateInstantiationFunctionDecl& n)
    {
      logWarn() << "instance " << n.get_name() << std::endl;
    }
    
    void handle(SgVariableDeclaration& n)
    {
      if (si::isStatic(&n)) return;
      
      auto endseq     = n.get_variables().end();
      bool nottrivial = endseq != std::find_if( n.get_variables().begin(), endseq,
                                             [](SgInitializedName* x) -> bool
                                             {
                                               ROSE_ASSERT(x);
                                               return !TriviallyDestructible::check(x->get_type());                                    
                                             }
                                           );
      
      if (nottrivial) nontrivial();
    }
    
    static
    ReturnType check(SgDeclarationStatement* n);
    
    static
    ReturnType check(SgBaseClass* n);
  };
  
  
  void 
  TriviallyDestructibleDecl::chkClassDeclaration(SgClassDeclaration& n)
  {   
    SgDeclarationStatement* defdcl = n.get_definingDeclaration();
    if (!defdcl) { nontrivial(); return; }
    
    SgClassDeclaration&     clsdcl = SG_ASSERT_TYPE(SgClassDeclaration, *defdcl);
    const bool              trvl   = TriviallyDestructible::check(clsdcl.get_definition()).first;
    
    if (!trvl) nontrivial();
  }
  
  TriviallyDestructibleDecl::ReturnType 
  TriviallyDestructibleDecl::check(SgDeclarationStatement* n)
  {
    return sg::dispatch(TriviallyDestructibleDecl(), n);
  }
  
  TriviallyDestructibleDecl::ReturnType 
  TriviallyDestructibleDecl::check(SgBaseClass* n)
  {
    SgClassDeclaration*       cls = SG_DEREF(n).get_base_class();
    TriviallyDestructibleDecl test;
    
    test.chkClassDeclaration(SG_DEREF(cls));
    return test;
  }
  
  std::pair<bool, SgMemberFunctionDeclaration*>
  TriviallyDestructible::check(SgClassDefinition* def)
  {
    ROSE_ASSERT(def);
    
    bool trivial_class = true;
    
=======
    
    void handle(SgDeclarationStatement&) { }
    void handle(SgTypedefDeclaration&)   { }
    void handle(SgEnumDeclaration&)      { }
    
    void handle(SgClassDeclaration& n)   
    {
      // this is only concerned about anonymous unions / classes 
      //   (classes a non standard extension accepted by many compilers), 
      //   whose members get embedded into the surrounding scope. 
      //   Any other case should not produce non-trivial destructors.
      if (!n.get_explicit_anonymous()) return;
      
      chkClassDeclaration(n);
    }
    
    void handle(SgMemberFunctionDeclaration& n)
    {
      if (isDtor(n)) nontrivial(&n);
    }
    
    void handle(SgFunctionDeclaration& n) { } // subsumes the two beneath
    void handle(SgTemplateFunctionDeclaration& n) { }
    void handle(SgTemplateInstantiationFunctionDecl& n)
    {
      logWarn() << "instance " << n.get_name() << std::endl;
    }
    
    void handle(SgVariableDeclaration& n)
    {
      if (si::isStatic(&n)) return;
      
      auto endseq     = n.get_variables().end();
      bool nottrivial = endseq != std::find_if( n.get_variables().begin(), endseq,
                                             [](SgInitializedName* x) -> bool
                                             {
                                               ROSE_ASSERT(x);
                                               return !TriviallyDestructible::check(x->get_type());                                    
                                             }
                                           );
      
      if (nottrivial) nontrivial();
    }
    
    static
    ReturnType check(SgDeclarationStatement* n);
    
    static
    ReturnType check(SgBaseClass* n);
  };
  
  
  void 
  TriviallyDestructibleDecl::chkClassDeclaration(SgClassDeclaration& n)
  {   
    SgDeclarationStatement* defdcl = n.get_definingDeclaration();
    if (!defdcl) { nontrivial(); return; }
    
    SgClassDeclaration&     clsdcl = SG_ASSERT_TYPE(SgClassDeclaration, *defdcl);
    const bool              trvl   = TriviallyDestructible::check(clsdcl.get_definition()).first;
    
    if (!trvl) nontrivial();
  }
  
  TriviallyDestructibleDecl::ReturnType 
  TriviallyDestructibleDecl::check(SgDeclarationStatement* n)
  {
    return sg::dispatch(TriviallyDestructibleDecl(), n);
  }
  
  TriviallyDestructibleDecl::ReturnType 
  TriviallyDestructibleDecl::check(SgBaseClass* n)
  {
    SgClassDeclaration*       cls = SG_DEREF(n).get_base_class();
    TriviallyDestructibleDecl test;
    
    test.chkClassDeclaration(SG_DEREF(cls));
    return test;
  }
  
  std::pair<bool, SgMemberFunctionDeclaration*>
  TriviallyDestructible::check(SgClassDefinition* def)
  {
    ROSE_ASSERT(def);
    
    bool trivial_class = true;
    
>>>>>>> 67c03f0b
    // this loop checks if all members are trivially destructable
    //   and if the class has a declared destructor
    for (SgDeclarationStatement* mem : def->get_members())
    {
      ROSE_ASSERT(mem);
      
      if (!(TriviallyDestructibleDecl::check(mem).first))
        trivial_class = false;
      
      if (SgMemberFunctionDeclaration* cand = isSgMemberFunctionDeclaration(mem))
      {
        if (isDtor(*cand)) return std::make_pair(false, cand);
      }
    }
    
    if (!trivial_class) return std::make_pair(false, nullptr); 
        
    for (SgBaseClass* baseclass : def->get_inheritances())
    {
      ROSE_ASSERT(baseclass);
      
      if (  baseclass->get_isDirectBaseClass() 
         && (!(TriviallyDestructibleDecl::check(baseclass).first))
         )
      {
        return std::make_pair(false, nullptr);
      }    
    }
    
    return std::make_pair(true, nullptr);    
  }  
      
  struct SameName
  {
    explicit
    SameName(SgInitializedName& var)
    : name(var.get_name())
    {}
    
    bool operator()(SgInitializedName* cand)
    {
      ROSE_ASSERT(cand);
      return cand->get_name() == name;
    }
    
    SgName name;
  };
  
  SgInitializer*
  getMemberInitializer(SgInitializedName& var, SgCtorInitializerList& ctorini)
  {
    SgInitializedNamePtrList&                lst = ctorini.get_ctors();
    SgInitializedNamePtrList::const_iterator pos = std::find_if(lst.begin(), lst.end(), SameName(var)); 
        
    return (pos != lst.end()) ? (*pos)->get_initializer() : var.get_initializer();
  }
  
  struct ConstructorInitializerListError : std::logic_error
  {
    using base = std::logic_error;
    
    ConstructorInitializerListError(const std::string& what, SgInitializedName* ini)
    : base(what), initname(ini)
    {}
    
    SgInitializedName* initname;
  };
  
  struct SameClassDef
  {
    explicit
    SameClassDef(SgBaseClass& base)
    : classdef(getClassDef(SG_DEREF(base.get_base_class())))
    {}
    
    bool operator()(SgInitializedName* cand)
    {
<<<<<<< HEAD
      ROSE_ASSERT(cand && cand->get_initializer());
      
=======
      if (ERROR_TOLERANT && !(cand && cand->get_initializer()))
      {
        throw ConstructorInitializerListError("unusual constructor list element", cand);
      }
      
      ROSE_ASSERT(cand && cand->get_initializer());
>>>>>>> 67c03f0b
      SgConstructorInitializer* ctorini = isSgConstructorInitializer(cand->get_initializer());
      
      // if it is not a base class initialization, it must be member variable initialization
      //   -> ignore
      // \todo once we see a member variable initialization, the base class was not found, 
      //       and the iteration can be aborted.
      if (!ctorini) return false;
      
      SgMemberFunctionDeclaration& mfn = SG_DEREF( ctorini->get_declaration() );
      
      return &getClassDef(mfn) == &classdef;
    }
    
    SgClassDefinition& classdef;
  };
  
  SgInitializer*
  getBaseInitializer(SgBaseClass& base, SgCtorInitializerList& ctorini)
  {
    SgInitializedNamePtrList&                lst = ctorini.get_ctors();
    SgInitializedNamePtrList::const_iterator pos = std::find_if(lst.begin(), lst.end(), SameClassDef(base)); 
        
    return (pos != lst.end()) ? (*pos)->get_initializer() : nullptr;
  }
  
  //
  // C++ normalizing transformers
  
<<<<<<< HEAD
=======
  SgMemberFunctionDeclaration* 
  obtainDefaultCtorIfAvail(SgType& ty);
  
  /// inserts the initialization of a member variable into a block (i.e., ctor body).
  /// \note 
  ///   the ast representation deviates from standard C++
  ///   e.g., for struct S { S() {}; std::string s; };
  ///     varrefexp(s) = initializer-expr 
  ///   is inserted into the block
>>>>>>> 67c03f0b
  struct VarCtorInserter
  {
      VarCtorInserter(SgBasicBlock& where, SgInitializedName& what, SgInitializer* how)
      : blk(where), var(what), ini(how) 
      {}
<<<<<<< HEAD
      
      SgInitializer* mkDefaultInitializer() 
      {
        // \todo once we build missing constructor bodies, this should become
        //       SgConstructorInitializer.
        return sb::buildAssignInitializer(sb::buildNullExpression(), var.get_type());
=======
      
      SgInitializer* mkDefaultInitializer() 
      {
        SgType&                      varty = SG_DEREF(var.get_type());
        SgMemberFunctionDeclaration* ctor  = obtainDefaultCtorIfAvail(varty);
        
        if (ctor == nullptr)
        {
          // return an empty assign initializer, if the type does not have a ctor
          return sb::buildAssignInitializer(sb::buildNullExpression(), &varty);
        }
        
        SgClassDefinition&           clsdef = getClassDef(*ctor); 
        SgClassDeclaration*          clazz  = isSgClassDeclaration(clsdef.get_parent());
      
        ROSE_ASSERT(clazz);
        return sb::buildConstructorInitializer( ctor,
                                                sb::buildExprListExp(), 
                                                SgClassType::createType(clazz),
                                                false /* need name */,
                                                false /* need qualifier */,
                                                false /* need parenthesis after name */,
                                                false /* associated class unknown */
                                              );
>>>>>>> 67c03f0b
      } 
      
      void execute() 
      {
        ini = ini ? si::deepCopy(ini) : mkDefaultInitializer();
        
        SgVariableSymbol* varsym = SG_ASSERT_TYPE(SgVariableSymbol, var.search_for_symbol_from_symbol_table());         
        SgVarRefExp*      varref = sb::buildVarRefExp(varsym);
        SgAssignOp*       assign = sb::buildAssignOp(varref, ini);
        
        blk.prepend_statement(sb::buildExprStatement(assign));
      }
      
    private:
      SgBasicBlock&      blk;
      SgInitializedName& var;
      SgInitializer*     ini;
  };
  
  
  bool isConvertibleTo(SgExpression& expr, SgInitializedName& parm)
  {
    // \todo implement 
    return true;
  }
  
  bool parametersHaveDefaultValues(SgMemberFunctionDeclaration* fn, SgInitializedNamePtrList& parms, size_t from)
  {
    const size_t eoparams = parms.size();
    
    for (size_t i = from; i < eoparams; ++i)
    {
      SgInitializedName& parm = SG_DEREF(parms.at(i));
      
      if (!parm.get_initializer())
      {
        logError() << "Did not find parameter default value in declaration of " << fn->get_name() 
                   << ". Incomplete checking for sibling declarations."
                   << std::endl; 
        
        return false;
      }
    }
    
    // \todo check for other declarations visible at the call site
    return true;
  }
  

  struct FindFunction
  {
      typedef SgDeclarationStatementPtrList::iterator iterator;
      typedef std::pair<iterator, iterator>           result;
      
      explicit
      FindFunction(const std::string& name, SgExprListExp* ctorargs = nullptr)
      : funname(name), args(ctorargs) 
      {}
      
      FindFunction(const std::string& name, SgExprListExp& ctorargs)
      : FindFunction(name, &ctorargs) 
      {}
  
      bool operator()(SgDeclarationStatement* dcl)
      { 
        SgMemberFunctionDeclaration* mem = isSgMemberFunctionDeclaration(dcl);
       
        if (!mem || (funname != std::string(mem->get_name()))) 
<<<<<<< HEAD
          return false;
        
        // if there are no args and the name matches this is a candidate
        //   in particular for dtors.
        if (!args) 
          return true;
      
        SgFunctionParameterList&     fplst = SG_DEREF(mem->get_parameterList());
        SgInitializedNamePtrList& 	 parms = fplst.get_args();
        SgExpressionPtrList& 	       exprs = args->get_expressions();
        
        if (exprs.size() > parms.size()) 
          return false;
        
=======
          return false;
        
        // if there are no args and the name matches this is a candidate
        //   in particular for dtors.
        if (!args) 
          return true;
      
        SgFunctionParameterList&     fplst = SG_DEREF(mem->get_parameterList());
        SgInitializedNamePtrList& 	 parms = fplst.get_args();
        SgExpressionPtrList& 	       exprs = args->get_expressions();
        
        if (exprs.size() > parms.size()) 
          return false;
        
>>>>>>> 67c03f0b
        // \todo we need to ONLY check that mem is a ctor, dtor, cctor, or mctor (nothing else)
        for (size_t i = 0; i < exprs.size(); ++i)
        {
          if (!isConvertibleTo(SG_DEREF(exprs.at(i)), SG_DEREF(parms.at(i))))
            return false;
        }
        
        return parametersHaveDefaultValues(mem, parms, exprs.size());
      }

      static
      result      
      find(SgClassDefinition& clsdef, const std::string& n, SgExprListExp* args = nullptr)
      {
        SgDeclarationStatementPtrList&          lst = clsdef.get_members();
        SgDeclarationStatementPtrList::iterator zzz = lst.end();
        
        return result(std::find_if(lst.begin(), zzz, FindFunction(n, args)), zzz);
      }
      
      static
      result      
      find(SgClassDefinition& clsdef, const std::string& n, SgExprListExp& args)
      {
        return find(clsdef, n, &args);
      }
      
      static
      bool found(result res) 
      { 
        return res.first != res.second; 
      }

      static
      SgMemberFunctionDeclaration&
      declaration(result res) 
      { 
        return SG_DEREF( isSgMemberFunctionDeclaration(*res.first) ); 
      }
    
    private:
      const std::string funname;
      SgExprListExp*    args; // optional
  };

  Sg_File_Info* dummyFileInfo()
  {
    return Sg_File_Info::generateDefaultFileInfoForTransformationNode();
  }

  void markCompilerGenerated(SgLocatedNode& n)
  {
    n.set_endOfConstruct(dummyFileInfo());
    n.set_startOfConstruct(dummyFileInfo());
    n.set_file_info(dummyFileInfo());
  }
  
  void setSpecialFunctionModifier(SgSpecialFunctionModifier& mod, bool ctor)
  {
    if (ctor) mod.setConstructor(); else mod.setDestructor(); 
  }
  
  std::string nameOf(SgClassDefinition& clsdef)
  {
    return SG_DEREF(clsdef.get_declaration()).get_name();
  }
  
  std::string nameDtor(SgClassDefinition& clsdef)
  {
    return DTOR_PREFIX + nameOf(clsdef);
  }
 
  std::string nameCtorDtor(SgClassDefinition& clsdef, bool ctor)
  {
    return ctor ? nameOf(clsdef) : nameDtor(clsdef); 
  }  

  SgMemberFunctionDeclaration&
  mkCtorDtor(SgClassDefinition& scope, bool ctor)
  {
    SgName                       nm(nameCtorDtor(scope, ctor));
    SgType&                      ty  = SG_DEREF(sb::buildVoidType());
    SgFunctionParameterList&     lst = SG_DEREF(sb::buildFunctionParameterList());
    SgMemberFunctionDeclaration& dcl = SG_DEREF(sb::buildNondefiningMemberFunctionDeclaration(nm, &ty, &lst, &scope));
    SgFunctionParameterScope&    psc = SG_DEREF(new SgFunctionParameterScope(dummyFileInfo()));

    markCompilerGenerated(lst);
    markCompilerGenerated(dcl);
    markCompilerGenerated(psc);
    
    setSpecialFunctionModifier(dcl.get_specialFunctionModifier(), ctor);

    dcl.set_functionParameterScope(&psc);
    psc.set_parent(&dcl);
    dcl.set_firstNondefiningDeclaration(&dcl);

    return dcl;
  }
  
<<<<<<< HEAD
=======
  SgTemplateArgumentPtrList* 
  cloneTemplateArguments(SgTemplateInstantiationMemberFunctionDecl* dcl)
  {
    if (dcl == nullptr) return nullptr;
    
    SgTemplateArgumentPtrList& templargs = dcl->get_templateArguments();
    SgTemplateArgumentPtrList& res = SG_DEREF(new SgTemplateArgumentPtrList);
    
    res.reserve(templargs.size());
    for (SgTemplateArgument* tparam : templargs)
      res.push_back(si::deepCopy(tparam));
      
    return &res;
  }
  
>>>>>>> 67c03f0b

  SgMemberFunctionDeclaration&
  mkCtorDtorDef(SgClassDefinition& clsdef, SgMemberFunctionDeclaration& nondef, bool ctor)
  {
<<<<<<< HEAD
    ROSE_ASSERT(nondef.get_definingDeclaration() == nullptr);
    
    SgName                       nm  = nondef.get_name();
    SgType&                      ty  = SG_DEREF(nondef.get_orig_return_type());
    SgFunctionParameterList&     lst = SG_DEREF(sb::buildFunctionParameterList());
    SgMemberFunctionDeclaration& dcl = SG_DEREF(sb::buildDefiningMemberFunctionDeclaration(nm, &ty, &lst, &clsdef, nullptr, false, 0, &nondef, nullptr));
    SgFunctionParameterScope&    psc = SG_DEREF(new SgFunctionParameterScope(dummyFileInfo()));
=======
    typedef SgTemplateInstantiationMemberFunctionDecl TemplateMemberFunction;
    
    ROSE_ASSERT(nondef.get_definingDeclaration() == nullptr);
    
    SgName                       nm   = nondef.get_name();
    SgType&                      ty   = SG_DEREF(nondef.get_orig_return_type());
    SgFunctionParameterList&     lst  = SG_DEREF(sb::buildFunctionParameterList());
    TemplateMemberFunction*      tmpl = isSgTemplateInstantiationMemberFunctionDecl(&nondef);
    SgMemberFunctionDeclaration* pdcl = sb::buildDefiningMemberFunctionDeclaration( nm, 
                                                                                    &ty, 
                                                                                    &lst, 
                                                                                    &clsdef, 
                                                                                    nullptr /* decorator list */, 
                                                                                    tmpl != nullptr /* build template instance */, 
                                                                                    0, 
                                                                                    &nondef, 
                                                                                    cloneTemplateArguments(tmpl)
                                                                                  );
    SgMemberFunctionDeclaration& dcl  = SG_DEREF(pdcl);
    SgFunctionParameterScope&    psc  = SG_DEREF(new SgFunctionParameterScope(dummyFileInfo()));
>>>>>>> 67c03f0b
    
    ROSE_ASSERT(dcl.get_parent() != nullptr);
    ROSE_ASSERT(dcl.get_definition() != nullptr);
    ROSE_ASSERT(dcl.get_CtorInitializerList() != nullptr);
    ROSE_ASSERT(dcl.get_functionParameterScope() == nullptr);
    ROSE_ASSERT(nondef.get_definingDeclaration() != nullptr);

    setSpecialFunctionModifier(dcl.get_specialFunctionModifier(), ctor);
    dcl.set_functionParameterScope(&psc);
    
    psc.set_parent(&dcl);
    
    return dcl;
  }
  
  SgMemberFunctionDeclaration& 
  createCtorDtor(SgClassDefinition& clsdef, bool ctor)
  {
    SgMemberFunctionDeclaration& nondef  = mkCtorDtor(clsdef, ctor);
    SgMemberFunctionDeclaration& ctordef = mkCtorDtorDef(clsdef, nondef, ctor);

    clsdef.append_member(&ctordef);
    return ctordef;    
  }

  
  /// obtains a reference to a compiler generatable constructor in class \ref clazz that can take ctorargs.
  /// If none is defined, an empty constructor is added to the class
  SgMemberFunctionDeclaration& 
  obtainGeneratableFunction(SgClassDefinition& clsdef, const std::string& n, SgExprListExp& ctorargs)
  {
    ROSE_ASSERT(ctorargs.get_expressions().size() == 0); // \todo handle copy and move ctors

    FindFunction::result res = FindFunction::find(clsdef, n, ctorargs);
    
    return FindFunction::found(res) ? FindFunction::declaration(res)
                                    : createCtorDtor(clsdef, n.at(0) != '~')
                                    ; 
  }
  
  std::string
  getName(SgClassDefinition& clsdef)
  {
    return SG_DEREF( clsdef.get_declaration() ).get_name();
  }
    
  SgMemberFunctionDeclaration& 
  obtainGeneratableCtor(SgClassDefinition& clsdef, SgExprListExp& ctorargs)
  {
    return obtainGeneratableFunction(clsdef, getName(clsdef), ctorargs);
<<<<<<< HEAD
=======
  }

  SgMemberFunctionDeclaration& 
  obtainGeneratableDtor(SgClassDefinition& clsdef, SgExprListExp& ctorargs)
  {
    const std::string dtorname = DTOR_PREFIX + getName(clsdef);
    
    return obtainGeneratableFunction(clsdef, dtorname, ctorargs);
  }
  
  SgMemberFunctionDeclaration* 
  obtainDefaultCtorIfAvail(SgType& ty)
  {
    using ExprListGuard = std::unique_ptr<SgExprListExp>;
    // \todo also skip usingg declarations (aka SgTemplateTypedefs)
    constexpr unsigned char STRIP_MODIFIER_ALIAS = SgType::STRIP_MODIFIER_TYPE | SgType::STRIP_TYPEDEF_TYPE; 
    
    SgType*            elemty = ty.stripType(STRIP_MODIFIER_ALIAS);
    SgClassType*       clsty  = isSgClassType(elemty);
    
    if (!clsty) return nullptr;
    
    logInfo() << "link to default ctor" << std::endl;
    
    // args is temporary
    //~ SgExprListExp      emptyargs;
    ExprListGuard      emptyargs{ sb::buildExprListExp() };
    SgClassDefinition& clsdef = getClassDef(SG_DEREF(clsty->get_declaration()));
    
    return &obtainGeneratableCtor( clsdef, *emptyargs );
>>>>>>> 67c03f0b
  }

  SgMemberFunctionDeclaration& 
  obtainGeneratableDtor(SgClassDefinition& clsdef, SgExprListExp& ctorargs)
  {
    const std::string dtorname = DTOR_PREFIX + getName(clsdef);
    
    return obtainGeneratableFunction(clsdef, dtorname, ctorargs);
  }

  struct BaseCtorInserter
<<<<<<< HEAD
  {
      BaseCtorInserter(SgBasicBlock& where, SgBaseClass& what, SgInitializer* how)
      : blk(where), baseclass(what), ini(how) 
      {}
      
      SgInitializer* mkDefaultInitializer() const 
      {
        SgExprListExp&               args  = SG_DEREF( sb::buildExprListExp() );
        SgClassDeclaration&          clazz = SG_DEREF( baseclass.get_base_class() );
        SgMemberFunctionDeclaration& ctor  = obtainGeneratableCtor(getClassDef(clazz), args);      
  
        return sb::buildConstructorInitializer( &ctor,
                                                &args, 
                                                SgClassType::createType(&clazz),
                                                false /* need name */,
                                                false /* need qualifier */,
                                                false /* need parenthesis after name */,
                                                false /* associated class unknown */
                                              );
      } 
      
      void execute() 
      {
        ini = ini ? si::deepCopy(ini) : mkDefaultInitializer();
        
        blk.prepend_statement(sb::buildExprStatement(ini));
      }
    
    private:  
      SgBasicBlock&  blk;
      SgBaseClass&   baseclass;
      SgInitializer* ini;
  };
  
  SgFunctionSymbol& 
  get_symbol(SgFunctionDeclaration& fundecl)
  {
    SgSymbol& symbl = SG_DEREF( fundecl.search_for_symbol_from_symbol_table() );
    
    return SG_ASSERT_TYPE(SgFunctionSymbol, symbl);
  }
  
  struct BaseDtorInserter
  {
=======
  {
      BaseCtorInserter(SgBasicBlock& where, SgBaseClass& what, SgInitializer* how)
      : blk(where), baseclass(what), ini(how) 
      {}
      
      SgInitializer* mkDefaultInitializer() const 
      {
        SgExprListExp&               args  = SG_DEREF( sb::buildExprListExp() );
        SgClassDeclaration&          clazz = SG_DEREF( baseclass.get_base_class() );
        SgMemberFunctionDeclaration& ctor  = obtainGeneratableCtor(getClassDef(clazz), args);      
  
        return sb::buildConstructorInitializer( &ctor,
                                                &args, 
                                                SgClassType::createType(&clazz),
                                                false /* need name */,
                                                false /* need qualifier */,
                                                false /* need parenthesis after name */,
                                                false /* associated class unknown */
                                              );
      } 
      
      void execute() 
      {
        ini = ini ? si::deepCopy(ini) : mkDefaultInitializer();
        
        blk.prepend_statement(sb::buildExprStatement(ini));
      }
    
    private:  
      SgBasicBlock&  blk;
      SgBaseClass&   baseclass;
      SgInitializer* ini;
  };
  
  SgFunctionSymbol& 
  get_symbol(SgFunctionDeclaration& fundecl)
  {
    SgSymbol& symbl = SG_DEREF( fundecl.search_for_symbol_from_symbol_table() );
    
    return SG_ASSERT_TYPE(SgFunctionSymbol, symbl);
  }
  
  struct BaseDtorInserter
  {
>>>>>>> 67c03f0b
      BaseDtorInserter(SgBasicBlock& where, SgBaseClass& what)
      : blk(where), baseclass(what) 
      {}
      
      SgStatement* mkDtorCall() const
      {
        SgExprListExp&               args  = SG_DEREF( sb::buildExprListExp() );
        SgClassDeclaration&          clazz = SG_DEREF( baseclass.get_base_class() );
        SgMemberFunctionDeclaration& dtor  = obtainGeneratableDtor(getClassDef(clazz), args);
        SgFunctionSymbol&            symbl = get_symbol(dtor);
        SgFunctionCallExp&           call  = SG_DEREF( sb::buildFunctionCallExp(&symbl, &args) );
  
        return sb::buildExprStatement(&call);
      } 
      
      void execute() { blk.append_statement(mkDtorCall()); }
    
    private:  
      SgBasicBlock& blk;
      SgBaseClass&  baseclass;
  };
  
  template <class SageNode, class SageChild>
  void set_child(SageNode& parent, void (SageNode::*setter) (SageChild*), SageChild& child)
  {
    (parent.*setter)(&child);
    child.set_parent(&parent);
  }
  
  
  struct DtorCallCreator : sg::DispatchHandler<SgStatement*>
  {
    typedef sg::DispatchHandler<SgStatement*> base;
    
    DtorCallCreator(SgExpression& expr)
    : base(), elem(expr)
    {}
    
    void descend(SgNode* n) { res = sg::dispatch(*this, n); }
 
    SgForStatement&
    createLoopOverArray(SgArrayType& arrty)
    {
      // loop skeleton
      SgForStatement&        sgnode  = SG_DEREF( new SgForStatement(dummyFileInfo()) );
      SgExpression&          start   = SG_DEREF( sb::buildIntVal(0) );
      std::string            varname = si::generateUniqueVariableName(&sgnode, "dtorloop");
      SgInitializer&         varini  = SG_DEREF( sb::buildAssignInitializer(&start, start.get_type()) );
      SgVariableDeclaration& var     = SG_DEREF( sb::buildVariableDeclaration(varname, sb::buildIntType(), &varini, &sgnode) );
      
      ROSE_ASSERT(sgnode.get_for_init_stmt() != nullptr);
      sgnode.append_init_stmt(&var);
      
      // test
      SgExpression&          limit   = SG_DEREF( si::deepCopy(arrty.get_index()) );
      SgExpression&          vartst  = SG_DEREF( sb::buildVarRefExp(&var) );
      SgExpression&          lt      = SG_DEREF( sb::buildLessThanOp(&vartst, &limit) );
      SgStatement&           ltstmt  = SG_DEREF( sb::buildExprStatement(&lt) );
      
      set_child(sgnode, &SgForStatement::set_test, ltstmt);
      
      // increment
      SgExpression&          varinc  = SG_DEREF( sb::buildVarRefExp(&var) );
      SgExpression&          inc     = SG_DEREF( sb::buildPlusPlusOp(&varinc) );
      
      set_child(sgnode, &SgForStatement::set_increment, inc);
      
      // index expression + body recursion
      SgExpression&          varidx  = SG_DEREF( sb::buildVarRefExp(&var) );
      SgExpression&          indexed = SG_DEREF( sb::buildPntrArrRefExp(&elem, &varidx) );
      SgStatement*           bdy     = sg::dispatch(DtorCallCreator(indexed), arrty.get_base_type());
      
      set_child(sgnode, &SgForStatement::set_loop_body, SG_DEREF(bdy));
      
      // done 
      return sgnode;
    }
    
<<<<<<< HEAD
    void handle(SgNode& n) { SG_UNEXPECTED_NODE(n); }
=======
    void handle(SgNode& n)         { SG_UNEXPECTED_NODE(n); }
>>>>>>> 67c03f0b
    
    void handle(SgModifierType& n) { descend(n.get_base_type()); }
    void handle(SgTypedefType& n)  { descend(n.get_base_type()); }
    
    void handle(SgClassType& n)
    {
      SgClassDefinition&           clsdef   = SG_DEREF( getClassDefOpt(n) );
      SgExprListExp&               args     = SG_DEREF( sb::buildExprListExp() );
      SgMemberFunctionDeclaration& dtordcl  = obtainGeneratableDtor(clsdef, args);
      SgMemberFunctionSymbol*      mfunsym  = SG_ASSERT_TYPE(SgMemberFunctionSymbol, dtordcl.search_for_symbol_from_symbol_table());
      SgMemberFunctionRefExp&      mfunref  = SG_DEREF( sb::buildMemberFunctionRefExp( mfunsym,
<<<<<<< HEAD
                                                                                       false /* \todo virtual call */,
=======
                                                                                       false /* a destructed variable has full type -> no virtual call */,
>>>>>>> 67c03f0b
                                                                                       false /* need qualifier */
                                                                                     ));
      SgDotExp&                    callee   = SG_DEREF( sb::buildDotExp(&elem, &mfunref) );
      SgFunctionCallExp&           callexp  = SG_DEREF( sb::buildFunctionCallExp(&callee, &args) );
      
      res = sb::buildExprStatement(&callexp);
    }
    
    void handle(SgArrayType& n)
    { 
      res = &createLoopOverArray(n);
    }
    
    SgExpression& elem;
  };
  
  struct VarDtorInserter
  {
      VarDtorInserter(SgBasicBlock& where, SgInitializedName& what)
      : blk(where), var(what)
      {}
      
      void execute() 
      {
<<<<<<< HEAD
=======
        logWarn() << "in " << var.get_name() << std::endl;
        
>>>>>>> 67c03f0b
        SgExpression& destructed = SG_DEREF( sb::buildVarRefExp(&var, nullptr) );
        SgStatement*  dtorcall   = sg::dispatch(DtorCallCreator(destructed), var.get_type());
        ROSE_ASSERT(dtorcall);
        
        //~ logInfo() << "destructing " << var.get_name()
                  //~ << " // " << SrcLoc(var)
                  //~ << std::endl;        
        blk.prepend_statement(dtorcall);
      }
      
    private:
      SgBasicBlock&      blk;
      SgInitializedName& var;
  };
  

  struct CtorInitListClearer
  {
      explicit
      CtorInitListClearer(SgCtorInitializerList& n)
      : ctorlst(n)
      {}
      
      void execute() 
      {
        // \todo delete elements before removing them from the list
        ctorlst.get_ctors().clear();
      }
      
    private:
      SgCtorInitializerList& ctorlst;
  };
  
  
  struct ConstructorGenerator
  {
      explicit
      ConstructorGenerator(SgMemberFunctionDeclaration& nondefiningCtor)
      : ctor(nondefiningCtor)
      {}
      
      void execute()
      {
        // is it already done?
        if (ctor.get_definingDeclaration()) return;

        // \todo cannot yet handle SgTemplateInstantiationMemberFunctionDecl
        if (isSgTemplateInstantiationMemberFunctionDecl(&ctor))
        {
<<<<<<< HEAD
          logWarn() << "Definition for SgTemplateInstantiationMemberFunctionDecl not generated: "
                    << ctor.get_name()
                    << std::endl;
=======
          logError() << "Definition for SgTemplateInstantiationMemberFunctionDecl not generated: "
                     << ctor.get_name()
                     << std::endl;
>>>>>>> 67c03f0b
          return;
        }
        
        SgClassDefinition&           clsdef  = sg::ancestor<SgClassDefinition>(ctor);
        SgMemberFunctionDeclaration& ctordef = mkCtorDtorDef(clsdef, ctor, true /* ctor */);

        clsdef.prepend_member(&ctordef);
        
        // initialize members
        normalizeCxx(&ctordef);
      }
    
    private:
      SgMemberFunctionDeclaration& ctor;
  };
  
  struct DestructorGenerator
  {
      explicit
      DestructorGenerator(SgClassDefinition& clsdef)
      : cls(clsdef)
      {}
      
      void execute()
      {
        logInfo() << "create dtor: " << nameCtorDtor(cls, false) 
                  << " // " << SrcLoc(cls)
                  << std::endl;
        
        SgMemberFunctionDeclaration& dtor = createCtorDtor(cls, false /* dtor */);
        
        // destruct member variables that have class type
        normalizeCxx(&dtor);
      }
    
    private:
      SgClassDefinition& cls;
  };
  
  bool isVirtualBase(SgBaseClass& base)
  {
    return SG_DEREF(base.get_baseClassModifier()).isVirtual(); 
  }
  
  bool isGenerateableCtor(SgMemberFunctionDeclaration& n)
  {
    SgFunctionParameterList&  fplst = SG_DEREF(n.get_parameterList());
    SgInitializedNamePtrList& parms = fplst.get_args();
    
    return parms.size() == 0;
  } 
  
  bool needsCompilerGeneration(SgMemberFunctionDeclaration& n)
  {
    // \todo how do we distinguish from a generated definition and
    //       a constructor defined in a different translation unit?
<<<<<<< HEAD
    return (  n.get_definingDeclaration() != nullptr
           || isGenerateableCtor(n)
=======
    return (  n.get_definingDeclaration() == nullptr
           && isGenerateableCtor(n)
>>>>>>> 67c03f0b
           );
  }

  // 
  // memoized functors

  
  SgInitializedNamePtrList
  extractNonStaticMemberVars(const SgClassDefinition* cls)
  {
    SgInitializedNamePtrList res;
    
    for (SgDeclarationStatement* cand : cls->get_members())
    {
      SgVariableDeclaration* dcl = isSgVariableDeclaration(cand);

      if (dcl && !si::isStatic(dcl))
      { 
        SgInitializedNamePtrList& lst = dcl->get_variables();
        
        ROSE_ASSERT(lst.size() == 1 && lst[0]);  
        res.push_back(lst[0]);
      }
    }
    
    return std::move(res);
  }
  
  auto getMemberVars = memoizer(extractNonStaticMemberVars);
  
  auto getDirectNonVirtualBases = 
           memoizer( [](const SgClassDefinition* cls) -> SgBaseClassPtrList
                     {
                       SgBaseClassPtrList res;
                     
                       for (SgBaseClass* cand : cls->get_inheritances())
                       {
                         ROSE_ASSERT(cand);
                                       
                         if (cand->get_isDirectBaseClass() && !isVirtualBase(*cand))
                           res.push_back(cand);
                       }
                                                   
                       return std::move(res);
                     } 
                   );
<<<<<<< HEAD
  
  void clearMemoized()
  {
    logInfo() << getDirectNonVirtualBases.hits() 
              << " <hits -- size> " 
              << getDirectNonVirtualBases.size()
              << " getDirectNonVirtualBases - cache\n" 
              << getMemberVars.hits() 
              << " <hits -- size> " 
              << getMemberVars.size() 
              << " getMemberVars - cache\n" 
              << std::endl;
    
    getMemberVars.clear();
    getDirectNonVirtualBases.clear();
=======
                   
  auto getAllVirtualBases = 
           memoizer( [](const SgClassDefinition* cls) -> SgBaseClassPtrList
                     {
                       SgBaseClassPtrList res;
                     
                       for (SgBaseClass* cand : cls->get_inheritances())
                       {
                         ROSE_ASSERT(cand);
                                       
                         if (isVirtualBase(*cand))
                           res.push_back(cand);
                       }
                                                   
                       return std::move(res);
                     }
                   );
  
  void clearMemoized()
  {
    logInfo() << getDirectNonVirtualBases << " getDirectNonVirtualBases - cache\n" 
              << getAllVirtualBases       << " getAllVirtualBases - cache\n" 
              << getMemberVars            << " getMemberVars - cache\n" 
              << std::endl;
    
    getDirectNonVirtualBases.clear();
    getAllVirtualBases.clear();
    getMemberVars.clear();
>>>>>>> 67c03f0b
  }

  // end memoized functors
  
  
  
  void normalizeCtorDef(SgMemberFunctionDeclaration& fun, transformation_container& cont)
  {
    if (!fun.get_definition()) return;
    
    SgBasicBlock&          blk = getCtorBody(fun);
    SgClassDefinition&     cls = getClassDef(fun);
    SgCtorInitializerList& lst = SG_DEREF( fun.get_CtorInitializerList() );

    // explicitly construct all member variables;
<<<<<<< HEAD
    //   execute the transformations in reverse order
=======
    //   execute the transformations in reverse order 
    //   (the last transformation appears first in code)
>>>>>>> 67c03f0b
    for (SgInitializedName* var : adapt::reverse(getMemberVars(&cls)))
    {
      SgInitializer* ini = getMemberInitializer(*var, lst);
      
      cont.emplace_back(VarCtorInserter(blk, *var, ini));
    } 
    
    // explicitly construct all direct non-virtual bases;
    //   execute the transformations in reverse order
<<<<<<< HEAD
    for (SgBaseClass* base : adapt::reverse(getDirectNonVirtualBases(&cls)))
    {
      SgInitializer* ini = getBaseInitializer(*base, lst);
      
      cont.emplace_back(BaseCtorInserter(blk, *base, ini));
=======
    //   (the last transformation appears first in code)
    for (SgBaseClass* base : adapt::reverse(getDirectNonVirtualBases(&cls)))
    {
      try
      {
        SgInitializer* ini = getBaseInitializer(*base, lst);
        
        cont.emplace_back(BaseCtorInserter(blk, *base, ini));
      }
      catch (const ConstructorInitializerListError& err)
      {
        logError() << "Constructor Initializer List Error in: " << fun.get_name() << std::endl;
        
        if (err.initname == nullptr) 
          logError() << "An SgInitializedName element is NULL" << std::endl;
        else if (err.initname->get_initializer() == nullptr)
          logError() << "An SgInitializedName element " << err.initname->get_name() << " has a NULL initializer: "
                     << err.initname->unparseToString() 
                     << std::endl;
        else 
          logError() << "Unknown condition" << std::endl;
        
        logError() << "Skipping generation of one base class initializer!" << std::endl;
      }
    }
    
    // log errors for unhandled virtual base classes
    if (getAllVirtualBases(&cls).size())
    {
      logError() << "virtual base class normalization in constructor NOT YET IMPLEMENTED: " << fun.get_name() 
                 << std::endl;
>>>>>>> 67c03f0b
    } 
      
    // the initializer list is emptied.
    //   while it is not part of the ICFG, its nodes would be seen by
    //   the normalization.
    cont.emplace_back(CtorInitListClearer(lst));
  }
  
  void normalizeDtorDef(SgMemberFunctionDeclaration& fun, transformation_container& cont)
  {
    if (!fun.get_definition()) return; 
    
    SgBasicBlock&      blk = getCtorBody(fun);
    SgClassDefinition& cls = getClassDef(fun);
    
    // explicitly destruct all member variables of class type;
    //   execute the transformations in reverse order
    for (SgInitializedName* var : adapt::reverse(getMemberVars(&cls)))
    {
      SgType* varty = var->get_type();
      
      if (!TriviallyDestructible::check(varty)) 
      {
        //~ logInfo() << "nontrivial: " << var->get_name() << " " << varty->get_mangled() 
                  //~ << std::endl;
        
        cont.emplace_back(VarDtorInserter(blk, *var));
      }
    } 
    
    // explicitly destruct all direct non-virtual base classes;
    //   execute the transformations in reverse order
    for (SgBaseClass* base : adapt::reverse(getDirectNonVirtualBases(&cls)))
    {
      cont.emplace_back(BaseDtorInserter(blk, *base));
    }
  }
  
  struct CxxTransformer // : ExcludeTemplates
  {
      typedef transformation_container container;
      
      explicit
      CxxTransformer(container& transformations)
      : cont(transformations)
      {}
      
      void handle(SgNode&) {}
      
      void handle(SgConstructorInitializer& n)
      {
        SgMemberFunctionDeclaration* ctor = n.get_declaration();
        
        // do nothing if there is 
        //   - no declaration
        //   - or has a definition 
        if (!ctor || !needsCompilerGeneration(*ctor))
        {
          SgClassDeclaration* cls = n.get_class_decl(); 
          
          logInfo() << "no need to gen ctor: " 
                    << (cls ? std::string(cls->get_name()) : std::string("null")) 
                    << "/ " << ctor 
                    << std::endl;
          return;
        }
          
        cont.emplace_back(ConstructorGenerator(*ctor));
      }
      
      void handle(SgMemberFunctionDeclaration& n)
      {
        if (n.get_specialFunctionModifier().isConstructor())
        {
          normalizeCtorDef(n, cont);
          return;
        }
        
        if (isDtor(n))
        {
          normalizeDtorDef(n, cont);
          return;
        }
      }
      
      void handle(SgClassDefinition& n)
      {
        typedef std::pair<bool, SgMemberFunctionDeclaration*> trivial_result_t;
        
        trivial_result_t res = TriviallyDestructible::check(&n);
        
        if (!res.first /* not trivial */ && !res.second /* no user defined dtor */) 
        {
<<<<<<< HEAD
          //~ if (nameOf(n) == "configurationItem")
          {
            logInfo() << "enqueue gen dtor: " << nameOf(n) << "\n"
                      << typeid(*(n.get_parent())).name() << " @" << n.get_parent() << "\n"
                      << typeid(*(n.get_parent()->get_parent())).name() << " @" << n.get_parent()->get_parent() 
=======
          {
            SgNode& parent      = SG_DEREF(n.get_parent());
            SgNode& grandparent = SG_DEREF(parent.get_parent());
            
            logInfo() << "generate dtor: " << nameOf(n) 
                      << "\n       parent: " << typeid(parent).name() << " @" << &parent
                      << "\n  grandparent: " << typeid(grandparent).name() << " @" << &grandparent 
>>>>>>> 67c03f0b
                      << std::endl;
          }
          
          cont.emplace_back(DestructorGenerator(n));
          return;
        }
      }
    
    private:
      container& cont;
  };
  
  template <class SetT, class ElemT>
  inline
  bool alreadyProcessed(SetT& s, const ElemT& e)
  {
    return !s.insert(e).second;
  }
} // anonymous namespace

  // externally visible function
  void normalizeCxx(Normalization& norm, SgNode* root)
  {
    typedef std::set<SgNode*> NodeSet;
    //~ typedef std::unordered_set<SgNode*> NodeSet;
        
    logInfo() << "Starting C++ normalization." << std::endl;
        
    CxxTransformer::container transformations;
    NodeSet                   knownNodes;
    RoseAst                   ast(root);
    
    logTrace() << "Not normalizing templates.." << std::endl;
    //~ ast.setWithTemplates(false);
    for (auto i=ast.begin(); i!=ast.end(); ++i)
    { 
<<<<<<< HEAD
      if (Normalization::isTemplateNode(*i))
=======
      // only traverse nodes one and if they are not templated 
      if (Normalization::isTemplateNode(*i) || alreadyProcessed(knownNodes, *i))
>>>>>>> 67c03f0b
      {
        i.skipChildrenOnForward();
        continue;
      } 
      
<<<<<<< HEAD
      // a node should only be traversed once..
      if (alreadyProcessed(knownNodes, *i))
        continue; 
      
=======
>>>>>>> 67c03f0b
      // never seen and not a template    
      sg::dispatch(CxxTransformer(transformations), *i);
    }
    
    logInfo() << "Found " << transformations.size() << " terrific top-level transformations..." << std::endl;
    
    for (AnyTransform& tf : transformations) 
      tf.execute();

    clearMemoized();
    logInfo() << "Finished C++ normalization." << std::endl; 
  }

  // for secondary transformations
  void normalizeCxx(SgNode* root)
  {
    CxxTransformer::container transformations;
    
    for (SgNode* n : RoseAst(root))
      sg::dispatch(CxxTransformer(transformations), n);
    
    for (AnyTransform& tf : transformations) 
      tf.execute();
  }

} // CodeThorn namespace<|MERGE_RESOLUTION|>--- conflicted
+++ resolved
@@ -21,11 +21,8 @@
   
 namespace 
 {
-<<<<<<< HEAD
-=======
   constexpr bool ERROR_TOLERANT = true;
   
->>>>>>> 67c03f0b
   // auxiliary wrapper for printing Sg_File_Info objects 
   struct SrcLoc
   {
@@ -77,15 +74,12 @@
   }
   
   inline
-<<<<<<< HEAD
-=======
   auto logError() -> decltype(Normalization::logger[Sawyer::Message::ERROR])
   {
     return Normalization::logger[Sawyer::Message::ERROR];  
   }
   
   inline
->>>>>>> 67c03f0b
   auto logTrace() -> decltype(Normalization::logger[Sawyer::Message::TRACE])
   {
     return Normalization::logger[Sawyer::Message::TRACE];  
@@ -200,7 +194,6 @@
   /// for freestanding functions
   template <class R, class... Args>
   struct fn_traits<R (*) (Args...)>
-<<<<<<< HEAD
   {
     typedef std::tuple<Args...> arguments_t;
     typedef R                   result_t;
@@ -215,22 +208,6 @@
   template <class Fn>
   struct Memoizer
   {
-=======
-  {
-    typedef std::tuple<Args...> arguments_t;
-    typedef R                   result_t;
-  };
-  
-  /// \brief   decorator on functions to cache and reuse results
-  /// \details On the first invocation with a set of arguments, the result
-  ///          is computed and memoized. On later invocations, the memoized 
-  ///          result is returned.
-  /// \tparam Fn the type of the function or functor
-  /// \todo unordered_map may be faster
-  template <class Fn>
-  struct Memoizer
-  {
->>>>>>> 67c03f0b
       typedef Fn                                      func_t;
       typedef typename fn_traits<func_t>::result_t    result_t;
       typedef typename fn_traits<func_t>::arguments_t arguments_t;
@@ -280,8 +257,6 @@
   };
   
   template <class Fn>
-<<<<<<< HEAD
-=======
   std::ostream& operator<<(std::ostream& os, const Memoizer<Fn>& memo)
   {
     return os << memo.hits() 
@@ -290,7 +265,6 @@
   }
   
   template <class Fn>
->>>>>>> 67c03f0b
   inline
   Memoizer<Fn> memoizer(Fn fn)
   {
@@ -327,11 +301,8 @@
     SgDeclarationStatement& dcl    = SG_DEREF( n.get_declaration() ); 
     SgDeclarationStatement* defdcl = dcl.get_definingDeclaration();
     
-<<<<<<< HEAD
-=======
     logWarn() << dcl.get_mangled_name() << std::endl;
     
->>>>>>> 67c03f0b
     return defdcl ? SG_ASSERT_TYPE(SgClassDeclaration, *defdcl).get_definition()
                   : nullptr
                   ;
@@ -408,7 +379,6 @@
     void chkClassDeclaration(SgClassDeclaration& n);   
     
     void handle(SgNode& n)               { SG_UNEXPECTED_NODE(n); }
-<<<<<<< HEAD
     
     void handle(SgDeclarationStatement&) { }
     void handle(SgTypedefDeclaration&)   { }
@@ -496,95 +466,6 @@
     
     bool trivial_class = true;
     
-=======
-    
-    void handle(SgDeclarationStatement&) { }
-    void handle(SgTypedefDeclaration&)   { }
-    void handle(SgEnumDeclaration&)      { }
-    
-    void handle(SgClassDeclaration& n)   
-    {
-      // this is only concerned about anonymous unions / classes 
-      //   (classes a non standard extension accepted by many compilers), 
-      //   whose members get embedded into the surrounding scope. 
-      //   Any other case should not produce non-trivial destructors.
-      if (!n.get_explicit_anonymous()) return;
-      
-      chkClassDeclaration(n);
-    }
-    
-    void handle(SgMemberFunctionDeclaration& n)
-    {
-      if (isDtor(n)) nontrivial(&n);
-    }
-    
-    void handle(SgFunctionDeclaration& n) { } // subsumes the two beneath
-    void handle(SgTemplateFunctionDeclaration& n) { }
-    void handle(SgTemplateInstantiationFunctionDecl& n)
-    {
-      logWarn() << "instance " << n.get_name() << std::endl;
-    }
-    
-    void handle(SgVariableDeclaration& n)
-    {
-      if (si::isStatic(&n)) return;
-      
-      auto endseq     = n.get_variables().end();
-      bool nottrivial = endseq != std::find_if( n.get_variables().begin(), endseq,
-                                             [](SgInitializedName* x) -> bool
-                                             {
-                                               ROSE_ASSERT(x);
-                                               return !TriviallyDestructible::check(x->get_type());                                    
-                                             }
-                                           );
-      
-      if (nottrivial) nontrivial();
-    }
-    
-    static
-    ReturnType check(SgDeclarationStatement* n);
-    
-    static
-    ReturnType check(SgBaseClass* n);
-  };
-  
-  
-  void 
-  TriviallyDestructibleDecl::chkClassDeclaration(SgClassDeclaration& n)
-  {   
-    SgDeclarationStatement* defdcl = n.get_definingDeclaration();
-    if (!defdcl) { nontrivial(); return; }
-    
-    SgClassDeclaration&     clsdcl = SG_ASSERT_TYPE(SgClassDeclaration, *defdcl);
-    const bool              trvl   = TriviallyDestructible::check(clsdcl.get_definition()).first;
-    
-    if (!trvl) nontrivial();
-  }
-  
-  TriviallyDestructibleDecl::ReturnType 
-  TriviallyDestructibleDecl::check(SgDeclarationStatement* n)
-  {
-    return sg::dispatch(TriviallyDestructibleDecl(), n);
-  }
-  
-  TriviallyDestructibleDecl::ReturnType 
-  TriviallyDestructibleDecl::check(SgBaseClass* n)
-  {
-    SgClassDeclaration*       cls = SG_DEREF(n).get_base_class();
-    TriviallyDestructibleDecl test;
-    
-    test.chkClassDeclaration(SG_DEREF(cls));
-    return test;
-  }
-  
-  std::pair<bool, SgMemberFunctionDeclaration*>
-  TriviallyDestructible::check(SgClassDefinition* def)
-  {
-    ROSE_ASSERT(def);
-    
-    bool trivial_class = true;
-    
->>>>>>> 67c03f0b
     // this loop checks if all members are trivially destructable
     //   and if the class has a declared destructor
     for (SgDeclarationStatement* mem : def->get_members())
@@ -662,17 +543,12 @@
     
     bool operator()(SgInitializedName* cand)
     {
-<<<<<<< HEAD
+      if (ERROR_TOLERANT && !(cand && cand->get_initializer()))
+      {
+        throw ConstructorInitializerListError("unusual constructor list element", cand);
+      }
+      
       ROSE_ASSERT(cand && cand->get_initializer());
-      
-=======
-      if (ERROR_TOLERANT && !(cand && cand->get_initializer()))
-      {
-        throw ConstructorInitializerListError("unusual constructor list element", cand);
-      }
-      
-      ROSE_ASSERT(cand && cand->get_initializer());
->>>>>>> 67c03f0b
       SgConstructorInitializer* ctorini = isSgConstructorInitializer(cand->get_initializer());
       
       // if it is not a base class initialization, it must be member variable initialization
@@ -701,8 +577,6 @@
   //
   // C++ normalizing transformers
   
-<<<<<<< HEAD
-=======
   SgMemberFunctionDeclaration* 
   obtainDefaultCtorIfAvail(SgType& ty);
   
@@ -712,20 +586,11 @@
   ///   e.g., for struct S { S() {}; std::string s; };
   ///     varrefexp(s) = initializer-expr 
   ///   is inserted into the block
->>>>>>> 67c03f0b
   struct VarCtorInserter
   {
       VarCtorInserter(SgBasicBlock& where, SgInitializedName& what, SgInitializer* how)
       : blk(where), var(what), ini(how) 
       {}
-<<<<<<< HEAD
-      
-      SgInitializer* mkDefaultInitializer() 
-      {
-        // \todo once we build missing constructor bodies, this should become
-        //       SgConstructorInitializer.
-        return sb::buildAssignInitializer(sb::buildNullExpression(), var.get_type());
-=======
       
       SgInitializer* mkDefaultInitializer() 
       {
@@ -750,7 +615,6 @@
                                                 false /* need parenthesis after name */,
                                                 false /* associated class unknown */
                                               );
->>>>>>> 67c03f0b
       } 
       
       void execute() 
@@ -819,7 +683,6 @@
         SgMemberFunctionDeclaration* mem = isSgMemberFunctionDeclaration(dcl);
        
         if (!mem || (funname != std::string(mem->get_name()))) 
-<<<<<<< HEAD
           return false;
         
         // if there are no args and the name matches this is a candidate
@@ -834,22 +697,6 @@
         if (exprs.size() > parms.size()) 
           return false;
         
-=======
-          return false;
-        
-        // if there are no args and the name matches this is a candidate
-        //   in particular for dtors.
-        if (!args) 
-          return true;
-      
-        SgFunctionParameterList&     fplst = SG_DEREF(mem->get_parameterList());
-        SgInitializedNamePtrList& 	 parms = fplst.get_args();
-        SgExpressionPtrList& 	       exprs = args->get_expressions();
-        
-        if (exprs.size() > parms.size()) 
-          return false;
-        
->>>>>>> 67c03f0b
         // \todo we need to ONLY check that mem is a ctor, dtor, cctor, or mctor (nothing else)
         for (size_t i = 0; i < exprs.size(); ++i)
         {
@@ -949,8 +796,6 @@
     return dcl;
   }
   
-<<<<<<< HEAD
-=======
   SgTemplateArgumentPtrList* 
   cloneTemplateArguments(SgTemplateInstantiationMemberFunctionDecl* dcl)
   {
@@ -966,20 +811,10 @@
     return &res;
   }
   
->>>>>>> 67c03f0b
 
   SgMemberFunctionDeclaration&
   mkCtorDtorDef(SgClassDefinition& clsdef, SgMemberFunctionDeclaration& nondef, bool ctor)
   {
-<<<<<<< HEAD
-    ROSE_ASSERT(nondef.get_definingDeclaration() == nullptr);
-    
-    SgName                       nm  = nondef.get_name();
-    SgType&                      ty  = SG_DEREF(nondef.get_orig_return_type());
-    SgFunctionParameterList&     lst = SG_DEREF(sb::buildFunctionParameterList());
-    SgMemberFunctionDeclaration& dcl = SG_DEREF(sb::buildDefiningMemberFunctionDeclaration(nm, &ty, &lst, &clsdef, nullptr, false, 0, &nondef, nullptr));
-    SgFunctionParameterScope&    psc = SG_DEREF(new SgFunctionParameterScope(dummyFileInfo()));
-=======
     typedef SgTemplateInstantiationMemberFunctionDecl TemplateMemberFunction;
     
     ROSE_ASSERT(nondef.get_definingDeclaration() == nullptr);
@@ -1000,7 +835,6 @@
                                                                                   );
     SgMemberFunctionDeclaration& dcl  = SG_DEREF(pdcl);
     SgFunctionParameterScope&    psc  = SG_DEREF(new SgFunctionParameterScope(dummyFileInfo()));
->>>>>>> 67c03f0b
     
     ROSE_ASSERT(dcl.get_parent() != nullptr);
     ROSE_ASSERT(dcl.get_definition() != nullptr);
@@ -1051,8 +885,6 @@
   obtainGeneratableCtor(SgClassDefinition& clsdef, SgExprListExp& ctorargs)
   {
     return obtainGeneratableFunction(clsdef, getName(clsdef), ctorargs);
-<<<<<<< HEAD
-=======
   }
 
   SgMemberFunctionDeclaration& 
@@ -1083,19 +915,10 @@
     SgClassDefinition& clsdef = getClassDef(SG_DEREF(clsty->get_declaration()));
     
     return &obtainGeneratableCtor( clsdef, *emptyargs );
->>>>>>> 67c03f0b
-  }
-
-  SgMemberFunctionDeclaration& 
-  obtainGeneratableDtor(SgClassDefinition& clsdef, SgExprListExp& ctorargs)
-  {
-    const std::string dtorname = DTOR_PREFIX + getName(clsdef);
-    
-    return obtainGeneratableFunction(clsdef, dtorname, ctorargs);
-  }
+  }
+
 
   struct BaseCtorInserter
-<<<<<<< HEAD
   {
       BaseCtorInserter(SgBasicBlock& where, SgBaseClass& what, SgInitializer* how)
       : blk(where), baseclass(what), ini(how) 
@@ -1140,52 +963,6 @@
   
   struct BaseDtorInserter
   {
-=======
-  {
-      BaseCtorInserter(SgBasicBlock& where, SgBaseClass& what, SgInitializer* how)
-      : blk(where), baseclass(what), ini(how) 
-      {}
-      
-      SgInitializer* mkDefaultInitializer() const 
-      {
-        SgExprListExp&               args  = SG_DEREF( sb::buildExprListExp() );
-        SgClassDeclaration&          clazz = SG_DEREF( baseclass.get_base_class() );
-        SgMemberFunctionDeclaration& ctor  = obtainGeneratableCtor(getClassDef(clazz), args);      
-  
-        return sb::buildConstructorInitializer( &ctor,
-                                                &args, 
-                                                SgClassType::createType(&clazz),
-                                                false /* need name */,
-                                                false /* need qualifier */,
-                                                false /* need parenthesis after name */,
-                                                false /* associated class unknown */
-                                              );
-      } 
-      
-      void execute() 
-      {
-        ini = ini ? si::deepCopy(ini) : mkDefaultInitializer();
-        
-        blk.prepend_statement(sb::buildExprStatement(ini));
-      }
-    
-    private:  
-      SgBasicBlock&  blk;
-      SgBaseClass&   baseclass;
-      SgInitializer* ini;
-  };
-  
-  SgFunctionSymbol& 
-  get_symbol(SgFunctionDeclaration& fundecl)
-  {
-    SgSymbol& symbl = SG_DEREF( fundecl.search_for_symbol_from_symbol_table() );
-    
-    return SG_ASSERT_TYPE(SgFunctionSymbol, symbl);
-  }
-  
-  struct BaseDtorInserter
-  {
->>>>>>> 67c03f0b
       BaseDtorInserter(SgBasicBlock& where, SgBaseClass& what)
       : blk(where), baseclass(what) 
       {}
@@ -1264,11 +1041,7 @@
       return sgnode;
     }
     
-<<<<<<< HEAD
-    void handle(SgNode& n) { SG_UNEXPECTED_NODE(n); }
-=======
     void handle(SgNode& n)         { SG_UNEXPECTED_NODE(n); }
->>>>>>> 67c03f0b
     
     void handle(SgModifierType& n) { descend(n.get_base_type()); }
     void handle(SgTypedefType& n)  { descend(n.get_base_type()); }
@@ -1280,11 +1053,7 @@
       SgMemberFunctionDeclaration& dtordcl  = obtainGeneratableDtor(clsdef, args);
       SgMemberFunctionSymbol*      mfunsym  = SG_ASSERT_TYPE(SgMemberFunctionSymbol, dtordcl.search_for_symbol_from_symbol_table());
       SgMemberFunctionRefExp&      mfunref  = SG_DEREF( sb::buildMemberFunctionRefExp( mfunsym,
-<<<<<<< HEAD
-                                                                                       false /* \todo virtual call */,
-=======
                                                                                        false /* a destructed variable has full type -> no virtual call */,
->>>>>>> 67c03f0b
                                                                                        false /* need qualifier */
                                                                                      ));
       SgDotExp&                    callee   = SG_DEREF( sb::buildDotExp(&elem, &mfunref) );
@@ -1309,11 +1078,8 @@
       
       void execute() 
       {
-<<<<<<< HEAD
-=======
         logWarn() << "in " << var.get_name() << std::endl;
         
->>>>>>> 67c03f0b
         SgExpression& destructed = SG_DEREF( sb::buildVarRefExp(&var, nullptr) );
         SgStatement*  dtorcall   = sg::dispatch(DtorCallCreator(destructed), var.get_type());
         ROSE_ASSERT(dtorcall);
@@ -1363,15 +1129,9 @@
         // \todo cannot yet handle SgTemplateInstantiationMemberFunctionDecl
         if (isSgTemplateInstantiationMemberFunctionDecl(&ctor))
         {
-<<<<<<< HEAD
-          logWarn() << "Definition for SgTemplateInstantiationMemberFunctionDecl not generated: "
-                    << ctor.get_name()
-                    << std::endl;
-=======
           logError() << "Definition for SgTemplateInstantiationMemberFunctionDecl not generated: "
                      << ctor.get_name()
                      << std::endl;
->>>>>>> 67c03f0b
           return;
         }
         
@@ -1428,13 +1188,8 @@
   {
     // \todo how do we distinguish from a generated definition and
     //       a constructor defined in a different translation unit?
-<<<<<<< HEAD
-    return (  n.get_definingDeclaration() != nullptr
-           || isGenerateableCtor(n)
-=======
     return (  n.get_definingDeclaration() == nullptr
            && isGenerateableCtor(n)
->>>>>>> 67c03f0b
            );
   }
 
@@ -1481,23 +1236,6 @@
                        return std::move(res);
                      } 
                    );
-<<<<<<< HEAD
-  
-  void clearMemoized()
-  {
-    logInfo() << getDirectNonVirtualBases.hits() 
-              << " <hits -- size> " 
-              << getDirectNonVirtualBases.size()
-              << " getDirectNonVirtualBases - cache\n" 
-              << getMemberVars.hits() 
-              << " <hits -- size> " 
-              << getMemberVars.size() 
-              << " getMemberVars - cache\n" 
-              << std::endl;
-    
-    getMemberVars.clear();
-    getDirectNonVirtualBases.clear();
-=======
                    
   auto getAllVirtualBases = 
            memoizer( [](const SgClassDefinition* cls) -> SgBaseClassPtrList
@@ -1526,7 +1264,6 @@
     getDirectNonVirtualBases.clear();
     getAllVirtualBases.clear();
     getMemberVars.clear();
->>>>>>> 67c03f0b
   }
 
   // end memoized functors
@@ -1542,12 +1279,8 @@
     SgCtorInitializerList& lst = SG_DEREF( fun.get_CtorInitializerList() );
 
     // explicitly construct all member variables;
-<<<<<<< HEAD
-    //   execute the transformations in reverse order
-=======
     //   execute the transformations in reverse order 
     //   (the last transformation appears first in code)
->>>>>>> 67c03f0b
     for (SgInitializedName* var : adapt::reverse(getMemberVars(&cls)))
     {
       SgInitializer* ini = getMemberInitializer(*var, lst);
@@ -1557,13 +1290,6 @@
     
     // explicitly construct all direct non-virtual bases;
     //   execute the transformations in reverse order
-<<<<<<< HEAD
-    for (SgBaseClass* base : adapt::reverse(getDirectNonVirtualBases(&cls)))
-    {
-      SgInitializer* ini = getBaseInitializer(*base, lst);
-      
-      cont.emplace_back(BaseCtorInserter(blk, *base, ini));
-=======
     //   (the last transformation appears first in code)
     for (SgBaseClass* base : adapt::reverse(getDirectNonVirtualBases(&cls)))
     {
@@ -1595,7 +1321,6 @@
     {
       logError() << "virtual base class normalization in constructor NOT YET IMPLEMENTED: " << fun.get_name() 
                  << std::endl;
->>>>>>> 67c03f0b
     } 
       
     // the initializer list is emptied.
@@ -1689,13 +1414,6 @@
         
         if (!res.first /* not trivial */ && !res.second /* no user defined dtor */) 
         {
-<<<<<<< HEAD
-          //~ if (nameOf(n) == "configurationItem")
-          {
-            logInfo() << "enqueue gen dtor: " << nameOf(n) << "\n"
-                      << typeid(*(n.get_parent())).name() << " @" << n.get_parent() << "\n"
-                      << typeid(*(n.get_parent()->get_parent())).name() << " @" << n.get_parent()->get_parent() 
-=======
           {
             SgNode& parent      = SG_DEREF(n.get_parent());
             SgNode& grandparent = SG_DEREF(parent.get_parent());
@@ -1703,7 +1421,6 @@
             logInfo() << "generate dtor: " << nameOf(n) 
                       << "\n       parent: " << typeid(parent).name() << " @" << &parent
                       << "\n  grandparent: " << typeid(grandparent).name() << " @" << &grandparent 
->>>>>>> 67c03f0b
                       << std::endl;
           }
           
@@ -1740,24 +1457,13 @@
     //~ ast.setWithTemplates(false);
     for (auto i=ast.begin(); i!=ast.end(); ++i)
     { 
-<<<<<<< HEAD
-      if (Normalization::isTemplateNode(*i))
-=======
       // only traverse nodes one and if they are not templated 
       if (Normalization::isTemplateNode(*i) || alreadyProcessed(knownNodes, *i))
->>>>>>> 67c03f0b
       {
         i.skipChildrenOnForward();
         continue;
       } 
       
-<<<<<<< HEAD
-      // a node should only be traversed once..
-      if (alreadyProcessed(knownNodes, *i))
-        continue; 
-      
-=======
->>>>>>> 67c03f0b
       // never seen and not a template    
       sg::dispatch(CxxTransformer(transformations), *i);
     }
