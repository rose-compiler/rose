#include "sage3basic.h"
#include "SgNodeHelper.h"
#include "CTAnalysis.h"
#include "RewriteSystem.h"
#include "Specialization.h"
#include "Normalization.h"
#include "FunctionIdMapping.h"
#include "FunctionCallMapping.h"
#include "Rose/Diagnostics.h"
#include "CodeThornLib.h"
#include "LTLThornLib.h"
#include "CodeThornCommandLineOptions.h"
#include "RewriteSystem.h"

#include "InternalChecks.h"
#include "AstAnnotator.h"
#include "AstTerm.h"
#include "AbstractValue.h"
#include "AstMatching.h"
#include "ltlthorn-lib/SpotConnection.h"
#include "ltlthorn-lib/CounterexampleAnalyzer.h"
#include "AstUtility.h"
#include "ArrayElementAccessData.h"
#include "PragmaHandler.h"
#include "Miscellaneous2.h"
#include "FIConstAnalysis.h"
#include "ReachabilityAnalysis.h"
#include "Solver5.h"
#include "Solver8.h"
#include "Solver16.h"
#include "ltlthorn-lib/Solver10.h"
#include "ltlthorn-lib/Solver11.h"
#include "ltlthorn-lib/Solver12.h"
#include "AnalysisParameters.h"
#include "CodeThornException.h"
#include "ProgramInfo.h"
#include "FunctionCallMapping.h"
#include "AstStatistics.h"

#include "DataRaceDetection.h"
#include "AstTermRepresentation.h"
#include "Normalization.h"
#include "DataDependenceVisualizer.h" // also used for clustered ICFG
#include "Evaluator.h" // CppConstExprEvaluator
#include "CtxCallStrings.h" // for setting call string options
#include "AnalysisReporting.h"
#include "CTAnalysis.h"

#if HAVE_Z3
// Z3-based analyser / SSA
#include "z3-prover-connection/SSAGenerator.h"
#include "z3-prover-connection/ReachabilityAnalyzerZ3.h"
#endif

#if defined(__unix__) || defined(__unix) || defined(unix)
#include <sys/resource.h>
#endif

#include "CodeThornLib.h"
#include "LTLOptions.h"
#include "LTLThornLib.h"
#include "CppStdUtilities.h"

//BOOST includes
#include "boost/lexical_cast.hpp"

// required only for ROSE AST Consistency tests
#include "AstConsistencyTests.h"

#include "IOSequenceGenerator.h"

using namespace std;

using namespace CodeThorn;
using namespace boost;

using namespace Sawyer::Message;

#include <execinfo.h>
#include <signal.h>
#include <stdlib.h>
#include <unistd.h>

#include "Solver5.h"
#include "Solver8.h"
#include "ltlthorn-lib/Solver10.h"
#include "ltlthorn-lib/Solver11.h"
#include "ltlthorn-lib/Solver12.h"

// handler
#include <signal.h>
#include <execinfo.h>

using namespace Sawyer::Message;

<<<<<<< HEAD
static std::string CodeThornLibraryVersion="1.13.34"; // c
=======
static std::string CodeThornLibraryVersion="1.13.37";
>>>>>>> 9ea0e9ff

// handler for generating backtrace
void codethornBackTraceHandler(int sig) {
  void *array[10];
  size_t size;

  size = backtrace (array, 10);
  printf ("Obtained %zd stack frames.\n", size);

  // print out all the frames to stderr
  fprintf(stderr, "Error: signal %d:\n", sig);
  backtrace_symbols_fd(array, size, STDERR_FILENO);
  exit(1);
}

void CodeThorn::initDiagnostics() {
  Rose::Diagnostics::initialize();
  // general logger for CodeThorn library functions
  Rose::Diagnostics::initAndRegister(&CodeThorn::logger, "CodeThorn");
  // class specific loggers for CodeThorn library functions
  CTAnalysis::initDiagnostics();
  RewriteSystem::initDiagnostics();
  Specialization::initDiagnostics();
  Normalization::initDiagnostics();
  FunctionIdMapping::initDiagnostics();
  FunctionCallMapping::initDiagnostics();
  EStateTransferFunctions::initDiagnostics();
}

Sawyer::Message::Facility CodeThorn::logger;

// deprecated, wrapper for CodeThornLib::evaluateExpressionWithEmptyState
AbstractValue CodeThorn::evaluateExpressionWithEmptyState(SgExpression* expr) {
  return CodeThorn::CodeThornLib::evaluateExpressionWithEmptyState(expr);
}

namespace CodeThorn {
  namespace CodeThornLib {

    void turnOffRoseWarnings() {
      string turnOffRoseWarnings=string("Rose(none,>=error),Rose::EditDistance(none,>=error),Rose::FixupAstDeclarationScope(none,>=error),")
        +"Rose::FixupAstSymbolTablesToSupportAliasedSymbols(none,>=error),"
        +"Rose::EditDistance(none,>=error),"
        +"Rose::TestChildPointersInMemoryPool(none,>=error),Rose::UnparseLanguageIndependentConstructs(none,>=error),"
        +"rose_ir_node(none,>=error)";
      // result string must be checked
      string result=Rose::Diagnostics::mfacilities.control(turnOffRoseWarnings);
      if(result!="") {
        cerr<<result<<endl;
        cerr<<"Error in logger initialization."<<endl;
        exit(1);
      }

      // see class Options in src/roseSupport/utility_functions.h
      Rose::global_options.set_frontend_notes(false);
      Rose::global_options.set_frontend_warnings(false);
      Rose::global_options.set_backend_warnings(false);
    }

    void configureRose() {
      CodeThorn::initDiagnostics();

      Rose::Diagnostics::mprefix->showProgramName(false);
      Rose::Diagnostics::mprefix->showThreadId(false);
      Rose::Diagnostics::mprefix->showElapsedTime(false);

      turnOffRoseWarnings();
      signal(SIGSEGV, codethornBackTraceHandler);   // install handler for backtrace
    }

    
    
    AbstractValue evaluateExpressionWithEmptyState(SgExpression* expr) {
      CTAnalysis* analyzer=new CTAnalysis();
      EStateTransferFunctions* exprAnalyzer=new EStateTransferFunctions();
      exprAnalyzer->setAnalyzer(analyzer);
      VariableIdMappingExtended* vid=new VariableIdMappingExtended();  // only empty vim required
      VariableIdMappingExtended* oldVID=AbstractValue::_variableIdMapping;
      AbstractValue::setVariableIdMapping(vid);
      AbstractValue aVal=exprAnalyzer->evaluateExpressionWithEmptyState(expr);
      AbstractValue::_variableIdMapping=oldVID;
      delete vid;
      delete exprAnalyzer;
      delete analyzer;
      return aVal;
    }


    void exprEvalTest(int argc, char* argv[],CodeThornOptions& ctOpt) {
      cout << "------------------------------------------"<<endl;
      cout << "RUNNING CHECKS FOR EXPR ANALYZER:"<<endl;
      cout << "------------------------------------------"<<endl;
      SgProject* sageProject=frontend(argc,argv);
      Normalization normalization;
      if(ctOpt.normalizeLevel>0) {
        if(ctOpt.quiet==false) {
          cout<<"STATUS: normalizing program."<<endl;
        }
        // normalization.options.normalizeCplusplus=ctOpt.extendedNormalizedCppFunctionCalls; // PP(8/13/21)
        normalization.normalizeAst(sageProject,ctOpt.normalizeLevel);
      }
      RoseAst ast(sageProject);
      for(RoseAst::iterator i=ast.begin();i!=ast.end();++i) {
        // match on expr stmts and test the expression
        SgExpression* expr=0;

        // TEMPLATESKIP this skips all templates
        if(Normalization::isTemplateNode(*i)) {
          i.skipChildrenOnForward();
          continue;
        }
        if(SgExprStatement* exprStmt=isSgExprStatement(*i)) {
          if(!SgNodeHelper::isCond(exprStmt)) {
            expr=exprStmt->get_expression();
          }
        } else if(SgVariableDeclaration* varDecl=isSgVariableDeclaration(*i)) {
          expr=SgNodeHelper::getInitializerExpressionOfVariableDeclaration(varDecl);
        }
        if(expr) {
          cout<<"Testing expr eval with empty state: "<<expr->unparseToString();
          //AbstractValue aVal=exprAnalyzer->evaluateExpressionWithEmptyState(expr);
          AbstractValue aVal=evaluateExpressionWithEmptyState(expr);
          cout<<" => result value: "<<aVal.toString()<<" "<<endl;
        }
      }
    }

    void optionallyRunExprEvalTestAndExit(CodeThornOptions& ctOpt,int argc, char * argv[]) {
      if(ctOpt.exprEvalTest) {
        exprEvalTest(argc,argv,ctOpt);
        exit(0);
      }
    }

    void optionallySetRersMapping(CodeThornOptions ctOpt,LTLOptions ltlOpt,IOAnalyzer* analyzer) {
      // guard to check if LTL checking is activated
      if(ltlOpt.ltlRersMappingFileName.size()==0 && ltlOpt.ltlInAlphabet.size()==0 && ltlOpt.ltlOutAlphabet.size()==0)
        return;

      LtlRersMapping ltlRersMapping;
      if (ltlOpt.ltlInAlphabet.size()>0) {
        ltlRersMapping.addInputAsciiValueSetWithOffsetA(ltlOpt.ltlInAlphabet);
      }
      if (ltlOpt.ltlOutAlphabet.size()>0) {
        ltlRersMapping.addOutputAsciiValueSetWithOffsetA(ltlOpt.ltlOutAlphabet);
      }
      if(ltlOpt.ltlRersMappingFileName.size()>0) {
        // load and parse file into ltlInAlphabet and ltlOutAlphabet
        // input/output alphabet
        if(!readAndParseLTLRersMappingFile(ltlOpt.ltlRersMappingFileName,ltlRersMapping)) {
          cerr<<"Error: could not open RERS mapping file "<<ltlOpt.ltlRersMappingFileName<<endl;
          exit(1);
        }
      }

      {
        std::set<int> ltlInAlphabet;// = analyzer->getInputVarValues();
        std::set<int> ltlOutAlphabet;
        ltlInAlphabet=ltlRersMapping.getInputValueSet();
        ltlOutAlphabet=ltlRersMapping.getOutputValueSet();
        if(ltlInAlphabet.size()==0) {
          cerr<<"Error: no LTL input alphabet provided."<<endl;
          exit(1);
        }
        if(ltlOutAlphabet.size()==0) {
          cerr<<"Error: no LTL output alphabet provided."<<endl;
          exit(1);
        }
        /* now also set the input values. This also checks the
           inputalphabet setting does not conflict with input values
           settings */
        std::set<int> inputValues=analyzer->getInputVarValues();
        if(inputValues.size()>0) {
          if(inputValues.size()!=ltlInAlphabet.size()) {
            cerr<<"Error: input alphabet with "<<ltlInAlphabet.size()<<" values specified in ltl-rers-mapping but "<<inputValues.size()<<" input values."<<endl;
            exit(1);
          } else {
            // check that input alphabet matches input values
            for(auto inputVal : inputValues) {
              if(ltlInAlphabet.find(inputVal)==ltlInAlphabet.end()) {
                // sets don't match
                cerr<<"Error: input alphabet is different to specified input values (only input alphabet is necessary)."<<endl;
                exit(1);
              }
            }
            cout<<"INFO: RersMapping: input values match input alphabet. Option --input-values is superfluous."<<endl;
          }
        } else {
          // set input values to input alphabet
          for (auto val : ltlInAlphabet) {
            analyzer->insertInputVarValue(val);
          }
          cout<<"INFO: RersMapping: setting input values to input alphabet."<<endl;
        }
      }
      analyzer->setLtlRersMapping(ltlRersMapping);
    }

    bool readAndParseLTLRersMappingFile(string ltlRersMappingFileName, CodeThorn::LtlRersMapping& rersLtlMapping) {
      CppStdUtilities::DataFileVector dataFileVector;
      bool readStatus=CppStdUtilities::readDataFile(ltlRersMappingFileName,dataFileVector);
      if(readStatus==false)
        return readStatus;
      int lineNr=1;
      for(std::string line : dataFileVector) {
        std::vector<std::string> lineEntries=CppStdUtilities::splitByRegex(line,",|\\t|\\s+");
        if(lineEntries.size()!=2) {
          cerr<<"Error: format error in rers mapping file. Not exactly two entries in line "<<lineNr<<endl;
          exit(1);
        }
        string ioString=lineEntries[0];
        int value=std::stoi(lineEntries[1]);
        cout<<"INFO: mapping: line "<<lineNr<<": "<<ioString<<" <=> "<<value<<endl;
        if(ioString.size()==2&&ioString[0]=='i') {
          rersLtlMapping.addInput(ioString[1],value);
        } else if(ioString.size()==2&&ioString[0]=='o') {
          rersLtlMapping.addOutput(ioString[1],value);
        } else {
          cout<<"WARNING: unknown entry in rers mapping file line "<<lineNr<<": "<<ioString<<" (ignoring it)"<<endl;
        }
        lineNr++;
      }
      return true;
    }

    void processCtOptGenerateAssertions(CodeThornOptions& ctOpt, CTAnalysis* analyzer, SgProject* root) {
      if (ctOpt.generateAssertions) {
        AssertionExtractor assertionExtractor(analyzer);
        assertionExtractor.computeLabelVectorOfEStates();
        assertionExtractor.annotateAst();
        AstAnnotator ara(analyzer->getLabeler());
        ara.annotateAstAttributesAsCommentsBeforeStatements  (root,"ctgen-pre-condition");
        SAWYER_MESG(logger[TRACE]) << "STATUS: Generated assertions."<<endl;
      }
    }

    IOAnalyzer* createAnalyzer(CodeThornOptions& ctOpt, LTLOptions& ltlOpt) {
      IOAnalyzer* analyzer = new IOAnalyzer();
      analyzer->setOptions(ctOpt);
      analyzer->setLtlOptions(ltlOpt);
      EState::sharedPStates=ctOpt.sharedPStates;
      EState::fastPointerHashing=ctOpt.fastPointerHashing;
      return analyzer;
    }

    IOAnalyzer* createEStateAnalyzer(CodeThornOptions& ctOpt, LTLOptions& ltlOpt, Labeler* labeler, VariableIdMappingExtended* vid, CFAnalysis* cfAnalysis, Solver* solver) {
      IOAnalyzer* ioAnalyzer=CodeThornLib::createAnalyzer(ctOpt,ltlOpt);
      return ioAnalyzer;
    }


    void optionallyRunInternalChecks(CodeThornOptions& ctOpt, int argc, char * argv[]) {
      if(ctOpt.internalChecks) {
        if(CodeThorn::internalChecks(argc,argv)==false) {
          mfacilities.shutdown();
          exit(1);
        } else {
          mfacilities.shutdown();
          exit(0);
        }
      }
    }


    void optionallyRunInliner(CodeThornOptions& ctOpt, Normalization& normalization, SgProject* sageProject) {
      if(ctOpt.inlineFunctions) {
        InlinerBase* inliner=normalization.getInliner();
        if(RoseInliner* roseInliner=dynamic_cast<CodeThorn::RoseInliner*>(inliner)) {
          roseInliner->inlineDepth=ctOpt.inlineFunctionsDepth;
        }
        inliner->inlineFunctions(sageProject);
        size_t numInlined=inliner->getNumInlinedFunctions();
        SAWYER_MESG(logger[TRACE])<<"inlined "<<numInlined<<" functions"<<endl;
      }
    }

    void optionallyRunVisualizer(CodeThornOptions& ctOpt, CTAnalysis* analyzer, SgNode* root) {
      Visualizer visualizer(analyzer->getLabeler(),analyzer->getVariableIdMapping(),analyzer->getFlow(),analyzer->getEStateSet(),analyzer->getTransitionGraph());
      if (ctOpt.visualization.icfgFileName.size()>0) {
	string cfgFileName=ctOpt.visualization.icfgFileName;
	DataDependenceVisualizer ddvis(analyzer->getLabeler(),analyzer->getVariableIdMapping(),"none");
	ddvis.setDotGraphName("CFG");
	ddvis.generateDotFunctionClusters(root,analyzer->getCFAnalyzer(),cfgFileName,analyzer->getTopologicalSort(),false);
	cout << "generated "<<cfgFileName<<" (top sort: "<<(analyzer->getTopologicalSort()!=0)<<")"<<endl;
      }
      if(ctOpt.visualization.vis) {
	cout << "generating graphvis files:"<<endl;
	visualizer.setOptionMemorySubGraphs(ctOpt.visualization.tg1EStateMemorySubgraphs);
	string dotFile="digraph G {\n";
	dotFile+=visualizer.transitionGraphToDot();
	dotFile+="}\n";
	write_file("transitiongraph1.dot", dotFile);
	cout << "generated transitiongraph1.dot."<<endl;
	string dotFile3=visualizer.foldedTransitionGraphToDot();
	write_file("transitiongraph2.dot", dotFile3);
	cout << "generated transitiongraph2.dot."<<endl;

	string datFile1=(analyzer->getTransitionGraph())->toString(analyzer->getVariableIdMapping());
	write_file("transitiongraph1.dat", datFile1);
	cout << "generated transitiongraph1.dat."<<endl;

	//analyzer->generateAstNodeInfo(analyzer->startFunRoot);
	//dotFile=astTermWithNullValuesToDot(analyzer->startFunRoot);
	SAWYER_MESG(logger[TRACE]) << "Option VIS: generate ast node info."<<endl;
	cout << "generating AST node info ... "<<endl;
	analyzer->generateAstNodeInfo(root);
	dotFile=AstTerm::functionAstTermsWithNullValuesToDot(root);
	write_file("ast.dot", dotFile);
	cout << "generated ast.dot."<<endl;

	SAWYER_MESG(logger[TRACE]) << "Option VIS: generating cfg dot file ..."<<endl;
	write_file("cfg_non_clustered.dot", analyzer->getFlow()->toDot(analyzer->getCFAnalyzer()->getLabeler(),analyzer->getTopologicalSort()));
	DataDependenceVisualizer ddvis(analyzer->getLabeler(),analyzer->getVariableIdMapping(),"none");
	ddvis.generateDotFunctionClusters(root,analyzer->getCFAnalyzer(),"cfg.dot",analyzer->getTopologicalSort(),false);
	cout << "generated cfg.dot, cfg_non_clustered.dot"<<endl;
	cout << "=============================================================="<<endl;
      }
      if(ctOpt.visualization.visTg2) {
        string dotFile3=visualizer.foldedTransitionGraphToDot();
        write_file("transitiongraph2.dot", dotFile3);
        cout << "generated transitiongraph2.dot."<<endl;
      }

      if (ctOpt.visualization. dotIOStg.size()>0) {
        string filename=ctOpt.visualization. dotIOStg;
        cout << "generating dot IO graph file:"<<filename<<endl;
        string dotFile="digraph G {\n";
        dotFile+=visualizer.transitionGraphWithIOToDot();
        dotFile+="}\n";
        write_file(filename, dotFile);
        cout << "=============================================================="<<endl;
      }

      if (ctOpt.visualization.dotIOStgForcedTop.size()>0) {
        string filename=ctOpt.visualization.dotIOStgForcedTop;
        cout << "generating dot IO graph file for an abstract STG:"<<filename<<endl;
        string dotFile="digraph G {\n";
        dotFile+=visualizer.abstractTransitionGraphToDot();
        dotFile+="}\n";
        write_file(filename, dotFile);
        cout << "=============================================================="<<endl;
      }
    }

    void optionallyGenerateExternalFunctionsFile(CodeThornOptions& ctOpt, FunctionCallMapping* funCallMapping) {
      if(ctOpt.generateReports) {
        std::string fileName=ctOpt.reportFilePath+"/"+ctOpt.externalFunctionsCSVFileName;
        if(fileName.size()>0) {
          if(!ctOpt.quiet)
            cout<<"Generated list of external functions in file "<<fileName<<endl;
          FunctionCallMapping::ExternalFunctionNameContainerType fnList=funCallMapping->getExternalFunctionNames();
          std::list<string> sList;
          for(auto fn : fnList)
            sList.push_back(fn);
          sList.sort(CppStdUtilities::compareCaseInsensitively);
          stringstream csvList;
          for(auto fn : sList) {
            csvList<<fn<<endl;
          }
          if(!CppStdUtilities::writeFile(fileName, csvList.str())) {
            cerr<<"Error: cannot write list of external functions to CSV file "<<fileName<<endl;
            exit(1);
          }
        }
      }
    }

    void optionallyGenerateAstStatistics(CodeThornOptions& ctOpt, SgProject* sageProject) {
      if(ctOpt.info.printAstNodeStats||ctOpt.info.astNodeStatsCSVFileName.size()>0) {
        // from: src/midend/astDiagnostics/AstStatistics.C
        if(ctOpt.info.printAstNodeStats) {
          ROSE_Statistics::AstNodeTraversalStatistics astStats;
          string s=astStats.toString(sageProject);
          cout<<s; // output includes newline at the end
        }
        if(ctOpt.info.astNodeStatsCSVFileName.size()>0) {
          ROSE_Statistics::AstNodeTraversalCSVStatistics astCSVStats;
          string fileName=ctOpt.info.astNodeStatsCSVFileName;
          astCSVStats.setMinCountToShow(1); // default value is 1
          if(!CppStdUtilities::writeFile(fileName, astCSVStats.toString(sageProject))) {
            cerr<<"Error: cannot write AST node statistics to CSV file "<<fileName<<endl;
            exit(1);
          }
        }
      }
    }

    void optionallyGenerateSourceProgramAndExit(CodeThornOptions& ctOpt, SgProject* sageProject) {
      if(ctOpt.unparse) {
        sageProject->unparse(0,0);
	if(ctOpt.status) cout<<"STATUS: Unparsing source code and exiting."<<endl;
        exit(0);
      }
    }

    void optionallyGenerateTraversalInfoAndExit(CodeThornOptions& ctOpt, SgProject* sageProject) {
      if(ctOpt.info.astTraversalCSVFileName.size()>0) {
        RoseAst ast(sageProject);
        std::ofstream myfile;
        myfile.open(ctOpt.info.astTraversalCSVFileName.c_str(),std::ios::out);
        for(auto n : ast) {
          myfile<<n->class_name();
          if(ctOpt.info.astTraversalCSVMode>=2) {
            myfile<<","<<SgNodeHelper::sourceFilenameLineColumnToString(n);
          }
          myfile<<endl;
        }
        myfile.close();
        exit(0);
      }
    }

    void runRoseAstChecks(SgProject* sageProject) {
      // Run internal consistency tests on AST
      AstTests::runAllTests(sageProject);
    }

    void optionallyRunRoseAstChecks(CodeThornOptions& ctOpt, SgProject* sageProject) {
      if(ctOpt.runRoseAstChecks) {
	if(ctOpt.status) cout<< "STATUS: ROSE AST checks started."<<endl;
	runRoseAstChecks(sageProject);
	if(ctOpt.status) cout << "STATUS: ROSE AST checks finished."<<endl;
	      
        // test: constant expressions
        {
          if(ctOpt.status) cout <<"STATUS: testing constant expressions started."<<endl;
          CppConstExprEvaluator* evaluator=new CppConstExprEvaluator();
          list<SgExpression*> exprList=AstUtility::exprRootList(sageProject);
          SAWYER_MESG(logger[INFO]) <<"found "<<exprList.size()<<" expressions."<<endl;
          for(list<SgExpression*>::iterator i=exprList.begin();i!=exprList.end();++i) {
            EvalResult r=evaluator->traverse(*i);
            if(r.isConst()) {
              SAWYER_MESG(logger[TRACE])<<"Found constant expression: "<<(*i)->unparseToString()<<" eq "<<r.constValue()<<endl;
            }
          }
          delete evaluator;
	  if(ctOpt.status) cout << "STATUS: testing constant expressions finished."<<endl;
        }
      }
    }
    
    void optionallyRunRoseAstChecksAndExit(CodeThornOptions& ctOpt, SgProject* sageProject) {
      optionallyRunRoseAstChecks(ctOpt,sageProject);
      if(ctOpt.runRoseAstChecks) {
	mfacilities.shutdown();
        exit(0);
      }
    }

    void optionallyRunIOSequenceGenerator(CodeThornOptions& ctOpt, IOAnalyzer* analyzer) {
      if(ctOpt.rers.iSeqFile.size()>0) {
        int iseqLen=0;
        if(ctOpt.rers.iSeqLength!=-1) {
          iseqLen=ctOpt.rers.iSeqLength;
        } else {
          logger[ERROR] <<"input-sequence file specified, but no sequence length."<<endl;
          exit(1);
        }
        string fileName=ctOpt.rers.iSeqFile;
        SAWYER_MESG(logger[TRACE]) <<"STATUS: computing input sequences of length "<<iseqLen<<endl;
        CodeThorn::IOSequenceGenerator iosgen;
        if(ctOpt.rers.iSeqRandomNum!=-1) {
          int randomNum=ctOpt.rers.iSeqRandomNum;
          SAWYER_MESG(logger[TRACE]) <<"STATUS: reducing input sequence set to "<<randomNum<<" random elements."<<endl;
          iosgen.computeRandomInputPathSet(iseqLen,*analyzer->getTransitionGraph(),randomNum);
        } else {
          iosgen.computeInputPathSet(iseqLen,*analyzer->getTransitionGraph());
        }
        SAWYER_MESG(logger[TRACE]) <<"STATUS: generating input sequence file "<<fileName<<endl;
        iosgen.generateFile(fileName);
      } else {
        if(ctOpt.rers.iSeqLength!=-1) {
          logger[ERROR] <<"input sequence length specified without also providing a file name (use option --iseq-file)."<<endl;
          exit(1);
        }
      }
    }

    void optionallyAnnotateTermsAndUnparse(CodeThornOptions& ctOpt, SgProject* sageProject, CTAnalysis* analyzer) {
      if (ctOpt.annotateTerms) {
        // TODO: it might be useful to be able to select certain analysis results to be annotated only
        SAWYER_MESG(logger[INFO]) << "Annotating term representations."<<endl;
        AstTermRepresentationAttribute::attachAstTermRepresentationAttributes(sageProject);
        AstAnnotator ara(analyzer->getLabeler());
        ara.annotateAstAttributesAsCommentsBeforeStatements(sageProject,"codethorn-term-representation");
      }

      if (ctOpt.annotateTerms||ctOpt.generateAssertions) {
        SAWYER_MESG(logger[INFO]) << "Generating annotated program."<<endl;
        //backend(sageProject);
        sageProject->unparse(0,0);
      }
    }

    void optionallyRunDataRaceDetection(CodeThornOptions& ctOpt, CTAnalysis* analyzer) {
      // parse command line options for data race detection
      DataRaceDetection dataRaceDetection;
      dataRaceDetection.setOptions(ctOpt);
      dataRaceDetection.handleCommandLineOptions(*analyzer);
      dataRaceDetection.setVisualizeReadWriteAccesses(ctOpt.visualization.visualizeRWSets);
      if(dataRaceDetection.run(*analyzer)) {
        exit(0);
      }
    }

    SgProject* runRoseFrontEnd(int argc, char * argv[], CodeThornOptions& ctOpt, TimingCollector& timingCollector) {
      timingCollector.startTimer();
      vector<string> argvList(argv,argv+argc);
      if(ctOpt.ompAst||ctOpt.dr.detection) {
        SAWYER_MESG(logger[TRACE])<<"selected OpenMP AST."<<endl;
        argvList.push_back("-rose:OpenMP:ast_only");
      }
      if(ctOpt.roseAstReadFileName.size()>0) {
        // add ROSE option as required non-standard single dash long option
        argvList.push_back("-rose:ast:read");
        argvList.push_back(ctOpt.roseAstReadFileName);
      }
      if(ctOpt.roseAstWrite) {
        // add ROSE option as required non-standard single dash long option
        argvList.push_back("-rose:ast:write");
      }
      if(ctOpt.roseAstMerge) {
        // add ROSE option as required non-standard single dash long option
        argvList.push_back("-rose:ast:merge");
      }
      SgProject* project=frontend(argvList);
      timingCollector.stopTimer(TimingCollector::frontEnd);
      return project;
    }

    void optionallyPrintProgramInfos(CodeThornOptions& ctOpt, CTAnalysis* analyzer) {
      if(ctOpt.info.printVariableIdMapping) {
        analyzer->getVariableIdMapping()->toStream(cout);
      }

      if(ctOpt.info.printTypeSizeMapping||ctOpt.info.typeSizeMappingCSVFileName.size()>0) {
        // from: src/midend/astDiagnostics/AstStatistics.C
        string s=analyzer->typeSizeMappingToString();
        if(ctOpt.info.printTypeSizeMapping) {
          cout<<"Type size mapping:"<<endl;
          cout<<s; // output includes newline at the end
        }
        if(ctOpt.info.typeSizeMappingCSVFileName.size()>0) {
          string fileName=ctOpt.info.typeSizeMappingCSVFileName;
          if(!CppStdUtilities::writeFile(fileName, s)) {
            cerr<<"Error: cannot write type-size mapping to CSV file "<<fileName<<endl;
            exit(1);
          }
        }
      }
    }

    void optionallyRunNormalization(CodeThornOptions& ctOpt,SgProject* sageProject, TimingCollector& timingCollector) {
      timingCollector.startTimer();
      Normalization normalization;
      normalization.options.printPhaseInfo=ctOpt.normalizePhaseInfo;
      normalization.options.normalizeCplusplus=ctOpt.extendedNormalizedCppFunctionCalls; // PP(8/13/21)
      if(ctOpt.normalizeLevel>0) {
        if(ctOpt.quiet==false) {
          cout<<"STATUS: normalizing program (level "<<ctOpt.normalizeLevel<<")"<<endl;
        }
        //SAWYER_MESG(logger[INFO])<<"STATUS: normalizing program."<<endl;
        normalization.normalizeAst(sageProject,ctOpt.normalizeLevel);
      }
      timingCollector.stopTimer(TimingCollector::normalization);
      optionallyRunInliner(ctOpt,normalization, sageProject);
    }

    void setAssertConditionVariablesInAnalyzer(SgNode* root,CTAnalysis* analyzer) {
      SAWYER_MESG(logger[TRACE])<<"setAssertConditionVariablesInAnalyzer started"<<endl;
      ROSE_ASSERT(analyzer->getVariableIdMapping());
      AbstractValueSet varsInAssertConditions=AstUtility::determineVarsInAssertConditions(root,analyzer->getVariableIdMapping());
      SAWYER_MESG(logger[TRACE])<<"STATUS: determined "<<varsInAssertConditions.size()<< " variables in (guarding) assert conditions."<<endl;
      analyzer->setAssertCondVarsSet(varsInAssertConditions);
    }

    void optionallyEliminateRersArraysAndExit(CodeThornOptions& ctOpt, SgProject* sageProject, CTAnalysis* analyzer) {
      if(ctOpt.rers.eliminateArrays) {
        Specialization speci;
        speci.transformArrayProgram(sageProject, analyzer);
        sageProject->unparse(0,0);
        exit(0);
      }
    }

    void optionallyWriteSVCompWitnessFile(CodeThornOptions& ctOpt, CTAnalysis* analyzer) {
      if (ctOpt.svcomp.svcompMode && ctOpt.svcomp.witnessFileName.size()>0) {
        analyzer->writeWitnessToFile(ctOpt.svcomp.witnessFileName);
      }
    }

    void optionallyAnalyzeAssertions(CodeThornOptions& ctOpt, LTLOptions& ltlOpt, IOAnalyzer* analyzer, TimingCollector& tc) {
      tc.startTimer();
      bool withCe=ltlOpt.withCounterExamples || ltlOpt.withAssertCounterExamples;
      if(withCe) {
        SAWYER_MESG(logger[TRACE]) << "STATUS: extracting assertion traces (this may take some time)"<<endl;
        analyzer->extractRersIOAssertionTraces();
      }
      tc.stopTimer(TimingCollector::extractAssertionTraces);

      //tc.determinePrefixDepthTime= 0; // MJ: Determination of prefix depth currently deactivated.
      //int inputSeqLengthCovered = -1;

      if(ctOpt.status) {
        analyzer->printStatusMessageLine("==============================================================");
        analyzer->reachabilityResults.printResults("YES (REACHABLE)", "NO (UNREACHABLE)", "error_", withCe);
      }
      if (ctOpt.rers.assertResultsOutputFileName.size()>0) {
        analyzer->reachabilityResults.writeFile(ctOpt.rers.assertResultsOutputFileName.c_str(),
                                                false, 0, withCe);
        if(ctOpt.status) {
          cout << "Reachability results written to file \""<<ctOpt.rers.assertResultsOutputFileName<<"\"." <<endl;
          cout << "=============================================================="<<endl;
        }
      }
      // deprecated?
      if(ctOpt.eliminateSTGBackEdges) {
        int numElim=analyzer->getTransitionGraph()->eliminateBackEdges();
        SAWYER_MESG(logger[TRACE])<<"STATUS: eliminated "<<numElim<<" STG back edges."<<endl;
      }

      if(ctOpt.status) {
        analyzer->reachabilityResults.printResultsStatistics();
        analyzer->printStatusMessageLine("==============================================================");
      }
    }

    void optionallyGenerateVerificationReports(CodeThornOptions& ctOpt,CTAnalysis* analyzer) {
      if(ctOpt.generateReports) {
        if(ctOpt.analysisList().size()>0) {
          const bool reportDetectedErrorLines=true;
          AnalysisReporting anaRep;
          anaRep.generateVerificationReports(ctOpt,analyzer,reportDetectedErrorLines); // also generates verification call graph
          anaRep.generateAnalyzedFunctionsAndFilesReports(ctOpt,analyzer);
	  anaRep.generateInternalAnalysisReport(ctOpt,analyzer);
	  anaRep.generateUnusedVariablesReport(ctOpt,analyzer);
        } else {
          if(ctOpt.status) cout<<"STATUS: no analysis reports generated (no analysis selected)."<<endl;
        }
      }
    }

    void optionallyGenerateCallGraphDotFile(CodeThornOptions& ctOpt,CTAnalysis* analyzer) {
      std::string fileName=ctOpt.visualization.callGraphFileName;
      if(fileName.size()>0) {
        InterFlow::LabelToFunctionMap map=analyzer->getCFAnalyzer()->labelToFunctionMap(*analyzer->getFlow());
        //cout<<"DEBUG: labeltofunctionmap size:"<<map.size()<<endl;
        std::string dotFileString=analyzer->getInterFlow()->dotCallGraph(map);
        //cout<<"DEBUG: interflow size:"<<analyzer->getInterFlow()->size()<<endl;
        if(!CppStdUtilities::writeFile(fileName, dotFileString)) {
          cerr<<"Error: could not generate callgraph dot file "<<fileName<<endl;
          exit(1);
        } else {
          cout<<"Generated call graph dot file "<<fileName<<endl;
        }
      }
    }

    /*
      void runSolver(CodeThornOptions& ctOpt,CTAnalysis* analyzer, SgProject* sageProject,TimingCollector& tc) {
      tc.startTimer();
      analyzer->printStatusMessageLine("==============================================================");
      if(!analyzer->getModeLTLDriven() && ctOpt.z3BasedReachabilityAnalysis==false && ctOpt.ssa==false) {
      switch(ctOpt.abstractionMode) {
      case 0:
      case 1:
      analyzer->runSolver();
      break;
      default:
      cout<<"Error: unknown abstraction mode "<<ctOpt.abstractionMode<<endl;
      exit(1);
      }
      }
      tc.stopTimer(TimingCollector::transitionSystemAnalysis);
      }
    */

    void normalizationPass(CodeThornOptions& ctOpt, SgProject* project) {
      CodeThorn::Normalization normalization;
      normalization.options.printPhaseInfo=ctOpt.normalizePhaseInfo;
      normalization.setInliningOption(ctOpt.inlineFunctions);
      normalization.options.normalizeCplusplus=ctOpt.extendedNormalizedCppFunctionCalls; // PP(8/13/21)
      normalization.normalizeAst(project,ctOpt.normalizeLevel);
    }

    VariableIdMappingExtended* createVariableIdMapping(CodeThornOptions& ctOpt, SgProject* project) {
      VariableIdMappingExtended* variableIdMapping=new VariableIdMappingExtended(); // createvid
      variableIdMapping->setAstSymbolCheckFlag(ctOpt.astSymbolCheckFlag);
      variableIdMapping->setArrayAbstractionIndex(ctOpt.arrayAbstractionIndex);
      if(ctOpt.vimReportFileName.size()>0)
	variableIdMapping->setErrorReportFileName(ctOpt.reportFilePath+"/"+ctOpt.vimReportFileName);
      variableIdMapping->setStatusFlag(ctOpt.status);
      variableIdMapping->computeVariableSymbolMapping(project);
      return variableIdMapping;
    }

    namespace
    {
      bool matchCxxCall(SgNode* n)
      {
        return SgNodeHelper::matchExtendedNormalizedCall(n);
      }
    };


    Labeler* createLabeler(SgProject* project, VariableIdMappingExtended* variableIdMapping, bool withCplusplus) {
      CTIOLabeler* res = new CTIOLabeler(variableIdMapping);
      if (withCplusplus)
        res->setIsFunctionCallFn(matchCxxCall);
      res->initialize(project);
      return res;
    }

#if 0
    CFAnalysis* createControlFlowGraph(CodeThornOptions& ctOpt, SgProject* project, Labeler* labeler) {
      CFAnalysis* cfAnalysis=new CFAnalysis(labeler);
      FunctionCallMapping2* functionCallMapping2=new FunctionCallMapping2();
      ClassHierarchyWrapper* classHierarchy=new ClassHierarchyWrapper(project);
      functionCallMapping2->setLabeler(labeler);
      functionCallMapping2->setClassHierarchy(classHierarchy);
      functionCallMapping2->computeFunctionCallMapping(project);
      cfAnalysis->setFunctionCallMapping2(functionCallMapping2);
      cfAnalysis->createICFG(project);
      return cfAnalysis;
    }
#endif

    string getRunTimeAndMemoryUsageReport(CodeThornOptions& ctOpt,TimingCollector& tc) {
      stringstream ss;
      ss<<tc.toString();
      ss<<"Total memory                   : "<<CodeThorn::getPhysicalMemorySize()/(1024*1024) <<" MiB"<<endl;
      return ss.str();
    }

    void optionallyPrintRunTimeAndMemoryUsageReport(CodeThornOptions& ctOpt,TimingCollector& tc) {
      if(ctOpt.status) cout<<getRunTimeAndMemoryUsageReport(ctOpt,tc);
    }

    void generateRunTimeAndMemoryUsageReport(CodeThornOptions& ctOpt,TimingCollector& tc) {
      if(ctOpt.generateReports) {
        string reportPathAndFile=ctOpt.reportFilePath+"/"+"runtime-memory-report.txt";
        write_file(reportPathAndFile, getRunTimeAndMemoryUsageReport(ctOpt,tc));
        if(ctOpt.status) cout<<"Generated runtime and memory usage report "<<reportPathAndFile<<endl;
      }
    }

    std::string programStatsToString(ProgramInfo* progInfo, VariableIdMappingExtended* vim) {
      stringstream ss;
      ss<<"========================="<<endl;
      ss<<"PROGRAM STATISTICS REPORT"<<endl;
      ss<<"========================="<<endl;
      ss<<progInfo->toStringDetailed();
      vim->typeSizeOverviewtoStream(ss);
      return ss.str();
    }

    std::string programStatsToString(ProgramInfo* progInfo1, ProgramInfo* progInfo2, VariableIdMappingExtended* vim) {
      stringstream ss;
      ss<<progInfo1->toStringCompared(progInfo2);
      vim->typeSizeOverviewtoStream(ss);
      return ss.str();
    }

    void generateProgramStats(CodeThornOptions& ctOpt, ProgramInfo* progInfo1, ProgramInfo* progInfo2, VariableIdMappingExtended* vim) {
      if(ctOpt.generateReports) {
        string reportPathAndFile=ctOpt.reportFilePath+"/"+"program-statistics-report.txt";
        write_file(reportPathAndFile, programStatsToString(progInfo1,progInfo2,vim));
        if(ctOpt.status) cout<<"Generated program statistics report "<<reportPathAndFile<<endl;
      }
    }

    bool astSymbolPointerCheck(CodeThornOptions& ctOpt, SgProject* node) {
      stringstream report;
      string fileName=ctOpt.reportFilePath+"/"+ctOpt.info.astSymbolPointerCheckReportFileName;
      uint8_t memoryPoolFillByte=0xdd;
      uint32_t memoryPoolFillPrefixToCheck=memoryPoolFillByte<<24|memoryPoolFillByte<<16|memoryPoolFillByte<<8|memoryPoolFillByte;
      uint32_t numSymZero=0;
      uint32_t numDeleted=0;
      uint32_t numChecked=0;
      if(fileName.size()>0) {
        stringstream lineColSeq;
        std::list<SgFunctionDefinition*> fdList=SgNodeHelper::listOfFunctionDefinitions(node);
        for(auto fd : fdList) {
          RoseAst ast(fd);
          list<string> lcList;
          for(auto n : ast) {
            if(SgVarRefExp* varRefExp=isSgVarRefExp(n)) {
	      // check symbol
	      SgSymbol* sym=varRefExp->get_symbol();
	      numChecked++;
	      if(sym==0) {
		report<<"symbol_is_zero: "<<SgNodeHelper::locationToString(varRefExp)<<endl;
		numSymZero++;
	      } else {
		if((uint32_t)(((uint64_t)sym)>>32) == memoryPoolFillPrefixToCheck) {
		  report<<"symbol_in_deleted_SgVarRefExp: "<<SgNodeHelper::locationToString(varRefExp)<<endl;
		  numDeleted++;
		}
	      }
	    }
	  }
	}
	report<<"Number of symbols in VarRefExp == 0: "<<numSymZero<<endl;
	report<<"Number of deleted VarRefExp        : "<<numDeleted<<endl;
	report<<"Number of checked VarRefExp        : "<<numChecked<<endl;
	if(ctOpt.status) cout<<"Generated ast symbol pointer report in file "<<fileName<<endl;
	write_file(fileName,report.str());
      }
      return numSymZero==0 && numDeleted==0;
    }

    
    void optionallyGenerateLineColumnCsv(CodeThornOptions& ctOpt, SgProject* node) {
      string fileName=ctOpt.info.astTraversalLineColumnCSVFileName;
      if(fileName.size()>0) {
        stringstream lineColSeq;
        std::list<SgFunctionDefinition*> fdList=SgNodeHelper::listOfFunctionDefinitions(node);
        for(auto fd : fdList) {
          RoseAst ast(fd);
          list<string> lcList;
          for(auto n : ast) {
            if(isSgExpression(n)) {
              string lc=CodeThorn::ProgramLocationsReport::findOriginalProgramLocationOfNode(n);

              // strip off column "...:xxxx"
              size_t pos = lc.rfind(":");
              if(pos != std::string::npos) {
                lc.erase(pos,lc.size()-pos);
              }

              // print source
              //lc+=(":"+SgNodeHelper::nodeToString(n));

              // add to result
              lcList.push_back(lc);
            }
          }
          lcList.unique(); // remove duplicates (e.g.  1,3,3,4,3,3,5 -> 1,3,4,3,5)
          for(auto lc : lcList)
            lineColSeq<<lc<<endl;
        }
        write_file(fileName,lineColSeq.str());
        if(ctOpt.status) cout<<"Generated line-column CSV info in file "<<fileName<<endl;
      }
    }

    string getCodeThornLibraryVersionNumber() {
      return CodeThornLibraryVersion;
    }

  } // end of namespace CodeThornLib

} // end of namespace CodeThorn<|MERGE_RESOLUTION|>--- conflicted
+++ resolved
@@ -93,11 +93,7 @@
 
 using namespace Sawyer::Message;
 
-<<<<<<< HEAD
-static std::string CodeThornLibraryVersion="1.13.34"; // c
-=======
 static std::string CodeThornLibraryVersion="1.13.37";
->>>>>>> 9ea0e9ff
 
 // handler for generating backtrace
 void codethornBackTraceHandler(int sig) {
