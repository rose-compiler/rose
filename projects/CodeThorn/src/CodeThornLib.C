#include "sage3basic.h"
#include "Analyzer.h"
#include "RewriteSystem.h"
#include "Specialization.h"
#include "Normalization.h"
#include "FunctionIdMapping.h"
#include "FunctionCallMapping.h"
#include "Diagnostics.h"
#include "CodeThornLib.h"
#include "LTLThornLib.h"
#include "CodeThornCommandLineOptions.h"
#include "RewriteSystem.h"

#include "InternalChecks.h"
#include "AstAnnotator.h"
#include "AstTerm.h"
#include "AbstractValue.h"
#include "AstMatching.h"
#include "ltlthorn-lib/SpotConnection.h"
#include "ltlthorn-lib/CounterexampleAnalyzer.h"
#include "AstUtility.h"
#include "ArrayElementAccessData.h"
#include "PragmaHandler.h"
#include "Miscellaneous2.h"
#include "FIConstAnalysis.h"
#include "ReachabilityAnalysis.h"
#include "EquivalenceChecking.h"
#include "Solver5.h"
#include "Solver8.h"
#include "ltlthorn-lib/Solver10.h"
#include "ltlthorn-lib/Solver11.h"
#include "ltlthorn-lib/Solver12.h"
#include "ReadWriteAnalyzer.h"
#include "AnalysisParameters.h"
#include "CodeThornException.h"
#include "CodeThornException.h"
#include "ProgramInfo.h"
#include "FunctionCallMapping.h"
#include "AstStatistics.h"

#include "DataRaceDetection.h"
#include "AstTermRepresentation.h"
#include "Normalization.h"
#include "DataDependenceVisualizer.h" // also used for clustered ICFG
#include "Evaluator.h" // CppConstExprEvaluator
#include "CtxCallStrings.h" // for setting call string options
#include "AnalysisReporting.h"

// Z3-based analyser / SSA 
#include "z3-prover-connection/SSAGenerator.h"
#include "z3-prover-connection/ReachabilityAnalyzerZ3.h"

#if defined(__unix__) || defined(__unix) || defined(unix)
#include <sys/resource.h>
#endif

#include "CodeThornLib.h"
#include "LTLOptions.h"
#include "LTLThornLib.h"
#include "CppStdUtilities.h"

//BOOST includes
#include "boost/lexical_cast.hpp"

// required only for ROSE AST Consistency tests
#include "AstConsistencyTests.h"

#include "IOSequenceGenerator.h"

using namespace std;

using namespace CodeThorn;
using namespace boost;

#include "Diagnostics.h"
using namespace Sawyer::Message;

#include <execinfo.h>
#include <signal.h>
#include <stdlib.h>
#include <unistd.h>

#include "Solver5.h"
#include "Solver8.h"
#include "ltlthorn-lib/Solver10.h"
#include "ltlthorn-lib/Solver11.h"
#include "ltlthorn-lib/Solver12.h"

// handler
#include <signal.h>
#include <execinfo.h>

using namespace Sawyer::Message;

// handler for generating backtrace
void codethornBackTraceHandler(int sig) {
  void *array[10];
  size_t size;

  size = backtrace (array, 10);
  printf ("Obtained %zd stack frames.\n", size);

  // print out all the frames to stderr
  fprintf(stderr, "Error: signal %d:\n", sig);
  backtrace_symbols_fd(array, size, STDERR_FILENO);
  exit(1);
}

void CodeThorn::initDiagnostics() {
  Rose::Diagnostics::initialize();
  // general logger for CodeThorn library functions
  Rose::Diagnostics::initAndRegister(&CodeThorn::logger, "CodeThorn");
  // class specific loggers for CodeThorn library functions
  Analyzer::initDiagnostics();
  ExprAnalyzer::initDiagnostics();
  RewriteSystem::initDiagnostics();
  Specialization::initDiagnostics();
  Normalization::initDiagnostics();
  FunctionIdMapping::initDiagnostics();
  FunctionCallMapping::initDiagnostics();
<<<<<<< HEAD
}

Sawyer::Message::Facility CodeThorn::logger;
=======
  EStateTransferFunctions::initDiagnostics();
}

Sawyer::Message::Facility CodeThorn::logger;

namespace CodeThorn {
void turnOffRoseWarnings() {
  string turnOffRoseWarnings=string("Rose(none,>=error),Rose::EditDistance(none,>=error),Rose::FixupAstDeclarationScope(none,>=error),")
    +"Rose::FixupAstSymbolTablesToSupportAliasedSymbols(none,>=error),"
    +"Rose::EditDistance(none,>=error),"
    +"Rose::TestChildPointersInMemoryPool(none,>=error),Rose::UnparseLanguageIndependentConstructs(none,>=error),"
    +"rose_ir_node(none,>=error)";
  // result string must be checked
  string result=Rose::Diagnostics::mfacilities.control(turnOffRoseWarnings); 
  if(result!="") {
    cerr<<result<<endl;
    cerr<<"Error in logger initialization."<<endl;
    exit(1);
  }
  
  // see class Options in src/roseSupport/utility_functions.h
  Rose::global_options.set_frontend_notes(false);
  Rose::global_options.set_frontend_warnings(false);
  Rose::global_options.set_backend_warnings(false);
}

void configureRose() {
  CodeThorn::initDiagnostics();

  Rose::Diagnostics::mprefix->showProgramName(false);
  Rose::Diagnostics::mprefix->showThreadId(false);
  Rose::Diagnostics::mprefix->showElapsedTime(false);

  turnOffRoseWarnings();
  signal(SIGSEGV, codethornBackTraceHandler);   // install handler for backtrace
}

void exprEvalTest(int argc, char* argv[],CodeThornOptions& ctOpt) {
  cout << "------------------------------------------"<<endl;
  cout << "RUNNING CHECKS FOR EXPR ANALYZER:"<<endl;
  cout << "------------------------------------------"<<endl;
  SgProject* sageProject=frontend(argc,argv);
  Normalization normalization;
  if(ctOpt.normalizeAll) {
    if(ctOpt.quiet==false) {
      cout<<"STATUS: normalizing program."<<endl;
    }
    normalization.normalizeAst(sageProject,2);
  }
  ExprAnalyzer* exprAnalyzer=new ExprAnalyzer();
  VariableIdMappingExtended* vid=new VariableIdMappingExtended();
  AbstractValue::setVariableIdMapping(vid);
  RoseAst ast(sageProject);
  for(RoseAst::iterator i=ast.begin();i!=ast.end();++i) {
    // match on expr stmts and test the expression
    SgExpression* expr=0;
    
    // TEMPLATESKIP this skips all templates
    if(Normalization::isTemplateNode(*i)) {
      i.skipChildrenOnForward();
      continue;
    }
    if(SgExprStatement* exprStmt=isSgExprStatement(*i)) {
      if(!SgNodeHelper::isCond(exprStmt)) {
        expr=exprStmt->get_expression();
      }
    } else if(SgVariableDeclaration* varDecl=isSgVariableDeclaration(*i)) {
      expr=SgNodeHelper::getInitializerExpressionOfVariableDeclaration(varDecl);
    }
    if(expr) {
      cout<<"Testing expr eval with empty state: "<<expr->unparseToString();
      AbstractValue aVal=exprAnalyzer->evaluateExpressionWithEmptyState(expr);
      cout<<" => result value: "<<aVal.toString()<<" "<<endl;
    }
  }
  AbstractValue::setVariableIdMapping(nullptr);
  delete vid;
  delete exprAnalyzer;
}

void optionallyRunExprEvalTestAndExit(CodeThornOptions& ctOpt,int argc, char * argv[]) {
  if(ctOpt.exprEvalTest) {
    exprEvalTest(argc,argv,ctOpt);
    exit(0);
  }
}

void optionallySetRersMapping(CodeThornOptions ctOpt,LTLOptions ltlOpt,IOAnalyzer* analyzer) {
  // guard to check if LTL checking is activated
  if(ltlOpt.ltlRersMappingFileName.size()==0 && ltlOpt.ltlInAlphabet.size()==0 && ltlOpt.ltlOutAlphabet.size()==0)
    return;
  
  LtlRersMapping ltlRersMapping;
  if (ltlOpt.ltlInAlphabet.size()>0) {
    ltlRersMapping.addInputAsciiValueSetWithOffsetA(ltlOpt.ltlInAlphabet);
  }
  if (ltlOpt.ltlOutAlphabet.size()>0) {
    ltlRersMapping.addOutputAsciiValueSetWithOffsetA(ltlOpt.ltlOutAlphabet);
  }
  if(ltlOpt.ltlRersMappingFileName.size()>0) {
    // load and parse file into ltlInAlphabet and ltlOutAlphabet
    // input/output alphabet
    if(!readAndParseLTLRersMappingFile(ltlOpt.ltlRersMappingFileName,ltlRersMapping)) {
      cerr<<"Error: could not open RERS mapping file "<<ltlOpt.ltlRersMappingFileName<<endl;
      exit(1);
    }
  }
  
  {
    std::set<int> ltlInAlphabet;// = analyzer->getInputVarValues();
    std::set<int> ltlOutAlphabet;
    ltlInAlphabet=ltlRersMapping.getInputValueSet();
    ltlOutAlphabet=ltlRersMapping.getOutputValueSet();
    if(ltlInAlphabet.size()==0) {
      cerr<<"Error: no LTL input alphabet provided."<<endl;
      exit(1);
    }
    if(ltlOutAlphabet.size()==0) {
      cerr<<"Error: no LTL output alphabet provided."<<endl;
      exit(1);
    }
    /* now also set the input values. This also checks the
       inputalphabet setting does not conflict with input values
       settings */
    std::set<int> inputValues=analyzer->getInputVarValues();
    if(inputValues.size()>0) {
      if(inputValues.size()!=ltlInAlphabet.size()) {
        cerr<<"Error: input alphabet with "<<ltlInAlphabet.size()<<" values specified in ltl-rers-mapping but "<<inputValues.size()<<" input values."<<endl;
        exit(1);
      } else {
        // check that input alphabet matches input values
        for(auto inputVal : inputValues) {
          if(ltlInAlphabet.find(inputVal)==ltlInAlphabet.end()) {
            // sets don't match
            cerr<<"Error: input alphabet is different to specified input values (only input alphabet is necessary)."<<endl;
            exit(1);
          }
        }
        cout<<"INFO: RersMapping: input values match input alphabet. Option --input-values is superfluous."<<endl;
      }
    } else {
      // set input values to input alphabet
      for (auto val : ltlInAlphabet) {
        analyzer->insertInputVarValue(val);
      }
      cout<<"INFO: RersMapping: setting input values to input alphabet."<<endl;
    }
  }
  analyzer->setLtlRersMapping(ltlRersMapping);
}

bool readAndParseLTLRersMappingFile(string ltlRersMappingFileName, CodeThorn::LtlRersMapping& rersLtlMapping) {
  CppStdUtilities::DataFileVector dataFileVector;
  bool readStatus=CppStdUtilities::readDataFile(ltlRersMappingFileName,dataFileVector);
  if(readStatus==false)
    return readStatus;
  int lineNr=1;
  for(std::string line : dataFileVector) {
    std::vector<std::string> lineEntries=CppStdUtilities::splitByRegex(line,",|\\t|\\s+");
    if(lineEntries.size()!=2) {
      cerr<<"Error: format error in rers mapping file. Not exactly two entries in line "<<lineNr<<endl;
      exit(1);
    }
    string ioString=lineEntries[0];
    int value=std::stoi(lineEntries[1]);
    cout<<"INFO: mapping: line "<<lineNr<<": "<<ioString<<" <=> "<<value<<endl;
    if(ioString.size()==2&&ioString[0]=='i') {
      rersLtlMapping.addInput(ioString[1],value);
    } else if(ioString.size()==2&&ioString[0]=='o') {
      rersLtlMapping.addOutput(ioString[1],value);
    } else {
      cout<<"WARNING: unknown entry in rers mapping file line "<<lineNr<<": "<<ioString<<" (ignoring it)"<<endl;
    }
    lineNr++;
  }
  return true;
}

void processCtOptGenerateAssertions(CodeThornOptions& ctOpt, Analyzer* analyzer, SgProject* root) {
  if (ctOpt.generateAssertions) {
    AssertionExtractor assertionExtractor(analyzer);
    assertionExtractor.computeLabelVectorOfEStates();
    assertionExtractor.annotateAst();
    AstAnnotator ara(analyzer->getLabeler());
    ara.annotateAstAttributesAsCommentsBeforeStatements  (root,"ctgen-pre-condition");
    SAWYER_MESG(logger[TRACE]) << "STATUS: Generated assertions."<<endl;
  }
}

IOAnalyzer* createAnalyzer(CodeThornOptions& ctOpt, LTLOptions& ltlOpt) {
  IOAnalyzer* analyzer;
  if(ctOpt.dr.checkShuffleAlgorithm) {
    analyzer = new ReadWriteAnalyzer();
  } else {
    analyzer = new IOAnalyzer();
  }
  analyzer->setOptions(ctOpt);
  analyzer->setLtlOptions(ltlOpt);
  return analyzer;
}

void optionallyRunInternalChecks(CodeThornOptions& ctOpt, int argc, char * argv[]) {
  if(ctOpt.internalChecks) {
    if(CodeThorn::internalChecks(argc,argv)==false) {
      mfacilities.shutdown();
      exit(1);
    } else {
      mfacilities.shutdown();
      exit(0);
    }
  }
}


void optionallyRunInliner(CodeThornOptions& ctOpt, Normalization& normalization, SgProject* sageProject) {
  if(ctOpt.inlineFunctions) {
    InlinerBase* inliner=normalization.getInliner();
    if(RoseInliner* roseInliner=dynamic_cast<CodeThorn::RoseInliner*>(inliner)) {
      roseInliner->inlineDepth=ctOpt.inlineFunctionsDepth;
    }
    inliner->inlineFunctions(sageProject);
    size_t numInlined=inliner->getNumInlinedFunctions();
    SAWYER_MESG(logger[TRACE])<<"inlined "<<numInlined<<" functions"<<endl;
  }
}

void optionallyRunVisualizer(CodeThornOptions& ctOpt, Analyzer* analyzer, SgNode* root) {
  Visualizer visualizer(analyzer->getLabeler(),analyzer->getVariableIdMapping(),analyzer->getFlow(),analyzer->getPStateSet(),analyzer->getEStateSet(),analyzer->getTransitionGraph());
  if (ctOpt.visualization.icfgFileName.size()>0) {
    string cfgFileName=ctOpt.visualization.icfgFileName;
    DataDependenceVisualizer ddvis(analyzer->getLabeler(),analyzer->getVariableIdMapping(),"none");
    ddvis.setDotGraphName("CFG");
    ddvis.generateDotFunctionClusters(root,analyzer->getCFAnalyzer(),cfgFileName,false);
    cout << "generated "<<cfgFileName<<endl;
  }
  if(ctOpt.visualization.viz) {
    cout << "generating graphviz files:"<<endl;
    visualizer.setOptionMemorySubGraphs(ctOpt.visualization.tg1EStateMemorySubgraphs);
    string dotFile="digraph G {\n";
    dotFile+=visualizer.transitionGraphToDot();
    dotFile+="}\n";
    write_file("transitiongraph1.dot", dotFile);
    cout << "generated transitiongraph1.dot."<<endl;
    string dotFile3=visualizer.foldedTransitionGraphToDot();
    write_file("transitiongraph2.dot", dotFile3);
    cout << "generated transitiongraph2.dot."<<endl;

    string datFile1=(analyzer->getTransitionGraph())->toString(analyzer->getVariableIdMapping());
    write_file("transitiongraph1.dat", datFile1);
    cout << "generated transitiongraph1.dat."<<endl;

    //analyzer->generateAstNodeInfo(analyzer->startFunRoot);
    //dotFile=astTermWithNullValuesToDot(analyzer->startFunRoot);
    SAWYER_MESG(logger[TRACE]) << "Option VIZ: generate ast node info."<<endl;
    analyzer->generateAstNodeInfo(root);
    cout << "generating AST node info ... "<<endl;
    dotFile=AstTerm::functionAstTermsWithNullValuesToDot(root);
    write_file("ast.dot", dotFile);
    cout << "generated ast.dot."<<endl;

    SAWYER_MESG(logger[TRACE]) << "Option VIZ: generating cfg dot file ..."<<endl;
    write_file("cfg_non_clustered.dot", analyzer->getFlow()->toDot(analyzer->getCFAnalyzer()->getLabeler()));
    DataDependenceVisualizer ddvis(analyzer->getLabeler(),analyzer->getVariableIdMapping(),"none");
    ddvis.generateDotFunctionClusters(root,analyzer->getCFAnalyzer(),"cfg.dot",false);
    cout << "generated cfg.dot, cfg_non_clustered.dot"<<endl;
    cout << "=============================================================="<<endl;
  }
  if(ctOpt.visualization.vizTg2) {
    string dotFile3=visualizer.foldedTransitionGraphToDot();
    write_file("transitiongraph2.dot", dotFile3);
    cout << "generated transitiongraph2.dot."<<endl;
  }

  if (ctOpt.visualization. dotIOStg.size()>0) {
    string filename=ctOpt.visualization. dotIOStg;
    cout << "generating dot IO graph file:"<<filename<<endl;
    string dotFile="digraph G {\n";
    dotFile+=visualizer.transitionGraphWithIOToDot();
    dotFile+="}\n";
    write_file(filename, dotFile);
    cout << "=============================================================="<<endl;
  }

  if (ctOpt.visualization.dotIOStgForcedTop.size()>0) {
    string filename=ctOpt.visualization.dotIOStgForcedTop;
    cout << "generating dot IO graph file for an abstract STG:"<<filename<<endl;
    string dotFile="digraph G {\n";
    dotFile+=visualizer.abstractTransitionGraphToDot();
    dotFile+="}\n";
    write_file(filename, dotFile);
    cout << "=============================================================="<<endl;
  }
}

void optionallyGenerateExternalFunctionsFile(CodeThornOptions& ctOpt, SgProject* sageProject) {
  bool unknownFunctionsFile=ctOpt.externalFunctionsCSVFileName.size()>0;
  bool showProgramStats=ctOpt.programStats;
  bool showProgramStatsOnly=ctOpt.programStatsOnly;
  if(unknownFunctionsFile||showProgramStats||showProgramStatsOnly) {
    ProgramInfo programInfo(sageProject);
    programInfo.compute();
    if(unknownFunctionsFile) {
      programInfo.writeFunctionCallNodesToFile(ctOpt.externalFunctionsCSVFileName);
    }
    if(showProgramStats||showProgramStatsOnly) {
      programInfo.printDetailed();
    }
    if(showProgramStatsOnly) {
      exit(0);
    }
  }
}

void optionallyGenerateAstStatistics(CodeThornOptions& ctOpt, SgProject* sageProject) {
  if(ctOpt.info.printAstNodeStats||ctOpt.info.astNodeStatsCSVFileName.size()>0) {
    // from: src/midend/astDiagnostics/AstStatistics.C
    if(ctOpt.info.printAstNodeStats) {
      ROSE_Statistics::AstNodeTraversalStatistics astStats;
      string s=astStats.toString(sageProject);
      cout<<s; // output includes newline at the end
    }
    if(ctOpt.info.astNodeStatsCSVFileName.size()>0) {
      ROSE_Statistics::AstNodeTraversalCSVStatistics astCSVStats;
      string fileName=ctOpt.info.astNodeStatsCSVFileName;
      astCSVStats.setMinCountToShow(1); // default value is 1
      if(!CppStdUtilities::writeFile(fileName, astCSVStats.toString(sageProject))) {
        cerr<<"Error: cannot write AST node statistics to CSV file "<<fileName<<endl;
        exit(1);
      }
    }
  }
}

void optionallyGenerateSourceProgramAndExit(CodeThornOptions& ctOpt, SgProject* sageProject) {
  if(ctOpt.unparse) {
    sageProject->unparse(0,0);
    exit(0);
  }
}

void optionallyGenerateTraversalInfoAndExit(CodeThornOptions& ctOpt, SgProject* sageProject) {
  if(ctOpt.info.astTraversalCSVFileName.size()>0) {
    RoseAst ast(sageProject);
    std::ofstream myfile;
    myfile.open(ctOpt.info.astTraversalCSVFileName.c_str(),std::ios::out);
    for(auto n : ast) {
      myfile<<n->class_name();
      if(ctOpt.info.astTraversalCSVMode>=2) {
        myfile<<","<<SgNodeHelper::sourceFilenameLineColumnToString(n);
      }
      myfile<<endl;
    }
    myfile.close();
    exit(0);
  }
}

void optionallyRunRoseAstChecksAndExit(CodeThornOptions& ctOpt, SgProject* sageProject) {
  if(ctOpt.runRoseAstChecks) {
    cout << "ROSE tests started."<<endl;
    // Run internal consistency tests on AST
    AstTests::runAllTests(sageProject);

    // test: constant expressions
    {
      SAWYER_MESG(logger[TRACE]) <<"STATUS: testing constant expressions."<<endl;
      CppConstExprEvaluator* evaluator=new CppConstExprEvaluator();
      list<SgExpression*> exprList=AstUtility::exprRootList(sageProject);
      logger[INFO] <<"found "<<exprList.size()<<" expressions."<<endl;
      for(list<SgExpression*>::iterator i=exprList.begin();i!=exprList.end();++i) {
        EvalResult r=evaluator->traverse(*i);
        if(r.isConst()) {
          SAWYER_MESG(logger[TRACE])<<"Found constant expression: "<<(*i)->unparseToString()<<" eq "<<r.constValue()<<endl;
        }
      }
      delete evaluator;
    }
    cout << "ROSE tests finished."<<endl; 
    mfacilities.shutdown();
    exit(0);
  }
}

void optionallyRunIOSequenceGenerator(CodeThornOptions& ctOpt, IOAnalyzer* analyzer) {
  if(ctOpt.rers.iSeqFile.size()>0) {
    int iseqLen=0;
    if(ctOpt.rers.iSeqLength!=-1) {
      iseqLen=ctOpt.rers.iSeqLength;
    } else {
      logger[ERROR] <<"input-sequence file specified, but no sequence length."<<endl;
      exit(1);
    }
    string fileName=ctOpt.rers.iSeqFile;
    SAWYER_MESG(logger[TRACE]) <<"STATUS: computing input sequences of length "<<iseqLen<<endl;
    CodeThorn::IOSequenceGenerator iosgen;
    if(ctOpt.rers.iSeqRandomNum!=-1) {
      int randomNum=ctOpt.rers.iSeqRandomNum;
      SAWYER_MESG(logger[TRACE]) <<"STATUS: reducing input sequence set to "<<randomNum<<" random elements."<<endl;
      iosgen.computeRandomInputPathSet(iseqLen,*analyzer->getTransitionGraph(),randomNum);
    } else {
      iosgen.computeInputPathSet(iseqLen,*analyzer->getTransitionGraph());
    }
    SAWYER_MESG(logger[TRACE]) <<"STATUS: generating input sequence file "<<fileName<<endl;
    iosgen.generateFile(fileName);
  } else {
    if(ctOpt.rers.iSeqLength!=-1) {
      logger[ERROR] <<"input sequence length specified without also providing a file name (use option --iseq-file)."<<endl;
      exit(1);
    }
  }
}

void optionallyAnnotateTermsAndUnparse(CodeThornOptions& ctOpt, SgProject* sageProject, Analyzer* analyzer) {
  if (ctOpt.annotateTerms) {
    // TODO: it might be useful to be able to select certain analysis results to be annotated only
    logger[INFO] << "Annotating term representations."<<endl;
    AstTermRepresentationAttribute::attachAstTermRepresentationAttributes(sageProject);
    AstAnnotator ara(analyzer->getLabeler());
    ara.annotateAstAttributesAsCommentsBeforeStatements(sageProject,"codethorn-term-representation");
  }

  if (ctOpt.annotateTerms||ctOpt.generateAssertions) {
    logger[INFO] << "Generating annotated program."<<endl;
    //backend(sageProject);
    sageProject->unparse(0,0);
  }
}

void optionallyRunDataRaceDetection(CodeThornOptions& ctOpt, Analyzer* analyzer) {
  // parse command line options for data race detection
  DataRaceDetection dataRaceDetection;
  dataRaceDetection.setOptions(ctOpt);
  dataRaceDetection.handleCommandLineOptions(*analyzer);
  dataRaceDetection.setVisualizeReadWriteAccesses(ctOpt.visualization.visualizeRWSets); 
  if(dataRaceDetection.run(*analyzer)) {
    exit(0);
  }
}

SgProject* runRoseFrontEnd(int argc, char * argv[], CodeThornOptions& ctOpt, TimingCollector& timingCollector) {
  timingCollector.startTimer();
  vector<string> argvList(argv,argv+argc);
  if(ctOpt.ompAst||ctOpt.dr.detection) {
    SAWYER_MESG(logger[TRACE])<<"selected OpenMP AST."<<endl;
    argvList.push_back("-rose:OpenMP:ast_only");
  }
  if(ctOpt.roseAstReadFileName.size()>0) {
    // add ROSE option as required non-standard single dash long option
    argvList.push_back("-rose:ast:read");
    argvList.push_back(ctOpt.roseAstReadFileName);
  }
  if(ctOpt.roseAstWrite) {
    // add ROSE option as required non-standard single dash long option
    argvList.push_back("-rose:ast:write");
  }
  if(ctOpt.roseAstMerge) {
    // add ROSE option as required non-standard single dash long option
    argvList.push_back("-rose:ast:merge");
  }
  SgProject* project=frontend(argvList);
  timingCollector.stopFrontEndTimer();
  return project;
}

void optionallyPrintProgramInfos(CodeThornOptions& ctOpt, Analyzer* analyzer) {
  if(ctOpt.info.printVariableIdMapping) {
    analyzer->getVariableIdMapping()->toStream(cout);
  }
  
  if(ctOpt.info.printTypeSizeMapping||ctOpt.info.typeSizeMappingCSVFileName.size()>0) {
    // from: src/midend/astDiagnostics/AstStatistics.C
    string s=analyzer->typeSizeMappingToString();
    if(ctOpt.info.printTypeSizeMapping) {
      cout<<"Type size mapping:"<<endl;
      cout<<s; // output includes newline at the end
    }
    if(ctOpt.info.typeSizeMappingCSVFileName.size()>0) {
      string fileName=ctOpt.info.typeSizeMappingCSVFileName;
      if(!CppStdUtilities::writeFile(fileName, s)) {
        cerr<<"Error: cannot write type-size mapping to CSV file "<<fileName<<endl;
        exit(1);
      }
    }
  }
}

void optionallyRunNormalization(CodeThornOptions& ctOpt,SgProject* sageProject, TimingCollector& timingCollector) {
  timingCollector.startTimer();
  Normalization normalization;
  normalization.options.printPhaseInfo=ctOpt.normalizePhaseInfo;
  if(ctOpt.normalizeFCalls) {
    normalization.normalizeAst(sageProject,1);
    SAWYER_MESG(logger[TRACE])<<"STATUS: normalized expressions with fcalls (if not a condition)"<<endl;
  }
  
  if(ctOpt.normalizeAll) {
    if(ctOpt.quiet==false) {
      cout<<"STATUS: normalizing program."<<endl;
    }
    //SAWYER_MESG(logger[INFO])<<"STATUS: normalizing program."<<endl;
    normalization.normalizeAst(sageProject,2);
  }
  timingCollector.stopNormalizationTimer();
  CodeThorn::optionallyRunInliner(ctOpt,normalization, sageProject);
}

void setAssertConditionVariablesInAnalyzer(SgNode* root,Analyzer* analyzer) {
  AbstractValueSet varsInAssertConditions=AstUtility::determineVarsInAssertConditions(root,analyzer->getVariableIdMapping());
  SAWYER_MESG(logger[TRACE])<<"STATUS: determined "<<varsInAssertConditions.size()<< " variables in (guarding) assert conditions."<<endl;
  analyzer->setAssertCondVarsSet(varsInAssertConditions);
}

void optionallyEliminateCompoundStatements(CodeThornOptions& ctOpt, Analyzer* analyzer, SgNode* root) {
  if(ctOpt.eliminateCompoundStatements) {
    RewriteSystem rewriteSystem;
    SAWYER_MESG(logger[TRACE])<<"STATUS: Elimination of compound assignments started."<<endl;
    set<AbstractValue> compoundIncVarsSet=AstUtility::determineSetOfCompoundIncVars(analyzer->getVariableIdMapping(),root);
    analyzer->setCompoundIncVarsSet(compoundIncVarsSet);
    SAWYER_MESG(logger[TRACE])<<"STATUS: determined "<<compoundIncVarsSet.size()<<" compound inc/dec variables before normalization."<<endl;
    rewriteSystem.resetStatistics();
    rewriteSystem.rewriteCompoundAssignmentsInAst(root,analyzer->getVariableIdMapping());
    SAWYER_MESG(logger[TRACE])<<"STATUS: Elimination of compound assignments finished."<<endl;
  }
}

void optionallyEliminateRersArraysAndExit(CodeThornOptions& ctOpt, SgProject* sageProject, Analyzer* analyzer) {
  if(ctOpt.rers.eliminateArrays) {
    Specialization speci;
    speci.transformArrayProgram(sageProject, analyzer);
    sageProject->unparse(0,0);
    exit(0);
  }
}

void optionallyPrintFunctionIdMapping(CodeThornOptions& ctOpt,Analyzer* analyzer) {
  // function-id-mapping is initialized with initializeSolver function.
  if(ctOpt.info.printFunctionIdMapping) {
    ROSE_ASSERT(analyzer->getCFAnalyzer());
    ROSE_ASSERT(analyzer->getCFAnalyzer()->getFunctionIdMapping());
    analyzer->getCFAnalyzer()->getFunctionIdMapping()->toStream(cout);
  }
}

void optionallyWriteSVCompWitnessFile(CodeThornOptions& ctOpt, Analyzer* analyzer) {
  if (ctOpt.svcomp.svcompMode && ctOpt.svcomp.witnessFileName.size()>0) {
    analyzer->writeWitnessToFile(ctOpt.svcomp.witnessFileName);
  }
}

void optionallyAnalyzeAssertions(CodeThornOptions& ctOpt, LTLOptions& ltlOpt, IOAnalyzer* analyzer, TimingCollector& tc) {
  TimeMeasurement& timer=tc.timer;
  bool withCe=ltlOpt.withCounterExamples || ltlOpt.withAssertCounterExamples;
  if(withCe) {
    SAWYER_MESG(logger[TRACE]) << "STATUS: extracting assertion traces (this may take some time)"<<endl;
    timer.start();
    analyzer->extractRersIOAssertionTraces();
    tc.extractAssertionTracesTime = timer.getTimeDurationAndStop().milliSeconds();
  }
  
  tc.determinePrefixDepthTime= 0; // MJ: Determination of prefix depth currently deactivated.
  //int inputSeqLengthCovered = -1;
  tc.totalInputTracesTime = tc.extractAssertionTracesTime + tc.determinePrefixDepthTime;

  if(ctOpt.status) {
    analyzer->printStatusMessageLine("==============================================================");
    analyzer->reachabilityResults.printResults("YES (REACHABLE)", "NO (UNREACHABLE)", "error_", withCe);
  }
  if (ctOpt.rers.assertResultsOutputFileName.size()>0) {
    analyzer->reachabilityResults.writeFile(ctOpt.rers.assertResultsOutputFileName.c_str(),
                                            false, 0, withCe);
    if(ctOpt.status) {
      cout << "Reachability results written to file \""<<ctOpt.rers.assertResultsOutputFileName<<"\"." <<endl;
      cout << "=============================================================="<<endl;
    }
  }
  // deprecated?
  if(ctOpt.eliminateSTGBackEdges) {
    int numElim=analyzer->getTransitionGraph()->eliminateBackEdges();
    SAWYER_MESG(logger[TRACE])<<"STATUS: eliminated "<<numElim<<" STG back edges."<<endl;
  }

  if(ctOpt.status) {
    analyzer->reachabilityResults.printResultsStatistics();
    analyzer->printStatusMessageLine("==============================================================");
  }
}

void optionallyGenerateVerificationReports(CodeThornOptions& ctOpt,Analyzer* analyzer) {
  if(ctOpt.analysisList().size()>0) {
    const bool reportDetectedErrorLines=true;
    AnalysisReporting::generateVerificationReports(ctOpt,analyzer,reportDetectedErrorLines); // also generates verification call graph
    AnalysisReporting::generateAnalysisStatsRawData(ctOpt,analyzer);
    AnalysisReporting::generateAnalyzedFunctionsAndFilesReports(ctOpt,analyzer);
  }
}
void optionallyGenerateCallGraphDotFile(CodeThornOptions& ctOpt,Analyzer* analyzer) {
  std::string fileName=ctOpt.visualization.callGraphFileName;
  if(fileName.size()>0) {
    InterFlow::LabelToFunctionMap map=analyzer->getCFAnalyzer()->labelToFunctionMap(*analyzer->getFlow());
    cout<<"DEBUG: labeltofunctionmap size:"<<map.size()<<endl;
    std::string dotFileString=analyzer->getInterFlow()->dotCallGraph(map);
    cout<<"DEBUG: interflow size:"<<analyzer->getInterFlow()->size()<<endl;
    if(!CppStdUtilities::writeFile(fileName, dotFileString)) {
      cerr<<"Error: could not generate callgraph dot file "<<fileName<<endl;
      exit(1);
    } else {
      cout<<"Generated call graph dot file "<<fileName<<endl;
    }
  }
}

  void initializeSolverWithStartFunction(CodeThornOptions& ctOpt,Analyzer* analyzer,SgNode* root, TimingCollector& tc) {
  tc.startTimer();
  SAWYER_MESG(logger[TRACE])<< "INIT: initializing solver with start function "<<analyzer->getSolver()->getId()<<"."<<endl;
  string startFunctionName;
  if(ctOpt.startFunctionName.size()>0) {
    startFunctionName = ctOpt.startFunctionName;
  } else {
    startFunctionName = "main";
  }
  analyzer->initializeSolver(startFunctionName,root,false);
  tc.initRunTime=tc.timer.getTimeDurationAndStop().milliSeconds();
}

void runSolver(CodeThornOptions& ctOpt,Analyzer* analyzer, SgProject* sageProject,TimingCollector& tc) {
  tc.startTimer();
  analyzer->printStatusMessageLine("==============================================================");
  if(!analyzer->getModeLTLDriven() && ctOpt.z3BasedReachabilityAnalysis==false && ctOpt.ssa==false) {
    switch(ctOpt.abstractionMode) {
    case 0:
    case 1:
      analyzer->runSolver();
      break;
    case 2:
      cout<<"INFO: PA framework: initialization."<<endl;
      analyzer->initialize(sageProject);
      cout<<"INFO: running PA Framework solver."<<endl;
      analyzer->run();
      cout<<"INFO: PA framework: finished."<<endl;
      exit(0);
    }
  }
  tc.analysisRunTime=tc.timer.getTimeDurationAndStop().milliSeconds();
}
} // end of namespace CodeThorn
>>>>>>> 67c03f0b
<|MERGE_RESOLUTION|>--- conflicted
+++ resolved
@@ -118,11 +118,6 @@
   Normalization::initDiagnostics();
   FunctionIdMapping::initDiagnostics();
   FunctionCallMapping::initDiagnostics();
-<<<<<<< HEAD
-}
-
-Sawyer::Message::Facility CodeThorn::logger;
-=======
   EStateTransferFunctions::initDiagnostics();
 }
 
@@ -767,5 +762,4 @@
   }
   tc.analysisRunTime=tc.timer.getTimeDurationAndStop().milliSeconds();
 }
-} // end of namespace CodeThorn
->>>>>>> 67c03f0b
+} // end of namespace CodeThorn