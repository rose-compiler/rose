--- conflicted
+++ resolved
@@ -3,10 +3,7 @@
 #include "CodeThornLib.h"
 
 using namespace Sawyer::Message;
-<<<<<<< HEAD
-=======
 using namespace std;
->>>>>>> 51644f8f
 
 namespace CodeThorn {
 
@@ -18,21 +15,11 @@
 
   unsigned int VariableIdMappingExtended::getTypeSize(CodeThorn::BuiltInType biType) {
     CodeThorn::logger[TRACE]<<"getTypeSize(BuiltInType)"<<std::endl;
-<<<<<<< HEAD
-    ROSE_ASSERT(typeSizeMapping);
-    return typeSizeMapping->getTypeSize(biType);
-  }
-  unsigned int VariableIdMappingExtended::getTypeSize(SgType* type) {
-    CodeThorn::logger[TRACE]<<"getTypeSize(SgType*)"<<std::endl;
-    ROSE_ASSERT(typeSizeMapping);
-    return typeSizeMapping->determineTypeSize(type);
-=======
     return typeSizeMapping.getTypeSize(biType);
   }
   unsigned int VariableIdMappingExtended::getTypeSize(SgType* type) {
     CodeThorn::logger[TRACE]<<"getTypeSize(SgType*)"<<std::endl;
     return typeSizeMapping.determineTypeSize(type);
->>>>>>> 51644f8f
   }
   unsigned int VariableIdMappingExtended::getTypeSize(VariableId varId) {
     return getTypeSize(getType(varId));
@@ -42,12 +29,7 @@
   }
 
   std::string VariableIdMappingExtended::typeSizeMappingToString() {
-<<<<<<< HEAD
-    ROSE_ASSERT(typeSizeMapping);
-    return typeSizeMapping->toString();
-=======
     return typeSizeMapping.toString();
->>>>>>> 51644f8f
   }
 
   void VariableIdMappingExtended::computeTypeSizes() {
@@ -56,10 +38,6 @@
     for(auto vid : varIdSet) {
       SgType* varType=getType(vid);
       if(varType) {
-<<<<<<< HEAD
-        ROSE_ASSERT(typeSizeMapping);
-        typeSizeMapping->determineTypeSize(varType);
-=======
         if(SgArrayType* arrayType=isSgArrayType(varType)) {
           setElementSize(vid,typeSizeMapping.determineElementTypeSize(arrayType));
           setNumberOfElements(vid,typeSizeMapping.determineNumberOfElements(arrayType));
@@ -67,7 +45,6 @@
           setElementSize(vid,typeSizeMapping.determineTypeSize(varType));
           setNumberOfElements(vid,1);
         }
->>>>>>> 51644f8f
       }
     }
   }
