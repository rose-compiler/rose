# MS: makefile for local development with installed version of ROSE.

# for building the reference implementation use:
# make codethornref REFKNOBS="-DSTATESET_REF -DESTATE_REF" 

TOOLNAME3 = codethorn
MYDATE = `date +%Y_%m_%d`

CC                    = gcc-4.4
CXX                   = g++-4.4
BISON                 = bison

# Location of include directory after "make install" (set as environment variable)
#ROSE_INCLUDE_DIR = 

# Location of Boost include directory (set as environment variable)
#BOOST_CPPFLAGS = 

# Location of library directory after "make install" (set as environment variable)
#ROSE_LIB_DIR = 
ROSE_LIBS = -Wl,-rpath -Wl,$(ROSE_LIB_DIR) -L $(ROSE_LIB_DIR) -lrose

# Location of ROSE's libtool (it's only in the compilation path)

CPPFLAGS              = $(REFKNOBS) -O3 -march=native -ftree-vectorize -ggdb
#CXXCPPFLAGS           = @CXXCPPFLAGS@
CXXFLAGS              = -Wno-deprecated
LDFLAGS               = 
YACC                  = bison

OBJECT_FILES=MyAst.o AstTerm.o Labeler.o SgNodeHelper.o VariableIdMapping.o CFAnalyzer.o AType.o ExprAnalyzer.o ConstraintRepresentation.o StateRepresentation.o Analyzer.o Visualizer.o Timer.o LanguageRestrictor.o LTLParser.o LTLChecker.o CommandLineOptions.o InternalChecks.o Miscellaneous.o

OBJECT_FILES_EXPERIMENTAL=BoostGraphIntegration.o

# Default make rule to use
all: $(TOOLNAME3)
	@if [ x$${ROSE_IN_BUILD_TREE:+present} = xpresent ]; then echo "ROSE_IN_BUILD_TREE should not be set" >&2; exit 1; fi


.PHONY: check dist viz clean distclean bsps docs

# Example suffix rule for more experienced makefile users
# .C.o:
#	g++ -c -I$(ROSE_INCLUDE_DIR) -o $@ $(@:.o=.C)

ltlparser: LTLParser.y++ LTL.h
	$(BISON) -p ltl_ $<
	$(CXX) -DLTL_PARSER_DEBUG -o $@ $(CXXFLAGS) $(CPPFLAGS) -I$(ROSE_INCLUDE_DIR) $(BOOST_CPPFLAGS) LTLParser.tab.c++

LTLParser.o: LTLParser.y++ LTL.h
	$(BISON) -p ltl_ $<
	$(CXX) -o $@ $(CXXFLAGS) $(CPPFLAGS) -I$(ROSE_INCLUDE_DIR) $(BOOST_CPPFLAGS) LTLParser.tab.c++ -c

Analyzer.o : CollectionOperators.h Analyzer.h AstTerm.h Labeler.h CFAnalyzer.h MyAst.h SgNodeHelper.h ExprAnalyzer.h StateRepresentation.h Analyzer.C

codethorn.o: codethorn.C codethorn.h LTL.h
LTLChecker.o: LTLChecker.C LTLChecker.h LTL.h

%.o: %.C %.h
	$(CXX) $(CXXFLAGS)  $(CPPFLAGS) -I$(ROSE_INCLUDE_DIR) $(BOOST_CPPFLAGS) $< -c 

$(TOOLNAME3): $(TOOLNAME3).C  $(TOOLNAME3).h $(OBJECT_FILES) $(TOOLNAME3).o
	$(CXX) $(CXXFLAGS)  $(CPPFLAGS) -I$(ROSE_INCLUDE_DIR) $(BOOST_CPPFLAGS) $(ROSE_LIBS) $(OBJECT_FILES) $(TOOLNAME3).o -o$(TOOLNAME3)

$(TOOLNAME3)ref: $(TOOLNAME3).C  $(TOOLNAME3).h $(OBJECT_FILES) $(TOOLNAME3).o
	$(CXX) $(CXXFLAGS)  $(CPPFLAGS) -I$(ROSE_INCLUDE_DIR) $(BOOST_CPPFLAGS) $(ROSE_LIBS) $(OBJECT_FILES) $(TOOLNAME3).o -o$(TOOLNAME3)ref

xxtest: xxtest.C $(OBJECT_FILES)
	$(CXX) $(CXXFLAGS)  $(CPPFLAGS) -I$(ROSE_INCLUDE_DIR) -Ibreymann_stl/include $(BOOST_CPPFLAGS) $(ROSE_LIBS) $(OBJECT_FILES) xxtest.C -oxxtest

check: $(TOOLNAME3)
	./$(TOOLNAME3) --internal-checks
	@echo ================================================================
	@echo CHECK: all of the following formulae should evaluate to "YES"!
	@echo ================================================================
	./$(TOOLNAME3) --edg:no_warnings tests/rers_mini1.c    --verify tests/rers_mini1.ltl

test: $(TOOLNAME3)
	./$(TOOLNAME3) --edg:no_warnings tests/rers/Problem1.c --verify tests/rers/properties1.txt --csv Problem1.csv


RERS=$(patsubst %,Problem%.log, $(shell seq 13))
rers: $(RERS)

# parallel tests with make -j<N> test
%.log: tests/rers/%.c $(TOOLNAME3) Makefile
<<<<<<< HEAD
	time ./$(TOOLNAME3) --edg:no_warnings $< \
	     --verify $(patsubst tests/rers/Problem%.c,tests/rers/properties%.txt,$<) \
	     --csv    $(patsubst tests/rers/Problem%.c,Problem%.csv,$<) >$@
=======
	./$(TOOLNAME3) --edg:no_warnings --colors=no $< \
	     --verify $(patsubst tests/rers/Problem%.c,tests/rers/properties%.txt,$<) >$@
>>>>>>> c0d02481

docs:
	doxygen Doxyfile

viz: transitiongraph1.dot transitiongraph2.dot cfg.dot ast.dot
	dot -Tps transitiongraph1.dot -oviz/transitiongraph1.ps
	dot -Tps transitiongraph2.dot -oviz/transitiongraph2.ps
	dot -Tps cfg.dot -oviz/cfg.ps
	dot -Gordering=out -Tps ast.dot -oviz/ast.ps
vizjpg: transitiongraph1.dot transitiongraph2.dot cfg.dot ast.dot
	dot -Tjpg transitiongraph1.dot -oviz/transitiongraph1.jpg
	dot -Tjpg transitiongraph2.dot -oviz/transitiongraph2.jpg
	dot -Tjpg cfg.dot -oviz/cfg.jpg
	dot -Gordering=out -Tjpg ast.dot -oviz/ast.jpg

clean:
	rm -f testCode.o
	rm -f rose_testCode.o
	rm -f rose_testCode.C
	rm -f *.o
	rm -f $(TOOLNAME3)
	rm -f *.dot
	rm -f *.ps
	rm -f viz/*
	rm -f bsps/*
	rm -f LTLParser.tab.c++

distclean: clean
	rm -f *.tgz
	rm -f *~
	rm -rf ../docs/doxygen
	rm -f $(TOOLNAME3)ref

bsps: codethorn
	./codethorn tests/basictest10f.C && make viz && make vizjpg
	cp tests/basictest10f.C bsps
	cp viz/cfg.ps bsps/basictest10f_cfg.ps
	cp viz/transitiongraph1.ps bsps/basictest10f_transitiongraph1.ps
	cp viz/transitiongraph2.ps bsps/basictest10f_transitiongraph2.ps
	cp viz/ast.jpg bsps/basictest10f_ast.jpg
	cp viz/cfg.jpg bsps/basictest10f_cfg.jpg
	cp viz/transitiongraph1.jpg bsps/basictest10f_transitiongraph1.jpg
	cp viz/transitiongraph2.jpg bsps/basictest10f_transitiongraph2.jpg
	./codethorn tests/basictest15.C && make viz && make vizjpg
	cp tests/basictest15.C bsps
	cp viz/cfg.ps bsps/basictest15_cfg.ps
	cp viz/transitiongraph1.ps bsps/basictest15_transitiongraph1.ps
	cp viz/transitiongraph2.ps bsps/basictest15_transitiongraph2.ps
	cp viz/ast.jpg bsps/basictest15_ast.jpg
	cp viz/cfg.jpg bsps/basictest15_cfg.jpg
	cp viz/transitiongraph1.jpg bsps/basictest15_transitiongraph1.jpg
	cp viz/transitiongraph2.jpg bsps/basictest15_transitiongraph2.jpg

	./codethorn tests/rers/Problem1.c
	cp tests/rers/Problem1.c bsps
	dot -Tjpg transitiongraph2.dot -oviz/transitiongraph2.jpg
	cp viz/transitiongraph2.jpg bsps/rers1_transitiongraph2.jpg

dist:
	tar cvzf codethorn_$(MYDATE).tgz *.C *cpp *.h *.lxx *.yxx tests/*.C tests/*.c Makefile*<|MERGE_RESOLUTION|>--- conflicted
+++ resolved
@@ -84,14 +84,9 @@
 
 # parallel tests with make -j<N> test
 %.log: tests/rers/%.c $(TOOLNAME3) Makefile
-<<<<<<< HEAD
-	time ./$(TOOLNAME3) --edg:no_warnings $< \
+	./$(TOOLNAME3) --edg:no_warnings --colors=no $< \
 	     --verify $(patsubst tests/rers/Problem%.c,tests/rers/properties%.txt,$<) \
 	     --csv    $(patsubst tests/rers/Problem%.c,Problem%.csv,$<) >$@
-=======
-	./$(TOOLNAME3) --edg:no_warnings --colors=no $< \
-	     --verify $(patsubst tests/rers/Problem%.c,tests/rers/properties%.txt,$<) >$@
->>>>>>> c0d02481
 
 docs:
 	doxygen Doxyfile
