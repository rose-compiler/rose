#ifndef ANALYZER_H
#define ANALYZER_H

/*************************************************************
 * Copyright: (C) 2012 by Markus Schordan                    *
 * Author   : Markus Schordan                                *
 * License  : see file LICENSE in the CodeThorn distribution *
 *************************************************************/

#include <iostream>
#include <fstream>
#include <set>
#include <string>
#include <sstream>

#include <omp.h>

#include <boost/unordered_set.hpp>

#include "AstTerm.h"
#include "Labeler.h"
#include "CFAnalyzer.h"
#include "RoseAst.h"
#include "SgNodeHelper.h"
#include "ExprAnalyzer.h"
#include "StateRepresentations.h"
#include "PropertyValueTable.h"

// we use INT_MIN, INT_MAX
#include "limits.h"

using namespace std;

namespace CodeThorn {

#define DEBUGPRINT_STMT 0x1
#define DEBUGPRINT_STATE 0x2
#define DEBUGPRINT_STATEMOD 0x4
#define DEBUGPRINT_INFO 0x8
  
/*! 
  * \author Markus Schordan
  * \date 2012.
 */
  class AstNodeInfo : public AstAttribute {
  public:
  AstNodeInfo():label(0),initialLabel(0){}
    string toString() { stringstream ss;
      ss<<"\\n lab:"<<label<<" ";
      ss<<"init:"<<initialLabel<<" ";
      ss<<"final:"<<finalLabelsSet.toString();
      return ss.str(); 
    }
    void setLabel(Label l) { label=l; }
    void setInitialLabel(Label l) { initialLabel=l; }
    void setFinalLabels(LabelSet lset) { finalLabelsSet=lset; }
  private:
    Label label;
    Label initialLabel;
    LabelSet finalLabelsSet;
  };

  typedef list<const EState*> EStateWorkList;
  typedef pair<int, const EState*> FailedAssertion;
  enum AnalyzerMode { AM_ALL_STATES, AM_LTL_STATES };

  class Analyzer;

  class VariableValueMonitor {
  public:
    enum VariableMode { VARMODE_FORCED_TOP, VARMODE_ADAPTIVE_TOP, VARMODE_PRECISE, VARMODE_FORCED_PRECISE};
    VariableValueMonitor();
    void setThreshold(size_t threshold);
    size_t getThreshold();
    bool isActive();
    // the init function only uses the variableIds of a given estate (not its values) for initialization
    void init(const EState* estate);
    void init(const PState* pstate);
    VariableIdSet getHotVariables(Analyzer* analyzer, const EState* estate);
    VariableIdSet getHotVariables(Analyzer* analyzer, const PState* pstate);
    VariableIdSet getVariables();
    void setVariableMode(VariableMode,VariableId);
    VariableMode getVariableMode(VariableId);
    void update(Analyzer* analyzer, EState* estate);
    bool isHotVariable(Analyzer* analyzer, VariableId varId);
    string toString(VariableIdMapping* variableIdMapping);
#if 0
    bool isVariableBeyondTreshold(Analyzer* analyzer, VariableId varId);
#endif
  private:
    map<VariableId,set<int>* > _variablesMap;
    map<VariableId,VariableMode> _variablesModeMap;
    long int _threshold;
  };

/*! 
  * \author Markus Schordan
  * \date 2012.
 */
  class Analyzer {
    friend class Visualizer;
    friend class VariableValueMonitor;
  public:
    
    Analyzer();
    ~Analyzer();
    
    void initAstNodeInfo(SgNode* node);
    bool isActiveGlobalTopify();
    static string nodeToString(SgNode* node);
    void initializeSolver1(std::string functionToStartAt,SgNode* root);
    
    PState analyzeAssignRhs(PState currentPState,VariableId lhsVar, SgNode* rhs,ConstraintSet& cset);
    EState analyzeVariableDeclaration(SgVariableDeclaration* nextNodeToAnalyze1,EState currentEState, Label targetLabel);
    list<EState> transferFunction(Edge edge, const EState* estate);
    
    void addToWorkList(const EState* estate);
    const EState* addToWorkListIfNew(EState estate);
    const EState* takeFromWorkList();
    bool isInWorkList(const EState* estate);
    bool isEmptyWorkList();
    const EState* topWorkList();
    const EState* popWorkList();
    
    void recordTransition(const EState* sourceEState, Edge e, const EState* targetEState);
    void printStatusMessage(bool);
    bool isLTLRelevantLabel(Label label);
    bool isStdIOLabel(Label label);
    bool isStartLabel(Label label);
    set<const EState*> nonLTLRelevantEStates();
    bool isTerminationRelevantLabel(Label label);
    
    // 6 experimental functions
    // reduces all states different to stdin and stdout.
    void stdIOFoldingOfTransitionGraph();
    void semanticFoldingOfTransitionGraph();
    void semanticEliminationOfTransitions();
    int semanticEliminationOfSelfInInTransitions();
    // eliminates only input states
    int semanticEliminationOfDeadStates();
    int semanticFusionOfInInTransitions();
    // requires semantically reduced STG
    int semanticExplosionOfInputNodesFromOutputNodeConstraints();
    bool checkEStateSet();
    bool isConsistentEStatePtrSet(set<const EState*> estatePtrSet);
    bool checkTransitionGraph();
    // this function requires that no LTL graph is computed
    void deleteNonRelevantEStates();

    // bypasses and removes all states that are not standard I/O states
    void removeNonIOStates();
    // cuts off all paths in the transition graph that lead to leaves 
    // (recursively until only paths of infinite length remain)
    void pruneLeavesRec();
    // connects start, input, output and worklist states according to possible paths in the transition graph. 
    // removes all states and transitions that are not necessary for the graph that only consists of these new transitions.
    void reduceGraphInOutWorklistOnly();
    // extracts input sequences leading to each discovered failing assertion where discovered for the first time.
    // stores results in PropertyValueTable "reachabilityResults".
    // returns length of the longest of these sequences if it can be guaranteed that all processed traces are the
    // shortest ones leading to the individual failing assertion (returns -1 otherwise).
    int extractAssertionTraces();
    
  private:
    /*! if state exists in stateSet, a pointer to the existing state is returned otherwise 
      a new state is entered into stateSet and a pointer to it is returned.
    */
    const PState* processNew(PState& s);
    const PState* processNewOrExisting(PState& s);
    const EState* processNew(EState& s);
    const EState* processNewOrExisting(EState& s);
    const EState* processCompleteNewOrExisting(const EState* es);
    void topifyVariable(PState& pstate, ConstraintSet& cset, VariableId varId);
    
    EStateSet::ProcessingResult process(EState& s);
    EStateSet::ProcessingResult process(Label label, PState pstate, ConstraintSet cset, InputOutput io);
    const ConstraintSet* processNewOrExisting(ConstraintSet& cset);
    
    EState createEState(Label label, PState pstate, ConstraintSet cset);
    EState createEState(Label label, PState pstate, ConstraintSet cset, InputOutput io);

    //returns a list of transitions representing existing paths from "startState" to all possible input/output/worklist states (no output -> output)
    // the returned set has to be deleted by the calling function.
    boost::unordered_set<Transition*>* transitionsToInOutAndWorklist( const EState* startState);                                                          
    boost::unordered_set<Transition*>* transitionsToInOutAndWorklist( const EState* currentState, const EState* startState, 
                                                            boost::unordered_set<Transition*>* results, boost::unordered_set<const EState*>* visited);
    // adds a string representation of the shortest input path from start state to assertEState to reachabilityResults. returns the length of the 
    // counterexample input sequence.
    int addCounterexample(int assertCode, const EState* assertEState);
    // returns a list of EStates from source to target. Target has to come before source in the STG (reversed trace). 
    list<const EState*>reverseInputSequenceBreadthFirst(const EState* source, const EState* target);
    // returns a list of EStates from source to target (shortest input path). 
    // please note: target has to be a predecessor of source (reversed trace)
    list<const EState*> reverseInputSequenceDijkstra(const EState* source, const EState* target);
    list<const EState*> filterStdInOnly(list<const EState*>& states) const;
    string reversedInputRunToString(list<const EState*>& run);
    //returns the shortest possible number of input states on the path leading to "target".
    int inputSequenceLength(const EState* target);
    
  public:
    SgNode* getCond(SgNode* node);
    void generateAstNodeInfo(SgNode* node);
    string generateSpotSTG();
  private:
    void generateSpotTransition(stringstream& ss, const Transition& t);
    //less than comarisions on two states according to (#input transitions * #output transitions)
    bool indegreeTimesOutdegreeLessThan(const EState* a, const EState* b);
  public:
    //! requires init
    void runSolver1();
    void runSolver2();
    void runSolver3();
    void runSolver4();
    void runSolver5();
    void runSolver6();
    void runSolver7();
    void runSolver();
    //! The analyzer requires a CFAnalyzer to obtain the ICFG.
    void setCFAnalyzer(CFAnalyzer* cf) { cfanalyzer=cf; }
    CFAnalyzer* getCFAnalyzer() const { return cfanalyzer; }
    
    //void initializeVariableIdMapping(SgProject* project) { variableIdMapping.computeVariableSymbolMapping(project); }

    // access  functions for computed information
    VariableIdMapping* getVariableIdMapping() { return &variableIdMapping; }
    IOLabeler* getLabeler() const {
      IOLabeler* ioLabeler=dynamic_cast<IOLabeler*>(cfanalyzer->getLabeler());
      ROSE_ASSERT(ioLabeler);
      return ioLabeler;
    }
    Flow* getFlow() { return &flow; }
    PStateSet* getPStateSet() { return &pstateSet; }
    EStateSet* getEStateSet() { return &estateSet; }
    TransitionGraph* getTransitionGraph() { return &transitionGraph; }
    ConstraintSetMaintainer* getConstraintSetMaintainer() { return &constraintSetMaintainer; }
    
    //private: TODO
    Flow flow;
    SgNode* startFunRoot;
    CFAnalyzer* cfanalyzer;
    VariableValueMonitor variableValueMonitor;
    void setVariableValueThreshold(int threshold) { variableValueMonitor.setThreshold(threshold); }
  public:
    //! compute the VariableIds of variable declarations
    VariableIdMapping::VariableIdSet determineVariableIdsOfVariableDeclarations(set<SgVariableDeclaration*> decls);
    //! compute the VariableIds of SgInitializedNamePtrList
    VariableIdMapping::VariableIdSet determineVariableIdsOfSgInitializedNames(SgInitializedNamePtrList& namePtrList);
    
    set<string> variableIdsToVariableNames(VariableIdMapping::VariableIdSet);
    typedef list<SgVariableDeclaration*> VariableDeclarationList;
    VariableDeclarationList computeUnusedGlobalVariableDeclarationList(SgProject* root);
    VariableDeclarationList computeUsedGlobalVariableDeclarationList(SgProject* root);
    
    //bool isAssertExpr(SgNode* node);
    bool isFailedAssertEState(const EState* estate);
    //! adds a specific code to the io-info of an estate which is checked by isFailedAsserEState and determines a failed-assert estate. Note that the actual assert (and its label) is associated with the previous estate (this information can therefore be obtained from a transition-edge in the transition graph).
    EState createFailedAssertEState(const EState estate, Label target);
    //! list of all asserts in a program
    list<SgNode*> listOfAssertNodes(SgProject *root);
    //! rers-specific error_x: assert(0) version 
    list<pair<SgLabelStatement*,SgNode*> > listOfLabeledAssertNodes(SgProject *root);
    void initLabeledAssertNodes(SgProject* root) {
      _assertNodes=listOfLabeledAssertNodes(root);
    }
    size_t getNumberOfErrorLabels();
    string labelNameOfAssertLabel(Label lab) {
      string labelName;
      for(list<pair<SgLabelStatement*,SgNode*> >::iterator i=_assertNodes.begin();i!=_assertNodes.end();++i)
        if(lab==getLabeler()->getLabel((*i).second))
          labelName=SgNodeHelper::getLabelName((*i).first);
      //assert(labelName.size()>0);
      return labelName;
    }
    bool isCppLabeledAssertLabel(Label lab) {
      return labelNameOfAssertLabel(lab).size()>0;
    }
    
    InputOutput::OpType ioOp(const EState* estate) const;
    
    void setDisplayDiff(int diff) { _displayDiff=diff; }
    void setSolver(int solver) { _solver=solver; }
    int getSolver() { return _solver;}
    void setSemanticFoldThreshold(int t) { _semanticFoldThreshold=t; }
    void setLTLVerifier(int v) { _ltlVerifier=v; }
    int getLTLVerifier() { return _ltlVerifier; }
    void setNumberOfThreadsToUse(int n) { _numberOfThreadsToUse=n; }
    int getNumberOfThreadsToUse() { return _numberOfThreadsToUse; }
    void insertInputVarValue(int i) { _inputVarValues.insert(i); }
    void addInputSequenceValue(int i) { _inputSequence.push_back(i); }
    void resetInputSequenceIterator() { _inputSequenceIterator=_inputSequence.begin(); }
    void setTreatStdErrLikeFailedAssert(bool x) { _treatStdErrLikeFailedAssert=x; }
    int numberOfInputVarValues() { return _inputVarValues.size(); }
    std::set<int> getInputVarValues() { return _inputVarValues; }
    list<pair<SgLabelStatement*,SgNode*> > _assertNodes;
    void setCsvAssertLiveFileName(string filename) { _csv_assert_live_file=filename; }
    VariableId globalVarIdByName(string varName) { return globalVarName2VarIdMapping[varName]; }
    void setStgTraceFileName(string filename) {
      _stg_trace_filename=filename;
      std::ofstream fout;
      fout.open(_stg_trace_filename.c_str());    // create new file/overwrite existing file
      fout<<"START"<<endl;
      fout.close();    // close. Will be used with append.
    }
    string _csv_assert_live_file; // to become private
  private:
    string _stg_trace_filename;
 public:
    // only used temporarily for binary-binding prototype
    map<string,VariableId> globalVarName2VarIdMapping;
    vector<bool> binaryBindingAssert;
    void setAnalyzerMode(AnalyzerMode am) { _analyzerMode=am; }
    void setMaxTransitions(size_t maxTransitions) { _maxTransitions=maxTransitions; }
    void setMaxTransitionsForcedTop(size_t maxTransitions) { _maxTransitionsForcedTop=maxTransitions; }
    void eventGlobalTopifyTurnedOn();
    void setMinimizeStates(bool minimizeStates) { _minimizeStates=minimizeStates; }
    bool isIncompleteSTGReady();
    bool isPrecise();
    PropertyValueTable reachabilityResults;
    int reachabilityAssertCode(const EState* currentEStatePtr);
    enum ExplorationMode { EXPL_DEPTH_FIRST, EXPL_BREADTH_FIRST, EXPL_LOOP_AWARE };
    void setExplorationMode(ExplorationMode em) { _explorationMode=em; }
    ExplorationMode getExplorationMode() { return _explorationMode; }
    void setSkipSelectedFunctionCalls(bool defer) {
      _skipSelectedFunctionCalls=true; 
      exprAnalyzer.setSkipSelectedFunctionCalls(true);
    }
    ExprAnalyzer* getExprAnalyzer();
<<<<<<< HEAD
    list<FailedAssertion> getFirstAssertionOccurences(){return _firstAssertionOccurences;}
    
=======
    void incIterations() {
      if(isPrecise()) {
#pragma omp atomic
        _iterations+=1;
      } else {
#pragma omp atomic
        _approximated_iterations+=1;
      }
    }
    bool isLoopCondLabel(Label lab);
    int getApproximatedIterations() { return _approximated_iterations; }
    int getIterations() { return _iterations; }
>>>>>>> 718aacfe
  private:
    set<int> _inputVarValues;
    list<int> _inputSequence;
    list<int>::iterator _inputSequenceIterator;
    ExprAnalyzer exprAnalyzer;
    VariableIdMapping variableIdMapping;
    EStateWorkList estateWorkList;
    EStateSet estateSet;
    PStateSet pstateSet;
    ConstraintSetMaintainer constraintSetMaintainer;
    TransitionGraph transitionGraph;
    set<const EState*> transitionSourceEStateSetOfLabel(Label lab);
    int _displayDiff;
    int _numberOfThreadsToUse;
    int _ltlVerifier;
    int _semanticFoldThreshold;
    VariableIdMapping::VariableIdSet _variablesToIgnore;
    int _solver;
    AnalyzerMode _analyzerMode;
    set<const EState*> _newNodesToFold;
    long int _maxTransitions;
    long int _maxTransitionsForcedTop;
    bool _treatStdErrLikeFailedAssert;
    bool _skipSelectedFunctionCalls;
    ExplorationMode _explorationMode;
    list<FailedAssertion> _firstAssertionOccurences;
    bool _minimizeStates;
    bool _topifyModeActive;
    int _iterations;
    int _approximated_iterations;
    int _curr_iteration_cnt;
    int _next_iteration_cnt;
  }; // end of class Analyzer
  
} // end of namespace CodeThorn

#define RERS_SPECIALIZATION
#ifdef RERS_SPECIALIZATION
// RERS-binary-binding-specific declarations
#define STR_VALUE(arg) #arg
#define COPY_PSTATEVAR_TO_GLOBALVAR(VARNAME) VARNAME[thread_id] = pstate[analyzer->globalVarIdByName(STR_VALUE(VARNAME))].getValue().getIntValue();

//cout<<"PSTATEVAR:"<<pstate[analyzer->globalVarIdByName(STR_VALUE(VARNAME))].toString()<<"="<<pstate[analyzer->globalVarIdByName(STR_VALUE(VARNAME))].getValue().toString()<<endl;

#define COPY_GLOBALVAR_TO_PSTATEVAR(VARNAME) pstate[analyzer->globalVarIdByName(STR_VALUE(VARNAME))]=CodeThorn::AType::CppCapsuleConstIntLattice(VARNAME[thread_id]);

// macro used to generate the initialization of global variables in the hybrid analyzer (linked binary with threads)
#define INIT_GLOBALVAR(VARNAME) VARNAME = new int[numberOfThreads];

namespace RERS_Problem {
  void rersGlobalVarsCallInit(CodeThorn::Analyzer* analyzer, CodeThorn::PState& pstate, int thread_id);
  void rersGlobalVarsCallReturnInit(CodeThorn::Analyzer* analyzer, CodeThorn::PState& pstate, int thread_id);
  void rersGlobalVarsArrayInit(int numberOfThreads);
#if 0
  // input variable passed as a parameter (obsolete since transformation of "input" into a global varialbe)
  void calculate_output(int);
#endif
  void calculate_output(int numberOfThreads);
  extern int* output;
}
// END OF RERS-binary-binding-specific declarations
#endif

#endif<|MERGE_RESOLUTION|>--- conflicted
+++ resolved
@@ -325,10 +325,7 @@
       exprAnalyzer.setSkipSelectedFunctionCalls(true);
     }
     ExprAnalyzer* getExprAnalyzer();
-<<<<<<< HEAD
     list<FailedAssertion> getFirstAssertionOccurences(){return _firstAssertionOccurences;}
-    
-=======
     void incIterations() {
       if(isPrecise()) {
 #pragma omp atomic
@@ -341,7 +338,6 @@
     bool isLoopCondLabel(Label lab);
     int getApproximatedIterations() { return _approximated_iterations; }
     int getIterations() { return _iterations; }
->>>>>>> 718aacfe
   private:
     set<int> _inputVarValues;
     list<int> _inputSequence;
