#ifndef CT_EXPR_ANALYZER_H
#define CT_EXPR_ANALYZER_H

/*************************************************************
 * Author   : Markus Schordan                                *
 *************************************************************/

#include <limits.h>
#include <string>
#include <unordered_set>
#include "Labeler.h"
#include "EState.h"
#include "VariableIdMapping.h"
#include "AbstractValue.h"
#include "AstTerm.h"
#include "ProgramLocationsReport.h"
#include "TypeSizeMapping.h"
#include "CodeThornOptions.h"

using namespace std;

namespace CodeThorn {

  class Analyzer;
  /*! 
   * \author Markus Schordan
   * \date 2012.
   */
  class SingleEvalResult {
  public:
    EState estate;
    CodeThorn::BoolLattice result;
    bool isTop() {return result.isTop();}
    bool isTrue() {return result.isTrue();}
    bool isFalse() {return result.isFalse();}
    bool isBot() {return result.isBot();}
  };
  
  /*! 
   * \author Markus Schordan
   * \date 2012.
   */
  class SingleEvalResultConstInt {
  public:
    void init(EState estate, AbstractValue result);
    EState estate;
    AbstractValue result;
    AbstractValue value() {return result;}
    bool isConstInt() {return result.isConstInt();}
    bool isTop() {return result.isTop();}
    bool isTrue() {return result.isTrue();}
    bool isFalse() {return result.isFalse();}
    bool isBot() {return result.isBot();}
  };
  
  enum InterpreterMode { IM_DISABLED, IM_ENABLED };
  // ACCESS_ERROR is null pointer dereference is detected. ACCESS_NON_EXISTING if pointer is lattice bottom element.
  enum MemoryAccessBounds {ACCESS_ERROR,ACCESS_DEFINITELY_NP, ACCESS_DEFINITELY_INSIDE_BOUNDS, ACCESS_POTENTIALLY_OUTSIDE_BOUNDS, ACCESS_DEFINITELY_OUTSIDE_BOUNDS, ACCESS_NON_EXISTING};
  
  /*! 
   * \author Markus Schordan
   * \date 2012.
   */
  //#define EXPR_VISITOR
  class ExprAnalyzer {
  public:
    enum EvalMode { MODE_ADDRESS, MODE_VALUE, MODE_EMPTY_STATE };
    ExprAnalyzer();
    void setAnalyzer(Analyzer* analyzer);
    //SingleEvalResult eval(SgNode* node,EState estate);
    //! compute abstract lvalue
    list<SingleEvalResultConstInt> evaluateLExpression(SgNode* node,EState estate);
    //! Evaluates an expression using AbstractValue and returns a list
    //! of all evaluation-results.  There can be multiple results if
    //! one of the variables was bound to top and branching constructs
    //! are inside the expression.
    list<SingleEvalResultConstInt> evaluateExpression(SgNode* node,EState estate, EvalMode mode=MODE_VALUE);
    //! uses AbstractValue::getVariableIdMapping()
    AbstractValue evaluateExpressionWithEmptyState(SgExpression* expr);
    void setVariableIdMapping(VariableIdMappingExtended* variableIdMapping);
    void setSkipUnknownFunctionCalls(bool skip);
    bool getSkipUnknownFunctionCalls();
    void setSkipArrayAccesses(bool skip);
    bool getSkipArrayAccesses();
    void setIgnoreUndefinedDereference(bool skip);
    bool getIgnoreUndefinedDereference();
    void setIgnoreFunctionPointers(bool skip);
    bool getIgnoreFunctionPointers();
    void setSVCompFunctionSemantics(bool flag);
    bool getSVCompFunctionSemantics();
    // deprecated
    bool stdFunctionSemantics();
    bool getStdFunctionSemantics();
    void setStdFunctionSemantics(bool flag);

    bool getPrintDetectedViolations();
    void setPrintDetectedViolations(bool flag);
    
    // deprecated (superseded by checkMemoryAccessBounds
    bool accessIsWithinArrayBounds(VariableId arrayVarId,int accessIndex);
    // supersedes accessIsWithinArrayBounds
    enum MemoryAccessBounds checkMemoryAccessBounds(AbstractValue address);
    
    // deprecated
    //VariableId resolveToAbsoluteVariableId(AbstractValue abstrValue) const;
    AbstractValue computeAbstractAddress(SgVarRefExp* varRefExp);

    // record detected errors in programs
    ProgramLocationsReport getProgramLocationsReport(enum AnalysisSelector analysisSelector);

    // deprecated (use getProgramLocationsReport instead)
    ProgramLocationsReport getViolatingLocations(enum AnalysisSelector analysisSelector);

    // record detected errors in programs
    void recordDefinitiveViolatingLocation(enum AnalysisSelector analysisSelector, Label lab);
    void recordPotentialViolatingLocation(enum AnalysisSelector analysisSelector, Label lab);
    std::string analysisSelectorToString(AnalysisSelector sel);
    
    // deprecated
    void recordDefinitiveNullPointerDereferenceLocation(Label lab);
    void recordPotentialNullPointerDereferenceLocation(Label lab);
    void recordDefinitiveOutOfBoundsAccessLocation(Label lab);
    void recordPotentialOutOfBoundsAccessLocation(Label lab);
    void recordDefinitiveUninitializedAccessLocation(Label lab);
    void recordPotentialUninitializedAccessLocation(Label lab);

    bool definitiveErrorDetected();
    bool potentialErrorDetected();

    void setOptionOutputWarnings(bool flag);
    bool getOptionOutputWarnings();

    //! returns true if node is a VarRefExp and sets varId=id, otherwise false and varId=0.
    bool checkIfVariableAndDetermineVarId(SgNode* node,VariableId& varId); // only used by Analyzer

    list<SingleEvalResultConstInt> evalFunctionCallArguments(SgFunctionCallExp* funCall, EState estate);
    list<SingleEvalResultConstInt> evalFunctionCall(SgFunctionCallExp* node, EState estate);
    bool isLValueOp(SgNode* node);
    // requires StructureAccessLookup to be initialized.
    bool isMemberVariable(CodeThorn::VariableId varId);
    // checks if value is a null pointer. If it is 0 it records a null pointer violation at provided label.
    // returns true if execution may continue, false if execution definitely does not continue.
    bool checkAndRecordNullPointer(AbstractValue value, Label label);

    enum InterpreterMode getInterpreterMode();
    void setInterpreterMode(enum InterpreterMode);
    std::string getInterpreterModeFileName();
    void setInterpreterModeFileName(std::string);

    // reserves memory location and sets as value 'undef'
    void reserveMemoryLocation(Label lab, PState* pstate, AbstractValue memLoc);
    // reserves and initializes memory location with newValue
    void initializeMemoryLocation(Label lab, PState* pstate, AbstractValue memLoc, AbstractValue newValue);
    AbstractValue readFromMemoryLocation(Label lab, const PState* pstate, AbstractValue memLoc);
    void writeToMemoryLocation(Label lab, PState* pstate, AbstractValue memLoc, AbstractValue newValue);

    AbstractValue readFromReferenceMemoryLocation(Label lab, const PState* pstate, AbstractValue memLoc);
    void writeToReferenceMemoryLocation(Label lab, PState* pstate, AbstractValue memLoc, AbstractValue newValue);
    
    // memory must already be reserved (hence, this function is redundant if reserves is used before)
    void writeUndefToMemoryLocation(Label lab, PState* pstate, AbstractValue memLoc);
    void writeUndefToMemoryLocation(PState* pstate, AbstractValue memLoc);
    //! This function turn a single result into a one-elment list with
    //! this one result.
    static list<SingleEvalResultConstInt> listify(SingleEvalResultConstInt res);

    // utilify functions
    int getMemoryRegionNumElements(CodeThorn::AbstractValue ptrToRegion);
    int getMemoryRegionElementSize(CodeThorn::AbstractValue);

<<<<<<< HEAD
  protected:
    static void initDiagnostics();
=======
    static void initDiagnostics();
  protected:
>>>>>>> 67c03f0b
    static Sawyer::Message::Facility logger;
    AbstractValue abstractValueFromSgValueExp(SgValueExp* valueExp, EvalMode mode);
    
   
    // evaluation state
#ifdef EXPR_VISITOR
    SingleEvalResultConstInt res;
#endif
    // evaluation functions
    list<SingleEvalResultConstInt> evalConditionalExpr(SgConditionalExp* node, EState estate, EvalMode mode=MODE_VALUE);
    list<SingleEvalResultConstInt> evaluateShortCircuitOperators(SgNode* node,EState estate, EvalMode mode=MODE_VALUE);

    list<SingleEvalResultConstInt> evalEqualOp(SgEqualityOp* node,
                                               SingleEvalResultConstInt lhsResult, 
                                               SingleEvalResultConstInt rhsResult,
                                               EState estate, EvalMode mode=MODE_VALUE);
    list<SingleEvalResultConstInt> evalNotEqualOp(SgNotEqualOp* node,
                                                  SingleEvalResultConstInt lhsResult, 
                                                  SingleEvalResultConstInt rhsResult,
                                                  EState estate, EvalMode mode=MODE_VALUE);
    list<SingleEvalResultConstInt> evalAndOp(SgAndOp* node,
                                             SingleEvalResultConstInt lhsResult, 
                                             SingleEvalResultConstInt rhsResult,
                                             EState estate, EvalMode mode=MODE_VALUE);
    list<SingleEvalResultConstInt> evalOrOp(SgOrOp* node,
                                            SingleEvalResultConstInt lhsResult, 
                                            SingleEvalResultConstInt rhsResult,
                                            EState estate, EvalMode mode=MODE_VALUE);
    list<SingleEvalResultConstInt> evalAddOp(SgAddOp* node,
                                             SingleEvalResultConstInt lhsResult, 
                                             SingleEvalResultConstInt rhsResult,
                                             EState estate, EvalMode mode=MODE_VALUE);
    list<SingleEvalResultConstInt> evalSubOp(SgSubtractOp* node,
                                             SingleEvalResultConstInt lhsResult, 
                                             SingleEvalResultConstInt rhsResult,
                                             EState estate, EvalMode mode=MODE_VALUE);
    list<SingleEvalResultConstInt> evalMulOp(SgMultiplyOp* node,
                                             SingleEvalResultConstInt lhsResult, 
                                             SingleEvalResultConstInt rhsResult,
                                             EState estate, EvalMode mode=MODE_VALUE);
    list<SingleEvalResultConstInt> evalDivOp(SgDivideOp* node,
                                             SingleEvalResultConstInt lhsResult, 
                                             SingleEvalResultConstInt rhsResult,
                                             EState estate, EvalMode mode=MODE_VALUE);
    list<SingleEvalResultConstInt> evalModOp(SgModOp* node,
                                             SingleEvalResultConstInt lhsResult, 
                                             SingleEvalResultConstInt rhsResult,
                                             EState estate, EvalMode mode=MODE_VALUE);
    list<SingleEvalResultConstInt> evalBitwiseAndOp(SgBitAndOp* node,
                                                    SingleEvalResultConstInt lhsResult, 
                                                    SingleEvalResultConstInt rhsResult,
                                                    EState estate, EvalMode mode=MODE_VALUE);
    list<SingleEvalResultConstInt> evalBitwiseOrOp(SgBitOrOp* node,
                                                   SingleEvalResultConstInt lhsResult, 
                                                   SingleEvalResultConstInt rhsResult,
                                                   EState estate, EvalMode mode=MODE_VALUE);
    list<SingleEvalResultConstInt> evalBitwiseXorOp(SgBitXorOp* node,
                                                    SingleEvalResultConstInt lhsResult, 
                                                    SingleEvalResultConstInt rhsResult,
                                                    EState estate, EvalMode mode=MODE_VALUE);
    
    list<SingleEvalResultConstInt> evalGreaterOrEqualOp(SgGreaterOrEqualOp* node,
                                                        SingleEvalResultConstInt lhsResult, 
                                                        SingleEvalResultConstInt rhsResult,
                                                        EState estate, EvalMode mode=MODE_VALUE);
    list<SingleEvalResultConstInt> evalGreaterThanOp(SgGreaterThanOp* node,
                                                     SingleEvalResultConstInt lhsResult, 
                                                     SingleEvalResultConstInt rhsResult,
                                                     EState estate, EvalMode mode=MODE_VALUE);
    list<SingleEvalResultConstInt> evalLessOrEqualOp(SgLessOrEqualOp* node,
                                                     SingleEvalResultConstInt lhsResult, 
                                                     SingleEvalResultConstInt rhsResult,
                                                     EState estate, EvalMode mode=MODE_VALUE);
    list<SingleEvalResultConstInt> evalLessThanOp(SgLessThanOp* node,
                                                  SingleEvalResultConstInt lhsResult, 
                                                  SingleEvalResultConstInt rhsResult,
                                                  EState estate, EvalMode mode=MODE_VALUE);
    list<SingleEvalResultConstInt> evalBitwiseShiftLeftOp(SgLshiftOp* node,
                                                          SingleEvalResultConstInt lhsResult, 
                                                          SingleEvalResultConstInt rhsResult,
                                                          EState estate, EvalMode mode=MODE_VALUE);
    list<SingleEvalResultConstInt> evalBitwiseShiftRightOp(SgRshiftOp* node,
                                                           SingleEvalResultConstInt lhsResult, 
                                                           SingleEvalResultConstInt rhsResult,
                                                           EState estate, EvalMode mode=MODE_VALUE);

    list<SingleEvalResultConstInt> evalAssignOp(SgAssignOp* node,
                                                SingleEvalResultConstInt lhsResult,
                                                SingleEvalResultConstInt rhsResult,
                                                EState estate, EvalMode mode);


    list<SingleEvalResultConstInt> evalArrayReferenceOp(SgPntrArrRefExp* node,
                                                        SingleEvalResultConstInt lhsResult, 
                                                        SingleEvalResultConstInt rhsResult,
                                                        EState estate, EvalMode mode=MODE_VALUE);
    list<SingleEvalResultConstInt> evalCommaOp(SgCommaOpExp* node, 
                                                        SingleEvalResultConstInt lhsResult, 
                                                        SingleEvalResultConstInt rhsResult,
                                                        EState estate, EvalMode mode=MODE_VALUE);

    list<SingleEvalResultConstInt> evalNotOp(SgNotOp* node, 
                                             SingleEvalResultConstInt operandResult, 
                                             EState estate, EvalMode mode=MODE_VALUE);
    list<SingleEvalResultConstInt> evalUnaryMinusOp(SgMinusOp* node, 
                                                    SingleEvalResultConstInt operandResult, 
                                                    EState estate, EvalMode mode=MODE_VALUE);
    list<SingleEvalResultConstInt> evalArrowOp(SgArrowExp* node,
                                               SingleEvalResultConstInt lhsResult, 
                                               SingleEvalResultConstInt rhsResult,
                                               EState estate, EvalMode mode=MODE_VALUE);
    list<SingleEvalResultConstInt> evalDotOp(SgDotExp* node,
                                             SingleEvalResultConstInt lhsResult, 
                                             SingleEvalResultConstInt rhsResult,
                                             EState estate, EvalMode mode=MODE_VALUE);
    list<SingleEvalResultConstInt> evalCastOp(SgCastExp* node, 
                                              SingleEvalResultConstInt operandResult, 
                                              EState estate, EvalMode mode=MODE_VALUE);
    list<SingleEvalResultConstInt> evalDereferenceOp(SgPointerDerefExp* node, 
                                                     SingleEvalResultConstInt operandResult, 
                                                     EState estate, EvalMode mode=MODE_VALUE);
    list<SingleEvalResultConstInt> semanticEvalDereferenceOp(SingleEvalResultConstInt operandResult, 
                                                             EState estate, EvalMode mode=MODE_VALUE);
    list<SingleEvalResultConstInt> evalAddressOfOp(SgAddressOfOp* node, 
                                                   SingleEvalResultConstInt operandResult, 
                                                   EState estate, EvalMode mode=MODE_VALUE);
    list<SingleEvalResultConstInt> evalPreComputationOp(EState estate, AbstractValue address, AbstractValue change);
    list<SingleEvalResultConstInt> evalPreIncrementOp(SgPlusPlusOp* node, 
						      SingleEvalResultConstInt operandResult, 
						      EState estate, EvalMode mode=MODE_VALUE);
    list<SingleEvalResultConstInt> evalPostIncrementOp(SgPlusPlusOp* node, 
						       SingleEvalResultConstInt operandResult, 
						       EState estate, EvalMode mode=MODE_VALUE);
    list<SingleEvalResultConstInt> evalPostComputationOp(EState estate, AbstractValue address, AbstractValue change);
    list<SingleEvalResultConstInt> evalPreDecrementOp(SgMinusMinusOp* node, 
						      SingleEvalResultConstInt operandResult, 
						      EState estate, EvalMode mode=MODE_VALUE);
    list<SingleEvalResultConstInt> evalPostDecrementOp(SgMinusMinusOp* node, 
						       SingleEvalResultConstInt operandResult, 
						       EState estate, EvalMode mode=MODE_VALUE);

    // dispatch function
    list<SingleEvalResultConstInt> evalMinusMinusOp(SgMinusMinusOp* node, 
                                                    SingleEvalResultConstInt operandResult, 
                                                    EState estate, EvalMode mode=MODE_VALUE);
    // dispatch function
    list<SingleEvalResultConstInt> evalPlusPlusOp(SgPlusPlusOp* node, 
                                                  SingleEvalResultConstInt operandResult, 
                                                  EState estate, EvalMode mode=MODE_VALUE);
    list<SingleEvalResultConstInt> evalBitwiseComplementOp(SgBitComplementOp* node, 
                                                           SingleEvalResultConstInt operandResult, 
                                                           EState estate, EvalMode mode=MODE_VALUE);
    
    // special case of sizeof operator (operates on types and types of expressions)
    list<SingleEvalResultConstInt> evalSizeofOp(SgSizeOfOp* node, 
                                                EState estate, EvalMode mode=MODE_VALUE);

    list<SingleEvalResultConstInt> evalLValuePntrArrRefExp(SgPntrArrRefExp* node, EState estate, EvalMode mode=MODE_VALUE);
    list<SingleEvalResultConstInt> evalLValueVarRefExp(SgVarRefExp* node, EState estate, EvalMode mode=MODE_VALUE);
    list<SingleEvalResultConstInt> evalLValuePointerDerefExp(SgPointerDerefExp* node, EState estate);
    // handles DotExp and ArrowExp
    list<SingleEvalResultConstInt> evalLValueExp(SgNode* node, EState estate, EvalMode mode=MODE_VALUE);

    list<SingleEvalResultConstInt> evalRValueVarRefExp(SgVarRefExp* node, EState estate, EvalMode mode=MODE_VALUE);
    list<SingleEvalResultConstInt> evalValueExp(SgValueExp* node, EState estate, EvalMode mode);
    list<SingleEvalResultConstInt> evalFunctionRefExp(SgFunctionRefExp* node, EState estate, EvalMode mode=MODE_VALUE);
    // supported system functions
    list<SingleEvalResultConstInt> evalFunctionCallMalloc(SgFunctionCallExp* funCall, EState estate);
    list<SingleEvalResultConstInt> evalFunctionCallFree(SgFunctionCallExp* funCall, EState estate);
    list<SingleEvalResultConstInt> evalFunctionCallMemCpy(SgFunctionCallExp* funCall, EState estate);
    list<SingleEvalResultConstInt> evalFunctionCallStrLen(SgFunctionCallExp* funCall, EState estate);

    // supported functions to be executed (interpreter mode)
    list<SingleEvalResultConstInt> execFunctionCallPrintf(SgFunctionCallExp* funCall, EState estate);
    list<SingleEvalResultConstInt> execFunctionCallScanf(SgFunctionCallExp* funCall, EState estate);
    std::string sourceLocationAndNodeToString(Label lab);
  private:
    void printLoggerWarning(EState& estate);
    void initViolatingLocations();
    VariableIdMappingExtended* _variableIdMapping=nullptr;
    std::vector<ProgramLocationsReport> _violatingLocations;
    // Options
    bool _skipSelectedFunctionCalls=false;
    bool _skipArrayAccesses=false;
    bool _stdFunctionSemantics=true;
    bool _svCompFunctionSemantics=false;
    bool _ignoreUndefinedDereference=false;
    bool _ignoreFunctionPointers=false;
    Analyzer* _analyzer=nullptr;
    bool _printDetectedViolations=false;
    enum InterpreterMode _interpreterMode=IM_DISABLED;
    std::string _interpreterModeFileName;
    bool _optionOutputWarnings=false;
  public:
  };

  
} // end of namespace CodeThorn

#endif<|MERGE_RESOLUTION|>--- conflicted
+++ resolved
@@ -168,13 +168,8 @@
     int getMemoryRegionNumElements(CodeThorn::AbstractValue ptrToRegion);
     int getMemoryRegionElementSize(CodeThorn::AbstractValue);
 
-<<<<<<< HEAD
-  protected:
-    static void initDiagnostics();
-=======
     static void initDiagnostics();
   protected:
->>>>>>> 67c03f0b
     static Sawyer::Message::Facility logger;
     AbstractValue abstractValueFromSgValueExp(SgValueExp* valueExp, EvalMode mode);
     
