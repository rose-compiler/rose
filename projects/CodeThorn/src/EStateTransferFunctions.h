#ifndef ESTATE_TRANSFER_FUNCTIONS
#define ESTATE_TRANSFER_FUNCTIONS

#include "EState.h"
#include "DFTransferFunctions.h"
#include "CTIOLabeler.h"
#include <limits.h>
#include <string>
#include <unordered_set>
#include "Labeler.h"
#include "EState.h"
#include "VariableIdMapping.h"
#include "AbstractValue.h"
#include "AstTerm.h"
#include "ProgramLocationsReport.h"
#include "TypeSizeMapping.h"
#include "CodeThornOptions.h"

namespace CodeThorn {
  class CTAnalysis;

    class SingleEvalResult {
  public:
    EState estate;
    CodeThorn::BoolLattice result;
    bool isTop() {return result.isTop();}
    bool isTrue() {return result.isTrue();}
    bool isFalse() {return result.isFalse();}
    bool isBot() {return result.isBot();}
  };

  class SingleEvalResultConstInt {
  public:
    void init(EState estate, AbstractValue result);
    EState estate;
    AbstractValue result;
    AbstractValue value() {return result;}
    bool isConstInt() {return result.isConstInt();}
    bool isTop() {return result.isTop();}
    bool isTrue() {return result.isTrue();}
    bool isFalse() {return result.isFalse();}
    bool isBot() {return result.isBot();}
  };

  enum InterpreterMode { IM_DISABLED, IM_ENABLED };
  // ACCESS_ERROR is null pointer dereference is detected. ACCESS_NON_EXISTING if pointer is lattice bottom element.
  enum MemoryAccessBounds {ACCESS_ERROR,ACCESS_DEFINITELY_NP, ACCESS_DEFINITELY_INSIDE_BOUNDS, ACCESS_POTENTIALLY_OUTSIDE_BOUNDS, ACCESS_DEFINITELY_OUTSIDE_BOUNDS, ACCESS_NON_EXISTING};

  class ReadWriteListener {
  public:
    // result is value after reading from memLoc in pstate at label lab
    virtual void readingFromMemoryLocation(Label lab, const PState* pstate, AbstractValue& memLoc, AbstractValue& result) {}
    // pstate is state at label lab before writing newValue to
    // memLoc. (*pstate).writeToMemoryLocation(memloc,result) gives
    // state after write
    virtual void writingToMemoryLocation(Label lab, const PState* pstate, AbstractValue& memLoc, AbstractValue& newValue) {}
    // evalResult.value() holds AbstractValue of boolean value
    virtual void trueFalseEdgeEvaluation(Edge edge, SingleEvalResultConstInt evalResult , const EState* estate) {}
    virtual void functionCallExternal(Edge edge, const EState* estate) {}
  };

  class EStateTransferFunctions : public DFTransferFunctions {
  public:
    EStateTransferFunctions();
    static void initDiagnostics();
    // must be set
    void setAnalyzer(CodeThorn::CTAnalysis* analyzer);
    CTAnalysis* getAnalyzer();

    AbstractValue::Operator sgNodeToAbstractValueOperator(SgNode* node);
    
    // obtained from analyzer
    CTIOLabeler* getLabeler() override;
    // obtained from analyzer
    VariableIdMappingExtended* getVariableIdMapping() override;

    EState createEState(Label label, CallString cs, PState pstate, ConstraintSet cset);
    EState createEState(Label label, CallString cs, PState pstate, ConstraintSet cset, InputOutput io);
    EState createEStateInternal(Label label, PState pstate, ConstraintSet cset);

    bool isApproximatedBy(const EState* es1, const EState* es2);
    EState combine(const EState* es1, const EState* es2);

    std::list<EState> transferEdgeEState(Edge edge, const EState* estate);
    std::list<EState> transferFunctionCallLocalEdge(Edge edge, const EState* estate);
    std::list<EState> transferFunctionCall(Edge edge, const EState* estate);
    std::list<EState> transferFunctionCallExternal(Edge edge, const EState* estate);
    std::list<EState> transferFunctionCallReturn(Edge edge, const EState* estate);
    std::list<EState> transferFunctionEntry(Edge edge, const EState* estate);
    std::list<EState> transferFunctionExit(Edge edge, const EState* estate);
    std::list<EState> transferReturnStmt(Edge edge, const EState* estate);

    std::list<EState> transferCaseOptionStmt(SgCaseOptionStmt* stmt,Edge edge, const EState* estate);
    std::list<EState> transferDefaultOptionStmt(SgDefaultOptionStmt* stmt,Edge edge, const EState* estate);
    std::list<EState> transferVariableDeclaration(SgVariableDeclaration* decl,Edge edge, const EState* estate);

    std::list<EState> transferExprStmt(SgNode* nextNodeToAnalyze1, Edge edge, const EState* estate);
    std::list<EState> transferIdentity(Edge edge, const EState* estate);
    std::list<EState> transferAssignOp(SgAssignOp* assignOp, Edge edge, const EState* estate);
    std::list<EState> transferIncDecOp(SgNode* nextNodeToAnalyze2, Edge edge, const EState* estate);
    std::list<EState> transferAsmStmt(Edge edge, const EState* estate);
    std::list<EState> transferGnuExtensionStmtExpr(SgNode* nextNodeToAnalyze1, Edge edge, const EState* estate);

    // special case, called from transferFunctionCall
    std::list<EState> transferForkFunction(Edge edge, const EState* estate, SgFunctionCallExp* funCall);
    std::list<EState> transferForkFunctionWithExternalTargetFunction(Edge edge, const EState* estate, SgFunctionCallExp* funCall);

    std::list<EState> transferTrueFalseEdge(SgNode* nextNodeToAnalyze2, Edge edge, const EState* estate);

    static std::list<EState> elistify();
    static std::list<EState> elistify(EState res);
    //! This function turn a single result into a one-elment list with
    //! this one result.
    static std::list<SingleEvalResultConstInt> listify(SingleEvalResultConstInt res);

    // logger facility
    static Sawyer::Message::Facility logger;

    // used by transferAssignOp to seperate evaluation from memory updates (i.e. state modifications)
    typedef std::pair<AbstractValue,AbstractValue> MemoryUpdatePair;
    typedef std::list<std::pair<EState,MemoryUpdatePair> > MemoryUpdateList;
    MemoryUpdateList  evalAssignOp(SgAssignOp* assignOp, Edge edge, const EState* estate);

    // functions for handling callstring contexts
    CallString transferFunctionCallContext(CallString cs, Label lab);
    bool isFeasiblePathContext(CallString& cs,Label lab);

    void initializeGlobalVariablesNew(SgProject* root, EState& estate);
    // modifies PState with written initializers
    EState analyzeVariableDeclaration(SgVariableDeclaration* decl,EState currentEState, Label targetLabel);
    PState analyzeSgAggregateInitializer(VariableId initDeclVarId, SgAggregateInitializer* aggregateInitializer,PState pstate, /* for evaluation only  */ EState currentEState);
    // determines whether lab is a function call label of a function
    // call of the form 'x=f(...)' and returns the varible-id of the
    // lhs, if a valid pointer is provided
    bool isFunctionCallWithAssignment(Label lab,VariableId* varId=0);
    // this function uses the respective function of ExprAnalyzer and
    // extracts the result from the ExprAnalyzer data structure.
    std::list<EState> evaluateFunctionCallArguments(Edge edge, SgFunctionCallExp* funCall, EState estate, bool useConstraints);


    // uses ExprAnalyzer to compute the result. Limits the number of results to one result only. Does not permit state splitting.
    // requires normalized AST
    AbstractValue singleValevaluateExpression(SgExpression* expr,EState currentEState);

    // only used in hybrid prototype binding
    VariableId globalVarIdByName(std::string varName);

  protected:
    void setElementSize(VariableId variableId, SgType* elementType);
    CodeThorn::CTAnalysis* _analyzer=nullptr;
    std::string _rersHybridOutputFunctionName="calculate_output"; // only used if rersmode is active
  private:
    // only used in RERS mapping for hybrid output function name (transferFunctionCallLocalEdge)
    std::map<std::string,VariableId> globalVarName2VarIdMapping;

    // integrated ExprAnalyzer
      public:
    enum EvalMode { MODE_ADDRESS, MODE_VALUE, MODE_EMPTY_STATE };
    //SingleEvalResult eval(SgNode* node,EState estate);
    //! compute abstract lvalue
    std::list<SingleEvalResultConstInt> evaluateLExpression(SgNode* node,EState estate);
    //! Evaluates an expression using AbstractValue and returns a list
    //! of all evaluation-results.  There can be multiple results if
    //! one of the variables was bound to top and branching constructs
    //! are inside the expression.
    std::list<SingleEvalResultConstInt> evaluateExpression(SgNode* node,EState estate, EvalMode mode=MODE_VALUE);
    //! uses AbstractValue::getVariableIdMapping()
    AbstractValue evaluateExpressionWithEmptyState(SgExpression* expr);
    void setVariableIdMapping(VariableIdMappingExtended* variableIdMapping);

    void setSkipUnknownFunctionCalls(bool skip);
    bool getSkipUnknownFunctionCalls();
    void setSkipArrayAccesses(bool skip);
    bool getSkipArrayAccesses();

    // obtained from ctOpt
    bool getIgnoreUndefinedDereference();
    bool getIgnoreFunctionPointers();

    void setSVCompFunctionSemantics(bool flag);
    bool getSVCompFunctionSemantics();
    // deprecated
    bool stdFunctionSemantics();
    bool getStdFunctionSemantics();
    void setStdFunctionSemantics(bool flag);

    bool getPrintDetectedViolations();
    void setPrintDetectedViolations(bool flag);

    // deprecated (superseded by checkMemoryAccessBounds
    bool accessIsWithinArrayBounds(VariableId arrayVarId,int accessIndex);
    // supersedes accessIsWithinArrayBounds
    enum MemoryAccessBounds checkMemoryAccessBounds(AbstractValue address);

    // deprecated
    //VariableId resolveToAbsoluteVariableId(AbstractValue abstrValue) const;
    AbstractValue computeAbstractAddress(SgVarRefExp* varRefExp);

    // record detected errors in programs
    ProgramLocationsReport getProgramLocationsReport(enum AnalysisSelector analysisSelector);

    // deprecated (use getProgramLocationsReport instead)
    ProgramLocationsReport getViolatingLocations(enum AnalysisSelector analysisSelector);

    // record detected errors in programs
    void recordDefinitiveViolatingLocation(enum AnalysisSelector analysisSelector, Label lab);
    void recordPotentialViolatingLocation(enum AnalysisSelector analysisSelector, Label lab);
    std::string analysisSelectorToString(AnalysisSelector sel);

    // deprecated
    void recordDefinitiveNullPointerDereferenceLocation(Label lab);
    void recordPotentialNullPointerDereferenceLocation(Label lab);
    void recordDefinitiveOutOfBoundsAccessLocation(Label lab);
    void recordPotentialOutOfBoundsAccessLocation(Label lab);
    void recordDefinitiveUninitializedAccessLocation(Label lab);
    void recordPotentialUninitializedAccessLocation(Label lab);

    bool definitiveErrorDetected();
    bool potentialErrorDetected();

    void setOptionOutputWarnings(bool flag);
    bool getOptionOutputWarnings();

    //! returns true if node is a VarRefExp and sets varId=id, otherwise false and varId=0.
    bool checkIfVariableAndDetermineVarId(SgNode* node,VariableId& varId); // only used by CTAnalysis

    std::list<SingleEvalResultConstInt> evalFunctionCallArguments(SgFunctionCallExp* funCall, EState estate);
    std::list<SingleEvalResultConstInt> evalFunctionCall(SgFunctionCallExp* node, EState estate);
    bool isLValueOp(SgNode* node);
    // requires StructureAccessLookup to be initialized.
    bool isMemberVariable(CodeThorn::VariableId varId);
    // checks if value is a null pointer. If it is 0 it records a null pointer violation at provided label.
    // returns true if execution may continue, false if execution definitely does not continue.
    bool checkAndRecordNullPointer(AbstractValue value, Label label);

    enum InterpreterMode getInterpreterMode();
    void setInterpreterMode(enum InterpreterMode);
    std::string getInterpreterModeFileName();
    void setInterpreterModeFileName(std::string);

    // reserves memory location and sets as value 'undef'
    void reserveMemoryLocation(Label lab, PState* pstate, AbstractValue memLoc);
    // reserves and initializes memory location with newValue
    void initializeMemoryLocation(Label lab, PState* pstate, AbstractValue memLoc, AbstractValue newValue);
    AbstractValue readFromMemoryLocation(Label lab, const PState* pstate, AbstractValue memLoc);
    void writeToMemoryLocation(Label lab, PState* pstate, AbstractValue memLoc, AbstractValue newValue);

    AbstractValue readFromReferenceMemoryLocation(Label lab, const PState* pstate, AbstractValue memLoc);
    void writeToReferenceMemoryLocation(Label lab, PState* pstate, AbstractValue memLoc, AbstractValue newValue);

    // memory must already be reserved (hence, this function is redundant if reserves is used before)
    void writeUndefToMemoryLocation(Label lab, PState* pstate, AbstractValue memLoc);
    void writeUndefToMemoryLocation(PState* pstate, AbstractValue memLoc);

    // utilify functions
    int getMemoryRegionNumElements(CodeThorn::AbstractValue ptrToRegion);
    int getMemoryRegionElementSize(CodeThorn::AbstractValue);

    // if set to 0 then no listner active. By default it is 0.
    void setReadWriteListener(ReadWriteListener* listener);
    ReadWriteListener* getReadWriteListener();

  protected:
    AbstractValue abstractValueFromSgValueExp(SgValueExp* valueExp, EvalMode mode);
    ReadWriteListener* _readWriteListener=nullptr;
<<<<<<< HEAD
    
    // general evaluation function for abstract value operators
    std::list<SingleEvalResultConstInt> evalOp(SgNode* node,
					       SingleEvalResultConstInt lhsResult,
					       SingleEvalResultConstInt rhsResult,
					       EState estate, EvalMode mode);
=======

>>>>>>> 9e74c317
    // evaluation functions
    std::list<SingleEvalResultConstInt> evalConditionalExpr(SgConditionalExp* node, EState estate, EvalMode mode=MODE_VALUE);
    std::list<SingleEvalResultConstInt> evaluateShortCircuitOperators(SgNode* node,EState estate, EvalMode mode=MODE_VALUE);

    std::list<SingleEvalResultConstInt> evalEqualOp(SgEqualityOp* node,
                                               SingleEvalResultConstInt lhsResult,
                                               SingleEvalResultConstInt rhsResult,
                                               EState estate, EvalMode mode=MODE_VALUE);
    std::list<SingleEvalResultConstInt> evalNotEqualOp(SgNotEqualOp* node,
                                                  SingleEvalResultConstInt lhsResult,
                                                  SingleEvalResultConstInt rhsResult,
                                                  EState estate, EvalMode mode=MODE_VALUE);
    std::list<SingleEvalResultConstInt> evalAndOp(SgAndOp* node,
                                             SingleEvalResultConstInt lhsResult,
                                             SingleEvalResultConstInt rhsResult,
                                             EState estate, EvalMode mode=MODE_VALUE);
    std::list<SingleEvalResultConstInt> evalOrOp(SgOrOp* node,
                                            SingleEvalResultConstInt lhsResult,
                                            SingleEvalResultConstInt rhsResult,
                                            EState estate, EvalMode mode=MODE_VALUE);
    std::list<SingleEvalResultConstInt> evalAddOp(SgAddOp* node,
                                             SingleEvalResultConstInt lhsResult,
                                             SingleEvalResultConstInt rhsResult,
                                             EState estate, EvalMode mode=MODE_VALUE);
    std::list<SingleEvalResultConstInt> evalSubOp(SgSubtractOp* node,
                                             SingleEvalResultConstInt lhsResult,
                                             SingleEvalResultConstInt rhsResult,
                                             EState estate, EvalMode mode=MODE_VALUE);
    std::list<SingleEvalResultConstInt> evalMulOp(SgMultiplyOp* node,
                                             SingleEvalResultConstInt lhsResult,
                                             SingleEvalResultConstInt rhsResult,
                                             EState estate, EvalMode mode=MODE_VALUE);
    std::list<SingleEvalResultConstInt> evalDivOp(SgDivideOp* node,
                                             SingleEvalResultConstInt lhsResult,
                                             SingleEvalResultConstInt rhsResult,
                                             EState estate, EvalMode mode=MODE_VALUE);
    std::list<SingleEvalResultConstInt> evalModOp(SgModOp* node,
                                             SingleEvalResultConstInt lhsResult,
                                             SingleEvalResultConstInt rhsResult,
                                             EState estate, EvalMode mode=MODE_VALUE);
    std::list<SingleEvalResultConstInt> evalBitwiseAndOp(SgBitAndOp* node,
                                                    SingleEvalResultConstInt lhsResult,
                                                    SingleEvalResultConstInt rhsResult,
                                                    EState estate, EvalMode mode=MODE_VALUE);
    std::list<SingleEvalResultConstInt> evalBitwiseOrOp(SgBitOrOp* node,
                                                   SingleEvalResultConstInt lhsResult,
                                                   SingleEvalResultConstInt rhsResult,
                                                   EState estate, EvalMode mode=MODE_VALUE);
    std::list<SingleEvalResultConstInt> evalBitwiseXorOp(SgBitXorOp* node,
                                                    SingleEvalResultConstInt lhsResult,
                                                    SingleEvalResultConstInt rhsResult,
                                                    EState estate, EvalMode mode=MODE_VALUE);

    std::list<SingleEvalResultConstInt> evalGreaterOrEqualOp(SgGreaterOrEqualOp* node,
                                                        SingleEvalResultConstInt lhsResult,
                                                        SingleEvalResultConstInt rhsResult,
                                                        EState estate, EvalMode mode=MODE_VALUE);
    std::list<SingleEvalResultConstInt> evalGreaterThanOp(SgGreaterThanOp* node,
                                                     SingleEvalResultConstInt lhsResult,
                                                     SingleEvalResultConstInt rhsResult,
                                                     EState estate, EvalMode mode=MODE_VALUE);
    std::list<SingleEvalResultConstInt> evalLessOrEqualOp(SgLessOrEqualOp* node,
                                                     SingleEvalResultConstInt lhsResult,
                                                     SingleEvalResultConstInt rhsResult,
                                                     EState estate, EvalMode mode=MODE_VALUE);
    std::list<SingleEvalResultConstInt> evalLessThanOp(SgLessThanOp* node,
                                                  SingleEvalResultConstInt lhsResult,
                                                  SingleEvalResultConstInt rhsResult,
                                                  EState estate, EvalMode mode=MODE_VALUE);
    std::list<SingleEvalResultConstInt> evalBitwiseShiftLeftOp(SgLshiftOp* node,
                                                          SingleEvalResultConstInt lhsResult,
                                                          SingleEvalResultConstInt rhsResult,
                                                          EState estate, EvalMode mode=MODE_VALUE);
    std::list<SingleEvalResultConstInt> evalBitwiseShiftRightOp(SgRshiftOp* node,
                                                           SingleEvalResultConstInt lhsResult,
                                                           SingleEvalResultConstInt rhsResult,
                                                           EState estate, EvalMode mode=MODE_VALUE);

    std::list<SingleEvalResultConstInt> evalAssignOp(SgAssignOp* node,
                                                SingleEvalResultConstInt lhsResult,
                                                SingleEvalResultConstInt rhsResult,
                                                EState estate, EvalMode mode);


    std::list<SingleEvalResultConstInt> evalArrayReferenceOp(SgPntrArrRefExp* node,
                                                        SingleEvalResultConstInt lhsResult,
                                                        SingleEvalResultConstInt rhsResult,
                                                        EState estate, EvalMode mode=MODE_VALUE);
    std::list<SingleEvalResultConstInt> evalCommaOp(SgCommaOpExp* node,
                                                        SingleEvalResultConstInt lhsResult,
                                                        SingleEvalResultConstInt rhsResult,
                                                        EState estate, EvalMode mode=MODE_VALUE);

    std::list<SingleEvalResultConstInt> evalNotOp(SgNotOp* node,
                                             SingleEvalResultConstInt operandResult,
                                             EState estate, EvalMode mode=MODE_VALUE);
    std::list<SingleEvalResultConstInt> evalUnaryMinusOp(SgMinusOp* node,
                                                    SingleEvalResultConstInt operandResult,
                                                    EState estate, EvalMode mode=MODE_VALUE);
    std::list<SingleEvalResultConstInt> evalArrowOp(SgArrowExp* node,
                                               SingleEvalResultConstInt lhsResult,
                                               SingleEvalResultConstInt rhsResult,
                                               EState estate, EvalMode mode=MODE_VALUE);
    std::list<SingleEvalResultConstInt> evalDotOp(SgDotExp* node,
                                             SingleEvalResultConstInt lhsResult,
                                             SingleEvalResultConstInt rhsResult,
                                             EState estate, EvalMode mode=MODE_VALUE);
    std::list<SingleEvalResultConstInt> evalCastOp(SgCastExp* node,
                                              SingleEvalResultConstInt operandResult,
                                              EState estate, EvalMode mode=MODE_VALUE);
    std::list<SingleEvalResultConstInt> evalDereferenceOp(SgPointerDerefExp* node,
                                                     SingleEvalResultConstInt operandResult,
                                                     EState estate, EvalMode mode=MODE_VALUE);
    std::list<SingleEvalResultConstInt> semanticEvalDereferenceOp(SingleEvalResultConstInt operandResult,
                                                             EState estate, EvalMode mode=MODE_VALUE);
    std::list<SingleEvalResultConstInt> evalAddressOfOp(SgAddressOfOp* node,
                                                   SingleEvalResultConstInt operandResult,
                                                   EState estate, EvalMode mode=MODE_VALUE);
    std::list<SingleEvalResultConstInt> evalPreComputationOp(EState estate, AbstractValue address, AbstractValue change);
    std::list<SingleEvalResultConstInt> evalPreIncrementOp(SgPlusPlusOp* node,
                  SingleEvalResultConstInt operandResult,
                  EState estate, EvalMode mode=MODE_VALUE);
    std::list<SingleEvalResultConstInt> evalPostIncrementOp(SgPlusPlusOp* node,
                   SingleEvalResultConstInt operandResult,
                   EState estate, EvalMode mode=MODE_VALUE);
    std::list<SingleEvalResultConstInt> evalPostComputationOp(EState estate, AbstractValue address, AbstractValue change);
    std::list<SingleEvalResultConstInt> evalPreDecrementOp(SgMinusMinusOp* node,
                  SingleEvalResultConstInt operandResult,
                  EState estate, EvalMode mode=MODE_VALUE);
    std::list<SingleEvalResultConstInt> evalPostDecrementOp(SgMinusMinusOp* node,
                   SingleEvalResultConstInt operandResult,
                   EState estate, EvalMode mode=MODE_VALUE);

    // dispatch function
    std::list<SingleEvalResultConstInt> evalMinusMinusOp(SgMinusMinusOp* node,
                                                    SingleEvalResultConstInt operandResult,
                                                    EState estate, EvalMode mode=MODE_VALUE);
    // dispatch function
    std::list<SingleEvalResultConstInt> evalPlusPlusOp(SgPlusPlusOp* node,
                                                  SingleEvalResultConstInt operandResult,
                                                  EState estate, EvalMode mode=MODE_VALUE);
    std::list<SingleEvalResultConstInt> evalBitwiseComplementOp(SgBitComplementOp* node,
                                                           SingleEvalResultConstInt operandResult,
                                                           EState estate, EvalMode mode=MODE_VALUE);

    // special case of sizeof operator (operates on types and types of expressions)
    std::list<SingleEvalResultConstInt> evalSizeofOp(SgSizeOfOp* node,
                                                EState estate, EvalMode mode=MODE_VALUE);

    std::list<SingleEvalResultConstInt> evalLValuePntrArrRefExp(SgPntrArrRefExp* node, EState estate, EvalMode mode=MODE_VALUE);
    std::list<SingleEvalResultConstInt> evalLValueVarRefExp(SgVarRefExp* node, EState estate, EvalMode mode=MODE_VALUE);
    std::list<SingleEvalResultConstInt> evalLValuePointerDerefExp(SgPointerDerefExp* node, EState estate);
    // handles DotExp and ArrowExp
    std::list<SingleEvalResultConstInt> evalLValueExp(SgNode* node, EState estate, EvalMode mode=MODE_VALUE);

    std::list<SingleEvalResultConstInt> evalRValueVarRefExp(SgVarRefExp* node, EState estate, EvalMode mode=MODE_VALUE);
    std::list<SingleEvalResultConstInt> evalValueExp(SgValueExp* node, EState estate, EvalMode mode);
    std::list<SingleEvalResultConstInt> evalFunctionRefExp(SgFunctionRefExp* node, EState estate, EvalMode mode=MODE_VALUE);
    // supported system functions
    std::list<SingleEvalResultConstInt> evalFunctionCallMalloc(SgFunctionCallExp* funCall, EState estate);
    std::list<SingleEvalResultConstInt> evalFunctionCallFree(SgFunctionCallExp* funCall, EState estate);
    std::list<SingleEvalResultConstInt> evalFunctionCallMemCpy(SgFunctionCallExp* funCall, EState estate);
    std::list<SingleEvalResultConstInt> evalFunctionCallStrLen(SgFunctionCallExp* funCall, EState estate);

    // supported functions to be executed (interpreter mode)
    std::list<SingleEvalResultConstInt> execFunctionCallPrintf(SgFunctionCallExp* funCall, EState estate);
    std::list<SingleEvalResultConstInt> execFunctionCallScanf(SgFunctionCallExp* funCall, EState estate);
    std::string sourceLocationAndNodeToString(Label lab);
  private:
    void printLoggerWarning(EState& estate);
    void initViolatingLocations();
    VariableIdMappingExtended* _variableIdMapping=nullptr;
    std::vector<ProgramLocationsReport> _violatingLocations;
    // Options
    bool _skipSelectedFunctionCalls=false;
    bool _skipArrayAccesses=false;
    bool _stdFunctionSemantics=true;
    bool _svCompFunctionSemantics=false;
    bool _ignoreUndefinedDereference=false;
    bool _ignoreFunctionPointers=false;
    bool _printDetectedViolations=false;
    enum InterpreterMode _interpreterMode=IM_DISABLED;
    std::string _interpreterModeFileName;
    bool _optionOutputWarnings=false;

  };
}

#endif<|MERGE_RESOLUTION|>--- conflicted
+++ resolved
@@ -263,16 +263,13 @@
   protected:
     AbstractValue abstractValueFromSgValueExp(SgValueExp* valueExp, EvalMode mode);
     ReadWriteListener* _readWriteListener=nullptr;
-<<<<<<< HEAD
     
     // general evaluation function for abstract value operators
     std::list<SingleEvalResultConstInt> evalOp(SgNode* node,
 					       SingleEvalResultConstInt lhsResult,
 					       SingleEvalResultConstInt rhsResult,
 					       EState estate, EvalMode mode);
-=======
-
->>>>>>> 9e74c317
+
     // evaluation functions
     std::list<SingleEvalResultConstInt> evalConditionalExpr(SgConditionalExp* node, EState estate, EvalMode mode=MODE_VALUE);
     std::list<SingleEvalResultConstInt> evaluateShortCircuitOperators(SgNode* node,EState estate, EvalMode mode=MODE_VALUE);
