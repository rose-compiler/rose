#ifndef TYPE_SIZE_MAPPING_H
#define TYPE_SIZE_MAPPING_H

#include <vector>
#include <unordered_map>

namespace CodeThorn {

  // typesize in bytes
  typedef unsigned int TypeSize;
  
  enum BuiltInType {
    BITYPE_BOOL,
    BITYPE_SCHAR, BITYPE_UCHAR,
    BITYPE_SCHAR16, BITYPE_UCHAR16,
    BITYPE_SCHAR32, BITYPE_UCHAR32,
    BITYPE_SSHORT, BITYPE_USHORT,
    BITYPE_SINT, BITYPE_UINT,
    BITYPE_SLONG, BITYPE_ULONG,
    BITYPE_SLONG_LONG, BITYPE_ULONG_LONG,
    BITYPE_FLOAT, BITYPE_DOUBLE, BITYPE_LONG_DOUBLE,
    BITYPE_POINTER,
    BITYPE_REFERENCE
  };
  
  class TypeSizeMapping {
  public:
    TypeSizeMapping();
<<<<<<< HEAD
=======
    virtual ~TypeSizeMapping();
>>>>>>> d04f500e
    // sets sizes of all types (same as reported by sizeof on respective architecture)
    void setMapping(std::vector<CodeThorn::TypeSize> mapping);
    // sets size of one type (same as reported by sizeof on respective architecture)
    void setTypeSize(BuiltInType bitype, CodeThorn::TypeSize size);
    CodeThorn::TypeSize getTypeSize(CodeThorn::BuiltInType bitype);
    std::size_t sizeOfOp(BuiltInType bitype);
    bool isCpp11StandardCompliant();
    virtual std::string toString()=0;
  protected:
    // default setting LP64 data model
    std::vector<CodeThorn::TypeSize> _mapping={1,
                                           1,1,2,2,4,4,
                                           2,2,4,4,4,4,8,8,
                                           4,8,16,
                                           8,
                                           8,
    };
    std::unordered_map<SgType*,unsigned int> _typeToSizeMapping;
  };
}

#endif<|MERGE_RESOLUTION|>--- conflicted
+++ resolved
@@ -26,10 +26,7 @@
   class TypeSizeMapping {
   public:
     TypeSizeMapping();
-<<<<<<< HEAD
-=======
     virtual ~TypeSizeMapping();
->>>>>>> d04f500e
     // sets sizes of all types (same as reported by sizeof on respective architecture)
     void setMapping(std::vector<CodeThorn::TypeSize> mapping);
     // sets size of one type (same as reported by sizeof on respective architecture)
