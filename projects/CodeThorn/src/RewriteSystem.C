--- conflicted
+++ resolved
@@ -83,11 +83,7 @@
       replaceTime+=timer.getElapsedTimeInMilliSec();
       assignOpNr++;
     } else {
-<<<<<<< HEAD
-      cout<<"WARNING: not an expression. transformation not applied: "<<(*i)->unparseToString()<<endl;
-=======
       cout<<"WARNING: not an expression. transformation not applied: "<<(*i)->class_name()<<":"<<(*i)->unparseToString()<<endl;
->>>>>>> 0a3a6e5f
     }
     //cout<<"Buildtime: "<<buildTime<<" Replacetime: "<<replaceTime<<endl;
   }
