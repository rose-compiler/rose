#ifndef ANALYZER_H
#define ANALYZER_H

/*************************************************************
 * Author   : Markus Schordan                                *
 *************************************************************/

#include <iostream>
#include <fstream>
#include <set>
#include <string>
#include <sstream>
#include <list>
#include <vector>
#include <utility>

#include <omp.h>

#include <boost/unordered_set.hpp>
#include <boost/unordered_map.hpp>
#include <unordered_map>

#include "TimeMeasurement.h"
#include "AstTerm.h"
#include "Labeler.h"
#include "CFAnalysis.h"
#include "RoseAst.h"
#include "SgNodeHelper.h"
#include "ExprAnalyzer.h"
#include "EState.h"
#include "TransitionGraph.h"
#include "TransitionGraphReducer.h"
#include "PropertyValueTable.h"
#include "CTIOLabeler.h"
#include "VariableValueMonitor.h"
#include "Solver.h"
#include "AnalysisParameters.h"
#include "CounterexampleGenerator.h"

#include "VariableIdMapping.h"
#include "VariableIdMappingExtended.h"
#include "FunctionCallMapping.h"

// we use INT_MIN, INT_MAX
#include "limits.h"
#include "AstNodeInfo.h"
#include "TypeSizeMapping.h"
#include "CallString.h"
#include "CodeThornOptions.h"
#include "LTLOptions.h"
#include "ParProOptions.h"
#include "LTLRersMapping.h"
#include "DFAnalysisBase.h"
#include "CSDFAnalysisBaseWithoutData.h"
#include "EStateTransferFunctions.h"
#include "EStateWorkList.h"
#include "EStatePriorityWorkList.h"


namespace CodeThorn {

  typedef CallString Context;

  typedef std::pair<int, const EState*> FailedAssertion;
  typedef std::pair<PState,  std::list<int> > PStatePlusIOHistory;
  enum AnalyzerMode { AM_ALL_STATES, AM_LTL_STATES };

  class SpotConnection;

  struct hash_pair {
    template <class T1, class T2>
      size_t operator()(const pair<T1, T2>& p) const
    {
      auto hash1 = hash<T1>{}(p.first);
      auto hash2 = hash<T2>{}(p.second);
      return hash1 ^ hash2;
    }
  };

  /*!
   * \author Markus Schordan
   * \date 2012.
   */


  class CTAnalysis : public CSDFAnalysisBaseWithoutData<CodeThorn::CallString> {
    friend class Solver;
    friend class Solver5;
    friend class Solver8;
    friend class Solver10;
    friend class Solver11;
    friend class Solver12;
    friend class Visualizer;
    friend class VariableValueMonitor;
    friend class ExprAnalyzer;
  public:
    static void initDiagnostics();
    CTAnalysis();
    virtual ~CTAnalysis();

    virtual void run() override;
    virtual void initializeSolver() override; // required (abstract in DFAnalysisWithoutData)

  protected:    
    virtual void initializeAnalyzerDataInfo() override;
#if 0
    virtual Lattice* getPreInfo(Label lab) override;
    virtual Lattice* getPostInfo(Label lab) override;
    virtual void setPostInfo(Label lab,Lattice*) override;
#endif
  public:
    
    void initAstNodeInfo(SgNode* node);
    virtual void initializeSolver3(std::string functionToStartAt, SgProject* root, TimingCollector& tc);
    void initLabeledAssertNodes(SgProject* root);
    
    void setExplorationMode(ExplorationMode em);
    ExplorationMode getExplorationMode();
    
    void setSolver(Solver* solver);
    Solver* getSolver();

    //! requires init
    virtual void runSolver();

    // experimental: analysis reset and/or backup
    virtual void resetAnalysis();
    //stores a backup of the created transitionGraph
    void storeStgBackup();
    //load previous backup of the transitionGraph, storing the current version as a backup instead
    void swapStgWithBackup();

    // reductions based on a nested BFS from the STG's start state
    void reduceStgToInOutStates();
    void reduceStgToInOutAssertStates();
    void reduceStgToInOutAssertErrStates();
    void reduceStgToInOutAssertWorklistStates();

    // initialize command line arguments provided by option "--cl-options" in PState
    void initializeCommandLineArgumentsInState(PState& initialPState);
    void initializeStringLiteralInState(PState& initialPState,SgStringVal* stringValNode, VariableId stringVarId);
    void initializeStringLiteralsInState(PState& initialPState);

    // set the size of an element determined by this type
    void setElementSize(VariableId variableId, SgType* elementType);

    int computeNumberOfElements(SgVariableDeclaration* decl);
    // modifies PState with written initializers
    PState analyzeSgAggregateInitializer(VariableId initDeclVarId, SgAggregateInitializer* aggregateInitializer, PState pState, EState currentEState);
    // modifies PState with written initializers
    EState analyzeVariableDeclaration(SgVariableDeclaration* nextNodeToAnalyze1, EState currentEState, Label targetLabel);

    // thread save; only prints if option status messages is enabled.
    void printStatusMessage(bool);
    void printStatusMessage(string s);
    void printStatusMessageLine(string s);

    void generateAstNodeInfo(SgNode* node);

    void writeWitnessToFile(std::string filename);

    // consistency checks
    bool checkEStateSet();
    bool isConsistentEStatePtrSet(std::set<const EState*> estatePtrSet);
    bool checkTransitionGraph();

    //! The analyzer requires a CFAnalysis to obtain the ICFG.
    //void setCFAnalyzer(CFAnalysis* cf);
    //CFAnalysis* getCFAnalyzer() const;

    ExprAnalyzer* getExprAnalyzer();

    // access  functions for computed information
    FunctionCallMapping* getFunctionCallMapping();
    FunctionCallMapping2* getFunctionCallMapping2();
    //Label getFunctionEntryLabel(SgFunctionRefExp* funRefExp);
    CTIOLabeler* getLabeler() const override;
    //Flow* getFlow(); // this is NOT overriding 'DFAnalysis::getFlow() const'
    InterFlow* getInterFlow();
    CodeThorn::PStateSet* getPStateSet();
    EStateSet* getEStateSet();
    TransitionGraph* getTransitionGraph();
    ConstraintSetMaintainer* getConstraintSetMaintainer();
    std::list<FailedAssertion> getFirstAssertionOccurences();

    void setSkipUnknownFunctionCalls(bool defer);
    void setSkipArrayAccesses(bool skip);
    bool getSkipArrayAccesses();
    void setIgnoreUndefinedDereference(bool);
    bool getIgnoreUndefinedDereference();
    void setIgnoreFunctionPointers(bool);
    bool getIgnoreFunctionPointers();

    // specific to the loop-aware exploration modes
    int getIterations() { return _iterations; }
    int getApproximatedIterations() { return _approximated_iterations; }

    // used by the hybrid analyzer (state marshalling)
    void mapGlobalVarInsert(std::string name, int* addr);

    VariableId globalVarIdByName(std::string varName) { return globalVarName2VarIdMapping[varName]; }

    typedef std::list<SgVariableDeclaration*> VariableDeclarationList;
    VariableDeclarationList computeUnusedGlobalVariableDeclarationList(SgProject* root);
    VariableDeclarationList computeUsedGlobalVariableDeclarationList(SgProject* root);

    void insertInputVarValue(int i);
    std::set<int> getInputVarValues();
    void setLtlRersMapping(CodeThorn::LtlRersMapping m); // also sets inputvarvalues
    CodeThorn::LtlRersMapping getLtlRersMapping();

    void addInputSequenceValue(int i) { _inputSequence.push_back(i); }
    void resetToEmptyInputSequence() { _inputSequence.clear(); }
    void resetInputSequenceIterator() { _inputSequenceIterator=_inputSequence.begin(); }

    void setStgTraceFileName(std::string filename);

    void setAnalyzerMode(AnalyzerMode am) { _analyzerMode=am; } // not used
    // 0: concrete, 1: abstract, 2: strict abstract (does not try to approximate all non-supported operators, rejects program instead)
    void setAbstractionMode(int mode) { _abstractionMode=mode; }
    int getAbstractionMode() { return _abstractionMode; }
    void setInterpreterMode(CodeThorn::InterpreterMode mode);
    CodeThorn::InterpreterMode getInterpreterMode();
    void setInterpreterModeOutputFileName(string);
    string getInterpreterModeOutputFileName();

    bool getPrintDetectedViolations();
    void setPrintDetectedViolations(bool flag);

    void setMaxTransitions(size_t maxTransitions) { _maxTransitions=maxTransitions; }
    void setMaxIterations(size_t maxIterations) { _maxIterations=maxIterations; }
    void setMaxTransitionsForcedTop(size_t maxTransitions) { _maxTransitionsForcedTop=maxTransitions; }
    void setMaxIterationsForcedTop(size_t maxIterations) { _maxIterationsForcedTop=maxIterations; }
    void setMaxBytes(long int maxBytes) { _maxBytes=maxBytes; }
    void setMaxBytesForcedTop(long int maxBytesForcedTop) { _maxBytesForcedTop=maxBytesForcedTop; }
    void setMaxSeconds(long int maxSeconds) { _maxSeconds=maxSeconds; }
    void setMaxSecondsForcedTop(long int maxSecondsForcedTop) { _maxSecondsForcedTop=maxSecondsForcedTop; }
    void setResourceLimitDiff(int diff) { _resourceLimitDiff=diff; }
    void setDisplayDiff(int diff) { _displayDiff=diff; }
    void setNumberOfThreadsToUse(int n) { _numberOfThreadsToUse=n; }
    int getNumberOfThreadsToUse() { return _numberOfThreadsToUse; }
    void setTreatStdErrLikeFailedAssert(bool x) { _treatStdErrLikeFailedAssert=x; }
    void setCompoundIncVarsSet(set<AbstractValue> ciVars);
    void setSmallActivityVarsSet(set<AbstractValue> ciVars);
    void setAssertCondVarsSet(set<AbstractValue> acVars);
    /** allows to enable context sensitive analysis. Currently only
        call strings of arbitrary length are supported (recursion is
        not supported yet) */
    void setOptionContextSensitiveAnalysis(bool flag);
    bool getOptionContextSensitiveAnalysis();
    bool isReachableLabel(Label lab);
    bool isUnreachableLabel(Label lab);
  protected:
    using super = CTAnalysis; // allows use of super like in Java without repeating the class name
  public:
    enum GlobalTopifyMode {GTM_IO, GTM_IOCF, GTM_IOCFPTR, GTM_COMPOUNDASSIGN, GTM_FLAGS};
    void setGlobalTopifyMode(GlobalTopifyMode mode);
    void setExternalErrorFunctionName(std::string externalErrorFunctionName);
    // enables external function semantics
    void enableSVCompFunctionSemantics();
    void disableSVCompFunctionSemantics();
    bool svCompFunctionSemantics();
    bool getStdFunctionSemantics();
    void setStdFunctionSemantics(bool flag);
    void run(CodeThornOptions& ctOpt, SgProject* root, Labeler* labeler, VariableIdMappingExtended* vim, CFAnalysis* icfg);

    
    /* command line options provided to analyzed application
       if set they are used to initialize the initial state with argv and argc domain abstractions
    */
    void setCommandLineOptions(vector<string> clOptions);
    SgNode* getStartFunRoot();
  protected:
    void setFunctionResolutionModeInCFAnalysis(CodeThornOptions& ctOpt);
    void deleteWorkLists();
    void setWorkLists(ExplorationMode explorationMode);
    SgNode* _startFunRoot;
  public:
    // TODO: move to flow analyzer (reports label,init,final sets)
    static std::string astNodeInfoAttributeAndNodeToString(SgNode* node);
    PropertyValueTable reachabilityResults;
    boost::unordered_map <std::string,int*> mapGlobalVarAddress;
    boost::unordered_map <int*,std::string> mapAddressGlobalVar;
    // only used temporarily for binary-binding prototype
    std::map<std::string,VariableId> globalVarName2VarIdMapping;
    std::vector<bool> binaryBindingAssert;

    // functions related to abstractions during the analysis
    void eventGlobalTopifyTurnedOn();
    bool isActiveGlobalTopify();
    bool isIncompleteSTGReady();
    bool isPrecise();

    //EState createEState(Label label, PState pstate, ConstraintSet cset);
    EState createEStateInternal(Label label, PState pstate, ConstraintSet cset);
    //EState createEState(Label label, PState pstate, ConstraintSet cset, InputOutput io);
    EState createEState(Label label, CallString cs, PState pstate, ConstraintSet cset);
    EState createEState(Label label, CallString cs, PState pstate, ConstraintSet cset, InputOutput io);

    // temporary option
    bool optionStringLiteralsInState=false;
    void reduceStg(function<bool(const EState*)> predicate);

    virtual Lattice* getPreInfo(Label lab, CallString context);
    virtual Lattice* getPostInfo(Label lab, CallString context);
    virtual void setPreInfo(Label lab, CallString context, Lattice*);
    virtual void setPostInfo(Label lab, CallString context, Lattice*);

    void initializeSummaryStates(const PState* initialPStateStored, const ConstraintSet* emptycsetstored);
    const CodeThorn::EState* getSummaryState(CodeThorn::Label lab, CallString cs);
    void setSummaryState(CodeThorn::Label lab, CallString cs, CodeThorn::EState const* estate);
    std::string programPositionInfo(CodeThorn::Label);

    bool isApproximatedBy(const EState* es1, const EState* es2);
    EState combine(const EState* es1, const EState* es2);

    void setOptionOutputWarnings(bool flag);
    bool getOptionOutputWarnings();

    // first: list of new states (worklist), second: set of found existing states
    typedef pair<EStateWorkList,std::set<const EState*> > SubSolverResultType;
    SubSolverResultType subSolver(const EState* currentEStatePtr);
    std::string typeSizeMappingToString();
    void setModeLTLDriven(bool ltlDriven) { transitionGraph.setModeLTLDriven(ltlDriven); }
    bool getModeLTLDriven() { return transitionGraph.getModeLTLDriven(); }

    LabelSet functionEntryLabels();
    LabelSet reachableFunctionEntryLabels();
    SgFunctionDefinition* getFunctionDefinitionOfEntryLabel(Label lab);
    
<<<<<<< HEAD
=======
    void recordAnalyzedFunction(SgFunctionDefinition* funDef); // obsolete
>>>>>>> 9fd572ab
    std::string analyzedFunctionsToString();
    std::string analyzedFilesToString();
    void recordExternalFunctionCall(SgFunctionCallExp* funCall);
    std::string externalFunctionsToString();
    void setOptions(CodeThornOptions options);
    CodeThornOptions& getOptionsRef();
    void setLtlOptions(LTLOptions ltlOptions);
    LTLOptions& getLtlOptionsRef();
    //protected:
    /* these functions are used for the internal timer for resource management
       this function is protected to ensure it is not used from outside. It is supposed to be used
       only for internal timing managing the max-time option resource.
    */
    void startAnalysisTimer();
    void stopAnalysisTimer();
    long analysisRunTimeInSeconds();

    static Sawyer::Message::Facility logger;
    void printStatusMessage(string s, bool newLineFlag);

    std::string analyzerStateToString();

    void addToWorkList(const EState* estate); 
    bool isEmptyWorkList();
    const EState* popWorkList();
    const EState* topWorkList();
    void swapWorkLists();

    std::pair<CallString,const EState*> popWorkListCS();
    std::pair<CallString,const EState*> topWorkListCS();
    void pushWorkListCS(CallString,const EState*);

    /*! if state exists in stateSet, a pointer to the existing state is returned otherwise
      a new state is entered into stateSet and a pointer to it is returned.
    */
    const PState* processNew(PState& s);
    const PState* processNewOrExisting(PState& s);
    const EState* processNew(EState& s);
    const EState* processNewOrExisting(EState& s);
    const EState* processCompleteNewOrExisting(const EState* es);
    void topifyVariable(PState& pstate, ConstraintSet& cset, AbstractValue varId);
    bool isTopified(EState& s);
    EStateSet::ProcessingResult process(EState& s);
    const ConstraintSet* processNewOrExisting(ConstraintSet& cset);

    void recordTransition(const EState* sourceEState, Edge e, const EState* targetEState);

    void set_finished(std::vector<bool>& v, bool val);
    bool all_false(std::vector<bool>& v);

    // determines whether lab is a function call label of a function
    // call of the form 'x=f(...)' and returns the varible-id of the
    // lhs, if a valid pointer is provided
    bool isFunctionCallWithAssignment(Label lab,VariableId* varId=0);
    // this function uses the respective function of ExprAnalyzer and
    // extracts the result from the ExprAnalyzer data structure.
    list<EState> evaluateFunctionCallArguments(Edge edge, SgFunctionCallExp* funCall, EState estate, bool useConstraints);

    // functions for handling callstring contexts
    CallString transferFunctionCallContext(CallString cs, Label lab);
    bool isFeasiblePathContext(CallString& cs,Label lab);

    std::list<EState> transferEdgeEState(Edge edge, const EState* estate);

    // forwarding functions for EStateTransferFunctions (backward compatibility)
    std::list<EState> transferFunctionCall(Edge edge, const EState* estate);
    std::list<EState> transferFunctionCallLocalEdge(Edge edge, const EState* estate);
    std::list<EState> transferFunctionCallExternal(Edge edge, const EState* estate);
    std::list<EState> transferFunctionCallReturn(Edge edge, const EState* estate);
    std::list<EState> transferFunctionEntry(Edge edge, const EState* estate);
    std::list<EState> transferFunctionExit(Edge edge, const EState* estate);
    std::list<EState> transferReturnStmt(Edge edge, const EState* estate);
    std::list<EState> transferCaseOptionStmt(SgCaseOptionStmt* stmt,Edge edge, const EState* estate);
    std::list<EState> transferDefaultOptionStmt(SgDefaultOptionStmt* stmt,Edge edge, const EState* estate);
    std::list<EState> transferVariableDeclaration(SgVariableDeclaration* decl,Edge edge, const EState* estate);
    std::list<EState> transferExprStmt(SgNode* nextNodeToAnalyze1, Edge edge, const EState* estate);
    std::list<EState> transferGnuExtensionStmtExpr(SgNode* nextNodeToAnalyze1, Edge edge, const EState* estate);
    std::list<EState> transferIdentity(Edge edge, const EState* estate);
    std::list<EState> transferAssignOp(SgAssignOp* assignOp, Edge edge, const EState* estate);
    std::list<EState> transferIncDecOp(SgNode* nextNodeToAnalyze2, Edge edge, const EState* estate);
    std::list<EState> transferTrueFalseEdge(SgNode* nextNodeToAnalyze2, Edge edge, const EState* estate);
    std::list<EState> transferAsmStmt(Edge edge, const EState* estate);
    std::list<EState> elistify();
    std::list<EState> elistify(EState res);
    
    // used by transferAssignOp to seperate evaluation from memory updates (i.e. state modifications)
    typedef std::pair<AbstractValue,AbstractValue> MemoryUpdatePair;
    typedef std::list<std::pair<EState,MemoryUpdatePair> > MemoryUpdateList;
    MemoryUpdateList  evalAssignOp(SgAssignOp* assignOp, Edge edge, const EState* estate);

    // uses ExprAnalyzer to compute the result. Limits the number of results to one result only. Does not permit state splitting.
    // requires normalized AST
    AbstractValue singleValevaluateExpression(SgExpression* expr,EState currentEState);

    std::set<std::string> variableIdsToVariableNames(CodeThorn::VariableIdSet);

    bool isStartLabel(Label label);
    int reachabilityAssertCode(const EState* currentEStatePtr);

    bool isFailedAssertEState(const EState* estate);
    bool isVerificationErrorEState(const EState* estate);
    //! adds a specific code to the io-info of an estate which is checked by isFailedAsserEState and determines a failed-assert estate. Note that the actual assert (and its label) is associated with the previous estate (this information can therefore be obtained from a transition-edge in the transition graph).
    EState createFailedAssertEState(const EState estate, Label target);
    EState createVerificationErrorEState(const EState estate, Label target);

    //! list of all asserts in a program
    //! rers-specific error_x: assert(0) version
    std::list<std::pair<SgLabelStatement*,SgNode*> > listOfLabeledAssertNodes(SgProject *root);
    size_t getNumberOfErrorLabels();
    std::string labelNameOfAssertLabel(Label lab);
    bool isCppLabeledAssertLabel(Label lab);
    std::list<FailedAssertion> _firstAssertionOccurences;

    // specific to the loop-aware exploration modes
    bool isLoopCondLabel(Label lab);
    void incIterations();

    //Flow flow;
    InterFlow _interFlow;
    //CFAnalysis* cfanalyzer;
    std::list<std::pair<SgLabelStatement*,SgNode*> > _assertNodes;
    GlobalTopifyMode _globalTopifyMode;
    set<AbstractValue> _compoundIncVarsSet;
    set<AbstractValue> _smallActivityVarsSet;
    set<AbstractValue> _assertCondVarsSet;
    set<int> _inputVarValues;
    LtlRersMapping _ltlRersMapping; // only used for LTL verification
    std::list<int> _inputSequence;
    std::list<int>::iterator _inputSequenceIterator;
    
    ExprAnalyzer exprAnalyzer;

    // abstract layer
    //FunctionCallMapping functionCallMapping;
    //FunctionCallMapping2 functionCallMapping2;

    // EStateWorkLists: Current and Next should point to One and Two (or swapped)
    EStateWorkList* estateWorkListCurrent=0;
    EStateWorkList* estateWorkListNext=0;

    EStateSet estateSet;
    PStateSet pstateSet;
    ConstraintSetMaintainer constraintSetMaintainer;
    TransitionGraph transitionGraph;
    TransitionGraph backupTransitionGraph;
    TransitionGraphReducer _stgReducer;
    CounterexampleGenerator _counterexampleGenerator;
    int _displayDiff;
    int _resourceLimitDiff;
    int _numberOfThreadsToUse;
    VariableIdMapping::VariableIdSet _variablesToIgnore;
    //    Solver* _solver;
    AnalyzerMode _analyzerMode;
    long int _maxTransitions;
    long int _maxIterations;
    long int _maxBytes;
    long int _maxSeconds;
    long int _maxTransitionsForcedTop;
    long int _maxIterationsForcedTop;
    long int _maxBytesForcedTop;
    long int _maxSecondsForcedTop;

    VariableValueMonitor variableValueMonitor;

    CodeThornOptions _ctOpt;
    LTLOptions _ltlOpt;
    bool _treatStdErrLikeFailedAssert;
    bool _skipSelectedFunctionCalls;
    ExplorationMode _explorationMode;
    bool _topifyModeActive;
    int _abstractionMode=0; // 0=no abstraction, >=1: different abstraction modes.

    int _iterations;
    int _approximated_iterations;
    int _curr_iteration_cnt;
    int _next_iteration_cnt;

    bool _stdFunctionSemantics=true;

    bool _svCompFunctionSemantics;
    string _externalErrorFunctionName; // the call of this function causes termination of analysis
    string _externalNonDetIntFunctionName;
    string _externalNonDetLongFunctionName;
    string _externalExitFunctionName;

    std::string _stg_trace_filename;

    TimeMeasurement _analysisTimer;
    bool _timerRunning = false;

    std::vector<string> _commandLineOptions;
    bool _contextSensitiveAnalysis;
    // this is used in abstract mode to hold a pointer to the
    // *current* summary state (more than one may be created to allow
    // to represent multiple summary states in the transition system)
    //size_t getSummaryStateMapSize();
    const EState* getBottomSummaryState(Label lab, CallString cs);
    bool isLTLRelevantEState(const EState* estate);

    size_t _prevStateSetSizeDisplay = 0;
    size_t _prevStateSetSizeResource = 0;

    typedef std::unordered_set<SgFunctionDefinition*> AnalyzedFunctionsContainerType;
    AnalyzedFunctionsContainerType analyzedFunctions;
    typedef std::unordered_set<SgFunctionCallExp*> ExternalFunctionsContainerType;
    ExternalFunctionsContainerType externalFunctions;

  private:

    //std::unordered_map<int,const EState*> _summaryStateMap;
    //std::unordered_map< pair<int, CallString> ,const EState*, hash_pair> _summaryCSStateMap;
    typedef std::unordered_map <CallString ,const EState*> SummaryCSStateMap;
    std::unordered_map< int, SummaryCSStateMap > _summaryCSStateMapMap;

    const CodeThorn::PState* _initialPStateStored=nullptr;
    const CodeThorn::ConstraintSet* _emptycsetstored=nullptr;
    CodeThorn::EStateTransferFunctions* _estateTransferFunctions=nullptr;
  }; // end of class CTAnalysis
} // end of namespace CodeThorn

#include "RersSpecialization.h"

#endif<|MERGE_RESOLUTION|>--- conflicted
+++ resolved
@@ -327,13 +327,9 @@
     LabelSet functionEntryLabels();
     LabelSet reachableFunctionEntryLabels();
     SgFunctionDefinition* getFunctionDefinitionOfEntryLabel(Label lab);
-    
-<<<<<<< HEAD
-=======
-    void recordAnalyzedFunction(SgFunctionDefinition* funDef); // obsolete
->>>>>>> 9fd572ab
     std::string analyzedFunctionsToString();
     std::string analyzedFilesToString();
+
     void recordExternalFunctionCall(SgFunctionCallExp* funCall);
     std::string externalFunctionsToString();
     void setOptions(CodeThornOptions options);
