
#ifndef CTX_CALLSTRINGS_H
#define CTX_CALLSTRINGS_H 1

/// \author Peter Pirkelbauer

#include <vector>
#include <iterator>
//~ #include <deque>
//~ #include <list>

<<<<<<< HEAD
//~ #include <rose.h>
#include <sage3basic.h>
=======
>>>>>>> c51c08bf
#include <Labeler.h>

#include "CtxLattice.h"

namespace CodeThorn
{
#if ONLY_FOR_DOCUMENTATION

/// defines the interface for call contexts
concept CallContext
{
  /// cctor
  CallContext(const CallContex&);

  /// returns true, iff this context is valid for the return label @ref lbl.
  bool isValidReturn(Labeler& labeler, Label lbl) const;

  /// tests if this context could call that context at label @ref callsite.
  /// \param target   a context at callee's definition
  /// \param callsite the function call label at the call-site
  /// \return true, iff this plus @ref callsite and @ref that are in a caller/callee relationship
  bool callerOf(const CallContext& that, Label callsite) const;

  /// returns true if *this equals that.
  bool operator==(const CallContext& that) const;
  
  /// updates the call context according to the function call invocation at @ref lab
  void callInvoke(const Labeler&, Label lab);

  /// defines a strict weak ordering on call contexts.
  friend
  operator<(const CallContext& lhs, const CallContext& rhs);
}

// + free standing functions

/// changes the contexts in @ref src for the function call described by @ref lbl
/// and stores them into @ref tgt.
/// \param src contains the lattices/contexts before the invocation @ref lbl
/// \param tgt lattices/contexts changed according to invocation
/// \param analysis the analysis (in case it is needed)
/// \param labeler the labeler (in case it is needed)
/// \param lbl the call label
/// \pre  tgt is bot
/// \post references in @ref src and @ref tgt MUST BE disjoint,
///       anything in src will be deleted after callInvoke returns.
void allCallInvoke( CtxLattice<CallContext>&  src,
                    CtxLattice<CallContext>&  tgt,
                    CtxAnalysis<CallContext>& analysis,
                    Labeler&                  labeler
                    Label                     lbl
                  );

/// changes the contexts in @ref src for return from the function call
/// described by @ref lbl and stores them into @ref tgt.
/// \param src contains the lattices/contexts before the return @ref lbl
/// \param tgt lattices/contexts changed according to the return
/// \param analysis the analysis (in case it is needed)
/// \param labeler the labeler (in case it is needed)
/// \param lbl the call label
/// \pre  tgt is bot
/// \post references in @ref src and @ref tgt MUST BE disjoint,
///       anything in src will be deleted after callReturn returns.
void allCallReturn( CtxLattice<CallContext>&  src,
                    CtxLattice<CallContext>&  tgt,
                    CtxAnalysis<CallContext>& analysis,
                    Labeler&                  labeler
                    Label                     lbl
                  );


#endif /* ONLY_FOR_DOCUMENTATION */

template <class ContextType>
struct CtxAnalysis;

//
// InfiniteCallString

struct InfiniteCallStringComparator;

/// A class representing an infinitely long call string.
/// The class is precise, but will NOT WORK for recursive codes.
struct InfiniteCallString : private std::vector<Label>
{
    typedef InfiniteCallStringComparator comparator;
    typedef std::vector<Label>           context_string;

    using context_string::const_iterator;
    using context_string::reverse_iterator;
    using context_string::const_reverse_iterator;
    using context_string::begin;
    using context_string::end;
    using context_string::rbegin;
    using context_string::rend;
    using context_string::size;  // dbg

    bool operator==(const InfiniteCallString& that) const;

    bool isValidReturn(Labeler& labeler, Label retlbl) const;
    bool callerOf(const InfiniteCallString& target, Label callsite) const;
    void callInvoke(const Labeler&, Label lbl);
    void callReturn(Labeler& labeler, Label lbl);

    friend
    std::ostream&
    operator<<(std::ostream& os, const InfiniteCallString& el);
};

struct InfiniteCallStringComparator
{
  bool operator()(const InfiniteCallString& lhs, const InfiniteCallString& rhs) const;
};

void allCallInvoke( const CtxLattice<InfiniteCallString>& src,
                    CtxLattice<InfiniteCallString>& tgt,
                    CtxAnalysis<InfiniteCallString>&,
                    Labeler& labeler,
                    Label lbl
                  );

void allCallReturn( const CtxLattice<InfiniteCallString>& src,
                    CtxLattice<InfiniteCallString>& tgt,
                    CtxAnalysis<InfiniteCallString>&,
                    Labeler& labeler,
                    Label lbl
                  );

std::ostream& operator<<(std::ostream& os, const InfiniteCallString& el);


//
// FiniteCallString

/// sets the finite call string max length
/// \brief modifying the call string length while some analysis runs
///        is undefined.
/// \param len len must be >= 2
void setFiniteCallStringMaxLength(size_t len);

/// returns the finite call string max length
size_t getFiniteCallStringMaxLength();

/// Comparator class
struct FiniteCallStringComparator;

/// adds pop_front to a sequence data structure (required from ContextSequence)
template <class _BaseT>
struct ext_sequence : _BaseT
{
  typedef _BaseT base;
  
  static constexpr bool FIXED_LEN_REP = true;
  
  using base::base;
  
  void pop_front() { base::erase(base::begin()); } 
};


extern int callstring_creation_counter;
extern int callstring_deletion_counter;

#if 0
struct CtorDtorCounter
{
  CtorDtorCounter()
  {
    ++callstring_creation_counter;
  }
  
  CtorDtorCounter(const CtorDtorCounter&)
  {
    ++callstring_creation_counter;
  }
  
  CtorDtorCounter(CtorDtorCounter&&)
  {
    ++callstring_creation_counter;
  }
  
  ~CtorDtorCounter()
  {
    ++callstring_deletion_counter;
  }
};

#endif


#if REQUIRES_CONSTANT_SIZE_CALL_STRING_LENGTH

template <class T>
struct SimpleString // : CtorDtorCounter
{
    typedef T                                     value_type;
    typedef const T&                              const_reference;
    typedef const T*                              const_iterator;
    typedef std::reverse_iterator<const_iterator> const_reverse_iterator;
    
    SimpleString(size_t initsize, T val)
    : len(getFiniteCallStringMaxLength())
    {
      ROSE_ASSERT(initsize == size_t(len));
      
      std::fill_n(data, initsize, val);
    }
    
    SimpleString()                                 = delete;
    SimpleString(const SimpleString& s)            = default;
    SimpleString& operator=(const SimpleString& s) = default;
    ~SimpleString()                                = default;
    
    void pop_front()
    {
      for (int i = 1; i < len; ++i)
        data[i-1] = data[i];
        
      --len;
    }
    
    void push_back(T el)
    {
      ROSE_ASSERT(len == getFiniteCallStringMaxLength()-1);
      
      data[len] = el;  
      ++len;
    }
    
    void pop_back()
    {
      ROSE_ASSERT(len == getFiniteCallStringMaxLength());
      
      --len;
    }
    
    const T& back() const
    {
      return data[len-1];
    }
    
    int size() const
    {
      return len;
    }
    
    const_iterator begin() const
    {
      return data;
    }
    
    const_iterator end() const
    {
      return data+len;
    }
    
    const_reverse_iterator rbegin() const
    {
      return const_reverse_iterator(end());
    }
    
    const_reverse_iterator rend() const
    {
      return const_reverse_iterator(begin());
    }
    
    template <class U>
    friend 
    bool operator==(const SimpleString<U>& lhs, const SimpleString<U>& rhs)
    {
      return (  lhs.len == rhs.len
             && std::equal(lhs.begin(), lhs.end(), rhs.begin())
             );
    }
        
  private:
    int len;
    T   data[getFiniteCallStringMaxLength()];
};

#endif /* REQUIRES_CONSTANT_SIZE_CALL_STRING_LENGTH */

/// This class is a simple implementation of a fixed length call string
///   that is based on an exchangable underlying representation @ref _ImplT/
/// \details
///   this implementation fills the call sequence with empty labels,
///   which simplifies some of the comparison algorithms. 
/// \note 
///   the class has been factored out from FiniteCallString to simplify
///   its replacement with improved versions.
///   (e.g., circular buffer based, an implementation that have the
///          object share its underlying representation to improve
///          memory efficiency). 

template <class _ImplT>
struct ContextSequence
{
    typedef _ImplT impl;
  
    typedef typename impl::const_reference        const_reference;
    typedef typename impl::const_reverse_iterator const_reverse_iterator;
    typedef typename impl::const_iterator         const_iterator;
    
    static constexpr bool FIXED_LEN_REP = true;
  
    ContextSequence()
    : data(getFiniteCallStringMaxLength(), Label())
    {
      ROSE_ASSERT(data.size() == getFiniteCallStringMaxLength());
    }
    
    ContextSequence(const ContextSequence&)            = default;
    ContextSequence& operator=(const ContextSequence&) = default;
    ~ContextSequence()                                 = default;
    
    // "inherited" member functions
    const_iterator         begin()   const { return data.begin(); }
    const_iterator         end()     const { return data.end(); }
    const_reverse_iterator rbegin()  const { return data.rbegin(); }
    const_reverse_iterator rend()    const { return data.rend(); }
    size_t                 size()    const { return data.size(); }
    
    /// adds a call label @ref lbl to the end of the sequence.
    /// if the sequence is at its capacity, the oldest call label will be
    /// removed.
    void append(Label lbl)
    {
      ROSE_ASSERT(data.size() == getFiniteCallStringMaxLength());
      
      data.pop_front();
      data.push_back(lbl);
    }
    
    /// removes the most recent call label from the sequence
    void remove()
    {
      ROSE_ASSERT(data.size() == getFiniteCallStringMaxLength());
      data.pop_back();
    }
    
    /// returns the most recent call label
    Label last() const { return data.back(); }
    
    /// a call string ending in Label() is considered empty
    bool empty() const { return data.back() == Label(); }
    
    bool operator==(const ContextSequence& that) const
    {
      return this->data == that.data;
    }
  
  private:
    impl data;

    ContextSequence(ContextSequence&&)            = delete;
    ContextSequence& operator=(ContextSequence&&) = delete;
};


/// \note NOT SAFE IN CONCURRENT ENVIRONMENT
template <class _ImplT>
struct CounterCOW : _ImplT
{
  typedef _ImplT base;
  
  CounterCOW(size_t initsize, typename base::value_type val)
  : base(initsize, val), cnt(1)
  {}
  
  int cnt;
};

/// \note NOT SAFE IN CONCURRENT ENVIRONMENT
/// This class is a simple implementation of a fixed length call string
///   that uses copy on write to cut on unnecessary copies. On one
///   test code (beamline), the number of call strings generated
///   was only 2% compared to value objects (nevertheless was slower..)
/// \details
///   this implementation fills the call sequence with empty labels,
///   which simplifies some of the comparison algorithms. 
/// \note
///    number of allocations (RD on simplified beamline)
///       value strings: 9942160 / 9895731
///       cow strings:    192943 /  190232
///    ? nevertheless, value strings are faster.. ???

template <class _ImplT>
struct ContextSequenceCOW
{    
    typedef CounterCOW<_ImplT> impl;
  
    typedef typename impl::const_reference        const_reference;
    typedef typename impl::const_reverse_iterator const_reverse_iterator;
    typedef typename impl::const_iterator         const_iterator;
    
    static constexpr bool FIXED_LEN_REP = _ImplT::FIXED_LEN_REP;
  
    ContextSequenceCOW()
    : data(new impl(getFiniteCallStringMaxLength(), Label()))
    {
      ROSE_ASSERT(data->cnt > 0);
      ROSE_ASSERT(data->size() == getFiniteCallStringMaxLength());
    }
    
    ContextSequenceCOW(const ContextSequenceCOW& orig)
    : data(orig.data)
    {
      ROSE_ASSERT(data->cnt > 0);
      
      ++data->cnt;
    }
    
    ContextSequenceCOW& operator=(const ContextSequenceCOW& orig) 
    {
      ROSE_ASSERT(data->cnt > 0 && orig.data->cnt > 0);
      
      ContextSequenceCOW tmp(*this); // <-- move 
      
      --data->cnt;
      
      data = orig.data;
      ++data->cnt;
      
      return *this;
    }
    
    ~ContextSequenceCOW()
    {
      ROSE_ASSERT(data->cnt > 0);
      
      if ((--data->cnt) == 0) delete data;
    }
    
    // "inherited" member functions
    const_iterator         begin()   const { return data->begin(); }
    const_iterator         end()     const { return data->end(); }
    const_reverse_iterator rbegin()  const { return data->rbegin(); }
    const_reverse_iterator rend()    const { return data->rend(); }
    size_t                 size()    const { return data->size(); }
    
    /// adds a call label @ref lbl to the end of the sequence.
    /// if the sequence is at its capacity, the oldest call label will be
    /// removed.
    void append(Label lbl)
    {
      privatizeIfShared();
      
      ROSE_ASSERT(data->size() == getFiniteCallStringMaxLength());
      
      data->pop_front();
      data->push_back(lbl);
    }
    
    /// removes the most recent call label from the sequence
    void remove()
    {
      privatizeIfShared();
      
      ROSE_ASSERT(data->size() == getFiniteCallStringMaxLength());
      data->pop_back();
    }
    
    /// returns the most recent call label
    Label last() const { return data->back(); }
    
    /// a call string ending in Label() is considered empty
    bool empty() const { return data->back() == Label(); }
    
    bool operator==(const ContextSequenceCOW& that) const
    {
      return (  this->data == that.data
             || (*this->data) == (*that.data)
             );
    }
  
  private:
    void privatizeIfShared()
    {
      if (data->cnt == 1) return;
      ROSE_ASSERT(data->cnt > 1);
      
      --data->cnt;             // unlink
      data = new impl(*data);  // copy
      data->cnt = 1;           // set initial cnt
    }
  
    impl* data;

    ContextSequenceCOW(ContextSequenceCOW&&)            = delete;
    ContextSequenceCOW& operator=(ContextSequenceCOW&&) = delete;
};

/// a context holds up to @ref getFiniteCallStringMaxLength() as contexts
///   when calls return, the contexts is mapped on to all feasible contexts
///   in the caller.
// \todo the base rep could be replaced by a ring-buffer for efficiency
struct FiniteCallString 
{
    // pick the underlying sequence representation
    //~ typedef SimpleString<Label>                       sequence; // 0.2% (1s/475s)faster than vector (on some whole application)
    typedef ext_sequence< std::vector<Label> >        sequence; // seems slightly faster than alternatives below
    //~ typedef ext_sequence< std::basic_string<Label> >  sequence;
    //~ typedef std::deque<Label>                         sequence;
    //~ typedef std::list<Label>                          sequence;
    
    //~ typedef ContextSequence< sequence >               context_string;
    typedef ContextSequenceCOW< sequence >            context_string; // COW wrapper makes things slightly slower...
    
    // string comparison reverses "normal" sort to place NO_LABEL first.
    //   (required by callsite merging in FiniteReturnHandler)
    typedef FiniteCallStringComparator                comparator;
    
    // "inherited" types
    typedef context_string::const_reverse_iterator    const_reverse_iterator;
    typedef context_string::const_iterator            const_iterator;
    
    // true, if the underlying representation is fixed length.
    static constexpr bool FIXED_LEN_REP = context_string::FIXED_LEN_REP;
    
    // "inherited" functions 
    const_iterator         begin()  const { return rep.begin(); }
    const_iterator         end()    const { return rep.end(); }
    const_reverse_iterator rbegin() const { return rep.rbegin(); }
    const_reverse_iterator rend()   const { return rep.rend(); }
    bool                   empty()  const { return rep.empty(); }  
    Label                  last()   const { return rep.last(); }  
    size_t                 size()   const { return rep.size(); }  

    /// returns true if *this equals that.
    bool operator==(const FiniteCallString& that) const;

    /// returns true, iff this context is valid for the return label @ref lbl.
    bool isValidReturn(Labeler& labeler, Label retlbl) const;

    /// tests if this context could call the context @ref target at label @ref callsite.
    /// \param target   a context at callee's definition
    /// \param callsite the function call label at the call-site
    /// \return true, iff (this + @ref callsite) and @ref target are in a caller/callee relationship
    bool callerOf(const FiniteCallString& target, Label callsite) const;

    /// adds lbl to this call-string
    /// \post
    ///   size() == min(getFiniteCallStringMaxLength(), pre.size()+1)
    void callInvoke(const Labeler&, Label lbl);

    /// removes lbl from this call-string.
    /// \note
    ///   does not add required prefix at call site.
    /// \post
    ///   size() == pre.size()-1
    void callReturn(Labeler& labeler, Label lbl);

    friend
    std::ostream&
    operator<<(std::ostream& os, const FiniteCallString& el);
    
  private:
     context_string rep;
};

struct FiniteCallStringComparator
{
  bool operator()(const FiniteCallString& lhs, const FiniteCallString& rhs) const;
};


std::ostream& operator<<(std::ostream& os, const FiniteCallString& el);


void allCallInvoke( const CtxLattice<FiniteCallString>& src,
                    CtxLattice<FiniteCallString>& tgt,
                    CtxAnalysis<FiniteCallString>&,
                    Labeler& labeler,
                    Label lbl
                  );

void allCallReturn( const CtxLattice<FiniteCallString>& src,
                    CtxLattice<FiniteCallString>& tgt,
                    CtxAnalysis<FiniteCallString>& analysis,
                    Labeler& labeler,
                    Label lbl
                  );

/// auxiliary overload to map analysis in src onto lattice at call site (@ref precall).
void allCallReturn( const CtxLattice<FiniteCallString>& src,
                    CtxLattice<FiniteCallString>& tgt,
                    const CtxLattice<FiniteCallString>& precall,
                    Labeler& labeler,
                    Label lbl
                  );

} // namespace CodeThorn

#endif /* CTX_CALLSTRINGS_H */<|MERGE_RESOLUTION|>--- conflicted
+++ resolved
@@ -9,11 +9,7 @@
 //~ #include <deque>
 //~ #include <list>
 
-<<<<<<< HEAD
-//~ #include <rose.h>
 #include <sage3basic.h>
-=======
->>>>>>> c51c08bf
 #include <Labeler.h>
 
 #include "CtxLattice.h"
