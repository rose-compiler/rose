#include <errno.h>
#include <sys/utsname.h>

#include <err.h>

int main(int ac, char **av)
{
<<<<<<< HEAD
	int lc;			/* loop counter */
	char *msg;		/* message returned from parse_opts */

#if 0
	/* parse standard options */
	if ((msg = parse_opts(ac, av, (option_t *) NULL, NULL))
            != (char *)NULL) {
                tst_brkm(TBROK, cleanup, "OPTION PARSING ERROR - %s", msg);
	        /*NOTREACHED*/}
#endif

	setup();		/* global setup */

	/* The following loop checks looping state if -i option given */
#if 0
	for (lc = 0; TEST_LOOPING(lc); lc++) {
#endif

                /*
                 * call the system call with the TEST() macro
                 * send -1 for an illegal address
                 */

                int result = uname((struct utsname *)-1);
                fprintf(stderr,"Result: %d",result);
                assert( result == -1 );
                assert( errno == EFAULT );
#if 0
	}
#endif

	cleanup();

        /*NOTREACHED*/ return 0;

}

/*
 * setup() - performs all the ONE TIME setup for this test.
 */
void setup(void)
{
#if 0
	/* capture signals */
	tst_sig(FORK, DEF_HANDLER, cleanup);

	/* Set up the expected error numbers for -e option */
	TEST_EXP_ENOS(exp_enos);

	/* Pause if that option was specified */
	TEST_PAUSE;
#endif
}

/*
 * cleanup() - performs all the ONE TIME cleanup for this test at completion
 * 	       or premature exit.
 */
void cleanup(void)
{
#if 0
        /*
         * print timing stats if that option was specified.
         * print errno log if that option was specified.
         */
        TEST_CLEANUP;

        /* exit with return code appropriate for results */
        tst_exit();
#endif
=======
  int result = uname((struct utsname *)-1);

  if( result != -1 )
    errx(1,"uname succeeded unexectedly");
  if( errno != EFAULT )
    err(1,"Expected EFAULT");
  return 0;
>>>>>>> 8d049bc3
}<|MERGE_RESOLUTION|>--- conflicted
+++ resolved
@@ -5,78 +5,6 @@
 
 int main(int ac, char **av)
 {
-<<<<<<< HEAD
-	int lc;			/* loop counter */
-	char *msg;		/* message returned from parse_opts */
-
-#if 0
-	/* parse standard options */
-	if ((msg = parse_opts(ac, av, (option_t *) NULL, NULL))
-            != (char *)NULL) {
-                tst_brkm(TBROK, cleanup, "OPTION PARSING ERROR - %s", msg);
-	        /*NOTREACHED*/}
-#endif
-
-	setup();		/* global setup */
-
-	/* The following loop checks looping state if -i option given */
-#if 0
-	for (lc = 0; TEST_LOOPING(lc); lc++) {
-#endif
-
-                /*
-                 * call the system call with the TEST() macro
-                 * send -1 for an illegal address
-                 */
-
-                int result = uname((struct utsname *)-1);
-                fprintf(stderr,"Result: %d",result);
-                assert( result == -1 );
-                assert( errno == EFAULT );
-#if 0
-	}
-#endif
-
-	cleanup();
-
-        /*NOTREACHED*/ return 0;
-
-}
-
-/*
- * setup() - performs all the ONE TIME setup for this test.
- */
-void setup(void)
-{
-#if 0
-	/* capture signals */
-	tst_sig(FORK, DEF_HANDLER, cleanup);
-
-	/* Set up the expected error numbers for -e option */
-	TEST_EXP_ENOS(exp_enos);
-
-	/* Pause if that option was specified */
-	TEST_PAUSE;
-#endif
-}
-
-/*
- * cleanup() - performs all the ONE TIME cleanup for this test at completion
- * 	       or premature exit.
- */
-void cleanup(void)
-{
-#if 0
-        /*
-         * print timing stats if that option was specified.
-         * print errno log if that option was specified.
-         */
-        TEST_CLEANUP;
-
-        /* exit with return code appropriate for results */
-        tst_exit();
-#endif
-=======
   int result = uname((struct utsname *)-1);
 
   if( result != -1 )
@@ -84,5 +12,4 @@
   if( errno != EFAULT )
     err(1,"Expected EFAULT");
   return 0;
->>>>>>> 8d049bc3
 }