/* Emulates an executable. */
#include "rose.h"

/* Define one CPP symbol to determine whether this simulator can be compiled.  The definition of this one symbol depends on
 * all the header file prerequisites. */
#if defined(HAVE_ASM_LDT_H) && defined(HAVE_ELF_H) && \
    defined(HAVE_LINUX_TYPES_H) && defined(HAVE_LINUX_DIRENT_H) && defined(HAVE_LINUX_UNISTD_H)
#  define ROSE_ENABLE_SIMULATOR
#else
#  undef ROSE_ENABLE_SIMULATOR
#endif

#ifdef ROSE_ENABLE_SIMULATOR /* protects this whole file */





#include "VirtualMachineSemantics.h"

/* These are necessary for the system call emulation */
#include <asm/ldt.h>
#include <errno.h>
#include <fcntl.h>
#include <sys/ioctl.h>
#include <sys/mman.h>
#include <sys/user.h>
#include <sys/wait.h>
#include <termios.h>
#include <unistd.h>

#ifndef HAVE_USER_DESC
typedef modify_ldt_ldt_s user_desc;
#endif


/* AS extra required headrs for system call simulation */
#include <sys/types.h>
#include <sys/mman.h>
#include <sys/stat.h>
#include <sys/uio.h>
#include <sys/wait.h>
#include <sys/utsname.h>
#include <fcntl.h>
#include <errno.h>
#include <sys/time.h>
#include <sys/resource.h>
#include <linux/types.h>
#include <linux/dirent.h>
#include <sys/stat.h>
#include <sys/utsname.h>
#include <fcntl.h>
#include <signal.h>
#include <sys/mman.h>
#include <termios.h>
#include <sys/ioctl.h>
#include <asm/ldt.h>
#include <linux/unistd.h>

/* We use the VirtualMachineSemantics policy. That policy is able to handle a certain level of symbolic computation, but we
 * use it because it also does constant folding, which means that it's symbolic aspects are never actually used here. We only
 * have a few methods to specialize this way.   The VirtualMachineSemantics::Memory is not used -- we use a MemoryMap instead
 * since we're only operating on known addresses and values, and thus override all superclass methods dealing with memory. */
class EmulationPolicy: public VirtualMachineSemantics::Policy {
public:
    struct SegmentInfo {
        uint32_t base, limit;
        bool present;
        SegmentInfo(): base(0), limit(0), present(false) {}
        SegmentInfo(const user_desc &ud) {
            base = ud.base_addr;
            limit = ud.limit_in_pages ? (ud.limit << 12) | 0xfff : ud.limit;
            present = !ud.seg_not_present && ud.useable;
        }
    };

    /* Thrown by exit system calls. */
    struct Exit {
        explicit Exit(int status): status(status) {}
        int status;                             /* same value as returned by waitpid() */
    };

public:
    MemoryMap map;                              /* Describes how specimen's memory is mapped to simulator memory */
    Disassembler *disassembler;                 /* Disassembler to use for obtaining instructions */
    Disassembler::InstructionMap icache;        /* Cache of disassembled instructions */
    uint32_t brk_va;                            /* Current value for brk() syscall; initialized by load() */
    uint32_t phdr_va;                           /* Virtual address for PT_PHDR ELF segment, or zero; initialized by load() */
    static const size_t n_gdt=8192;             /* Number of global descriptor table entries */
    user_desc gdt[n_gdt];                       /* Global descriptor table */
    SegmentInfo segreg_shadow[6];               /* Shadow values of segment registers from GDT */
    FILE *debug;                                /* Stream to which debugging output is sent (or NULL to suppress it) */
    uint32_t mmap_start;                        /* Minimum address to use when looking for mmap free space */
    bool mmap_recycle;                          /* If false, then never reuse mmap addresses */
    
#if 0
    uint32_t gsOffset;
    void (*eipShadow)();
    uint32_t signalHandlers[_NSIG + 1];
    uint32_t signalStack;
    std::vector<user_desc> thread_areas;
#endif

    EmulationPolicy(): disassembler(NULL), brk_va(0), phdr_va(0), debug(NULL),
                       mmap_start(0x40000000ul), mmap_recycle(false) {
        for (size_t i=0; i<VirtualMachineSemantics::State::n_gprs; i++)
            writeGPR((X86GeneralPurposeRegister)i, 0);
        for (size_t i=0; i<VirtualMachineSemantics::State::n_flags; i++)
            writeFlag((X86Flag)i, 0);
        writeIP(0);
        writeFlag(x86_flag_1, true_());
        writeGPR(x86_gpr_sp, 0xc0000000ul);

        memset(gdt, 0, sizeof gdt);
        gdt[0x23>>3].entry_number = 0x23>>3;
        gdt[0x23>>3].limit = 0x000fffff;
        gdt[0x23>>3].seg_32bit = 1;
        gdt[0x23>>3].read_exec_only = 1;
        gdt[0x23>>3].limit_in_pages = 1;
        gdt[0x23>>3].useable = 1;
        gdt[0x2b>>3].entry_number = 0x2b>>3;
        gdt[0x2b>>3].limit = 0x000fffff;
        gdt[0x2b>>3].seg_32bit = 1;
        gdt[0x2b>>3].limit_in_pages = 1;
        gdt[0x2b>>3].useable = 1;

        writeSegreg(x86_segreg_cs, 0x23);
        writeSegreg(x86_segreg_ds, 0x2b);
        writeSegreg(x86_segreg_es, 0x2b);
        writeSegreg(x86_segreg_ss, 0x2b);
        writeSegreg(x86_segreg_fs, 0x2b);
        writeSegreg(x86_segreg_gs, 0x2b);
    }

    /* Print machine register state for debugging */
    void dump_registers(FILE *f) const {
        fprintf(f, "  Machine state:\n");
        fprintf(f, "    eax=0x%08"PRIx64" ebx=0x%08"PRIx64" ecx=0x%08"PRIx64" edx=0x%08"PRIx64"\n",
                readGPR(x86_gpr_ax).known_value(), readGPR(x86_gpr_bx).known_value(),
                readGPR(x86_gpr_cx).known_value(), readGPR(x86_gpr_dx).known_value());
        fprintf(f, "    esi=0x%08"PRIx64" edi=0x%08"PRIx64" ebp=0x%08"PRIx64" esp=0x%08"PRIx64" eip=0x%08"PRIx64"\n",
                readGPR(x86_gpr_si).known_value(), readGPR(x86_gpr_di).known_value(),
                readGPR(x86_gpr_bp).known_value(), readGPR(x86_gpr_sp).known_value(),
                get_ip().known_value());
        for (int i=0; i<6; i++) {
            X86SegmentRegister sr = (X86SegmentRegister)i;
            fprintf(f, "    %s=0x%04"PRIx64" base=0x%08"PRIx32" limit=0x%08"PRIx32" present=%s\n",
                    segregToString(sr), readSegreg(sr).known_value(), segreg_shadow[sr].base, segreg_shadow[sr].limit,
                    segreg_shadow[sr].present?"yes":"no");
        }
        fprintf(f, "    flags: %s %s %s %s %s %s %s\n", 
                readFlag(x86_flag_of).known_value()?"ov":"nv", readFlag(x86_flag_df).known_value()?"dn":"up",
                readFlag(x86_flag_sf).known_value()?"ng":"pl", readFlag(x86_flag_zf).known_value()?"zr":"nz",
                readFlag(x86_flag_af).known_value()?"ac":"na", readFlag(x86_flag_pf).known_value()?"pe":"po", 
                readFlag(x86_flag_cf).known_value()?"cy":"nc");
    }

    /* Recursively load an executable and its libraries libraries into memory, creating the MemoryMap object that describes
     * the mapping from the specimen's address space to the simulator's address space.
     *
     * There are two ways to load dynamic libraries:
     *   1. Load the dynamic linker (ld-linux.so) and simulate it in order to load the libraries.  This is the most accurate
     *      since it delegates the dynamic linking to the actual dynamic linker.  It thus allows different linkers to be
     *      used.
     *   2. Use Matt Brown's work to have ROSE itself resolve the dynamic linking issues.  This approach gives us better
     *      control over the finer details such as which directories are searched, etc. since we have total control over the
     *      linker.  However, Matt's work is not complete at this time [2010-07-20].
     *
     * We use the first approach. */
    SgAsmGenericHeader* load(const char *name);

    /* Initialize the stack for the specimen.  The argc and argv are the command-line of the specimen, not ROSE or the
     * simulator. */
    void initialize_stack(SgAsmGenericHeader*, int argc, char *argv[]);

    /* Returns instruction at current IP, disassembling it if necessary, and caching it. */
    SgAsmx86Instruction *current_insn();

    /* Emulates a Linux system call from an INT 0x80 instruction. */
    void emulate_syscall();

    /* Reads a NUL-terminated string from specimen memory. */
    std::string read_string(uint32_t va);

    /* Copies a stat buffer into specimen memory. */
    void copy_stat64(struct stat64 *sb, uint32_t va);

    /* Called by X86InstructionSemantics. Used by x86_and instruction to set AF flag */
    VirtualMachineSemantics::ValueType<1> undefined_() {
        return 1;
    }

    /* Called by X86InstructionSemantics */
    void hlt() {
        fprintf(stderr, "hlt\n");
        abort();
    }

    /* Called by X86InstructionSemantics */
    void interrupt(uint8_t num) {
        if (num != 0x80) {
            fprintf(stderr, "Bad interrupt\n");
            abort();
        }
        emulate_syscall();
    }

    /* Called by X86InstructionSemantics */
    void startInstruction(SgAsmInstruction* insn) {
        if (debug) {
#if 0
            fprintf(debug, "\033[K\n[%07zu] %s\033[K\r\033[1A", get_ninsns(), unparseInstructionWithAddress(insn).c_str());
#else
            fprintf(debug, "[%07zu] %s\n", get_ninsns(), unparseInstructionWithAddress(insn).c_str());
#endif
        }
        VirtualMachineSemantics::Policy::startInstruction(insn);
#if 0
        if (ms.signalQueue.anySignalsWaiting()) {
            simulate_signal_check(ms, insn->get_address());
        }
#endif
    }

    /* Write value to a segment register and its shadow. */
    void writeSegreg(X86SegmentRegister sr, const VirtualMachineSemantics::ValueType<16> &val) {
        ROSE_ASSERT(3 == (val.known_value() & 7)); /*GDT and privilege level 3*/
        VirtualMachineSemantics::Policy::writeSegreg(sr, val);
        segreg_shadow[sr] = gdt[val.known_value()>>3];
        ROSE_ASSERT(segreg_shadow[sr].present);
    }

    /* Reads memory from the memory map rather than the super class. */
    template <size_t Len> VirtualMachineSemantics::ValueType<Len>
    readMemory(X86SegmentRegister sr, const VirtualMachineSemantics::ValueType<32> &addr,
               const VirtualMachineSemantics::ValueType<1> cond) const {
        ROSE_ASSERT(0==Len % 8 && Len<=64);
        uint32_t base = segreg_shadow[sr].base;
        uint32_t offset = addr.known_value();
        ROSE_ASSERT(offset <= segreg_shadow[sr].limit);
        ROSE_ASSERT(offset + (Len/8) - 1 <= segreg_shadow[sr].limit);

        ROSE_ASSERT(cond.is_known());
        if (cond.known_value()) {
            uint8_t buf[Len/8];
            size_t nread = map.read(buf, base+offset, Len/8);
            ROSE_ASSERT(nread==Len/8);
            uint64_t result = 0;
            for (size_t i=0, j=0; i<Len; i+=8, j++)
                result |= buf[j] << i;
            if (debug) {
                fprintf(debug, "  readMemory<%zu>(0x%08"PRIx32"+0x%08"PRIx32"=0x%08"PRIx32") -> 0x%08"PRIx64"\n",
                        Len, base, offset, base+offset, VirtualMachineSemantics::ValueType<Len>(result).known_value());
            }
            return result;
        } else {
            return 0;
        }
    }

    /* Writes memory to the memory map rather than the super class. */
    template <size_t Len> void
    writeMemory(X86SegmentRegister sr, const VirtualMachineSemantics::ValueType<32> &addr,
                const VirtualMachineSemantics::ValueType<Len> &data,  VirtualMachineSemantics::ValueType<1> cond) {
        ROSE_ASSERT(0==Len % 8 && Len<=64);
        uint32_t base = segreg_shadow[sr].base;
        uint32_t offset = addr.known_value();
        ROSE_ASSERT(offset <= segreg_shadow[sr].limit);
        ROSE_ASSERT(offset + (Len/8) - 1 <= segreg_shadow[sr].limit);
        ROSE_ASSERT(data.is_known());
        ROSE_ASSERT(cond.is_known());
        if (cond.known_value()) {
            if (debug) {
                fprintf(debug, "  writeMemory<%zu>(0x%08"PRIx32"+0x%08"PRIx32"=0x%08"PRIx32", 0x%08"PRIx64")\n",
                        Len, base, offset, base+offset, data.known_value());
            }
            uint8_t buf[Len/8];
            for (size_t i=0, j=0; i<Len; i+=8, j++)
                buf[j] = (data.known_value() >> i) & 0xff;
            size_t nwritten = map.write(buf, base+offset, Len/8);
            ROSE_ASSERT(nwritten==Len/8);
        }
    }
};

SgAsmGenericHeader*
EmulationPolicy::load(const char *name)
{
    if (debug)
        fprintf(debug, "loading %s...\n", name);
    char *frontend_args[4];
    frontend_args[0] = strdup("-");
    frontend_args[1] = strdup("-rose:read_executable_file_format_only"); /*delay disassembly until later*/
    frontend_args[2] = strdup(name);
    frontend_args[3] = NULL;
    SgProject *project = frontend(3, frontend_args);

    /* Find the best file header. For Windows programs, skip the DOS header if there's another later header. */
    SgAsmGenericHeader *fhdr = SageInterface::querySubTree<SgAsmGenericHeader>(project, V_SgAsmGenericHeader).back();
    writeIP(fhdr->get_entry_rva() + fhdr->get_base_va());

    /* Find a suitable disassembler and clone it in case we want to set properties locally. We only do this for the first
     * (non-recursive) call of load() and assume that all dynamically linked libraries would use the same disassembler. */
    if (!disassembler) {
        disassembler = Disassembler::lookup(fhdr)->clone();
        ROSE_ASSERT(disassembler!=NULL);
    }

    /* Determine which mappable sections should be loaded into the specimen's address space.  We load LOAD and INTERP
     * segments. INTERP segments will additionally cause EmulationPolicy::load() to run recursively.  Note that
     * LoaderELF::order_sections() cause SgAsmGenericSections which are both ELF Sections and ELF Segments to appear twice in
     * the list that's ultimately processed by Loader::create_map(). Therefore we need to keep track of what sections we've
     * actually seen. */
    struct T2: public Loader::Selector {
        EmulationPolicy *policy;
        std::set<SgAsmGenericSection*> seen;
        T2(EmulationPolicy *policy): policy(policy) {}
        virtual Loader::Contribution contributes(SgAsmGenericSection *_section) {
            SgAsmElfSection *section = isSgAsmElfSection(_section);
            SgAsmElfSegmentTableEntry *segment = section ? section->get_segment_entry() : NULL;
            if (segment && seen.find(section)==seen.end()) {
                seen.insert(section);
                switch (segment->get_type()) {
                    case SgAsmElfSegmentTableEntry::PT_LOAD:
                        return Loader::CONTRIBUTE_ADD;
                    case SgAsmElfSegmentTableEntry::PT_INTERP:
                        char interp_name[section->get_size()+1];
                        section->read_content_local(0, interp_name, section->get_size());
                        interp_name[section->get_size()] = '\0';
                        policy->load(interp_name);
                        return Loader::CONTRIBUTE_ADD;
                    case SgAsmElfSegmentTableEntry::PT_PHDR:
                        policy->phdr_va = section->get_mapped_preferred_rva();
                        return Loader::CONTRIBUTE_NONE;
                    default:
                        return Loader::CONTRIBUTE_NONE;
                }
            }
            return Loader::CONTRIBUTE_NONE;
        }
    } selector(this);

    /* Load applicable sections into specimen's memory recursively, defining a MemoryMap that describes how the specimen
     * address spaces maps to our own (the simulator's) address space. */
    Loader *loader = Loader::find_loader(fhdr);
    ROSE_ASSERT(loader!=NULL);
    loader->create_map(&map, fhdr->get_mapped_sections(), &selector);

    /* Initialize the brk value to be the lowest page-aligned address that is above the end of the highest mapped address.
     * Note that we haven't mapped the stack yet, which is typically above all the segments loaded from the file. */
    brk_va = ALIGN_UP(map.highest_va()+1, PAGE_SIZE);
    return fhdr;
}

void EmulationPolicy::initialize_stack(SgAsmGenericHeader *_fhdr, int argc, char *argv[])
{
    /* We only handle ELF for now */
    SgAsmElfFileHeader *fhdr = isSgAsmElfFileHeader(_fhdr);
    ROSE_ASSERT(fhdr!=NULL);

    /* Allocate the stack */
    static const size_t stack_size = 0x01000000;
    size_t sp = readGPR(x86_gpr_sp).known_value();
    size_t stack_addr = sp - stack_size;
    MemoryMap::MapElement melmt(stack_addr, stack_size, MemoryMap::MM_PROT_READ|MemoryMap::MM_PROT_WRITE);
    melmt.set_name("stack");
    map.insert(melmt);

    /* Initialize the stack with specimen's argc and argv */
    std::vector<uint32_t> pointers;                     /* pointers pushed onto stack at the end of initialization */
    pointers.push_back(argc);
    for (int i=0; i<argc; i++) {
        size_t len = strlen(argv[i]) + 1; /*inc. NUL termination*/
        sp -= len;
        map.write(argv[i], sp, len);
        pointers.push_back(sp);
    }
    pointers.push_back(0); /*the argv NULL terminator*/

    /* Initialize the stack with specimen's environment. For now we'll use the same environment as this simulator. */
    for (int i=0; true; i++) {
        if (!environ[i]) break;
        size_t len = strlen(environ[i]) + 1;
        sp -= len;
        map.write(environ[i], sp, len);
        pointers.push_back(sp);
    }
    pointers.push_back(0); /*environment NULL terminator*/

    /* Initialize stack with auxv, where each entry is two words in the pointers vector. This information is only present for
     * dynamically linked executables. */
    if (fhdr->get_section_by_name(".interp")) {
        pointers.push_back(3); /*AT_PHDR*/              pointers.push_back(phdr_va);
        pointers.push_back(4); /*AT_PHENT*/
          pointers.push_back(fhdr->get_phextrasz() + sizeof(SgAsmElfSegmentTableEntry::Elf32SegmentTableEntry_disk));
        pointers.push_back(5); /*AT_PHNUM*/             pointers.push_back(fhdr->get_e_phnum());
        pointers.push_back(6); /*AT_PAGESZ*/            pointers.push_back(PAGE_SIZE);
        pointers.push_back(9); /*AT_ENTRY*/             pointers.push_back(fhdr->get_entry_rva() + fhdr->get_base_va());
        pointers.push_back(11); /*AT_UID*/              pointers.push_back(getuid());
        pointers.push_back(12); /*AT_EUID*/             pointers.push_back(geteuid());
        pointers.push_back(13); /*AT_GID*/              pointers.push_back(getgid());
        pointers.push_back(14); /*AT_EGID*/             pointers.push_back(getegid());
        pointers.push_back(23); /*AT_SECURE*/           pointers.push_back(false);
    }
    pointers.push_back(0); /*AT_NULL*/          pointers.push_back(0);

    /* Finalize stack initialization by writing all the pointers to data we've pushed:
     *    argc
     *    argv with NULL terminator
     *    environment with NULL terminator
     *    auxv pairs terminated with (AT_NULL,0)
     */
    sp &= ~3U; /*align to four-bytes*/
    sp -= 4 * pointers.size();
    map.write(&(pointers[0]), sp, 4*pointers.size());

    writeGPR(x86_gpr_sp, sp);
}

SgAsmx86Instruction *
EmulationPolicy::current_insn()
{
    rose_addr_t ip = readIP().known_value();

    /* Use the cached instruction if possible. */
    Disassembler::InstructionMap::iterator found = icache.find(ip);
    if (found!=icache.end()) {
        SgAsmx86Instruction *insn = isSgAsmx86Instruction(found->second);
        ROSE_ASSERT(insn!=NULL); /*shouldn't be possible due to check below*/
        size_t insn_sz = insn->get_raw_bytes().size();
        SgUnsignedCharList curmem(insn_sz);
        size_t nread = map.read(&curmem[0], ip, insn_sz);
        if (nread==insn_sz && curmem==insn->get_raw_bytes())
            return insn;
        icache.erase(found);
    }

    /* Disassemble (and cache) a new instruction */
    SgAsmx86Instruction *insn = NULL;
    try {
        insn = isSgAsmx86Instruction(disassembler->disassembleOne(&map, ip));
    } catch (Disassembler::Exception &e) {
        fprintf(stderr, "disassembly failed at eip=0x%08"PRIx64": %s\n", e.ip, e.mesg.c_str());
        throw;
    }
    ROSE_ASSERT(insn!=NULL); /*only happens if our disassembler is not an x86 disassembler!*/
    icache.insert(std::make_pair(ip, insn));
    return insn;
}

std::string
EmulationPolicy::read_string(uint32_t va)
{
    std::string retval;
    while (1) {
        uint8_t byte;
        size_t nread = map.read(&byte, va++, 1);
        ROSE_ASSERT(1==nread); /*or we've read past the end of the mapped memory*/
        retval += byte;
        if (!byte)
            return retval;
    }
}

void
EmulationPolicy::copy_stat64(struct stat64 *sb, uint32_t va) {
    writeMemory<16>(x86_segreg_ds, va+0,  sb->st_dev,     true_());
    writeMemory<32>(x86_segreg_ds, va+12, sb->st_ino,     true_());
    writeMemory<32>(x86_segreg_ds, va+16, sb->st_mode,    true_());
    writeMemory<32>(x86_segreg_ds, va+20, sb->st_nlink,   true_());
    writeMemory<32>(x86_segreg_ds, va+24, sb->st_uid,     true_());
    writeMemory<32>(x86_segreg_ds, va+28, sb->st_gid,     true_());
    writeMemory<16>(x86_segreg_ds, va+32, sb->st_rdev,    true_());
    writeMemory<64>(x86_segreg_ds, va+44, sb->st_size,    true_());
    writeMemory<32>(x86_segreg_ds, va+52, sb->st_blksize, true_());
    writeMemory<32>(x86_segreg_ds, va+56, sb->st_blocks,  true_());
#ifdef FIXME
    writeMemory<32>(x86_segreg_ds, va+64, sb->st_atime,   true_());
#else
    writeMemory<32>(x86_segreg_ds, va+64, 1279897465ul,   true_()); /*use same time always for consistency when debugging*/
#endif
    writeMemory<32>(x86_segreg_ds, va+72, sb->st_mtime,   true_());
    writeMemory<32>(x86_segreg_ds, va+80, sb->st_ctime,   true_());
    writeMemory<64>(x86_segreg_ds, va+88, sb->st_ino,     true_());
}

void
EmulationPolicy::emulate_syscall()
{
    /* Warning: use hard-coded values here rather than the __NR_* constants from <sys/unistd.h> because the latter varies
     *          according to whether ROSE is compiled for 32- or 64-bit.  We always want the 32-bit syscall numbers. */
    unsigned callno = readGPR(x86_gpr_ax).known_value();
    switch (callno) {
        case 3: { /*read*/
            int fd = readGPR(x86_gpr_bx).known_value();
            uint32_t buf_va = readGPR(x86_gpr_cx).known_value();
            uint32_t size = readGPR(x86_gpr_dx).known_value();
            if (debug)
                fprintf(debug, "  read(fd=%d, buf=0x%08"PRIx32", size=%"PRIu32")\n", fd, buf_va, size);
            char buf[size];
            ssize_t nread = read(fd, buf, size);
            if (nread<0) {
                writeGPR(x86_gpr_ax, -errno);
            } else {
                writeGPR(x86_gpr_ax, nread);
                map.write(buf, buf_va, nread);
            }
            break;
        }

        case 4: { /*write*/
            int fd = readGPR(x86_gpr_bx).known_value();
            uint32_t buf_va = readGPR(x86_gpr_cx).known_value();
            size_t size = readGPR(x86_gpr_dx).known_value();
            if (debug)
                fprintf(debug, "  write(fd=%d, buf=0x%08"PRIx32", size=%zu)\n", fd, buf_va, size);
            uint8_t buf[size];
            size_t nread = map.read(buf, buf_va, size);
            ROSE_ASSERT(nread==size);
            ssize_t nwritten = write(fd, buf, size);
            if (-1==nwritten) {
                writeGPR(x86_gpr_ax, -errno);
            } else {
                writeGPR(x86_gpr_ax, nwritten);
            }
            break;
        }

        case 5: { /*open*/
            uint32_t filename_va = readGPR(x86_gpr_bx).known_value();
            std::string filename = read_string(filename_va);
            uint32_t flags = readGPR(x86_gpr_cx).known_value();
            uint32_t mode = (flags & O_CREAT) ? readGPR(x86_gpr_dx).known_value() : 0;
            if (debug) {
                fprintf(debug, "  open(name=0x%08"PRIx32" \"%s\", flags=0x%"PRIx32", mode=%04"PRIo32")\n", 
                        filename_va, filename.c_str(), flags, mode);
            }
            int fd = open(filename.c_str(), flags, mode);
            writeGPR(x86_gpr_ax, fd<0 ? -errno : fd);
            break;
        }

        case 6: { /*close*/
            int fd = readGPR(x86_gpr_bx).known_value();
            if (debug)
                fprintf(debug, "  close(%d)\n", fd);
            if (1==fd || 2==fd) {
                /* ROSE is using these */
                writeGPR(x86_gpr_ax, -EPERM);
            } else {
                int status = close(fd);
                writeGPR(x86_gpr_ax, status<0 ? -errno : status);
            }
            break;
        }

        case 7: { // waitpid
            pid_t pid = readGPR(x86_gpr_bx).known_value();
            uint32_t status = readGPR(x86_gpr_cx).known_value();
            uint32_t options = readGPR(x86_gpr_dx).known_value();

            int sys_status;
            int result = waitpid(pid, &sys_status, options);
            if (result == -1) {
                result = -errno;
            } else {
                if (status) {
                  uint32_t status_le;
                  SgAsmExecutableFileFormat::host_to_le(status, &status_le);
                  size_t nwritten = map.write(&status_le, sys_status, 4);
                  ROSE_ASSERT(4==nwritten);
                }
            }
            writeGPR(x86_gpr_ax, result);
            break;
        }

        case 33: { /*0x21, access*/
            uint32_t name_va = readGPR(x86_gpr_bx).known_value();
            std::string name = read_string(name_va);
            int mode = readGPR(x86_gpr_cx).known_value();
            if (debug)
                fprintf(debug, "  access(name=0x%08"PRIx32" \"%s\", mode=%04o)\n", name_va, name.c_str(), mode);
            int result = access(name.c_str(), mode);
            if (result<0) result = -errno;
            writeGPR(x86_gpr_ax, result);
            break;
        }

        case 45: { /*0x2d, brk*/
            uint32_t newbrk = ALIGN_DN(readGPR(x86_gpr_bx).known_value(), PAGE_SIZE);
            if (debug)
                fprintf(debug, "  brk(0x%08x) -- old brk is 0x%08x\n", newbrk, brk_va);
            if (newbrk >= 0xb0000000ul) {
                writeGPR(x86_gpr_ax, -ENOMEM);
            } else {
                if (newbrk > brk_va) {
                    MemoryMap::MapElement melmt(brk_va, newbrk-brk_va, MemoryMap::MM_PROT_READ|MemoryMap::MM_PROT_WRITE);
                    melmt.set_name("brk syscall");
                    map.insert(melmt);
                    brk_va = newbrk;
                } else if (newbrk>0 && newbrk<brk_va) {
                    map.erase(MemoryMap::MapElement(newbrk, brk_va-newbrk));
                    brk_va = newbrk;
                }
                writeGPR(x86_gpr_ax, brk_va);
            }
            if (debug && newbrk!=0) {
                fprintf(debug, "  memory map after brk():\n");
                map.dump(debug, "    ");
            }
            break;
        }

        case 54: { /*0x36, ioctl*/
            int fd = readGPR(x86_gpr_bx).known_value();
            uint32_t cmd = readGPR(x86_gpr_cx).known_value();
            uint32_t arg = readGPR(x86_gpr_dx).known_value();
            if (debug) {
                fprintf(debug, "  ioctl(fd=%d, cmd=0x%04"PRIx32", arg=0x%08"PRIx32")\n", fd, cmd, arg);
                fprintf(debug, "  memory map:\n");
                map.dump(debug, "    ");
            }
            int result = -ENOSYS;
            switch (cmd) {
                case TCGETS: { /*tcgetattr*/
                    struct termios ti;
                    result = tcgetattr(fd, &ti);
                    if (-1==result) {
                        result = -errno;
                    } else {
                        /* The Linux kernel and glibc have different definitions for termios, with very different sizes (39
                         * bytes vs 60) */                  
                        size_t nwritten = map.write(&ti, arg, 39);
                        ROSE_ASSERT(39==nwritten);
                    }
                    break;
                }
                    
                case TIOCGPGRP: { /*tcgetpgrp*/
                    pid_t pgrp = tcgetpgrp(fd);
                    if (-1==pgrp) {
                        result = -errno;
                    } else {
                        uint32_t pgrp_le;
                        SgAsmExecutableFileFormat::host_to_le(pgrp, &pgrp_le);
                        size_t nwritten = map.write(&pgrp_le, arg, 4);
                        ROSE_ASSERT(4==nwritten);
                        result = 0;
                    }
                    break;
                }
                    
                case TIOCSPGRP: { /*tcsetpgrp*/
                    uint32_t pgid_le;
                    size_t nread = map.read(&pgid_le, arg, 4);
                    ROSE_ASSERT(4==nread);
                    pid_t pgid = SgAsmExecutableFileFormat::le_to_host(pgid_le);
                    result = tcsetpgrp(fd, pgid);
                    if (-1==result)
                        result = -errno;
                    break;
                }

                case TIOCGWINSZ: {
                    struct winsize ws;
                    result = ioctl(fd, TIOCGWINSZ, &ws);
                    if (-1==result) {
                        result = -errno;
                    } else {
                        size_t nwritten = map.write(&ws, arg, sizeof ws);
                        ROSE_ASSERT(nwritten==sizeof ws);
                    }
                    break;
                }
                    
                default:
                    fprintf(stderr, "  unhandled ioctl: %u\n", cmd);
                    abort();
            }
            writeGPR(x86_gpr_ax, result);
            break;
        }
            
        case 91: { /*0x5b, munmap*/
            uint32_t va = readGPR(x86_gpr_bx).known_value();
            uint32_t sz = readGPR(x86_gpr_cx).known_value();
            if (debug) {
                fprintf(debug, "  munmap(va=0x%08"PRIx32", size=0x%08"PRIx32")\n", va, sz);
                fprintf(debug, "  initial memory map:\n");
                map.dump(debug, "    ");
            }
            uint32_t aligned_va = ALIGN_DN(va, PAGE_SIZE);
            uint32_t aligned_sz = ALIGN_UP(sz+va-aligned_va, PAGE_SIZE);
            map.erase(MemoryMap::MapElement(aligned_va, aligned_sz));
            if (debug) {
                fprintf(debug, "  final memory map:\n");
                map.dump(debug, "    ");
            }
            writeGPR(x86_gpr_ax, 0);
            break;
        }

        case 122: { /*0x7a, uname*/
            uint32_t dest_va = readGPR(x86_gpr_bx).known_value();
            if (debug)
                fprintf(debug, "  uname(0x%08"PRIx32")\n", dest_va);
            char buf[6*65];
            memset(buf, ' ', sizeof buf);
            strcpy(buf+0*65, "Linux");                                  /*sysname*/
            strcpy(buf+1*65, "mymachine.example.com");                  /*nodename*/
            strcpy(buf+2*65, "2.6.9");                                  /*release*/
            strcpy(buf+3*65, "#1 SMP Wed Jun 18 12:35:02 EDT 2008");    /*version*/
            strcpy(buf+4*65, "i386");                                   /*machine*/
            strcpy(buf+5*65, "example.com");                            /*domainname*/
            size_t nwritten = map.write(buf, dest_va, sizeof buf);
            ROSE_ASSERT(nwritten==sizeof buf);
            writeGPR(x86_gpr_ax, 0);
            break;
        }

        case 125: { /*0x7d, mprotect*/
            uint32_t va = readGPR(x86_gpr_bx).known_value();
            uint32_t size = readGPR(x86_gpr_cx).known_value();
            uint32_t perms = readGPR(x86_gpr_dx).known_value();

            if (debug) {
                fprintf(debug, "  mprotect(va=0x%08"PRIx32", size=0x%08"PRIx32", perm=%04"PRIo32")\n", va, size, perms);
                fprintf(debug, "  original map:\n");
                map.dump(debug, "    ");
            }
            
            unsigned rose_perms = ((perms & PROT_READ) ? MemoryMap::MM_PROT_READ : 0) |
                                  ((perms & PROT_WRITE) ? MemoryMap::MM_PROT_WRITE : 0) |
                                  ((perms & PROT_EXEC) ? MemoryMap::MM_PROT_EXEC : 0);
            if (va % PAGE_SIZE) {
                writeGPR(x86_gpr_ax, -EINVAL);
                break;
            }
            uint32_t aligned_sz = ALIGN_UP(size, PAGE_SIZE);

            try {
                map.mprotect(MemoryMap::MapElement(va, aligned_sz, rose_perms));
            } catch (const MemoryMap::NotMapped &e) {
                writeGPR(x86_gpr_ax, -EFAULT);
                break;
            }

            if (debug) {
                fprintf(debug, "  new map:\n");
                map.dump(debug, "    ");
            }

            writeGPR(x86_gpr_ax, 0);
            break;
        }

        case 146: { /*0x92, writev*/
            uint32_t fd = readGPR(x86_gpr_bx).known_value();
            uint32_t iov_va = readGPR(x86_gpr_cx).known_value();
            int niov = readGPR(x86_gpr_dx).known_value();
            if (debug)
                fprintf(debug, "  writev(fd=%d, iov=0x%08"PRIx32", nentries=%d\n", fd, iov_va, niov);
            uint32_t retval = 0;
            for (int i=0; i<niov; i++) {
                uint32_t buf_va_le;
                size_t nread = map.read(&buf_va_le, iov_va+i*8+0, 4);
                ROSE_ASSERT(4==nread);
                uint32_t buf_va = SgAsmExecutableFileFormat::le_to_host(buf_va_le);
                
                uint32_t buf_sz_le;
                nread = map.read(&buf_sz_le, iov_va+i*8+4, 4);
                ROSE_ASSERT(4==nread);
                uint32_t buf_sz = SgAsmExecutableFileFormat::le_to_host(buf_va_le);

                if (debug)
                    fprintf(debug, "    #%d: va=0x%08"PRIx32", size=0x%08"PRIx32"\n", i, buf_va, buf_sz);
                uint8_t buf[buf_sz];
                nread = map.read(buf, buf_va, buf_sz);
                ROSE_ASSERT(nread==buf_sz);
                ssize_t nwritten = write(fd, buf, buf_sz);
                if (-1==nwritten) {
                    retval = -errno;
                    break;
                } else if (nwritten<buf_sz) {
                    retval += nwritten;
                    break;
                } else {
                    retval += nwritten;
                }
            }
            writeGPR(x86_gpr_ax, retval);
            break;
        }
            
        case 192: { /*0xc0, mmap2*/
            uint32_t start = readGPR(x86_gpr_bx).known_value();
            uint32_t size = readGPR(x86_gpr_cx).known_value();
            uint32_t prot = readGPR(x86_gpr_dx).known_value();
            uint32_t flags = readGPR(x86_gpr_si).known_value();
            uint32_t fd = readGPR(x86_gpr_di).known_value();
            uint32_t offset = readGPR(x86_gpr_bp).known_value() * PAGE_SIZE;
            if (debug) {
                fprintf(debug,
                        "  mmap2(start=0x%08"PRIx32", size=0x%08"PRIx32", prot=%04"PRIo32", flags=0x%"PRIx32
                        ", fd=%d, offset=0x%08"PRIx32")\n",
                        start, size, prot, flags, fd, offset);
                fprintf(debug, "  initial memory map:\n");
                map.dump(debug, "    ");
            }

            size_t aligned_size = ALIGN_UP(size, PAGE_SIZE);
            if (!start) {
                try {
                    start = map.find_free(mmap_start, aligned_size, PAGE_SIZE);
                } catch (const MemoryMap::NoFreeSpace &e) {
                    if (debug)
                        fprintf(debug, "  (cannot satisfy request for %zu bytes)\n", e.size);
                    writeGPR(x86_gpr_ax, -ENOMEM);
                    break;
                }
                if (debug)
                    fprintf(debug, "  start = 0x%08"PRIx32"\n", start);
            }
            if (!mmap_recycle)
                mmap_start = std::max(mmap_start, start);

            unsigned rose_perms = ((prot & PROT_READ) ? MemoryMap::MM_PROT_READ : 0) |
                                  ((prot & PROT_WRITE) ? MemoryMap::MM_PROT_WRITE : 0) |
                                  ((prot & PROT_EXEC) ? MemoryMap::MM_PROT_EXEC : 0);

            void *buf = NULL;
            if (flags & MAP_ANONYMOUS) {
                buf = mmap(NULL, size, prot, MAP_PRIVATE|MAP_ANONYMOUS, -1, 0);
            } else {
                buf = mmap(NULL, size, prot, flags & ~MAP_FIXED, fd, offset);
            }
            if (MAP_FAILED==buf) {
                writeGPR(x86_gpr_ax, -errno);
            } else {
                MemoryMap::MapElement melmt(start, aligned_size, buf, 0, rose_perms);
                melmt.set_name("mmap2 syscall");
                map.erase(melmt); /*clear space space first to avoid MemoryMap::Inconsistent exception*/
                map.insert(melmt);
                writeGPR(x86_gpr_ax, start);
            }

            if (debug) {
                fprintf(debug, "  final memory map:\n");
                map.dump(debug, "    ");
            }

            break;
        }

        case 195: { /*0xc3, stat64*/
            uint32_t name_va = readGPR(x86_gpr_bx).known_value();
            std::string name = read_string(name_va);
            uint32_t sb_va = readGPR(x86_gpr_cx).known_value();
            if (debug)
                fprintf(debug, "  stat64(name=0x%08"PRIx32" \"%s\", statbuf=0x%08"PRIx32")\n", name_va, name.c_str(), sb_va);
            struct stat64 sb;
            int result = stat64(name.c_str(), &sb);
            if (result<0) {
                result = -errno;
            } else {
                copy_stat64(&sb, sb_va);
            }
            writeGPR(x86_gpr_ax, result);
            break;
        }

        case 197: { /*0xc5, fstat64*/
            int fd = readGPR(x86_gpr_bx).known_value();
            uint32_t sb_va = readGPR(x86_gpr_cx).known_value();
            if (debug)
                fprintf(debug, "  fstat64(fd=%d, statbuf=0x%08"PRIx32")\n", fd, sb_va);
            struct stat64 sb;
            int result = fstat64(fd, &sb);
            if (result<0) {
                result = -errno;
            } else {
                copy_stat64(&sb, sb_va);
            }
            writeGPR(x86_gpr_ax, result);
            break;
        }

	case 199: { /*0xc7, getuid32 */
            uid_t id = getuid();
            writeGPR(x86_gpr_ax, id);
	    break;
	}

	case 200: { /*0xc8, getgid32 */
            uid_t id = getgid();
            writeGPR(x86_gpr_ax, id);
            break;
        }

	case 201: { /*0xc9, geteuid32 */
            uid_t id = geteuid();
            writeGPR(x86_gpr_ax, id);
            break;
        }

        case 202: { /*0xca, getegid32 */
            uid_t id = getegid();
            writeGPR(x86_gpr_ax, id);
            break;
        }

        case 243: { /*0xf3, set_thread_area*/
            uint32_t u_info_va = readGPR(x86_gpr_bx).known_value();
            user_desc ud;
            size_t nread = map.read(&ud, u_info_va, sizeof ud);
            ROSE_ASSERT(nread==sizeof ud);
            if (debug) {
                fprintf(debug, "  set_thread_area({%d, 0x%08x, 0x%08x, %s, %u, %s, %s, %s, %s})\n",
                        (int)ud.entry_number, ud.base_addr, ud.limit,
                        ud.seg_32bit ? "32bit" : "16bit",
                        ud.contents, ud.read_exec_only ? "read_exec" : "writable",
                        ud.limit_in_pages ? "page_gran" : "byte_gran",
                        ud.seg_not_present ? "not_present" : "present",
                        ud.useable ? "usable" : "not_usable");
            }
            if (ud.entry_number==(unsigned)-1) {
                for (ud.entry_number=0x33>>3; ud.entry_number<n_gdt; ud.entry_number++) {
                    if (!gdt[ud.entry_number].useable) break;
                }
                ROSE_ASSERT(ud.entry_number<8192);
                if (debug)
                    fprintf(debug, "  assigned entry number = %d\n", (int)ud.entry_number);
            }
            gdt[ud.entry_number] = ud;
            size_t nwritten = map.write(&ud, u_info_va, sizeof ud);
            ROSE_ASSERT(nwritten==sizeof ud);
            writeGPR(x86_gpr_ax, 0);
            /* Reload all the segreg shadow values from the (modified) descriptor table */
            for (size_t i=0; i<6; i++)
                writeSegreg((X86SegmentRegister)i, readSegreg((X86SegmentRegister)i));
            break;
        }

        case 252: { /*0xfc, exit_group*/
            int status = readGPR(x86_gpr_bx).known_value();
            if (debug)
                fprintf(debug, "  exit_group(%d)\n", status);
            throw Exit(__W_EXITCODE(status, 0));
            break;
        }

        default: {
            fprintf(stderr, "syscall %u is not implemented yet.\n\n", callno);
            abort();
        }
    }
}

int
main(int argc, char *argv[])
{
    typedef X86InstructionSemantics<EmulationPolicy, VirtualMachineSemantics::ValueType> Semantics;
    EmulationPolicy policy;
    //policy.debug = stderr;
    Semantics t(policy);

    ROSE_ASSERT(argc>=2); /* usage: executable name followed by executable's arguments */
    SgAsmGenericHeader *fhdr = policy.load(argv[1]); /*header for main executable, not libraries*/
    policy.initialize_stack(fhdr, argc-1, argv+1);

    /* Debugging */
    if (policy.debug) {
        fprintf(policy.debug, "Memory map:\n");
        policy.map.dump(policy.debug, "  ");
    }

    /* Execute the program */
    bool seen_entry_va = false;
    while (true) {
        try {
            SgAsmx86Instruction *insn = policy.current_insn();
            if (!seen_entry_va && insn->get_address()==fhdr->get_base_va()+fhdr->get_entry_rva()) {
                fprintf(stderr, "Entry memory map:\n");
                policy.map.dump(stderr, "  ");
                seen_entry_va = true;
            }
            t.processInstruction(insn);
            if (policy.debug)
                policy.dump_registers(policy.debug);
        } catch (const Semantics::Exception &e) {
            std::cerr <<e <<"\n\n";
            abort();
<<<<<<< HEAD
        } catch (const VirtualMachineSemantics::Exception &e) {
=======
        } catch (const VirtualMachineSemantics::Policy::Exception &e) {
>>>>>>> a277e7da
            std::cerr <<e <<"\n\n";
            abort();
        } catch (const EmulationPolicy::Exit &e) {
            /* specimen has exited */
            if (WIFEXITED(e.status)) {
                fprintf(stderr, "specimen exited with status %d\n", WEXITSTATUS(e.status));
            } else if (WIFSIGNALED(e.status)) {
                fprintf(stderr, "specimen exited due to signal %d (%s)%s\n",
                        WTERMSIG(e.status), strsignal(WTERMSIG(e.status)), 
                        WCOREDUMP(e.status)?" core dumped":"");
            } else if (WIFSTOPPED(e.status)) {
                fprintf(stderr, "specimen is stopped due to signal %d (%s)\n", 
                        WSTOPSIG(e.status), strsignal(WSTOPSIG(e.status)));
            }
            break;
        }
    }
    return 0;
}

#else
int main(int, char *argv[])
{
    std::cerr <<argv[0] <<": not supported on this platform" <<std::endl;
    return 1;
}

#endif /* ROSE_ENABLE_SIMULATOR */<|MERGE_RESOLUTION|>--- conflicted
+++ resolved
@@ -991,11 +991,7 @@
         } catch (const Semantics::Exception &e) {
             std::cerr <<e <<"\n\n";
             abort();
-<<<<<<< HEAD
-        } catch (const VirtualMachineSemantics::Exception &e) {
-=======
         } catch (const VirtualMachineSemantics::Policy::Exception &e) {
->>>>>>> a277e7da
             std::cerr <<e <<"\n\n";
             abort();
         } catch (const EmulationPolicy::Exit &e) {
