#ifndef RTEDVISITVAR_H
#define RTEDVISITVAR_H

#include "RtedTransformation.h"

// Build an inherited attribute for the tree traversal to test the rewrite mechanism

namespace rted
{
  struct InheritedAttribute
  {
    bool          function;
    bool          isAssignInitializer;
    bool          isArrowExp;
    bool          isAddressOfOp;
    bool          isForStatement;
    bool          isBinaryOp;
    SgStatement*  lastGForLoop;
    SgBinaryOp*   lastBinary;

    InheritedAttribute()
    : function(false),  isAssignInitializer(false), isArrowExp(false),
      isAddressOfOp(false), isForStatement(false), isBinaryOp(false),
      lastGForLoop(NULL), lastBinary(NULL)
    {}
  };


  struct VariableTraversal : public SgTopDownProcessing<InheritedAttribute>
  {
    typedef SgTopDownProcessing<InheritedAttribute> Base;

<<<<<<< HEAD
     explicit
     VariableTraversal(RtedTransformation* t) ;

       // Functions required
    InheritedAttribute evaluateInheritedAttribute (SgNode* astNode, InheritedAttribute inheritedAttribute );
=======
    explicit
    VariableTraversal(RtedTransformation* t) ;
>>>>>>> c8027170

     // Functions required
    InheritedAttribute evaluateInheritedAttribute (SgNode* astNode, InheritedAttribute inheritedAttribute );

<<<<<<< HEAD
       private:
         RtedTransformation* const   transf;
=======
    friend class InheritedAttributeHandler;

  private:
    RtedTransformation* const   transf;
>>>>>>> c8027170

    // should fail when needed
    VariableTraversal();
    VariableTraversal(const VariableTraversal&);
    VariableTraversal& operator=(const VariableTraversal&);
  };
}

#endif<|MERGE_RESOLUTION|>--- conflicted
+++ resolved
@@ -30,29 +30,16 @@
   {
     typedef SgTopDownProcessing<InheritedAttribute> Base;
 
-<<<<<<< HEAD
      explicit
      VariableTraversal(RtedTransformation* t) ;
 
        // Functions required
     InheritedAttribute evaluateInheritedAttribute (SgNode* astNode, InheritedAttribute inheritedAttribute );
-=======
-    explicit
-    VariableTraversal(RtedTransformation* t) ;
->>>>>>> c8027170
 
-     // Functions required
-    InheritedAttribute evaluateInheritedAttribute (SgNode* astNode, InheritedAttribute inheritedAttribute );
-
-<<<<<<< HEAD
-       private:
-         RtedTransformation* const   transf;
-=======
     friend class InheritedAttributeHandler;
 
   private:
     RtedTransformation* const   transf;
->>>>>>> c8027170
 
     // should fail when needed
     VariableTraversal();
