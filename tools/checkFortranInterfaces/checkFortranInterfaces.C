// This program checks Fortran and C files and declares if they
// have matching interfaces based on functions arguments.
//

#include "checkFortranInterfaces.h"

#define PRINT_TRAVERSAL 0

SgType* InterfaceChecker::fortran_to_c_type(SgType* f_type, SgExpression* kind_type, bool hasValue)
{
   SgType* c_type = NULL;
   SgType* c_base_type = NULL;
   bool isDefaultKind = false;
   std::string kind_name = "";

   SgVarRefExp* kind_exp = isSgVarRefExp(kind_type);
   if (kind_exp == NULL) {
      isDefaultKind = true;
   }
   else {
      SgVariableSymbol* kind_symbol = kind_exp->get_symbol();
      ROSE_ASSERT(kind_symbol);
      kind_name = kind_symbol->get_name().str();
   }

<<<<<<< HEAD
// TODO: check for case in kind_name
=======
// TODO: convert for case in kind_name
>>>>>>> 0213c20c
   switch (f_type->variantT())
      {
      case V_SgTypeInt:
         {
            if (isDefaultKind || kind_name == "c_int") {
               c_type = SageBuilder::buildIntType();
            }
            else if (kind_name == "c_short") {
               c_type = SageBuilder::buildShortType();
            }
            else if (kind_name == "c_long") {
               c_type = SageBuilder::buildLongType();
            }
            else if (kind_name == "c_long_long") {
               c_type = SageBuilder::buildLongLongType();
            }
            else if (kind_name == "c_signed_char") {
               c_type = SageBuilder::buildSignedCharType();
            }
            else if (kind_name == "c_size_t") {
               c_type = SageBuilder::buildLongType();
            }

#if 0
            else if (kind_name == "c_int8_t") {
            }
            else if (kind_name == "c_int16_t") {
            }
            else if (kind_name == "c_int32_t") {
            }
            else if (kind_name == "c_int64_t") {
            }
            else if (kind_name == "c_int_lease8_t") {
            }
            else if (kind_name == "c_int_lease16_t") {
            }
            else if (kind_name == "c_int_lease32_t") {
            }
            else if (kind_name == "c_int_lease64_t") {
            }
            else if (kind_name == "c_int_fast8_t") {
            }
            else if (kind_name == "c_int_fast16_t") {
            }
            else if (kind_name == "c_int_fast32_t") {
            }
            else if (kind_name == "c_int_fast64_t") {
            }
            else if (kind_name == "c_intmax_t") {
            }
            else if (kind_name == "c_intptr_t") {
            }
            else if (kind_name == "c_ptrdiff_t") {
            }
#endif
            else {
               std::cout << "Type " << kind_name << " is not implemented" << std::endl;
            }

            break;
         }
      case V_SgTypeFloat:
         {
            if (isDefaultKind || kind_name == "c_float") {
               c_type = SageBuilder::buildFloatType();
            }
            else if (kind_name == "c_double") {
               c_type = SageBuilder::buildDoubleType();
            }
            else if (kind_name == "c_long_double") {
               c_type = SageBuilder::buildLongDoubleType();
            }
            else {
               std::cout << "Type " << kind_name << " is not implemented" << std::endl;
               }
            break;
         }
      case V_SgTypeComplex:
         {
            if (isDefaultKind) {
               c_type = SageBuilder::buildComplexType();
            }
#if 0
            else if (kind_name == "c_float_complex") {
            }
            else if (kind_name == "c_double_complex") {
            }
            else if (kind_name == "c_long_double_complex") {
            }
#endif
            else {
               std::cout << "Type " << kind_name << " is not implemented" << std::endl;
            }
            break;
         }
<<<<<<< HEAD
      case V_SgTypeBool:
         {
            break;
         }
      case V_SgTypeChar:
         {
            break;
         }
      default:
         {
            std::cout <<  "Type " << f_type->class_name() <<" is not implemented" << std::endl;
            break;
         }
      }

   if (hasValue == false) {
      c_base_type = c_type;
      c_type = SageBuilder::buildPointerType(c_base_type);
   }

   return c_type;
}

bool InterfaceChecker::compare_type_array(SgArrayType* f_array, SgArrayType* c_array)
{
   bool matches = false;
   bool hasValue = false;

   // compare arrays' base and kind type
   SgType* c_arr_type = c_array->get_base_type();
   SgType* f_arr_type = f_array->get_base_type();
   SgExpression* f_kind_type = f_arr_type->get_type_kind();
   SgDeclarationStatement* f_decl_stmt = f_arr_type->getAssociatedDeclaration();
   if (f_decl_stmt != NULL) {
      hasValue = f_decl_stmt->get_declarationModifier().get_typeModifier().isValue();
   }

   std::cout << "f_arr_type is " << f_arr_type->class_name() << ": " << f_arr_type << std::endl;
   SgType* f_to_c_type = fortran_to_c_type(f_arr_type, f_kind_type, hasValue);

=======

// TODO: implement (note fall through)
      case V_SgTypeBool:
      case V_SgTypeChar:
      default:
         {
            std::cout <<  "Type " << f_type->class_name() <<" is not yet implemented" << std::endl;
            break;
         }
      }

   if (hasValue == false) {
      c_base_type = c_type;
      c_type = SageBuilder::buildPointerType(c_base_type);
   }

   return c_type;
}

bool InterfaceChecker::compare_type_array(SgArrayType* f_array, SgArrayType* c_array)
{
   bool matches = false;
   bool hasValue = false;

   // compare arrays' base and kind type
   SgType* c_arr_type = c_array->get_base_type();
   SgType* f_arr_type = f_array->get_base_type();
   SgExpression* f_kind_type = f_arr_type->get_type_kind();
   SgDeclarationStatement* f_decl_stmt = f_arr_type->getAssociatedDeclaration();
   if (f_decl_stmt != NULL) {
      hasValue = f_decl_stmt->get_declarationModifier().get_typeModifier().isValue();
   }

   std::cout << "f_arr_type is " << f_arr_type->class_name() << ": " << f_arr_type << std::endl;
   SgType* f_to_c_type = fortran_to_c_type(f_arr_type, f_kind_type, hasValue);

>>>>>>> 0213c20c
   if (f_to_c_type != NULL) {
      if (f_to_c_type == c_arr_type) {
         int f_rank = f_array->get_rank();

         // checking fortran rank is equal to 1 to match c
         if (f_rank == 1) {
            // get c number of elements
            int c_arr_size = c_array->get_number_of_elements();
<<<<<<< HEAD

            // get number of elements for fortran through dim info
            SgExpressionPtrList & f_ptr_list = f_array->get_dim_info()->get_expressions();
            SgExpression* f_expr =  f_ptr_list[0];
            SgIntVal* f_int_val = isSgIntVal(f_expr);
            ROSE_ASSERT(f_int_val);

            int f_int_size = f_int_val->get_value();

=======

            // get number of elements for fortran through dim info
            SgExpressionPtrList & f_ptr_list = f_array->get_dim_info()->get_expressions();
            SgExpression* f_expr =  f_ptr_list[0];
            SgIntVal* f_int_val = isSgIntVal(f_expr);
            ROSE_ASSERT(f_int_val);

            int f_int_size = f_int_val->get_value();

>>>>>>> 0213c20c
            // comparing array size
            if (c_arr_size == f_int_size) {
               matches = true;
            }
         }
      }
   }
   
   return matches;
}

bool InterfaceChecker::compare_type_class(SgClassType* f_class, SgClassType* c_class)
{
   bool matches = false;

   std::cout << "f_class->class_name() is " << f_class->class_name()
             << ": " << f_class << " f_class->get_name() is " << f_class->get_name() << std::endl;
   std::cout << "c_class->class_name() is " << c_class->class_name()
             << ": " << c_class << " c_class->get_name() is " << c_class->get_name() << std::endl;

   SgDerivedTypeStatement* f_struct_decl = isSgDerivedTypeStatement(f_class->get_declaration());
   SgClassDeclaration* c_struct_decl = isSgClassDeclaration(c_class->get_declaration());
<<<<<<< HEAD
   ROSE_ASSERT(f_struct_decl || c_struct_decl);

   SgClassDeclaration* f_def_decl = isSgDerivedTypeStatement(f_struct_decl->get_definingDeclaration());
   SgClassDeclaration* c_def_decl = isSgClassDeclaration(c_struct_decl->get_definingDeclaration());
   ROSE_ASSERT(f_def_decl || c_def_decl);
=======
   ROSE_ASSERT(f_struct_decl && c_struct_decl);

   SgClassDeclaration* f_def_decl = isSgDerivedTypeStatement(f_struct_decl->get_definingDeclaration());
   SgClassDeclaration* c_def_decl = isSgClassDeclaration(c_struct_decl->get_definingDeclaration());
   ROSE_ASSERT(f_def_decl && c_def_decl);
>>>>>>> 0213c20c

   SgDeclarationStatementPtrList & f_decl_stmt_ptr_list = f_def_decl->get_definition()->get_members();
   SgDeclarationStatementPtrList & c_decl_stmt_ptr_list = c_def_decl->get_definition()->get_members();
   int f_size = f_decl_stmt_ptr_list.size();
   int c_size = c_decl_stmt_ptr_list.size();

   // WARNING: struct size has to be same and order of types has to be same
   if (f_size == c_size) {
      for (int i = 0; i < f_size; i++) {
         SgVariableDeclaration* f_var = isSgVariableDeclaration(f_decl_stmt_ptr_list[i]);
         SgVariableDeclaration* c_var = isSgVariableDeclaration(c_decl_stmt_ptr_list[i]);
<<<<<<< HEAD
         ROSE_ASSERT(f_var || c_var);
=======
         ROSE_ASSERT(f_var && c_var);
>>>>>>> 0213c20c

         SgInitializedName* f_name = f_var->get_definition()->get_vardefn();
         SgInitializedName* c_name = c_var->get_definition()->get_vardefn();

         matches = compare_types(f_name, c_name);

         if (!matches) {
            return matches;
         }
      }
   }
   else {
      std::cout << "ptr list size for structs do not match" << std::endl;
   }
<<<<<<< HEAD

   return matches;
}

=======

   return matches;
}

>>>>>>> 0213c20c
bool InterfaceChecker::compare_types(SgInitializedName* f_name, SgInitializedName* c_name)
{
   bool matches = false;
   SgType* c_type = c_name->get_type();
   SgType* f_type = f_name->get_type();

   switch (f_type->variantT())
      {
      case V_SgArrayType:
         {
            SgArrayType* f_array = isSgArrayType(f_type);
            SgArrayType* c_array = isSgArrayType(c_type);
<<<<<<< HEAD
            ROSE_ASSERT(f_array || c_array);
=======
            ROSE_ASSERT(f_array && c_array);
>>>>>>> 0213c20c
            matches = compare_type_array(f_array, c_array);
            break;
         }
      case V_SgClassType:
         {
            SgClassType* f_class = isSgClassType(f_type);
            SgClassType* c_class = isSgClassType(c_type);
<<<<<<< HEAD
            ROSE_ASSERT(f_class || c_class);
=======
            ROSE_ASSERT(f_class && c_class);
>>>>>>> 0213c20c
            matches = compare_type_class(f_class, c_class);
            break;
         }
      case V_SgTypeFloat:
      case V_SgTypeComplex:
      case V_SgTypeBool:
      case V_SgTypeInt:
         {
            SgExpression* f_kind_type = f_type->get_type_kind();
            bool hasValue = false;

            SgVariableDeclaration* var_dec = isSgVariableDeclaration(f_name->get_declaration());
            if (var_dec!= NULL) {
               SgTypeModifier type_mod = var_dec->get_declarationModifier().get_typeModifier();
               hasValue = type_mod.isValue();
            }
            SgType* f_to_c_type = fortran_to_c_type(f_type, f_kind_type, hasValue);

            if (f_to_c_type != NULL) {
               std::cout << "f_to_c_type is " << f_to_c_type->class_name() << ": " << f_to_c_type << std::endl;
               if (f_to_c_type == c_type) {
                  std::cout << "f_to_c_type is equal to c_type, returning true" << std::endl;
                  matches = true;
               }
            }
            else {
               std::cout << "f_to_c_type is NULL, returning false" << std::endl;
            }
            break;
         }
      default:
         {
            std::cout << "compare_types(): Type " << f_type->class_name() << " not yet implemented." << std::endl;
            break;
         }
      }

   return matches;
}

bool InterfaceChecker::compare_decl(SgFunctionDeclaration* f_func_dec, SgFunctionDeclaration* c_func_dec)
{
   bool matches = false;
   const SgInitializedNamePtrList & f_name_list = f_func_dec->get_args();
   const SgInitializedNamePtrList & c_name_list = c_func_dec->get_args();

   // check number of arguments
   if (f_name_list.size() == c_name_list.size()) {
      // check return types
      SgType* f_return_type = f_func_dec->get_orig_return_type();
      SgType* c_return_type = c_func_dec->get_orig_return_type();

      if (f_return_type == c_return_type) {
         for (int i = 0; i < f_name_list.size(); i++) {
            if (compare_types(f_name_list[i], c_name_list[i])) {
               matches = true;
            }
            else {
               return false;
            }
         }
<<<<<<< HEAD
      }
      else {
         std::cout << "   compare_decl(): Different return types, returning false" << std::endl;
      }
=======
      }
      else {
         std::cout << "   compare_decl(): Different return types, returning false" << std::endl;
      }
>>>>>>> 0213c20c
   }
   else {
      std::cout << "   compare_decl(): Different number of arguments, returning false" << std::endl;
   }

   return matches;
}

bool InterfaceChecker::check_interface(mapType map_f, mapType map_c)
{
   bool eqv = false;

   // check to ensure neither map is empty
   if (map_f.size() != 0 && map_c.size() != 0) {
      mapType::iterator itr;
      for (itr = map_f.begin(); itr != map_f.end(); ++itr) {
         std::string bind_func_name = itr->second->get_binding_label();
         std::string c_func_name;
         mapType::iterator got_it = map_c.find(bind_func_name);
         
         if (got_it != map_c.end()) {
            c_func_name = got_it->first;
            if (compare_decl(itr->second, got_it->second) == true) {
               std::cout << "check_interface(): function declarations match" << std::endl;
               eqv = true;
            }
            else {
               std::cerr << "Error: Function names matches but function declarations do not match" << std::endl;
               return false;
            }
         }
         else {
            std::cerr << "Error: Matching function name not found" << std::endl;
            return false;
         }
      }
   }
   else {
      std::cout << "WARNING: One or both of the maps are of size 0" << std::endl;
      std::cout << "map_f: size " << map_f.size() << ", map_c: size " << map_c.size() << std::endl;
   }

   return eqv;
}


// Constructor
Traversal::Traversal()
{
}


// Constructor
SynthesizedAttribute::SynthesizedAttribute()
{
}


// Constructor
InheritedAttribute::InheritedAttribute()
{
}


InheritedAttribute Traversal::evaluateInheritedAttribute(SgNode* astNode, InheritedAttribute inheritedAttribute)
{
#if PRINT_TRAVERSAL
   std::cout << "InheritedAttribute():   astNode = " << astNode << " = " << astNode->class_name() << std::endl;
#endif

   SgFunctionDeclaration* functionDeclaration = NULL;

   switch (SageInterface::getEnclosingFileNode(astNode)->get_inputLanguage())
   {
   case SgFile::e_C_language:
   case SgFile::e_Cxx_language:
      {
         functionDeclaration = isSgFunctionDeclaration(astNode);
         if (functionDeclaration != NULL) {
            std::string func_name = functionDeclaration->get_name().getString();
            map_c_or_cxx.insert(mapPair(func_name, functionDeclaration));

#if PRINT_TRAVERSAL
            SgInitializedNamePtrList & name_list = functionDeclaration->get_args();
            for (auto name: name_list)
            {
               std::cout << "\t   get_args() = " << name->get_type()->class_name() << " " <<name->get_name() << std::endl;
            }
#endif
         }

         break;
      }

      case SgFile::e_Fortran_language:
      {
         SgInterfaceBody* interfaceBody = isSgInterfaceBody(astNode);
         functionDeclaration = isSgFunctionDeclaration(astNode);

         if (interfaceBody != NULL) {
            functionDeclaration = interfaceBody->get_functionDeclaration();
         }

         if (functionDeclaration != NULL) {
            std::string func_name = functionDeclaration->get_name().getString();
            map_f.insert(mapPair(func_name, functionDeclaration));

#if PRINT_TRAVERSAL
            SgInitializedNamePtrList & name_list = functionDeclaration->get_args();
            for (auto name: name_list)
            {
               std::cout << "\t   getargs() = " << name->get_type()->class_name() << " " <<name->get_name() << std::endl;
            }
#endif
         }

         break;
      }

      default:
      {
         break;
      }
   }

#if PRINT_TRAVERSAL
   if (functionDeclaration != NULL) {
      std::cout << "\tThe current size of map_c_or_cxx is " << map_c_or_cxx.size() << std::endl;
      std::cout << "\tThe current size of map_f is " << map_f.size() << std::endl;
   }
#endif

   return inheritedAttribute;
}


SynthesizedAttribute Traversal::evaluateSynthesizedAttribute(SgNode* astNode, InheritedAttribute inheritedAttribute, SynthesizedAttributesList childAttributes)
{
   SynthesizedAttribute localResult;
#if PRINT_TRAVERSAL
   std::cout << "SynthesizedAttribute(): astNode = " << astNode << " = " << astNode->class_name() << std::endl;
#endif

   return localResult;
}<|MERGE_RESOLUTION|>--- conflicted
+++ resolved
@@ -23,11 +23,7 @@
       kind_name = kind_symbol->get_name().str();
    }
 
-<<<<<<< HEAD
-// TODO: check for case in kind_name
-=======
 // TODO: convert for case in kind_name
->>>>>>> 0213c20c
    switch (f_type->variantT())
       {
       case V_SgTypeInt:
@@ -123,18 +119,13 @@
             }
             break;
          }
-<<<<<<< HEAD
+
+// TODO: implement (note fall through)
       case V_SgTypeBool:
-         {
-            break;
-         }
       case V_SgTypeChar:
-         {
-            break;
-         }
       default:
          {
-            std::cout <<  "Type " << f_type->class_name() <<" is not implemented" << std::endl;
+            std::cout <<  "Type " << f_type->class_name() <<" is not yet implemented" << std::endl;
             break;
          }
       }
@@ -164,44 +155,6 @@
    std::cout << "f_arr_type is " << f_arr_type->class_name() << ": " << f_arr_type << std::endl;
    SgType* f_to_c_type = fortran_to_c_type(f_arr_type, f_kind_type, hasValue);
 
-=======
-
-// TODO: implement (note fall through)
-      case V_SgTypeBool:
-      case V_SgTypeChar:
-      default:
-         {
-            std::cout <<  "Type " << f_type->class_name() <<" is not yet implemented" << std::endl;
-            break;
-         }
-      }
-
-   if (hasValue == false) {
-      c_base_type = c_type;
-      c_type = SageBuilder::buildPointerType(c_base_type);
-   }
-
-   return c_type;
-}
-
-bool InterfaceChecker::compare_type_array(SgArrayType* f_array, SgArrayType* c_array)
-{
-   bool matches = false;
-   bool hasValue = false;
-
-   // compare arrays' base and kind type
-   SgType* c_arr_type = c_array->get_base_type();
-   SgType* f_arr_type = f_array->get_base_type();
-   SgExpression* f_kind_type = f_arr_type->get_type_kind();
-   SgDeclarationStatement* f_decl_stmt = f_arr_type->getAssociatedDeclaration();
-   if (f_decl_stmt != NULL) {
-      hasValue = f_decl_stmt->get_declarationModifier().get_typeModifier().isValue();
-   }
-
-   std::cout << "f_arr_type is " << f_arr_type->class_name() << ": " << f_arr_type << std::endl;
-   SgType* f_to_c_type = fortran_to_c_type(f_arr_type, f_kind_type, hasValue);
-
->>>>>>> 0213c20c
    if (f_to_c_type != NULL) {
       if (f_to_c_type == c_arr_type) {
          int f_rank = f_array->get_rank();
@@ -210,7 +163,6 @@
          if (f_rank == 1) {
             // get c number of elements
             int c_arr_size = c_array->get_number_of_elements();
-<<<<<<< HEAD
 
             // get number of elements for fortran through dim info
             SgExpressionPtrList & f_ptr_list = f_array->get_dim_info()->get_expressions();
@@ -220,17 +172,6 @@
 
             int f_int_size = f_int_val->get_value();
 
-=======
-
-            // get number of elements for fortran through dim info
-            SgExpressionPtrList & f_ptr_list = f_array->get_dim_info()->get_expressions();
-            SgExpression* f_expr =  f_ptr_list[0];
-            SgIntVal* f_int_val = isSgIntVal(f_expr);
-            ROSE_ASSERT(f_int_val);
-
-            int f_int_size = f_int_val->get_value();
-
->>>>>>> 0213c20c
             // comparing array size
             if (c_arr_size == f_int_size) {
                matches = true;
@@ -253,19 +194,11 @@
 
    SgDerivedTypeStatement* f_struct_decl = isSgDerivedTypeStatement(f_class->get_declaration());
    SgClassDeclaration* c_struct_decl = isSgClassDeclaration(c_class->get_declaration());
-<<<<<<< HEAD
-   ROSE_ASSERT(f_struct_decl || c_struct_decl);
-
-   SgClassDeclaration* f_def_decl = isSgDerivedTypeStatement(f_struct_decl->get_definingDeclaration());
-   SgClassDeclaration* c_def_decl = isSgClassDeclaration(c_struct_decl->get_definingDeclaration());
-   ROSE_ASSERT(f_def_decl || c_def_decl);
-=======
    ROSE_ASSERT(f_struct_decl && c_struct_decl);
 
    SgClassDeclaration* f_def_decl = isSgDerivedTypeStatement(f_struct_decl->get_definingDeclaration());
    SgClassDeclaration* c_def_decl = isSgClassDeclaration(c_struct_decl->get_definingDeclaration());
    ROSE_ASSERT(f_def_decl && c_def_decl);
->>>>>>> 0213c20c
 
    SgDeclarationStatementPtrList & f_decl_stmt_ptr_list = f_def_decl->get_definition()->get_members();
    SgDeclarationStatementPtrList & c_decl_stmt_ptr_list = c_def_decl->get_definition()->get_members();
@@ -277,11 +210,7 @@
       for (int i = 0; i < f_size; i++) {
          SgVariableDeclaration* f_var = isSgVariableDeclaration(f_decl_stmt_ptr_list[i]);
          SgVariableDeclaration* c_var = isSgVariableDeclaration(c_decl_stmt_ptr_list[i]);
-<<<<<<< HEAD
-         ROSE_ASSERT(f_var || c_var);
-=======
          ROSE_ASSERT(f_var && c_var);
->>>>>>> 0213c20c
 
          SgInitializedName* f_name = f_var->get_definition()->get_vardefn();
          SgInitializedName* c_name = c_var->get_definition()->get_vardefn();
@@ -296,17 +225,10 @@
    else {
       std::cout << "ptr list size for structs do not match" << std::endl;
    }
-<<<<<<< HEAD
 
    return matches;
 }
 
-=======
-
-   return matches;
-}
-
->>>>>>> 0213c20c
 bool InterfaceChecker::compare_types(SgInitializedName* f_name, SgInitializedName* c_name)
 {
    bool matches = false;
@@ -319,11 +241,7 @@
          {
             SgArrayType* f_array = isSgArrayType(f_type);
             SgArrayType* c_array = isSgArrayType(c_type);
-<<<<<<< HEAD
-            ROSE_ASSERT(f_array || c_array);
-=======
             ROSE_ASSERT(f_array && c_array);
->>>>>>> 0213c20c
             matches = compare_type_array(f_array, c_array);
             break;
          }
@@ -331,11 +249,7 @@
          {
             SgClassType* f_class = isSgClassType(f_type);
             SgClassType* c_class = isSgClassType(c_type);
-<<<<<<< HEAD
-            ROSE_ASSERT(f_class || c_class);
-=======
             ROSE_ASSERT(f_class && c_class);
->>>>>>> 0213c20c
             matches = compare_type_class(f_class, c_class);
             break;
          }
@@ -397,17 +311,10 @@
                return false;
             }
          }
-<<<<<<< HEAD
       }
       else {
          std::cout << "   compare_decl(): Different return types, returning false" << std::endl;
       }
-=======
-      }
-      else {
-         std::cout << "   compare_decl(): Different return types, returning false" << std::endl;
-      }
->>>>>>> 0213c20c
    }
    else {
       std::cout << "   compare_decl(): Different number of arguments, returning false" << std::endl;
