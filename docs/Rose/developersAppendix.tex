--- conflicted
+++ resolved
@@ -2729,8 +2729,6 @@
 
 
 
-<<<<<<< HEAD
-=======
       \item Static Interprocedural Slicing (replaces Procedural Slicing)
       \item Liveness Analysis
       \item Dependence Analysis
@@ -2761,7 +2759,6 @@
    */ 
    \end{lstlisting}
 
->>>>>>> 0c8b5585
    \end{enumerate}
 
    \item Binary (DQ) \\
@@ -2794,7 +2791,6 @@
       because that's the info that's needed to detect function
       boundaries.)
 
-<<<<<<< HEAD
       \begin{lstlisting}
 <RoseBin_ControlFlowAnalysis>
   RoseBin_ControlFlowAnalysis(SgAsmNode* global, bool forward, RoseBin_abstract* ,
@@ -2806,9 +2802,6 @@
       \end{lstlisting}
 
       \item Constant Propogation \\
-=======
-      \item Constant Propagation \\
->>>>>>> 0c8b5585
       Constant propagation for binaries is in the
       FindConstantsPolicy which is used with instruction
       semantics. This code is not well documented.
