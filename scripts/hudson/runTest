#!/bin/sh -ex

# We need to be using compiler specific versions of Boost.
# Set the path to the compiler specific version of Boost.
# export ROSE_TEST_BOOST_PATH=${ROSE_TEST_BOOST_PATH}-gnu_${ROSE_TEST_GCC_VERSION}/lib

# tps : 04/26/2010 - Added support for OpenGL for 64bit
export LD_LIBRARY_PATH="${ROSE_TEST_BOOST_PATH}/lib:${ROSE_TEST_OPENGL_PATH}/lib:$LD_LIBRARY_PATH"

echo "*******************************************************************"
echo "         Output variables required by Hudson runTest script."
echo "*******************************************************************"
echo "LD_LIBRARY_PATH                   = $LD_LIBRARY_PATH"
echo "ROSE_TEST_BUILD_SKIP_BUILD_SCRIPT = ${ROSE_TEST_BUILD_SKIP_BUILD_SCRIPT}"
echo "ROSE_TEST_BUILD_STYLE             = ${ROSE_TEST_BUILD_STYLE}"
echo "ROSE_TEST_BOOST_PATH              = ${ROSE_TEST_BOOST_PATH}"
echo "ROSE_TEST_JAVA_PATH               = ${ROSE_TEST_JAVA_PATH}"

echo "Environment variables required for ROSE_TEST_BUILD_STYLE = full"
echo "ROSE_TEST_QT_PATH                 = ${ROSE_TEST_QT_PATH}"
echo "ROSE_TEST_SQLITE_PATH             = ${ROSE_TEST_SQLITE_PATH}"
echo "ROSE_TEST_RTED_PATH               = ${ROSE_TEST_RTED_PATH}"
echo "ROSE_TEST_OPENGL_PATH             = ${ROSE_TEST_OPENGL_PATH}"
echo "*******************************************************************"

# *********************************************************************
# WINDOWS SPECIFIC CODE: tps 07/14/2010. Second part at end of file
# Before we start k hudson jobs, we check for a file in nfs/casc/..../ROSE/git
# if the file does not exist we create it with a value > 0
# If the file contains any value > 0 we start the Windows test and set the value to 0
# Otherwise we do not start the Windows test. In this way the Windows test is started once.
# 
# At the end of the file we check the return value from Windows.
# Only if the return value is 1 then Windows has passed with success.
# To make sure that only the job starting WINDOWS is checkinng for the return value
# we use the variable jobstartingwin to check.
# 
export win_file=/nfs/casc/overture/ROSE/git/rose_win_test.rose
echo "Testing weather Windows test has started. Start only once!"
jobstartingwin=0
if [ -e $win_file ]
then
    echo "Found file $win_file"
else
    echo "Creating $win_file"
    echo 5 > $win_file
fi

cat ${win_file} | \
while read -a num 
do
if [ "${num[0]}" == "0" ]; then
    echo "Windows test has already started."
else
    echo 0 > $win_file
    jobstartingwin=1
    echo "Starting Windows test."
#starting Windows process
    curl http://tux269.llnl.gov:8080/job/ROSE-Windows-from-scratch/build?token=WIN
fi
done
#
# *********************************************************************


# Output the name of the machine where the build is being run (helpful for debugging).
machine_name=`uname -n`
start_time=`date`
start_time_seconds="$(date +%s)"
def_num_procs=16

echo ""
echo "*****************************************************************************"
echo "Executing runTest for ROSE Project on: $machine_name start_time = $start_time"
# echo "Build Disk Usage Report:"
# df . || pwd
echo "*****************************************************************************"

# Provide a disk usage report to support debugging when Hudson has a problem.
# echo "Disk usage report #1 (to support debugging when Hudson has a problem):"
# df /export

if test "x$ROSE_TEST_GCC_VERSION" != "x4.1.2" ; then
	GCCROOT=/usr/apps/gcc/$ROSE_TEST_GCC_VERSION
	if test -e $GCCROOT/setup.sh ; then
		set +ex
		. $GCCROOT/setup.sh
		set -ex
	else
    # This is the case for g++ 3.4.6 (since there is no uniform existence of a setup.sh file).
      echo "Handling case of no $GCCROOT/setup.sh file."
		export PATH="$GCCROOT/bin:$PATH"

    # DQ (2/15/2010): For 64-bit this has to be setup to use lib64 explicitly
    # export LD_LIBRARY_PATH="$GCCROOT/lib:$LD_LIBRARY_PATH"
      if test "$MACHINE" = "i686" ; then
         export LD_LIBRARY_PATH="$GCCROOT/lib:$LD_LIBRARY_PATH"
      else
         export LD_LIBRARY_PATH="$GCCROOT/lib64:$GCCROOT/lib:$LD_LIBRARY_PATH"
      fi
	fi
fi


# if test false; then
ROSE_EXIT_TO_TEST_HUDSON=no
if test "x$ROSE_EXIT_TO_TEST_HUDSON" = "xyes" ; then
# ************************************************************************
# Force specific failures as part of testing a restricted subset of tests.
# ************************************************************************
if test $ROSE_TEST_BUILD_STYLE = edg ; then
 # DQ (1/14/2010): I am debugging the Hudson tests of failures on tux269.
   echo "This test is forced to exit with an error as part of debugging Hudson tests."
   # tps : call this line before any exit. It resets the Windows test
   echo 3 > $win_file
   exit 1
fi

if test \( "x$ROSE_TEST_GCC_VERSION" = "x4.3.2" \) ; then
 # DQ (1/14/2010): I am debugging the Hudson tests of failures on tux269.
   echo "This test is forced to exit with an error as part of debugging Hudson tests."
   # tps : call this line before any exit. It resets the Windows test
   echo 3 > $win_file
   exit 1
fi

if test "x$ROSE_TEST_BUILD_STYLE" = "xcmake" ; then

 # DQ (1/14/2010): I am debugging the Hudson tests of failures on tux269.
   echo "This test is forced to exit with an error as part of debugging Hudson tests."
   # tps : call this line before any exit. It resets the Windows test
   echo 3 > $win_file
   exit 1
fi
# ************************************************************************
fi



if test "x$ROSE_TEST_BUILD_STYLE" = "xcmake" ; then
	rm -rf ROSE-build-cmake
	mkdir ROSE-build-cmake
	cd ROSE-build-cmake
	cmake .. -DBOOST_ROOT=${ROSE_TEST_BOOST_PATH} && \
	make -j${NUM_PROCESS:-$def_num_procs}

   if [ $? -ne 0 ]  ; then
      echo "fatal error in cmake build , aborting..."
   # tps : call this line before any exit. It resets the Windows test
   echo 3 > $win_file
      exit 3
   fi

 # Provide a disk usage report to support debugging when Hudson has a problem.
 # echo "Disk usage report #2 (to support debugging when Hudson has a problem):"
 # df /export

	exit 0
fi

# Note that Boost 1.39 and greater require using "--with-boost-libdir"
# CONFIGURE_FLAGS="--with-boost=${ROSE_TEST_BOOST_PATH} --with-boost-libdir=${ROSE_TEST_BOOST_PATH}/lib --with-java=${ROSE_TEST_JAVA_PATH} --with-ROSE_LONG_MAKE_CHECK_RULE=yes --enable-dq-developer-tests"
# CONFIGURE_FLAGS="--with-boost=${ROSE_TEST_BOOST_PATH} --with-boost-libdir=${ROSE_TEST_BOOST_PATH}/lib --with-java=${ROSE_TEST_JAVA_PATH} --with-ROSE_LONG_MAKE_CHECK_RULE=yes"
CONFIGURE_FLAGS="--with-boost=${ROSE_TEST_BOOST_PATH} --with-boost-libdir=${ROSE_TEST_BOOST_PATH}/lib --with-java=${ROSE_TEST_JAVA_PATH} --with-ROSE_LONG_MAKE_CHECK_RULE=yes --with-CXX_DEBUG=-g --with-C_DEBUG=-g --with-CXX_WARNINGS=-Wall"

# Setup the prefix directory so that an install tree can be generated 
# for use with secondary testing of other projects using ROSE.
# We want the install tree for all the different versions of ROSE in the 
# Hudson home directory so that any secondary tests will have it avaiable
# for testing any platform.
# Note that running make install is very quick so not a problem for a 
# remotely mounted directory.
# CONFIGURE_PREFIX_DIR="${PWD}/ROSE-install"
MACHINE=`uname -m`
if test "$MACHINE" = "i686" ; then
  OS_MACHINE_LABEL=i686-linux
else
  OS_MACHINE_LABEL=amd64-linux
fi

# Define the platform specific install directory for ROSE (using same names as in rest of Hudson tests).
# This directory will be built into the Hudson home directory.
CONFIGURE_PREFIX_DIR="${HOME}/MasterInstallTree/ROSE-matrix/ROSE_TEST_BUILD_STYLE/$ROSE_TEST_BUILD_STYLE/ROSE_TEST_GCC_VERSION/$ROSE_TEST_GCC_VERSION/label/$OS_MACHINE_LABEL/ROSE-install"
echo "ROSE install tree will be: $CONFIGURE_PREFIX_DIR"

if test "x$ROSE_TEST_BUILD_STYLE" = "xfull" ; then

 # DQ (1/14/2010): I am debugging the Hudson tests of failures on tux269.
 # echo "This test is forced to exit with an error as part of debugging a subset of the Hudson tests."
 # exit 1

	CONFIGURE_FLAGS="${CONFIGURE_FLAGS} --with-qt=${ROSE_TEST_QT_PATH} --with-roseQt --with-sqlite3=${ROSE_TEST_SQLITE_PATH} --with-rted=${ROSE_TEST_RTED_PATH} LDFLAGS=-L${ROSE_TEST_OPENGL_PATH}/lib CPPFLAGS=-I${ROSE_TEST_OPENGL_PATH}/include"
	if test "x$ROSE_TEST_GCC_VERSION" = "x4.1.2" ; then
		CONFIGURE_FLAGS="${CONFIGURE_FLAGS} --with-pch"
	fi
fi

echo "CONFIGURE_FLAGS = ${CONFIGURE_FLAGS}"

# DQ (1/14/2010): Support for dumping the enviroment so that it 
# can be easily sourced to permit Hudson tests to be reproduced.
ROSE_DUMP_HUDSON_ENV=yes
if test "x$ROSE_DUMP_HUDSON_ENV" = "xyes" ; then
   echo "Dumping the Hudson environment...."
#   rm -f HudsonEnvironment
   echo "# Required environment variables for reproducing Hudson tests" > HudsonEnvironment
   echo "export PATH=$PATH" >> HudsonEnvironment
   echo "export LD_LIBRARY_PATH=$LD_LIBRARY_PATH" >> HudsonEnvironment
   echo "export ROSE_TEST_JAVA_PATH=$ROSE_TEST_JAVA_PATH" >> HudsonEnvironment
   echo "export ROSE_TEST_BOOST_PATH=$ROSE_TEST_BOOST_PATH" >> HudsonEnvironment
   echo "export ROSE_CONFIGURE_FLAGS=\"$CONFIGURE_FLAGS\"" >> HudsonEnvironment
   echo "export ROSE_TEST_SQLITE_PATH=$ROSE_TEST_SQLITE_PATH" >> HudsonEnvironment
   echo "export ROSE_TEST_RTED_PATH=$ROSE_TEST_RTED_PATH" >> HudsonEnvironment
   echo "export ROSE_TEST_QT_PATH=$ROSE_TEST_QT_PATH" >> HudsonEnvironment
   echo "export ROSE_TEST_OPENGL_PATH=$ROSE_TEST_OPENGL_PATH" >> HudsonEnvironment

   echo "Finished dumping the Hudson environment into: $PWD/HudsonEnvironment"
   cat $PWD/HudsonEnvironment

 # echo "Exiting after dumping the environment..."
 # exit 1
fi

# Skip this for now but uncomment before checkin!
if test "x$ROSE_TEST_BUILD_SKIP_BUILD_SCRIPT" = "xyes" ; then
   echo "Skipping build at part of testing from makefile rule."
else
   echo "Hudson tests on a new branch must run the ROSE build script."
   ./build
fi

# tps (02/04/2010) : Checking the EDG submodule version
git submodule status

if test -e ROSE-install ; then chmod -R u+w ROSE-install ; fi
rm -rf ROSE-install


if test -e ROSE-build ; then chmod -R u+w ROSE-build ; fi
rm -rf ROSE-build
mkdir ROSE-build
cd ROSE-build
echo "Starting configure step"
# ../configure ${CONFIGURE_FLAGS}
../configure --prefix=${CONFIGURE_PREFIX_DIR} ${CONFIGURE_FLAGS}
echo "Done with configure step"

if test $ROSE_TEST_BUILD_STYLE = edg ; then
	make -j${NUM_PROCESS:-$def_num_procs} upload_edg_binary && \
	make -Csrc/frontend/CxxFrontend deploy_tarballs
      if [ $? -ne 0 ]  ; then
        echo "fatal error when build edg binaries , aborting..."
        # tps : call this line before any exit. It resets the Windows test
        echo 3 > $win_file
        exit 3
      fi

	exit 0
fi

# Provide a disk usage report to support debugging when Hudson has a problem.
# echo "Disk usage report #3 (to support debugging when Hudson has a problem):"
# df /export

# Andreas suggests that the use of "tee" is not passing error through to Hudson.
# DQ has confirmed that Andreas's point is true for bash but false for tcsh 
# (where it was originally tested).
echo "Starting compile step"

start_time_make_seconds="$(date +%s)"

# if test false; then
ROSE_SPEW_ANALYSIS=yes
if test "x$ROSE_SPEW_ANALYSIS" = "xyes" ; then

 # DQ (1/14/2010): I am debugging the Hudson tests of failures on tux269.
 #  echo "It should be impossible to reach this branch (exiting in false branch)."
 #  exit 1

   make -j${NUM_PROCESS:-$def_num_procs} 2>&1 | tee make_output.txt

 # the pipestatus variable is an array that holds the exit status of your last foreground pipeline commands.
 # we check to see if make failes through this command
   if [ ${PIPESTATUS[0]} -ne 0 ]  ; then
        echo "fatal error during 'make'  , aborting..."
        # tps : call this line before any exit. It resets the Windows test
        echo 3 > $win_file
        exit 3
   fi



# Filter out the legitimate lines specific to compilation and linking (filter compile, links, and Qt specific tools).
   echo "Building the filtered_make_output.txt file"
   grep -v "Entering directory" make_output.txt | grep -v "Leaving directory" | grep -v "COMPILE" | grep -v "LINK" | grep -v "Qt-MOC" | grep -v "Qt-RCC" | grep -v "Qt-UIC" > filtered_make_output.txt
   echo "Built filtered_make_output.txt"

# Now process to count the number of lines of spew.
   echo "Computing compile time spew"
   grep -n "Making all in " filtered_make_output.txt | ../scripts/checkMakeSpew.pl | tee makeSpewLineCount.txt
   echo "Done with compile time spew"
else
   echo "Test compile step"

   make -j${NUM_PROCESS:-$def_num_procs}
 # sleep 5

   if [ $? -ne 0 ]  ; then
        echo "fatal error during 'make'  , aborting..."
        # tps : call this line before any exit. It resets the Windows test
        echo 3 > $win_file
        exit 3
   fi
fi
echo "Done with compile step"

end_time_make_seconds="$(date +%s)"
elapsed_make_time_seconds="$(expr $end_time_make_seconds - $start_time_make_seconds)"

# Note that if "$elapsed_make_time_seconds < 60" then it is an error to evaluate the expression "$elapsed_make_time_seconds / 60".
# elapsed_make_time_minutes="$(expr $elapsed_make_time_seconds / 60)"
# elapsed_make_time_modulo_seconds="$(expr $elapsed_make_time_seconds % 60)"
# if test $elapsed_make_time_seconds > 60; then
#   elapsed_make_time_modulo_seconds="$(expr ($elapsed_make_time_seconds) / 60)"
# else
#   elapsed_make_time_modulo_seconds="$elapsed_make_time_seconds"
# fi
# elapsed_make_time_modulo_seconds="0"
echo "***********************************************************************************************************"
# echo "Elapsed time for make test: $elapsed_make_time_minutes min $elapsed_make_time_modulo_seconds sec"
echo "Elapsed time for make test: $elapsed_make_time_seconds sec"
echo "***********************************************************************************************************"

# DQ (1/14/2010): I am debugging the Hudson tests of failures on tux269.
# echo "Exiting as a test to simplify elapsed time tests."
# exit 1

# Provide a disk usage report to support debugging when Hudson has a problem.
# echo "Disk usage report #4 (to support debugging when Hudson has a problem):"
# df /export

# GCC 4.3 and 4.4 do not currently pass make check
# Known unresolved issues:
#  - RTED test failures due to obsolete STL headers used in test suite
#  - Unparser generates (C++ and Fortran) code that is incompatible with these compilers
if test \! \( "x$ROSE_TEST_GCC_VERSION" = "x4.3.2" -o "x$ROSE_TEST_GCC_VERSION" = "x4.4.1" \) ; then

   start_time_make_check_seconds="$(date +%s)"

 # DQ (12/9/2009): Save output from "make check" rule and measure the test spew.
 # make -j${NUM_PROCESS:-$def_num_procs} check
   echo "Starting make check step"

   if test "x$ROSE_SPEW_ANALYSIS" = "xyes" ; then

     make -j${NUM_PROCESS:-$def_num_procs} check 2>&1 | tee make_check_output.txt;
<<<<<<< HEAD

     grep -n "Making check in " make_check_output.txt | ../scripts/checkMakeSpew.pl | tee makeCheckSpewLineCount.txt

# the pipestatus variable is an array that holds the exit status of your last foreground pipeline commands.
# we check to see if make failes through this command
   
=======
# the pipestatus variable is an array that holds the exit status of your last foreground pipeline commands.
# we check to see if make failes through this command
>>>>>>> e04eeb0c
     if [ ${PIPESTATUS[0]} -ne 0 ]  ; then
       echo "fatal error during 'make check'  , aborting..."
       exit 3
     fi

<<<<<<< HEAD
=======
     grep -n "Making check in " make_check_output.txt | ../scripts/checkMakeSpew.pl | tee makeCheckSpewLineCount.txt

>>>>>>> e04eeb0c
   else
     make -j${NUM_PROCESS:-$def_num_procs} check
   fi

# Liao, 7/8/2010
   make -j${NUM_PROCESS:-$def_num_procs} install

   if [ $? -ne 0 ]  ; then
        echo "fatal error during 'make check'  , aborting..."
        # tps : call this line before any exit. It resets the Windows test
        echo 3 > $win_file
        exit 3
   fi


 # sleep 5


   end_time_make_check_seconds="$(date +%s)"
   elapsed_make_check_time_seconds="$(expr $end_time_make_check_seconds - $start_time_make_check_seconds)"
 # elapsed_make_check_time_minutes="$(expr $elapsed_make_check_time_seconds / 60)"
 # if test $elapsed_make_check_time_seconds > 60; then
 #    elapsed_make_check_time_minutes="$(expr ($elapsed_make_check_time_seconds) / 60)"
 # else
 #    elapsed_make_check_time_minutes="$elapsed_make_check_time_seconds"
 # fi
 # elapsed_make_check_time_minutes="0"
   echo "***********************************************************************************************************"
 # echo "Elapsed time for make check test: $elapsed_make_check_time_minutes min $elapsed_make_check_time_seconds sec"
   echo "Elapsed time for make check test: $elapsed_make_check_time_seconds sec"
   echo "***********************************************************************************************************"

   echo "Done with make check step"

 # The distcheck rule builds a distribution and reruns all the tests; including the rules: install, installcheck
   echo "Starting make distcheck step"

   start_time_make_distcheck_seconds="$(date +%s)"

 # FIXME
   make -j${NUM_PROCESS:-$def_num_procs} distcheck
 # sleep 5

   if [ $? -ne 0 ]  ; then
        echo "fatal error during 'make distcheck'  , aborting..."
        # tps : call this line before any exit. It resets the Windows test
        echo 3 > $win_file
        exit 3
   fi

   echo "Done with make distcheck step"

 # DQ (1/17/2010): Added install so we can have a frequently updated install tree upon which to base secondary 
 # tests (e.g. internal software developed but not distributed with ROSE because it is not mature enough).
 # This also test the install rull, but it is alos run and tested using "make installcheck" as part of the 
 # make distcheck" rule just run (before this step).  This "make install" rule runs in a few seconds and is
 # not a bottleneck to the Hudson tests.
   echo "Starting make install step (so we can save a installed copy for secondary tests)"
   make -j${NUM_PROCESS:-$def_num_procs} install
   echo "Done with make install step (so we can save a installed copy for secondary tests)"

   end_time_make_distcheck_seconds="$(date +%s)"
   elapsed_make_distcheck_time_seconds="$(expr $end_time_make_distcheck_seconds - $start_time_make_distcheck_seconds)"
 # if test $elapsed_make_distcheck_time_seconds > 60; then
 #    elapsed_make_distcheck_time_minutes="$(expr ($elapsed_make_distcheck_time_seconds) / 60)"
 # else
 #    elapsed_make_distcheck_time_minutes="$elapsed_make_distcheck_time_seconds"
 # fi
 # elapsed_make_distcheck_time_minutes="0"
   echo "***********************************************************************************************************************"
 # echo "Elapsed time for make distcheck test: $elapsed_make_distcheck_time_minutes min $elapsed_make_distcheck_time_seconds sec"
   echo "Elapsed time for make distcheck test: $elapsed_make_distcheck_time_seconds sec"
   echo "***********************************************************************************************************************"
fi

# Provide a disk usage report to support debugging when Hudson has a problem.
# echo "Disk usage report #5 (to support debugging when Hudson has a problem):"
# df /export

# DQ (12/16/2009): This appears to work everywhere byt on the 4.3.2 systems, verify this.
# Finally run the "make docs" test (on just the 4.2.4 version of gcc).
if test \! \( "x$ROSE_TEST_GCC_VERSION" = "x4.3.2" \); then
   echo "Starting make docs step (exit normally even if it fails so that we can debug the docs rule)"
 # Exit normally even if it fails so that we can debug the docs rule.
 # make -j${NUM_PROCESS:-$def_num_procs} docs || exit 0
 # make docs || exit 0

 # Running with parallelism here does not tend to be very helpful since 
 # doxygen is what has to run and it does not run in parallel.

   start_time_make_docs_seconds="$(date +%s)"

 # FIXME
   make -j${NUM_PROCESS:-$def_num_procs} docs
 # sleep 5

   if [ $? -ne 0 ]  ; then
        echo "fatal error during 'make docs'  , aborting..."
        # tps : call this line before any exit. It resets the Windows test
        echo 3 > $win_file
        exit 3
   fi
   echo "Done with make docs step"

   end_time_make_docs_seconds="$(date +%s)"
   elapsed_make_docs_time_seconds="$(expr $end_time_make_docs_seconds - $start_time_make_docs_seconds)"
 # elapsed_make_docs_time_minutes="$(expr $elapsed_make_docs_time_seconds / 60)"
 # elapsed_make_docs_time_minutes="0"
   echo "********************************************************************************************************"
 # echo "Elapsed time for make docs test: $elapsed_make_docs_time_minutes min $elapsed_make_docs_time_seconds sec"
   echo "Elapsed time for make docs test: $elapsed_make_docs_time_seconds sec"
   echo "********************************************************************************************************"
fi

# Provide a disk usage report to support debugging when Hudson has a problem.
# echo "Disk usage report #6 (to support debugging when Hudson has a problem):"
# df /export

end_time_seconds="$(date +%s)"
elapsed_hudson_time_seconds="$(expr $end_time_seconds - $start_time_seconds)"

# Note that this is always over 60 seconds so I think we should keep this.
elapsed_hudson_time_minutes="$(expr $elapsed_hudson_time_seconds / 60)"

# DQ (1/17/2010): This is evaluated as an error if when the result is 0 (when $elapsed_hudson_time_seconds is an even multiple of 60).
#elapsed_hudson_time_modulo_seconds="$(expr $elapsed_hudson_time_seconds % 60)"
echo "***********************************************************************************************"
echo "Elapsed time for Hudson test (total minutes): $elapsed_hudson_time_minutes"
echo "Elapsed time for Hudson test (total seconds): $elapsed_hudson_time_seconds"
# echo "Elapsed time for Hudson test: $elapsed_hudson_time_minutes min $elapsed_hudson_time_modulo_seconds sec"
echo "***********************************************************************************************"

# DQ (1/14/2010): I am debugging the Hudson tests of failures on tux269.
# echo "Exiting as a test to simplify elapsed time tests."
# exit 1

#end_time=`date`
#echo "**************************************************************************************************"
#echo "Executing runTest for ROSE Project on: $machine_name start_time = $start_time end_time = $end_time"
#echo "**************************************************************************************************"

# **************************************************************
# WINDOWS PART2: THIS SHOULD BE AT THE END OF THE FILE
# Check Windows return value. See more explanation in top of file
if [ $jobstartingwin -eq 1 ] 
then
echo "Testing result of Windows Hudson Test..."
if [ -e $win_file ]
then
    echo "Found file $win_file"
else
    echo "File not found $win_file"
    exit 3
fi

cat ${win_file} | \
while read -a num 
do
if [ "${num[0]}" == "1" ]; then
echo "Windows has passed the recent Hudson test"
else
echo "Windows has failed the recent Hudson test."
echo "Please check the Windows Hudson test for its output to"
echo "determine the exact error"
exit 3
fi
done

# reset the windows test file to any value but 0 so that the next test will start
echo 3 > $win_file
echo "Done testing."
fi 
# **************************************************************






# DQ (2/12/2010): Added the ROSE version number to the base of the output
echo "Version numbers of ROSE and the different parts of ROSE."
make PrintRoseTranslatorVersion

# Output the date and time of day at the end of the test (helpful for debugging).
end_date=`date`
echo ""
echo "********************************************************************"
echo "Executed runTest for ROSE Project on: $machine_name date = $end_date"
echo "********************************************************************"<|MERGE_RESOLUTION|>--- conflicted
+++ resolved
@@ -354,27 +354,15 @@
    if test "x$ROSE_SPEW_ANALYSIS" = "xyes" ; then
 
      make -j${NUM_PROCESS:-$def_num_procs} check 2>&1 | tee make_check_output.txt;
-<<<<<<< HEAD
-
-     grep -n "Making check in " make_check_output.txt | ../scripts/checkMakeSpew.pl | tee makeCheckSpewLineCount.txt
-
 # the pipestatus variable is an array that holds the exit status of your last foreground pipeline commands.
 # we check to see if make failes through this command
-   
-=======
-# the pipestatus variable is an array that holds the exit status of your last foreground pipeline commands.
-# we check to see if make failes through this command
->>>>>>> e04eeb0c
      if [ ${PIPESTATUS[0]} -ne 0 ]  ; then
        echo "fatal error during 'make check'  , aborting..."
        exit 3
      fi
 
-<<<<<<< HEAD
-=======
      grep -n "Making check in " make_check_output.txt | ../scripts/checkMakeSpew.pl | tee makeCheckSpewLineCount.txt
 
->>>>>>> e04eeb0c
    else
      make -j${NUM_PROCESS:-$def_num_procs} check
    fi
