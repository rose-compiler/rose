#!/bin/sh -ex

export LD_LIBRARY_PATH="${ROSE_TEST_BOOST_PATH}/lib:$LD_LIBRARY_PATH"

echo "*******************************************************************"
echo "         Output variables required by Hudson runTest script."
echo "*******************************************************************"
echo "LD_LIBRARY_PATH                   = $LD_LIBRARY_PATH"
echo "ROSE_TEST_BUILD_SKIP_BUILD_SCRIPT = ${ROSE_TEST_BUILD_SKIP_BUILD_SCRIPT}"
echo "ROSE_TEST_BUILD_STYLE             = ${ROSE_TEST_BUILD_STYLE}"
echo "ROSE_TEST_BOOST_PATH              = ${ROSE_TEST_BOOST_PATH}"
echo "ROSE_TEST_JAVA_PATH               = ${ROSE_TEST_JAVA_PATH}"

echo "Environment variables required for ROSE_TEST_BUILD_STYLE = full"
echo "ROSE_TEST_QT_PATH                 = ${ROSE_TEST_QT_PATH}"
echo "ROSE_TEST_SQLITE_PATH             = ${ROSE_TEST_SQLITE_PATH}"
echo "ROSE_TEST_RTED_PATH               = ${ROSE_TEST_RTED_PATH}"
echo "*******************************************************************"


if test $ROSE_TEST_GCC_VERSION != 4.1.2 ; then
	GCCROOT=/usr/apps/gcc/$ROSE_TEST_GCC_VERSION
	if test -e $GCCROOT/setup.sh ; then
		set +ex
		. $GCCROOT/setup.sh
		set -ex
	else
		export PATH="$GCCROOT/bin:$PATH"
		export LD_LIBRARY_PATH="$GCCROOT/lib:$LD_LIBRARY_PATH"
	fi
fi

if test $ROSE_TEST_BUILD_STYLE = cmake ; then
	rm -rf ROSE-build-cmake
	mkdir ROSE-build-cmake
	cd ROSE-build-cmake
	cmake .. -DBOOST_ROOT=${ROSE_TEST_BOOST_PATH}
	make -j8
	exit 0
fi

# Note that Boost 1.39 and greater require using "--with-boost-libdir"
# CONFIGURE_FLAGS="--with-boost=${ROSE_TEST_BOOST_PATH} --with-boost-libdir=${ROSE_TEST_BOOST_PATH}/lib --with-java=${ROSE_TEST_JAVA_PATH} --with-ROSE_LONG_MAKE_CHECK_RULE=yes --enable-dq-developer-tests"
CONFIGURE_FLAGS="--with-boost=${ROSE_TEST_BOOST_PATH} --with-boost-libdir=${ROSE_TEST_BOOST_PATH}/lib --with-java=${ROSE_TEST_JAVA_PATH} --with-ROSE_LONG_MAKE_CHECK_RULE=yes"

if test $ROSE_TEST_BUILD_STYLE = full ; then
	CONFIGURE_FLAGS="${CONFIGURE_FLAGS} --with-qt=${ROSE_TEST_QT_PATH} --with-roseQt --with-sqlite3=${ROSE_TEST_SQLITE_PATH} --with-rted=${ROSE_TEST_RTED_PATH}"
	if test $ROSE_TEST_GCC_VERSION = 4.1.2 ; then
		CONFIGURE_FLAGS="${CONFIGURE_FLAGS} --with-pch"
	fi
fi

echo "CONFIGURE_FLAGS = ${CONFIGURE_FLAGS}"

# Skip this for now but uncomment before checkin!
if test $ROSE_TEST_BUILD_SKIP_BUILD_SCRIPT = yes ; then
   echo "Skipping build at part of testing from makefile rule."
else
   echo "Hudson tests on a new branch must run the ROSE build script."
   ./build
fi

if test -e ROSE-build ; then chmod -R u+w ROSE-build ; fi
rm -rf ROSE-build
mkdir ROSE-build
cd ROSE-build
echo "Starting configure step"
../configure ${CONFIGURE_FLAGS}
echo "Done with configure step"

if test $ROSE_TEST_BUILD_STYLE = edg ; then
	make -j8 upload_edg_binary
	make -Csrc/frontend/CxxFrontend deploy_tarballs
	exit 0
fi

<<<<<<< HEAD
# Save the output of make for later processing (e.g. similar to makeCheckLineCount.pl)
# Make sure that stderr is written to stdout (using bash syntax "2>&1").
# make -j8 1>&2 | tee make_output.txt
echo "Starting compile step"
make -j8 2>&1 | tee make_output.txt
echo "Done with compile step"

# This is not as useful so instead we want do measurements of spew on filtered output.
# grep -n "Making all in " make_output.txt | ../scripts/checkMakeSpew.pl | tee makeSpewLineCount.txt

# Filter out the legitimate lines specific to compilation and linking (filter compile, links, and Qt specific tools).
echo "Building the filtered_make_output.txt file"
grep -v "Entering directory" make_output.txt | grep -v "Leaving directory" | grep -v "COMPILE" | grep -v "LINK" | grep -v "Qt-MOC" | grep -v "Qt-RCC" | grep -v "Qt-UIC" > filtered_make_output.txt
echo "Built filtered_make_output.txt"

# Now process to count the number of lines of spew.
echo "Computing compile time spew"
grep -n "Making all in " filtered_make_output.txt | ../scripts/checkMakeSpew.pl | tee makeSpewLineCount.txt
echo "Done with compile time spew"
=======
# Andreas suggests that the use of "tee" is not passing error through to Hudson.
echo "Starting compile step"
if test false; then
  make -j8 2>&1 | tee make_output.txt

# Filter out the legitimate lines specific to compilation and linking (filter compile, links, and Qt specific tools).
   echo "Building the filtered_make_output.txt file"
   grep -v "Entering directory" make_output.txt | grep -v "Leaving directory" | grep -v "COMPILE" | grep -v "LINK" | grep -v "Qt-MOC" | grep -v "Qt-RCC" | grep -v "Qt-UIC" > filtered_make_output.txt
   echo "Built filtered_make_output.txt"

# Now process to count the number of lines of spew.
   echo "Computing compile time spew"
   grep -n "Making all in " filtered_make_output.txt | ../scripts/checkMakeSpew.pl | tee makeSpewLineCount.txt
   echo "Done with compile time spew"
else
   make -j8 
fi 
echo "Done with compile step"
>>>>>>> e5b47a58

# GCC 4.3 and 4.4 do not currently pass make check
# Known unresolved issues:
#  - RTED test failures due to obsolete STL headers used in test suite
#  - Unparser generates (C++ and Fortran) code that is incompatible with these compilers
if test \! \( $ROSE_TEST_GCC_VERSION = 4.3.2 -o $ROSE_TEST_GCC_VERSION = 4.4.1 \) ; then
 # DQ (12/9/2009): Save output from "make check" rule and measure the test spew.
 # make -j8 check
   echo "Starting make check step"
<<<<<<< HEAD
	make -j8 check 2>&1 | tee make_check_output.txt;
   echo "Done with make check step"
   grep -n "Making check in " make_check_output.txt | ../scripts/checkMakeSpew.pl | tee makeCheckSpewLineCount.txt
=======
 # Andreas suggests that the use of "tee" is not passing error through to Hudson.
 # make -j8 check 2>&1 | tee make_check_output.txt;
	make -j8 check
 # Or perhaps: ( false || echo "testing" ) | tee make_check_output.txt
 # ( make -j8 check || echo "error detected in make check rule"; exit 1 ) 2>&1 | tee make_check_output.txt
   echo "Done with make check step"
 # grep -n "Making check in " make_check_output.txt | ../scripts/checkMakeSpew.pl | tee makeCheckSpewLineCount.txt
>>>>>>> e5b47a58

 # The distcheck rule builds a distribution and reruns all the tests; including the rules: install, installcheck
   echo "Starting make distcheck step"
	make -j8 distcheck
   echo "Done with make distcheck step"
fi

<<<<<<< HEAD
# Finally run the "make docs" test (on just the 4.2.4 version of gcc).
# if test \( $ROSE_TEST_GCC_VERSION = 4.2.4 \) ; then
=======
# DQ (12/16/2009): This appears to work everywhere byt on the 4.3.2 systems, verify this.
# Finally run the "make docs" test (on just the 4.2.4 version of gcc).
if test \! \( $ROSE_TEST_GCC_VERSION = 4.3.2 \) ; then
>>>>>>> e5b47a58
   echo "Starting make docs step (exit normally even if it fails so that we can debug the docs rule)"
 # Exit normally even if it fails so that we can debug the docs rule.
 # make -j8 docs || exit 0
 # make docs || exit 0
<<<<<<< HEAD
   make docs
   echo "Done with make docs step"
# fi
=======

 # Running with parallelism here does not tend to be very helpful since 
 # doxygen is what has to run and it does not run in parallel.
   make -j8 docs
   echo "Done with make docs step"
fi
>>>>>>> e5b47a58
<|MERGE_RESOLUTION|>--- conflicted
+++ resolved
@@ -74,27 +74,6 @@
 	exit 0
 fi
 
-<<<<<<< HEAD
-# Save the output of make for later processing (e.g. similar to makeCheckLineCount.pl)
-# Make sure that stderr is written to stdout (using bash syntax "2>&1").
-# make -j8 1>&2 | tee make_output.txt
-echo "Starting compile step"
-make -j8 2>&1 | tee make_output.txt
-echo "Done with compile step"
-
-# This is not as useful so instead we want do measurements of spew on filtered output.
-# grep -n "Making all in " make_output.txt | ../scripts/checkMakeSpew.pl | tee makeSpewLineCount.txt
-
-# Filter out the legitimate lines specific to compilation and linking (filter compile, links, and Qt specific tools).
-echo "Building the filtered_make_output.txt file"
-grep -v "Entering directory" make_output.txt | grep -v "Leaving directory" | grep -v "COMPILE" | grep -v "LINK" | grep -v "Qt-MOC" | grep -v "Qt-RCC" | grep -v "Qt-UIC" > filtered_make_output.txt
-echo "Built filtered_make_output.txt"
-
-# Now process to count the number of lines of spew.
-echo "Computing compile time spew"
-grep -n "Making all in " filtered_make_output.txt | ../scripts/checkMakeSpew.pl | tee makeSpewLineCount.txt
-echo "Done with compile time spew"
-=======
 # Andreas suggests that the use of "tee" is not passing error through to Hudson.
 echo "Starting compile step"
 if test false; then
@@ -113,7 +92,6 @@
    make -j8 
 fi 
 echo "Done with compile step"
->>>>>>> e5b47a58
 
 # GCC 4.3 and 4.4 do not currently pass make check
 # Known unresolved issues:
@@ -123,11 +101,6 @@
  # DQ (12/9/2009): Save output from "make check" rule and measure the test spew.
  # make -j8 check
    echo "Starting make check step"
-<<<<<<< HEAD
-	make -j8 check 2>&1 | tee make_check_output.txt;
-   echo "Done with make check step"
-   grep -n "Making check in " make_check_output.txt | ../scripts/checkMakeSpew.pl | tee makeCheckSpewLineCount.txt
-=======
  # Andreas suggests that the use of "tee" is not passing error through to Hudson.
  # make -j8 check 2>&1 | tee make_check_output.txt;
 	make -j8 check
@@ -135,7 +108,6 @@
  # ( make -j8 check || echo "error detected in make check rule"; exit 1 ) 2>&1 | tee make_check_output.txt
    echo "Done with make check step"
  # grep -n "Making check in " make_check_output.txt | ../scripts/checkMakeSpew.pl | tee makeCheckSpewLineCount.txt
->>>>>>> e5b47a58
 
  # The distcheck rule builds a distribution and reruns all the tests; including the rules: install, installcheck
    echo "Starting make distcheck step"
@@ -143,27 +115,16 @@
    echo "Done with make distcheck step"
 fi
 
-<<<<<<< HEAD
-# Finally run the "make docs" test (on just the 4.2.4 version of gcc).
-# if test \( $ROSE_TEST_GCC_VERSION = 4.2.4 \) ; then
-=======
 # DQ (12/16/2009): This appears to work everywhere byt on the 4.3.2 systems, verify this.
 # Finally run the "make docs" test (on just the 4.2.4 version of gcc).
 if test \! \( $ROSE_TEST_GCC_VERSION = 4.3.2 \) ; then
->>>>>>> e5b47a58
    echo "Starting make docs step (exit normally even if it fails so that we can debug the docs rule)"
  # Exit normally even if it fails so that we can debug the docs rule.
  # make -j8 docs || exit 0
  # make docs || exit 0
-<<<<<<< HEAD
-   make docs
-   echo "Done with make docs step"
-# fi
-=======
 
  # Running with parallelism here does not tend to be very helpful since 
  # doxygen is what has to run and it does not run in parallel.
    make -j8 docs
    echo "Done with make docs step"
-fi
->>>>>>> e5b47a58
+fi